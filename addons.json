{
    "addons": [
        "box",
        "dataverse",
        "dropbox",
        "figshare",
        "forward",
        "github",
        "gitlab",
        "mendeley",
        "zotero",
        "osfstorage",
        "owncloud",
        "onedrive",
        "s3",
        "twofactor",
        "wiki",
        "googledrive",
        "bitbucket",
<<<<<<< HEAD
        "sparql",
        "restfulapi"
=======
        "ftp"
>>>>>>> 3d82fe9b
    ],
    "addons_default": [
        "osfstorage"
    ],
    "addons_archivable": {
        "osfstorage": "full",
        "box": "partial",
        "dataverse": "partial",
        "dropbox": "partial",
        "figshare": "partial",
        "forward": "full",
        "googledrive": "partial",
        "onedrive": "partial",
        "github": "partial",
        "gitlab": "partial",
        "owncloud": "partial",
        "s3": "partial",
        "wiki": "full",
        "bitbucket": "partial"
    },
    "addons_commentable": [
        "osfstorage",
        "box",
        "dataverse",
        "dropbox",
        "figshare",
        "github",
        "gitlab",
        "googledrive",
        "owncloud",
        "s3",
        "bitbucket",
        "onedrive",
<<<<<<< HEAD
        "restfulapi"
=======
        "ftp"
>>>>>>> 3d82fe9b
    ],
    "addons_based_on_ids": [
        "osfstorage",
        "box",
        "onedrive"
    ],
    "addons_description": {
        "box": "Box is a file storage add-on. Connect your Box account to an OSF project to interact with files hosted on Box via the OSF.",
        "dataverse": "Dataverse is an open source software application to share, cite, and archive data. Connect your Dataverse account to share your Dataverse datasets via the OSF.",
        "dropbox": "Dropbox is a file storage add-on. Connect your Dropbox account to an OSF project to interact with files hosted on Dropbox via the OSF.",
        "figshare": "Figshare is an online digital repository. Connect your figshare account to share your figshare files along with other materials in your OSF project.",
        "forward": "The External Link add-on allows you to provide a link to a website outside of the OSF.",
        "github": "GitHub is a web-based Git repository hosting service. Connect your GitHub repo to your OSF project to share your code alongside other materials in your OSF project.",
        "gitlab": "GitLab is an open-source web-based Git repository hosting tool and service. Connect your GitLab repo to your OSF project to share your code alongside other materials in your OSF project.",
        "mendeley": "Mendeley is a reference management tool. Connecting Mendeley folders to OSF projects allows you and others to view, copy, and download citations that are relevant to your project from the Project Overview page.",
        "zotero": "Zotero is a reference management tool. Connecting Zotero folders to OSF projects allows you and others to view, copy, and download citations that are relevant to your project from the Project Overview page.",
        "osfstorage": "OSF Storage is the default storage provider for OSF projects.",
        "owncloud": "ownCloud is an open source, self-hosted file sync and share app platform. Connect your ownCloud account to an OSF project to interact with files hosted on ownCloud via the OSF.",
        "s3": "Amazon S3 is a file storage add-on. Connect your S3 account to an OSF project to interact with files hosted on S3 via the OSF.",
        "twofactor": "Two-factor authentication is a security add-on. By using two-factor authentication, you'll protect your OSF account with both your password and your mobile phone.",
        "wiki": "The wiki is a versatile communication tool. Wikis can be used to explain the main points of your project and can contain information like lab notes or contact information.",
        "googledrive": "Google Drive is a file storage add-on. Connect your Google Drive account to an OSF project to interact with files hosted on Google Drive via the OSF.",
        "bitbucket": "Bitbucket is a web-based Git repository hosting service. Connect your Bitbucket repo to your OSF project to share your code alongside other materials in your OSF project.",
        "onedrive": "Microsoft OneDrive is a file storage add-on. Connect your Microsoft OneDrive account to an OSF project to interact with files hosted on Microsoft OneDrive via the OSF.",
<<<<<<< HEAD
        "sparql": "Interact with SPARQL endpoint",
        "restfulapi": "Download external files using RESTful API."
=======
        "ftp": "An addon for managing files on FTP servers."
>>>>>>> 3d82fe9b
    },
    "addons_url": {
        "box": "http://www.box.com",
        "dataverse": "https://dataverse.harvard.edu/",
        "dropbox": "http://www.dropbox.com",
        "figshare": "http://www.figshare.com",
        "github": "http://www.github.com",
        "gitlab": "https://www.gitlab.com",
        "mendeley": "http://www.mendeley.com",
        "owncloud": "https://owncloud.org/",
        "zotero": "http://www.zotero.org",
        "s3": "https://aws.amazon.com/s3/",
        "googledrive": "https://drive.google.com",
        "bitbucket": "https://bitbucket.org/",
        "onedrive": "https://onedrive.live.com"
    }
}<|MERGE_RESOLUTION|>--- conflicted
+++ resolved
@@ -17,12 +17,9 @@
         "wiki",
         "googledrive",
         "bitbucket",
-<<<<<<< HEAD
         "sparql",
-        "restfulapi"
-=======
+        "restfulapi",
         "ftp"
->>>>>>> 3d82fe9b
     ],
     "addons_default": [
         "osfstorage"
@@ -56,11 +53,8 @@
         "s3",
         "bitbucket",
         "onedrive",
-<<<<<<< HEAD
-        "restfulapi"
-=======
+        "restfulapi",
         "ftp"
->>>>>>> 3d82fe9b
     ],
     "addons_based_on_ids": [
         "osfstorage",
@@ -85,12 +79,9 @@
         "googledrive": "Google Drive is a file storage add-on. Connect your Google Drive account to an OSF project to interact with files hosted on Google Drive via the OSF.",
         "bitbucket": "Bitbucket is a web-based Git repository hosting service. Connect your Bitbucket repo to your OSF project to share your code alongside other materials in your OSF project.",
         "onedrive": "Microsoft OneDrive is a file storage add-on. Connect your Microsoft OneDrive account to an OSF project to interact with files hosted on Microsoft OneDrive via the OSF.",
-<<<<<<< HEAD
         "sparql": "Interact with SPARQL endpoint",
-        "restfulapi": "Download external files using RESTful API."
-=======
+        "restfulapi": "Download external files using RESTful API.",
         "ftp": "An addon for managing files on FTP servers."
->>>>>>> 3d82fe9b
     },
     "addons_url": {
         "box": "http://www.box.com",
