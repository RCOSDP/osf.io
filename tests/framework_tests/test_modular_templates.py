# -*- coding: utf-8 -*-
'''Unit tests for the modular template system.

These require a test db because they use Session objects.
'''
import json
import unittest
import os

import flask
from lxml.html import fragment_fromstring
from modularodm import fields
import werkzeug.wrappers

from framework import StoredObject
from framework.exceptions import HTTPError, http
from framework.routing import (
    Renderer, JSONRenderer, WebRenderer,
    render_mako_string,
)
from new_style import OsfWebRenderer

from tests.base import AppTestCase, DbTestCase

# Need to use OsfWebRenderer to get global variables
from new_style import OsfWebRenderer

HERE = os.path.dirname(os.path.abspath(__file__))
TEMPLATES_PATH = os.path.join(HERE, 'templates')

class RendererTestCase(DbTestCase, AppTestCase):
    def setUp(self):
        super(RendererTestCase, self).setUp()
        self.r = Renderer()

    def test_redirect(self):
        """When passed a Flask/Werkzeug Response object, it should be returned.
        """
        resp = flask.make_response('')

        self.assertIsInstance(
            self.r(resp),
            werkzeug.wrappers.Response,
        )

    def test_http_error_raised(self):
        """Subclasses of Renderer must implement ``.handle_error()``."""
        with self.assertRaises(NotImplementedError):
            self.r(HTTPError(http.NOT_FOUND))

    def test_tuple(self):
        """Subclasses of Renderer must implement ``.render()``."""
        with self.assertRaises(NotImplementedError):
            self.r(('response text', ))


class JSONRendererTestCase(RendererTestCase):

    def setUp(self):
        super(JSONRendererTestCase, self).setUp()
        self.r = JSONRenderer()

    def test_redirect(self):
        """When passed a Flask/Werkzeug Response object, it should be returned.
        """
        resp = flask.make_response('')

        self.assertIsInstance(
            self.r(resp),
            werkzeug.wrappers.Response,
        )

    def test_http_error_raised(self):
        """When an HTTPError is raised in the view function, it is passed as
        input to the renderer.

        ``JSONRenderer`` should return a 2-tuple, where the first element is a
        dict representative of the error passed, and the second element is the
        associated HTTP status code. This mirrors the tuple format anticipated
        by Flask.
        """
        resp = self.r(HTTPError(http.NOT_FOUND))

        msg = HTTPError.error_msgs[http.NOT_FOUND]

        self.assertEqual(
            (
                {
                    'code': http.NOT_FOUND,
                    'referrer': None,
                    'message_short': msg['message_short'],
                    'message_long': msg['message_long'],
                },
                http.NOT_FOUND,
            ),
            (json.loads(resp[0]), http.NOT_FOUND, ),
        )

    def test_tuple(self):
        pass


class WebRendererTestCase(AppTestCase):

    def setUp(self):
        super(WebRendererTestCase, self).setUp()
<<<<<<< HEAD
=======
        # Use OsfRenderer so that global vars are included
>>>>>>> 533550f4
        self.r = OsfWebRenderer(
            os.path.join(TEMPLATES_PATH, 'main.html'),
            render_mako_string
        )

    def test_redirect(self):
        """When passed a Flask-style tuple where the HTTP status code indicates
        a redirection should take place, a Flask/Werkzeug response object should
        be returned, with the appropriate ``status_code`` and ``location`` set.

        Note that this behavior is inconsistent with that of raising an
        ``HTTPError`` in a view function, which serves the same purpose.
        """
        with self.app.test_request_context():
            self.app.preprocess_request()

            resp = self.r(
                ({},  # data
                302,  # status code
                None,  # headers
                'http://google.com/',  # redirect_uri
                )
            )

            self.assertIsInstance(
                resp,
                werkzeug.wrappers.Response,
            )
            self.assertEqual(302, resp.status_code)
            self.assertEqual('http://google.com/', resp.location)

    def test_input_dict(self):
        """When only a dict is passed it, a Flask-style tuple is returned, of
        which the 0th element must be the rendered template, including the dict
        as part of the context.
        """
        with self.app.test_request_context():
            self.app.preprocess_request()

            input_dict = {'foo': 'bar'}

            resp = self.r(input_dict)

            self.assertIsInstance(
                resp, werkzeug.wrappers.Response
            )

            self.assertIn(
                'foo:bar',
                resp.data
            )

    def test_http_error_raised(self):
        """When an HTTPError is raised in the view function, it is passed as
        input to the renderer.

        ``WebRenderer`` should return a 2-tuple, where the first element is the
        rendered error template. Each HTTPError exposes a ``to_data()`` method,
        which yields the appropriate error message text.
        """

        with self.app.test_request_context():
            self.app.preprocess_request()

            err = HTTPError(http.NOT_FOUND)

            resp = self.r(err)

            self.assertIn(
                err.to_data()['message_short'],
                resp[0],
            )
            self.assertEqual(
                http.NOT_FOUND,
                resp[1],
            )

    def test_http_error_raise_with_redirect(self):
        """Some status codes passed to HTTPError may contain a ``resource_uri``
        which specifies a location to which the user may be redirected. If a
        ``resource_uri`` is present, the ``WebRenderer`` should redirect the
        user to that URL.

        Note that some HTTP status codes - for example, 201 (Created) - are not
        well-supported by browser. As a result, while the 201 should be passed
        back to an API client, it is translated to a 301 when passed to
        ``WebRenderer``. This results in a website user being taken directly to
        a new object upon creation, instead of to an intermediate page.

        This functionality is technically a violation of the HTTP spec, and
        should be retired once we move to an API-centric web frontend.
        """

        resp = self.r(
            HTTPError(http.CREATED, redirect_url='http://google.com/')
        )

        self.assertIsInstance(
            resp, werkzeug.wrappers.Response
        )

        self.assertEqual(302, resp.status_code)
        self.assertEqual('http://google.com/', resp.location)


class WebRendererTemplateTestCase(AppTestCase):

    def test_nested_templates(self):
        """When a template passed to ``WebRenderer`` contains references to
        nested templates, those nested templates should be rendered recursively
        prior to return."""

        with self.app.test_request_context():
            self.app.preprocess_request()

            # Create a ``WebRenderer`` for a nested template file.
            r = WebRenderer(
                'nested_parent.html',
                render_mako_string,
                template_dir=TEMPLATES_PATH,
            )

            # render the template (with an empty context)
            resp = r({})

            # The result should be a Response
            self.assertIsInstance(resp, werkzeug.wrappers.Response)
            # The contents of the inner template should be present in the page.
            self.assertIn('child template content', resp.data)

    def test_render_included_template(self):
        """``WebRenderer.render_element()`` is the internal method called when
        a template string is rendered. This test case examines the same
        functionality as ``test_nested_templates()`` (above), but does so
        without relying on the parent template being found and processed.
        """
        with self.app.test_request_context():
            self.app.preprocess_request()

            r = WebRenderer(
                'nested_child.html',
                render_mako_string,
                template_dir=TEMPLATES_PATH,
            )

            html = fragment_fromstring(
                ''.join((
                    "<div mod-meta='",
                    '{"tpl":"nested_child.html","replace": true}',
                    "'></div>",
                )),
                create_parent='remove-me',
            )

            result = r.render_element(
                html.findall('.//*[@mod-meta]')[0],
                data={},
            )

            self.assertEqual(
                ('<p>child template content</p>', True),
                result,
            )

    def test_broken_template_uri(self):
        """When a template contains an embedded template that can't be found,
        a message indicating that should be included in the rendered page.

        NOTE: This functionality is currently failing. Instead of including the
        appropriate message in the output, an IOError is raised.
        """
        with self.app.test_request_context():
            self.app.preprocess_request()

            r = WebRenderer(
                'nested_parent_broken.html',
                render_mako_string,
                template_dir=TEMPLATES_PATH,
            )

            resp = r({})

            self.assertIn(
                '<div>Template not_a_valid_file.html not found.</div>',
                resp.data,
            )

    def test_render_included_template_not_found(self):
        """``WebRenderer.render_element()`` is the internal method called when
        a template string is rendered. This test case examines the same
        functionality as ``test_broken_template_uri()`` (above), but does so
        without relying on the parent template being found and processed.
        """
        with self.app.test_request_context():
            self.app.preprocess_request()

            r = WebRenderer(
                'nested_child.html',
                render_mako_string,
                template_dir='tests/templates',
            )

            html = fragment_fromstring(
                ''.join((
                    "<div mod-meta='",
                    '{"tpl":"not_a_real_file.html","replace": true}',
                    "'></div>",
                )),
                create_parent='remove-me',
            )

            result = r.render_element(
                html.findall('.//*[@mod-meta]')[0],
                data={},
            )

            self.assertEqual(
                ('<div>Template not_a_real_file.html not found.</div>', True),
                result,
            )


class JSONRendererEncoderTestCase(unittest.TestCase):

    def test_encode_custom_class(self):

        class TestClass(object):
            def to_json(self):
                return '<JSON representation>'

        test_object = TestClass()

        self.assertEqual(
            '"<JSON representation>"',
            json.dumps(test_object, cls=JSONRenderer.Encoder),
        )

    def test_stored_object(self):
        class TestClass(StoredObject):
            _id = fields.StringField(primary=True)

        test_object = TestClass()
        test_object._id = 'FakeID'

        self.assertEqual(
            '"FakeID"',
            json.dumps(test_object, cls=JSONRenderer.Encoder)
        )

    def test_string(self):
        self.assertEqual(
            '"my string"',
            json.dumps('my string', cls=JSONRenderer.Encoder)
        )<|MERGE_RESOLUTION|>--- conflicted
+++ resolved
@@ -104,10 +104,8 @@
 
     def setUp(self):
         super(WebRendererTestCase, self).setUp()
-<<<<<<< HEAD
-=======
+
         # Use OsfRenderer so that global vars are included
->>>>>>> 533550f4
         self.r = OsfWebRenderer(
             os.path.join(TEMPLATES_PATH, 'main.html'),
             render_mako_string
