--- conflicted
+++ resolved
@@ -21,10 +21,6 @@
 from website.files import models
 from website.files.models.base import PROVIDER_MAP
 from website.util import api_url_for, rubeus
-<<<<<<< HEAD
-from website.addons.base import GuidFile
-=======
->>>>>>> 3bedc2ed
 from website.project import new_private_link
 from website.project.views.node import _view_project as serialize_node
 from website.addons.base import AddonConfig, AddonNodeSettingsBase, views
@@ -366,7 +362,6 @@
     def test_has_permission_on_parent_node_copyfrom(self):
         component_admin = AuthUserFactory()
         component = ProjectFactory(creator=component_admin, is_public=False, parent=self.node)
-<<<<<<< HEAD
 
         assert_false(component.has_permission(self.user, 'write'))
         res = views.check_access(component, Auth(user=self.user), 'copyfrom', None)
@@ -443,11 +438,6 @@
 
         assert_false(component.has_permission(self.user, 'write'))
         res = views.check_access(component, Auth(user=self.user), 'download', cas_resp)
-=======
-
-        assert_false(component.has_permission(self.user, 'write'))
-        res = views.check_access(component, Auth(user=self.user), 'copyfrom', None)
->>>>>>> 3bedc2ed
         assert_true(res)
 
     def test_has_permission_read_scope_write_action_forbidden(self):
@@ -459,116 +449,6 @@
         with assert_raises(HTTPError) as exc_info:
             views.check_access(component, Auth(user=self.user), 'upload', cas_resp)
         assert_equal(exc_info.exception.code, 403)
-
-
-
-class TestCheckOAuth(OsfTestCase):
-
-    def setUp(self):
-        super(TestCheckOAuth, self).setUp()
-        self.user = AuthUserFactory()
-        self.node = ProjectFactory(creator=self.user)
-
-    def test_has_permission_private_not_authenticated(self):
-        component_admin = AuthUserFactory()
-        component = ProjectFactory(creator=component_admin, is_public=False, parent=self.node)
-        cas_resp = cas.CasResponse(authenticated=False)
-
-<<<<<<< HEAD
-# class TestAddonFileViewHelpers(OsfFileTestCase):
-
-#     def test_key_error_raises_attr_error_for_name(self):
-#         class TestGuidFile(GuidFile):
-#             pass
-
-#         with assert_raises(AttributeError):
-#             TestGuidFile().name
-
-#     def test_getattrname_catches(self):
-#         class TestGuidFile(GuidFile):
-#             pass
-
-#         assert_equals(getattr(TestGuidFile(), 'name', 'foo'), 'foo')
-
-#     def test_getattrname(self):
-#         class TestGuidFile(GuidFile):
-#             pass
-
-#         guid = TestGuidFile()
-#         guid._metadata_cache = {'name': 'test'}
-
-#         assert_equals(getattr(guid, 'name', 'foo'), 'test')
-=======
-        assert_false(component.has_permission(self.user, 'write'))
-        with assert_raises(HTTPError) as exc_info:
-            views.check_access(component, Auth(user=self.user), 'download', cas_resp)
-        assert_equal(exc_info.exception.code, 403)
-
-    def test_has_permission_private_no_scope_forbidden(self):
-        component_admin = AuthUserFactory()
-        component = ProjectFactory(creator=component_admin, is_public=False, parent=self.node)
-        cas_resp = cas.CasResponse(authenticated=True, status=None, user=self.user._id,
-                                   attributes={'accessTokenScope': {}})
-
-        assert_false(component.has_permission(self.user, 'write'))
-        with assert_raises(HTTPError) as exc_info:
-            views.check_access(component, Auth(user=self.user), 'download', cas_resp)
-        assert_equal(exc_info.exception.code, 403)
-
-    def test_has_permission_public_irrelevant_scope_allowed(self):
-        component_admin = AuthUserFactory()
-        component = ProjectFactory(creator=component_admin, is_public=True, parent=self.node)
-        cas_resp = cas.CasResponse(authenticated=True, status=None, user=self.user._id,
-                                   attributes={'accessTokenScope': {'osf.users.all_read'}})
-
-        assert_false(component.has_permission(self.user, 'write'))
-        res = views.check_access(component, Auth(user=self.user), 'download', cas_resp)
-        assert_true(res)
-
-    def test_has_permission_private_irrelevant_scope_forbidden(self):
-        component_admin = AuthUserFactory()
-        component = ProjectFactory(creator=component_admin, is_public=False, parent=self.node)
-        cas_resp = cas.CasResponse(authenticated=True, status=None, user=self.user._id,
-                                   attributes={'accessTokenScope': {'osf.users.all_read'}})
-
-        assert_false(component.has_permission(self.user, 'write'))
-        with assert_raises(HTTPError) as exc_info:
-            views.check_access(component, Auth(user=self.user), 'download', cas_resp)
-        assert_equal(exc_info.exception.code, 403)
-
-    def test_has_permission_decommissioned_scope_no_error(self):
-        component_admin = AuthUserFactory()
-        component = ProjectFactory(creator=component_admin, is_public=False, parent=self.node)
-        cas_resp = cas.CasResponse(authenticated=True, status=None, user=self.user._id,
-                                   attributes={'accessTokenScope': {
-                                       'decommissioned.scope+write',
-                                       'osf.nodes.data_read',
-                                   }})
-
-        assert_false(component.has_permission(self.user, 'write'))
-        res = views.check_access(component, Auth(user=self.user), 'download', cas_resp)
-        assert_true(res)
-
-    def test_has_permission_write_scope_read_action(self):
-        component_admin = AuthUserFactory()
-        component = ProjectFactory(creator=component_admin, is_public=False, parent=self.node)
-        cas_resp = cas.CasResponse(authenticated=True, status=None, user=self.user._id,
-                                   attributes={'accessTokenScope': {'osf.nodes.data_write'}})
-
-        assert_false(component.has_permission(self.user, 'write'))
-        res = views.check_access(component, Auth(user=self.user), 'download', cas_resp)
-        assert_true(res)
-
-    def test_has_permission_read_scope_write_action_forbidden(self):
-        component = ProjectFactory(creator=self.user, is_public=False, parent=self.node)
-        cas_resp = cas.CasResponse(authenticated=True, status=None, user=self.user._id,
-                                   attributes={'accessTokenScope': {'osf.nodes.data_read'}})
-
-        assert_true(component.has_permission(self.user, 'write'))
-        with assert_raises(HTTPError) as exc_info:
-            views.check_access(component, Auth(user=self.user), 'upload', cas_resp)
-        assert_equal(exc_info.exception.code, 403)
->>>>>>> 3bedc2ed
 
 
 def assert_urls_equal(url1, url2):
