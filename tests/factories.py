--- conflicted
+++ resolved
@@ -23,14 +23,14 @@
 from framework.auth.utils import impute_names_model
 from framework.sessions.model import Session
 from website.addons import base as addons_base
-from website.oauth.models import ApiOAuth2Application, ExternalAccount, ExternalProvider
+from website.oauth.models import (
+   ApiOAuth2Application,
+   ExternalAccount,
+   ExternalProvider
+)
 from website.project.model import (
-<<<<<<< HEAD
     Node, NodeLog, WatchConfig, Tag, Pointer, Comment, PrivateLink,
     Retraction, Embargo, Sanction, RegistrationApproval, DraftRegistration, MetaSchema
-=======
-    Comment, Embargo, Node, NodeLog, Pointer, PrivateLink, RegistrationApproval, Retraction, Sanction, Tag, WatchConfig
->>>>>>> c55d7c64
 )
 from website.notifications.model import NotificationSubscription, NotificationDigest
 from website.archiver.model import ArchiveTarget, ArchiveJob
@@ -241,10 +241,6 @@
         return reg
 
 
-<<<<<<< HEAD
-
-=======
->>>>>>> c55d7c64
 class PointerFactory(ModularOdmFactory):
     FACTORY_FOR = Pointer
     node = SubFactory(NodeFactory)
