--- conflicted
+++ resolved
@@ -26,12 +26,7 @@
 from website.oauth.models import ExternalAccount
 from website.oauth.models import ExternalProvider
 from website.project.model import (
-<<<<<<< HEAD
-    ApiKey, Comment, Embargo, Node, NodeLog,  ApiOAuth2Application, Pointer, PrivateLink, Retraction, Tag, WatchConfig,
-=======
-    Node, NodeLog, WatchConfig, Tag, Pointer, Comment, PrivateLink,
-    Retraction, Embargo,
->>>>>>> f29cc718
+    Comment, Embargo, Node, NodeLog,  ApiOAuth2Application, Pointer, PrivateLink, Retraction, Tag, WatchConfig,
 )
 from website.notifications.model import NotificationSubscription, NotificationDigest
 from website.archiver import utils as archiver_utils
@@ -132,11 +127,6 @@
     _id = Sequence(lambda n: "scientastic-{}".format(n))
 
 
-<<<<<<< HEAD
-class ApiKeyFactory(ModularOdmFactory):
-    FACTORY_FOR = ApiKey
-
-
 class ApiOAuth2ApplicationFactory(ModularOdmFactory):
     FACTORY_FOR = ApiOAuth2Application
 
@@ -148,8 +138,6 @@
     callback_url = 'http://example.com'
 
 
-=======
->>>>>>> f29cc718
 class PrivateLinkFactory(ModularOdmFactory):
     FACTORY_FOR = PrivateLink
 
