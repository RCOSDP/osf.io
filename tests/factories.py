# -*- coding: utf-8 -*-
"""Factories for the OSF models, including an abstract ModularOdmFactory.

Example usage: ::

    >>> from tests.factories import UserFactory
    >>> user1 = UserFactory()
    >>> user1.username
    fred0@example.com
    >>> user2 = UserFactory()
    fred1@example.com

Factory boy docs: http://factoryboy.readthedocs.org/

"""
import datetime
import functools
from factory import base, Sequence, SubFactory, post_generation, LazyAttribute

from mock import patch, Mock
from modularodm import Q
from modularodm.exceptions import NoResultsFound

from framework.mongo import StoredObject
from framework.auth import User, Auth
from framework.auth.utils import impute_names_model
from framework.guid.model import Guid
from framework.sessions.model import Session
from website.addons import base as addons_base
from website.files.models import StoredFileNode
from website.oauth.models import (
    ApiOAuth2Application,
    ApiOAuth2PersonalToken,
    ExternalAccount,
    ExternalProvider
)
from website.project.model import (
    Comment, DraftRegistration, Embargo, MetaSchema, Node, NodeLog, Pointer,
    PrivateLink, RegistrationApproval, Retraction, Sanction, Tag, WatchConfig, AlternativeCitation,
    ensure_schemas, Institution
)
from website.notifications.model import NotificationSubscription, NotificationDigest
from website.archiver.model import ArchiveTarget, ArchiveJob
from website.archiver import ARCHIVER_SUCCESS
from website.project.licenses import NodeLicense, NodeLicenseRecord, ensure_licenses
ensure_licenses = functools.partial(ensure_licenses, warn=False)

from website.addons.wiki.model import NodeWikiPage
from website.util import permissions

from tests.base import fake
from tests.base import get_default_metaschema

# TODO: This is a hack. Check whether FactoryBoy can do this better
def save_kwargs(**kwargs):
    for value in kwargs.itervalues():
        if isinstance(value, StoredObject) and not value._is_loaded:
            value.save()


def FakerAttribute(provider, **kwargs):
    """Attribute that lazily generates a value using the Faker library.
    Example: ::

        class UserFactory(ModularOdmFactory):
            name = FakerAttribute('name')
    """
    fake_gen = getattr(fake, provider)
    if not fake_gen:
        raise ValueError('{0!r} is not a valid faker provider.'.format(provider))
    return LazyAttribute(lambda x: fake_gen(**kwargs))


class ModularOdmFactory(base.Factory):
    """Base factory for modular-odm objects.
    """
    class Meta:
        abstract = True

    @classmethod
    def _build(cls, target_class, *args, **kwargs):
        """Build an object without saving it."""
        save_kwargs(**kwargs)
        return target_class(*args, **kwargs)

    @classmethod
    def _create(cls, target_class, *args, **kwargs):
        save_kwargs(**kwargs)
        instance = target_class(*args, **kwargs)
        instance.save()
        return instance


class UserFactory(ModularOdmFactory):
    class Meta:
        model = User
        abstract = False

    username = Sequence(lambda n: "fred{0}@example.com".format(n))
    # Don't use post generation call to set_password because
    # It slows down the tests dramatically
    password = "password"
    fullname = Sequence(lambda n: "Freddie Mercury{0}".format(n))
    is_registered = True
    is_claimed = True
    date_confirmed = datetime.datetime(2014, 2, 21)
    merged_by = None
    email_verifications = {}
    verification_key = None

    @post_generation
    def set_names(self, create, extracted):
        parsed = impute_names_model(self.fullname)
        for key, value in parsed.items():
            setattr(self, key, value)
        if create:
            self.save()

    @post_generation
    def set_emails(self, create, extracted):
        if self.username not in self.emails:
            self.emails.append(self.username)
            self.save()


class AuthUserFactory(UserFactory):
    """A user that automatically has an api key, for quick authentication.

    Example: ::
        user = AuthUserFactory()
        res = self.app.get(url, auth=user.auth)  # user is "logged in"
    """

    @post_generation
    def add_auth(self, create, extracted):
        self.set_password('password', notify=False)
        self.save()
        self.auth = (self.username, 'password')


class TagFactory(ModularOdmFactory):
    class Meta:
        model = Tag

    _id = Sequence(lambda n: "scientastic-{}".format(n))


class ApiOAuth2ApplicationFactory(ModularOdmFactory):
    class Meta:
        model = ApiOAuth2Application

    owner = SubFactory(UserFactory)

    name = Sequence(lambda n: 'Example OAuth2 Application #{}'.format(n))

    home_url = 'ftp://ftp.ncbi.nlm.nimh.gov/'
    callback_url = 'http://example.uk'


class ApiOAuth2PersonalTokenFactory(ModularOdmFactory):
    class Meta:
        model = ApiOAuth2PersonalToken

    owner = SubFactory(UserFactory)

    scopes = 'osf.full_write osf.full_read'

    name = Sequence(lambda n: 'Example OAuth2 Personal Token #{}'.format(n))


class PrivateLinkFactory(ModularOdmFactory):
    class Meta:
        model = PrivateLink

    name = "link"
    key = Sequence(lambda n: 'foobar{}'.format(n))
    anonymous = False
    creator = SubFactory(AuthUserFactory)


class AbstractNodeFactory(ModularOdmFactory):
    class Meta:
        model = Node

    title = 'The meaning of life'
    description = 'The meaning of life is 42.'
    creator = SubFactory(AuthUserFactory)


class ProjectFactory(AbstractNodeFactory):
    category = 'project'


class CollectionFactory(ProjectFactory):
    is_collection = True


class BookmarkCollectionFactory(CollectionFactory):
    is_bookmark_collection = True


class NodeFactory(AbstractNodeFactory):
    category = 'hypothesis'
    parent = SubFactory(ProjectFactory)


class RegistrationFactory(AbstractNodeFactory):

    creator = None
    # Default project is created if not provided
    category = 'project'

    @classmethod
    def _build(cls, target_class, *args, **kwargs):
        raise Exception("Cannot build registration without saving.")

    @classmethod
    def _create(cls, target_class, project=None, is_public=False,
                schema=None, data=None,
                archive=False, embargo=None, registration_approval=None, retraction=None,
                *args, **kwargs):
        save_kwargs(**kwargs)
        user = None
        if project:
            user = project.creator
        user = kwargs.get('user') or kwargs.get('creator') or user or UserFactory()
        kwargs['creator'] = user
        # Original project to be registered
        project = project or target_class(*args, **kwargs)
        if user._id not in project.permissions:
            project.add_contributor(
                contributor=user,
                permissions=permissions.CREATOR_PERMISSIONS,
                log=False,
                save=False
            )
        project.save()

        # Default registration parameters
        schema = schema or get_default_metaschema()
        data = data or {'some': 'data'}
        auth = Auth(user=user)
        register = lambda: project.register_node(
            schema=schema,
            auth=auth,
            data=data
        )

        def add_approval_step(reg):
            if embargo:
                reg.embargo = embargo
            elif registration_approval:
                reg.registration_approval = registration_approval
            elif retraction:
                reg.retraction = retraction
            else:
                reg.require_approval(reg.creator)
            reg.save()
            reg.sanction.add_authorizer(reg.creator, reg)
            reg.sanction.save()

        if archive:
            reg = register()
            add_approval_step(reg)
        else:
            with patch('framework.celery_tasks.handlers.enqueue_task'):
                reg = register()
                add_approval_step(reg)
            with patch.object(reg.archive_job, 'archive_tree_finished', Mock(return_value=True)):
                reg.archive_job.status = ARCHIVER_SUCCESS
                reg.archive_job.save()
                reg.sanction.state = Sanction.APPROVED
                reg.sanction.save()
        ArchiveJob(
            src_node=project,
            dst_node=reg,
            initiator=user,
        )
        if is_public:
            reg.is_public = True
        reg.save()
        return reg


class RetractedRegistrationFactory(AbstractNodeFactory):

    @classmethod
    def _create(cls, *args, **kwargs):

        registration = kwargs.pop('registration', None)
        registration.is_public = True
        user = kwargs.pop('user', registration.creator)

        registration.retract_registration(user)
        retraction = registration.retraction
        token = retraction.approval_state.values()[0]['approval_token']
        retraction.approve_retraction(user, token)
        retraction.save()

        return retraction

class PointerFactory(ModularOdmFactory):
    class Meta:
        model = Pointer
    node = SubFactory(NodeFactory)


class NodeLogFactory(ModularOdmFactory):
    class Meta:
        model = NodeLog
    action = 'file_added'
    user = SubFactory(UserFactory)


class WatchConfigFactory(ModularOdmFactory):
    class Meta:
        model = WatchConfig
    node = SubFactory(NodeFactory)


class SanctionFactory(ModularOdmFactory):
    class Meta:
        abstract = True

    @classmethod
    def _create(cls, target_class, approve=False, *args, **kwargs):
        user = kwargs.get('user') or UserFactory()
        sanction = ModularOdmFactory._create(target_class, initiated_by=user, *args, **kwargs)
        reg_kwargs = {
            'creator': user,
            'user': user,
            sanction.SHORT_NAME: sanction
        }
        RegistrationFactory(**reg_kwargs)
        if not approve:
            sanction.state = Sanction.UNAPPROVED
            sanction.save()
        return sanction

class RetractionFactory(SanctionFactory):
    class Meta:
        model = Retraction
    user = SubFactory(UserFactory)


class EmbargoFactory(SanctionFactory):
    class Meta:
        model = Embargo
    user = SubFactory(UserFactory)

class RegistrationApprovalFactory(SanctionFactory):
    class Meta:
        model = RegistrationApproval
    user = SubFactory(UserFactory)

class NodeWikiFactory(ModularOdmFactory):
    class Meta:
        model = NodeWikiPage

    page_name = 'home'
    content = 'Some content'
    version = 1
    user = SubFactory(UserFactory)
    node = SubFactory(NodeFactory)

    @post_generation
    def set_node_keys(self, create, extracted):
        self.node.wiki_pages_current[self.page_name] = self._id
        self.node.wiki_pages_versions[self.page_name] = [self._id]
        self.node.save()


class UnregUserFactory(ModularOdmFactory):
    """Factory for an unregistered user. Uses User.create_unregistered()
    to create an instance.

    """
    class Meta:
        model = User
        abstract = False
    email = Sequence(lambda n: "brian{0}@queen.com".format(n))
    fullname = Sequence(lambda n: "Brian May{0}".format(n))

    @classmethod
    def _build(cls, target_class, *args, **kwargs):
        '''Build an object without saving it.'''
        return target_class.create_unregistered(*args, **kwargs)

    @classmethod
    def _create(cls, target_class, *args, **kwargs):
        instance = target_class.create_unregistered(*args, **kwargs)
        instance.save()
        return instance

class UnconfirmedUserFactory(ModularOdmFactory):
    """Factory for a user that has not yet confirmed their primary email
    address (username).
    """
    class Meta:
        model = User
    username = Sequence(lambda n: 'roger{0}@queen.com'.format(n))
    fullname = Sequence(lambda n: 'Roger Taylor{0}'.format(n))
    password = 'killerqueen'

    @classmethod
    def _build(cls, target_class, username, password, fullname):
        '''Build an object without saving it.'''
        return target_class.create_unconfirmed(
            username=username, password=password, fullname=fullname
        )

    @classmethod
    def _create(cls, target_class, username, password, fullname):
        instance = target_class.create_unconfirmed(
            username=username, password=password, fullname=fullname
        )
        instance.save()
        return instance


class AuthFactory(base.Factory):
    class Meta:
        model = Auth
    user = SubFactory(UserFactory)


class ProjectWithAddonFactory(ProjectFactory):
    """Factory for a project that has an addon. The addon will be added to
    both the Node and the creator records. ::

        p = ProjectWithAddonFactory(addon='github')
        p.get_addon('github') # => github node settings object
        p.creator.get_addon('github') # => github user settings object

    """

    # TODO: Should use mock addon objects
    @classmethod
    def _build(cls, target_class, addon='s3', *args, **kwargs):
        '''Build an object without saving it.'''
        instance = ProjectFactory._build(target_class, *args, **kwargs)
        auth = Auth(user=instance.creator)
        instance.add_addon(addon, auth)
        instance.creator.add_addon(addon)
        return instance

    @classmethod
    def _create(cls, target_class, addon='s3', *args, **kwargs):
        instance = ProjectFactory._create(target_class, *args, **kwargs)
        auth = Auth(user=instance.creator)
        instance.add_addon(addon, auth)
        instance.creator.add_addon(addon)
        instance.save()
        return instance

# Deprecated unregistered user factory, used mainly for testing migration

class DeprecatedUnregUser(object):
    '''A dummy "model" for an unregistered user.'''
    def __init__(self, nr_name, nr_email):
        self.nr_name = nr_name
        self.nr_email = nr_email

    def to_dict(self):
        return {"nr_name": self.nr_name, "nr_email": self.nr_email}


class DeprecatedUnregUserFactory(base.Factory):
    """Generates a dictonary represenation of an unregistered user, in the
    format expected by the OSF.
    ::

        >>> from tests.factories import UnregUserFactory
        >>> UnregUserFactory()
        {'nr_name': 'Tom Jones0', 'nr_email': 'tom0@example.com'}
        >>> UnregUserFactory()
        {'nr_name': 'Tom Jones1', 'nr_email': 'tom1@example.com'}
    """
    class Meta:
        model = DeprecatedUnregUser

    nr_name = Sequence(lambda n: "Tom Jones{0}".format(n))
    nr_email = Sequence(lambda n: "tom{0}@example.com".format(n))

    @classmethod
    def _create(cls, target_class, *args, **kwargs):
        return target_class(*args, **kwargs).to_dict()

    _build = _create


class CommentFactory(ModularOdmFactory):
    class Meta:
        model = Comment
    content = Sequence(lambda n: 'Comment {0}'.format(n))
    is_public = True

    @classmethod
    def _build(cls, target_class, *args, **kwargs):
        node = kwargs.pop('node', None) or NodeFactory()
        user = kwargs.pop('user', None) or node.creator
        target = kwargs.pop('target', None) or Guid.load(node._id)
        content = kwargs.pop('content', None) or 'Test comment.'
        instance = target_class(
            node=node,
            user=user,
            target=target,
            content=content,
            *args, **kwargs
        )
        if isinstance(target.referent, target_class):
            instance.root_target = target.referent.root_target
        else:
            instance.root_target = target
        return instance

    @classmethod
    def _create(cls, target_class, *args, **kwargs):
        node = kwargs.pop('node', None) or NodeFactory()
        user = kwargs.pop('user', None) or node.creator
        target = kwargs.pop('target', None) or Guid.load(node._id)
        content = kwargs.pop('content', None) or 'Test comment.'
        instance = target_class(
            node=node,
            user=user,
            target=target,
            content=content,
            *args, **kwargs
        )
        if isinstance(target.referent, target_class):
            instance.root_target = target.referent.root_target
        else:
            instance.root_target = target
        instance.save()
        return instance


<<<<<<< HEAD
class InstitutionFactory(ModularOdmFactory):
    class Meta:
        model = Institution
    _id = Sequence(lambda n: "S{}".format(n))
    name = Sequence(lambda n: "School{}".format(n))
    logo_name = 'logo.img'
    auth_url = 'http://thisIsUrl.biz'
=======
class InstitutionFactory(ProjectFactory):

    def _build(cls, target_class, *args, **kwargs):
        from random import randint
        '''Build an object without saving it.'''
        inst = ProjectFactory._build(target_class, *args, **kwargs)
        inst.institution_id = str(randint(1, 20000))
        inst.institution_name = str(randint(10, 20000))
        inst.institution_logo_name = 'logo.img'
        inst.institution_auth_url = 'http://thisIsUrl.biz'
        return Institution(inst)

    @classmethod
    def _create(cls, target_class, *args, **kwargs):
        from random import randint
        inst = ProjectFactory._create(target_class, *args, **kwargs)
        inst.institution_id = str(randint(1, 20000))
        inst.institution_name = str(randint(10, 20000))
        inst.institution_logo_name = 'logo.img'
        inst.institution_auth_url = 'http://thisIsUrl.biz'
        inst.save()
        return Institution(inst)
>>>>>>> 3ee579b4


class NotificationSubscriptionFactory(ModularOdmFactory):
    class Meta:
        model = NotificationSubscription


class NotificationDigestFactory(ModularOdmFactory):
    class Meta:
        model = NotificationDigest


class ExternalAccountFactory(ModularOdmFactory):
    class Meta:
        model = ExternalAccount

    provider = 'mock2'
    provider_id = Sequence(lambda n: 'user-{0}'.format(n))
    provider_name = 'Fake Provider'
    display_name = Sequence(lambda n: 'user-{0}'.format(n))


class SessionFactory(ModularOdmFactory):
    class Meta:
        model = Session

    @classmethod
    def _build(cls, target_class, *args, **kwargs):
        user = kwargs.pop('user', None)
        instance = target_class(*args, **kwargs)

        if user:
            instance.data['auth_user_username'] = user.username
            instance.data['auth_user_id'] = user._primary_key
            instance.data['auth_user_fullname'] = user.fullname

        return instance

    @classmethod
    def _create(cls, target_class, *args, **kwargs):
        instance = cls._build(target_class, *args, **kwargs)
        instance.save()
        return instance


class MockOAuth2Provider(ExternalProvider):
    name = "Mock OAuth 2.0 Provider"
    short_name = "mock2"

    client_id = "mock2_client_id"
    client_secret = "mock2_client_secret"

    auth_url_base = "https://mock2.com/auth"
    callback_url = "https://mock2.com/callback"
    auto_refresh_url = "https://mock2.com/callback"
    refresh_time = 300

    def handle_callback(self, response):
        return {
            'provider_id': 'mock_provider_id'
        }


class MockAddonNodeSettings(addons_base.AddonNodeSettingsBase):
    pass


class MockAddonUserSettings(addons_base.AddonUserSettingsBase):
    pass


class MockAddonUserSettingsMergeable(addons_base.AddonUserSettingsBase):
    def merge(self):
        pass


class MockOAuthAddonUserSettings(addons_base.AddonOAuthUserSettingsBase):
    oauth_provider = MockOAuth2Provider


class MockOAuthAddonNodeSettings(addons_base.AddonOAuthNodeSettingsBase):
    oauth_provider = MockOAuth2Provider

    folder_id = 'foo'
    folder_name = 'Foo'
    folder_path = '/Foo'



class ArchiveTargetFactory(ModularOdmFactory):
    class Meta:
        model = ArchiveTarget


class ArchiveJobFactory(ModularOdmFactory):
    class Meta:
        model = ArchiveJob

class AlternativeCitationFactory(ModularOdmFactory):
    class Meta:
        model = AlternativeCitation

    @classmethod
    def _create(cls, target_class, *args, **kwargs):
        name = kwargs.get('name')
        text = kwargs.get('text')
        instance = target_class(
            name=name,
            text=text
        )
        instance.save()
        return instance

class DraftRegistrationFactory(ModularOdmFactory):
    class Meta:
        model = DraftRegistration

    @classmethod
    def _create(cls, *args, **kwargs):
        branched_from = kwargs.get('branched_from')
        initiator = kwargs.get('initiator')
        registration_schema = kwargs.get('registration_schema')
        registration_metadata = kwargs.get('registration_metadata')
        if not branched_from:
            project_params = {}
            if initiator:
                project_params['creator'] = initiator
            branched_from = ProjectFactory(**project_params)
        initiator = branched_from.creator
        try:
            registration_schema = registration_schema or MetaSchema.find()[0]
        except IndexError:
            ensure_schemas()
        registration_metadata = registration_metadata or {}
        draft = DraftRegistration.create_from_node(
            branched_from,
            user=initiator,
            schema=registration_schema,
            data=registration_metadata,
        )
        return draft

class NodeLicenseRecordFactory(ModularOdmFactory):
    class Meta:
        model = NodeLicenseRecord

    @classmethod
    def _create(cls, *args, **kwargs):
        try:
            NodeLicense.find_one(
                Q('name', 'eq', 'No license')
            )
        except NoResultsFound:
            ensure_licenses()
        kwargs['node_license'] = kwargs.get(
            'node_license',
            NodeLicense.find_one(
                Q('name', 'eq', 'No license')
            )
        )
        return super(NodeLicenseRecordFactory, cls)._create(*args, **kwargs)<|MERGE_RESOLUTION|>--- conflicted
+++ resolved
@@ -535,15 +535,6 @@
         return instance
 
 
-<<<<<<< HEAD
-class InstitutionFactory(ModularOdmFactory):
-    class Meta:
-        model = Institution
-    _id = Sequence(lambda n: "S{}".format(n))
-    name = Sequence(lambda n: "School{}".format(n))
-    logo_name = 'logo.img'
-    auth_url = 'http://thisIsUrl.biz'
-=======
 class InstitutionFactory(ProjectFactory):
 
     def _build(cls, target_class, *args, **kwargs):
@@ -566,7 +557,6 @@
         inst.institution_auth_url = 'http://thisIsUrl.biz'
         inst.save()
         return Institution(inst)
->>>>>>> 3ee579b4
 
 
 class NotificationSubscriptionFactory(ModularOdmFactory):
