# -*- coding: utf-8 -*-
'''Unit tests for models and their factories.'''

import mock
import unittest
from nose.tools import *  # PEP8 asserts

import pytz
import datetime
import urlparse
from dateutil import parser

from modularodm.exceptions import ValidationError, ValidationValueError, ValidationTypeError


from framework.analytics import get_total_activity_count
from framework.exceptions import PermissionsError
from framework.auth import User
from framework.auth.utils import impute_names_model
from framework.auth.decorators import Auth
from framework import utils
from framework.bcrypt import check_password_hash
from framework.git.exceptions import FileNotModified
from website import filters, language, settings
from website.exceptions import NodeStateError
from website.profile.utils import serialize_user
from website.project.model import (
    ApiKey, Comment, Node, NodeLog, Pointer, ensure_schemas
)
from website.app import init_app
from website.addons.osffiles.model import NodeFile
from website.util.permissions import CREATOR_PERMISSIONS
from website.util import web_url_for, api_url_for

from tests.base import OsfTestCase, Guid, fake, URLLookup
from tests.factories import (
    UserFactory, ApiKeyFactory, NodeFactory, PointerFactory,
    ProjectFactory, NodeLogFactory, WatchConfigFactory,
    NodeWikiFactory, RegistrationFactory, UnregUserFactory,
    ProjectWithAddonFactory, UnconfirmedUserFactory, CommentFactory, PrivateLinkFactory,
    AuthUserFactory
)

app = init_app(set_backends=False, routes=True)
lookup = URLLookup(app)

GUID_FACTORIES = UserFactory, NodeFactory, ProjectFactory


class TestUserValidation(OsfTestCase):

    def setUp(self):
        super(TestUserValidation, self).setUp()
        self.user = AuthUserFactory()

    def test_validate_fullname_none(self):
        self.user.fullname = None
        with assert_raises(ValidationError):
            self.user.save()

    def test_validate_fullname_empty(self):
        self.user.fullname = ''
        with assert_raises(ValidationValueError):
            self.user.save()

    def test_validate_social_personal_empty(self):
        self.user.social = {'personal_site': ''}
        try:
            self.user.save()
        except:
            assert 0

    def test_validate_social_valid(self):
        self.user.social = {'personal_site': 'http://cos.io/'}
        try:
            self.user.save()
        except:
            assert 0

    def test_validate_social_personal_invalid(self):
        self.user.social = {'personal_site': 'help computer'}
        with assert_raises(ValidationError):
            self.user.save()

    def test_validate_jobs_valid(self):
        self.user.jobs = [{
            'institution': 'School of Lover Boys',
            'department': 'Fancy Patter',
            'position': 'Lover Boy',
            'start': datetime.datetime(1970, 1, 1),
            'end': datetime.datetime(1980, 1, 1),
        }]
        try:
            self.user.save()
        except:
            assert 0

    def test_validate_jobs_institution_empty(self):
        self.user.jobs = [{'institution': ''}]
        with assert_raises(ValidationError):
            self.user.save()

    def test_validate_jobs_bad_end_date(self):
        self.user.jobs = [{
            'institution': 'School of Lover Boys',
            'department': 'Fancy Patter',
            'position': 'Lover Boy',
            'start': datetime.datetime(1970, 1, 1),
            'end': datetime.datetime(1960, 1, 1),
        }]
        with assert_raises(ValidationValueError):
            self.user.save()


class TestUser(OsfTestCase):

    def setUp(self):
        self.user = UserFactory()
        self.consolidate_auth = Auth(user=self.user)

    def test_update_guessed_names(self):
        name = fake.name()
        u = User(fullname=name)
        u.update_guessed_names()
        u.save()

        parsed = impute_names_model(name)
        assert_equal(u.fullname, name)
        assert_equal(u.given_name, parsed['given_name'])
        assert_equal(u.middle_names, parsed['middle_names'])
        assert_equal(u.family_name, parsed['family_name'])
        assert_equal(u.suffix, parsed['suffix'])

    def test_non_registered_user_is_not_active(self):
        u = User(username=fake.email(),
            fullname='Freddie Mercury',
            is_registered=False)
        u.set_password('killerqueen')
        u.save()
        assert_false(u.is_active())

    def test_create_unregistered(self):
        name, email = fake.name(), fake.email()
        u = User.create_unregistered(email=email,
            fullname=name)
        u.save()
        assert_equal(u.username, email)
        assert_false(u.is_registered)
        assert_true(email in u.emails)
        parsed = impute_names_model(name)
        assert_equal(u.given_name, parsed['given_name'])

<<<<<<< HEAD
    @mock.patch('framework.auth.model.User.update_search')#TODO(fabian)
=======
    @mock.patch('framework.auth.model.User.update_search')
>>>>>>> 3def46e8
    def test_search_not_updated_for_unreg_users(self, update_search):
        u = User.create_unregistered(fullname=fake.name(), email=fake.email())
        u.save()
        assert_false(update_search.called)

    @mock.patch('framework.auth.model.User.update_search')
    def test_search_updated_for_registered_users(self, update_search):
        u = UserFactory(is_registered=True)
        assert_true(update_search.called)

    def test_create_unregistered_raises_error_if_already_in_db(self):
        u = UnregUserFactory()
        dupe = User.create_unregistered(fullname=fake.name(), email=u.username)
        with assert_raises(ValidationValueError):
            dupe.save()

    def test_user_with_no_password_is_not_active(self):
        u = User(username=fake.email(),
            fullname='Freddie Mercury', is_registered=True)
        u.save()
        assert_false(u.is_active())

    def test_merged_user_is_not_active(self):
        master = UserFactory()
        dupe = UserFactory(merged_by=master)
        assert_false(dupe.is_active())

    def test_cant_create_user_without_username(self):
        u = User()  # No username given
        with assert_raises(ValidationError):
            u.save()

    def test_date_registered_upon_saving(self):
        u = User(username=fake.email(), fullname='Foo bar')
        u.save()
        assert_true(u.date_registered)

    def test_create(self):
        name, email = fake.name(), fake.email()
        user = User.create(
            username=email, password='foobar', fullname=name
        )
        user.save()
        assert_true(user.check_password('foobar'))
        assert_true(user._id)
        assert_equal(user.given_name, impute_names_model(name)['given_name'])

    def test_create_unconfirmed(self):
        name, email = fake.name(), fake.email()
        user = User.create_unconfirmed(
            username=email, password='foobar', fullname=name
        )
        user.save()
        assert_false(user.is_registered)
        assert_equal(len(user.email_verifications.keys()), 1)
        assert_equal(
            len(user.emails),
            0,
            'primary email has not been added to emails list'
        )

    def test_create_confirmed(self):
        name, email = fake.name(), fake.email()
        user = User.create_confirmed(
            username=email, password='foobar', fullname=name
        )
        user.save()
        assert_true(user.is_registered)
        assert_true(user.is_claimed)
        assert_equal(user.date_registered, user.date_confirmed)

    def test_cant_create_user_without_full_name(self):
        u = User(username=fake.email())
        with assert_raises(ValidationError):
            u.save()

    @mock.patch('website.security.random_string')
    def test_add_email_verification(self, random_string):
        random_string.return_value = '12345'
        u = UserFactory()
        assert_equal(len(u.email_verifications.keys()), 0)
        u.add_email_verification('foo@bar.com')
        assert_equal(len(u.email_verifications.keys()), 1)
        assert_equal(u.email_verifications['12345']['email'], 'foo@bar.com')

    @mock.patch('website.security.random_string')
    def test_get_confirmation_token(self, random_string):
        random_string.return_value = '12345'
        u = UserFactory()
        u.add_email_verification('foo@bar.com')
        assert_equal(u.get_confirmation_token('foo@bar.com'), '12345')

    @mock.patch('website.security.random_string')
    def test_get_confirmation_url(self, random_string):
        random_string.return_value = 'abcde'
        u = UserFactory()
        u.add_email_verification('foo@bar.com')
        assert_equal(u.get_confirmation_url('foo@bar.com'),
                '{0}confirm/{1}/{2}/'.format(settings.DOMAIN, u._primary_key, 'abcde'))

    def test_confirm_primary_email(self):
        u = UserFactory.build(username='foo@bar.com')
        u.is_registered = False
        u.is_claimed = False
        u.add_email_verification('foo@bar.com')
        u.save()
        token = u.get_confirmation_token('foo@bar.com')
        confirmed = u.confirm_email(token)
        u.save()
        assert_true(confirmed)
        assert_equal(len(u.email_verifications.keys()), 0)
        assert_in('foo@bar.com', u.emails)
        assert_true(u.is_registered)
        assert_true(u.is_claimed)

    def test_verify_confirmation_token(self):
        u = UserFactory.build()
        u.add_email_verification('foo@bar.com')
        u.save()
        assert_false(u.verify_confirmation_token('badtoken'))
        valid_token = u.get_confirmation_token('foo@bar.com')
        assert_true(u.verify_confirmation_token(valid_token))

    def test_factory(self):
        # Clear users
        User.remove()
        user = UserFactory()
        assert_equal(User.find().count(), 1)
        assert_true(user.username)
        another_user = UserFactory(username='joe@example.com')
        assert_equal(another_user.username, 'joe@example.com')
        assert_equal(User.find().count(), 2)
        assert_true(user.date_registered)

    def test_format_surname(self):
        user = UserFactory(fullname='Duane Johnson')
        summary = user.get_summary(formatter='surname')
        assert_equal(
            summary['user_display_name'],
            'Johnson'
        )

    def test_format_surname_one_name(self):
        user = UserFactory(fullname='Rock')
        summary = user.get_summary(formatter='surname')
        assert_equal(
            summary['user_display_name'],
            'Rock'
        )

    def test_is_watching(self):
        # User watches a node
        watched_node = NodeFactory()
        unwatched_node = NodeFactory()
        config = WatchConfigFactory(node=watched_node)
        self.user.watched.append(config)
        self.user.save()
        assert_true(self.user.is_watching(watched_node))
        assert_false(self.user.is_watching(unwatched_node))

    def test_serialize(self):
        d = self.user.serialize()
        assert_equal(d['id'], str(self.user._primary_key))
        assert_equal(d['fullname'], self.user.fullname)
        assert_equal(d['registered'], self.user.is_registered)
        assert_equal(d['url'], self.user.url)

    def test_set_password(self):
        user = User(username=fake.email(), fullname='Nick Cage')
        user.set_password('ghostrider')
        user.save()
        assert_true(check_password_hash(user.password, 'ghostrider'))

    def test_check_password(self):
        user = User(username=fake.email(), fullname='Nick Cage')
        user.set_password('ghostrider')
        user.save()
        assert_true(user.check_password('ghostrider'))
        assert_false(user.check_password('ghostride'))

    def test_url(self):
        assert_equal(
            self.user.url,
            '/{0}/'.format(self.user._primary_key)
        )

    def test_absolute_url(self):
        assert_equal(
            self.user.absolute_url,
            urlparse.urljoin(settings.DOMAIN, '/{0}/'.format(self.user._primary_key))
        )

    def test_gravatar_url(self):
        expected = filters.gravatar(
            self.user,
            use_ssl=True,
            size=settings.GRAVATAR_SIZE_ADD_CONTRIBUTOR
        )
        assert_equal(self.user.gravatar_url, expected)

    def test_activity_points(self):
        assert_equal(self.user.activity_points,
                    get_total_activity_count(self.user._primary_key))

    def test_serialize_user(self):
        master = UserFactory()
        user = UserFactory.build()
        master.merge_user(user, save=True)
        d = serialize_user(user)
        assert_equal(d['id'], user._primary_key)
        assert_equal(d['url'], user.url)
        assert_equal(d.get('username', None), None)
        assert_equal(d['fullname'], user.fullname)
        assert_equal(d['registered'], user.is_registered)
        assert_equal(d['absolute_url'], user.absolute_url)
        assert_equal(d['date_registered'], user.date_registered.strftime('%Y-%m-%d'))
        assert_equal(d['active'], user.is_active())

    def test_serialize_user_full(self):
        master = UserFactory()
        user = UserFactory.build()
        master.merge_user(user, save=True)
        d = serialize_user(user, full=True)
        assert_equal(d['id'], user._primary_key)
        assert_equal(d['url'], user.url)
        assert_equal(d.get('username'), None)
        assert_equal(d['fullname'], user.fullname)
        assert_equal(d['registered'], user.is_registered)
        assert_equal(d['gravatar_url'], user.gravatar_url)
        assert_equal(d['absolute_url'], user.absolute_url)
        assert_equal(d['date_registered'], user.date_registered.strftime('%Y-%m-%d'))
        assert_equal(d['activity_points'], user.activity_points)
        assert_equal(d['is_merged'], user.is_merged)
        assert_equal(d['merged_by']['url'], user.merged_by.url)
        assert_equal(d['merged_by']['absolute_url'], user.merged_by.absolute_url)
        projects = [
            node
            for node in user.node__contributed
            if node.category == 'project'
            and not node.is_registration
            and not node.is_deleted
        ]
        public_projects = [p for p in projects if p.is_public]
        assert_equal(d['number_projects'], len(projects))
        assert_equal(d['number_public_projects'], len(public_projects))

    def test_recently_added(self):
        # Project created
        project = ProjectFactory()

        assert_true(hasattr(self.user, 'recently_added'))

        # Two users added as contributors
        user2 = UserFactory()
        user3 = UserFactory()
        project.add_contributor(contributor=user2, auth=self.consolidate_auth)
        project.add_contributor(contributor=user3, auth=self.consolidate_auth)
        assert_equal(user3, self.user.recently_added[0])
        assert_equal(user2, self.user.recently_added[1])
        assert_equal(len(self.user.recently_added), 2)

    def test_recently_added_multi_project(self):
        # Three users are created
        user2 = UserFactory()
        user3 = UserFactory()
        user4 = UserFactory()

        # 2 projects created
        project = ProjectFactory()
        project2 = ProjectFactory()

        # Users 2 and 3 are added to original project
        project.add_contributor(contributor=user2, auth=self.consolidate_auth)
        project.add_contributor(contributor=user3, auth=self.consolidate_auth)

        # Users 2 and 3 are added to original project
        project2.add_contributor(contributor=user2, auth=self.consolidate_auth)
        project2.add_contributor(contributor=user4, auth=self.consolidate_auth)

        assert_equal(user4, self.user.recently_added[0])
        assert_equal(user2, self.user.recently_added[1])
        assert_equal(user3, self.user.recently_added[2])
        assert_equal(len(self.user.recently_added), 3)

    def test_recently_added_length(self):
        # Project created
        project = ProjectFactory()

        assert_equal(len(self.user.recently_added), 0)
        # Add 17 users
        for _ in range(17):
            project.add_contributor(
                contributor=UserFactory(),
                auth=self.consolidate_auth
            )

        assert_equal(len(self.user.recently_added), 15)

    def test_display_full_name_registered(self):
        u = UserFactory()
        assert_equal(u.display_full_name(), u.fullname)

    def test_display_full_name_unregistered(self):
        name = fake.name()
        u = UnregUserFactory()
        project =ProjectFactory()
        project.add_unregistered_contributor(fullname=name, email=u.username,
            auth=Auth(project.creator))
        project.save()
        assert_equal(u.display_full_name(node=project), name)





class TestUserParse(unittest.TestCase):

    def test_parse_first_last(self):
        parsed = impute_names_model('John Darnielle')
        assert_equal(parsed['given_name'], 'John')
        assert_equal(parsed['family_name'], 'Darnielle')

    def test_parse_first_last_particles(self):
        parsed = impute_names_model('John van der Slice')
        assert_equal(parsed['given_name'], 'John')
        assert_equal(parsed['family_name'], 'van der Slice')


class TestMergingUsers(OsfTestCase):

    def setUp(self):
        self.master = UserFactory(fullname='Joe Shmo',
                            is_registered=True,
                            emails=['joe@example.com'])
        self.dupe = UserFactory(fullname='Joseph Shmo',
                            emails=['joseph123@hotmail.com'])

    def _merge_dupe(self):
        '''Do the actual merge.'''
        self.master.merge_user(self.dupe)
        self.master.save()

    def test_dupe_is_merged(self):
        self._merge_dupe()
        assert_true(self.dupe.is_merged)
        assert_equal(self.dupe.merged_by, self.master)

    def test_dupe_email_is_appended(self):
        self._merge_dupe()
        assert_in('joseph123@hotmail.com', self.master.emails)

    def test_inherits_projects_contributed_by_dupe(self):
        project = ProjectFactory()
        project.contributors.append(self.dupe)
        project.save()
        self._merge_dupe()
        assert_true(project.is_contributor(self.master))
        assert_false(project.is_contributor(self.dupe))

    def test_inherits_projects_created_by_dupe(self):
        project = ProjectFactory(creator=self.dupe)
        self._merge_dupe()
        assert_equal(project.creator, self.master)

    def test_adding_merged_user_as_contributor_adds_master(self):
        project = ProjectFactory(creator=UserFactory())
        self._merge_dupe()
        project.add_contributor(contributor=self.dupe)
        assert_true(project.is_contributor(self.master))
        assert_false(project.is_contributor(self.dupe))


class TestGUID(OsfTestCase):

    def setUp(self):

        self.records = {}
        for factory in GUID_FACTORIES:
            record = factory()
            self.records[record._name] = record

    def test_guid(self):

        for record in self.records.values():

            record_guid = Guid.load(record._primary_key)

            # GUID must exist
            assert_false(record_guid is None)

            # Primary keys of GUID and record must be the same
            assert_equal(
                record_guid._primary_key,
                record._primary_key
            )

            # GUID must refer to record
            assert_equal(
                record_guid.referent,
                record
            )


class TestNodeFile(OsfTestCase):

    def setUp(self):
        # Create a project with a NodeFile
        self.node = ProjectFactory()
        self.node_file = NodeFile(node=self.node, path='foo.py', filename='foo.py', size=128)
        self.node.files_versions[self.node_file.clean_filename] = [self.node_file._primary_key]
        self.node.save()

    def test_url(self):
        assert_equal(
            self.node_file.api_url(self.node),
            '{0}osffiles/{1}/'.format(self.node.api_url, self.node_file.filename),
        )

    def test_clean(self):
        assert_equal(self.node_file.clean_filename, 'foo_py')

    def test_latest_version_number(self):
        assert_equal(self.node_file.latest_version_number(self.node), 1)

    def test_download_url(self):
        assert_equal(
            self.node_file.download_url(self.node),
            self.node.url + 'osffiles/{0}/version/1/download/'.format(self.node_file.filename)
        )


class TestAddFile(OsfTestCase):

    def setUp(self):
        # Create a project
        self.user = UserFactory()
        self.consolidate_auth = Auth(user=self.user)
        self.user2 = UserFactory()
        self.consolidate_auth2 = Auth(user=self.user2)
        self.project = ProjectFactory(creator=self.user)
        # Add a file
        self.file_name = 'foo.py'
        self.file_key = self.file_name.replace('.', '_')
        self.node_file = self.project.add_file(
            self.consolidate_auth, self.file_name, 'Content', 128, 'Type'
        )
        self.project.save()

    def test_added(self):
        assert_equal(len(self.project.files_versions), 1)

    def test_component_add_file(self):
        # Add exact copy of parent project's file to component
        component = NodeFactory(project=self.project, creator=self.user)
        component_file = component.add_file(
            self.consolidate_auth, self.file_name, 'Content', 128, 'Type'
        )
        # File is correctly assigned to component
        assert_equal(component_file.node, component)
        # File does not overwrite parent project's version
        assert_equal(len(self.project.files_versions), 1)

    def test_uploader_is_user(self):
        assert_equal(self.node_file.uploader, self.user)

    def test_revise_content(self):
        user2 = UserFactory()
        consolidate_auth2 = Auth(user=user2)
        updated_file = self.project.add_file(
            consolidate_auth2,
            self.file_name,
            'Content 2',
            129,
            'Type 2',
        )
        # There are two versions of the file
        assert_equal(len(self.project.files_versions[self.file_key]), 2)
        assert_equal(self.node_file.filename, updated_file.filename)
        # Each version has the correct user, size, and type
        assert_equal(self.node_file.uploader, self.user)
        assert_equal(updated_file.uploader, user2)
        assert_equal(self.node_file.size, 128)
        assert_equal(updated_file.size, 129)
        assert_equal(self.node_file.content_type, 'Type')
        assert_equal(updated_file.content_type, 'Type 2')


    @raises(FileNotModified)
    def test_not_modified(self):

        # Modify user, size, and type, but not content
        self.project.add_file(self.consolidate_auth2, self.file_name, 'Content', 256,
                              'Type 2')


class TestApiKey(OsfTestCase):

    def test_factory(self):
        key = ApiKeyFactory()
        user = UserFactory()
        user.api_keys.append(key)
        user.save()
        assert_equal(len(user.api_keys), 1)
        assert_equal(ApiKey.find().count(), 1)


class TestNodeWikiPage(OsfTestCase):

    def setUp(self):
        self.user = UserFactory()
        self.project = ProjectFactory(creator=self.user)
        self.wiki = NodeWikiFactory(user=self.user, node=self.project)

    def test_factory(self):
        wiki = NodeWikiFactory()
        assert_equal(wiki.page_name, 'home')
        assert_equal(wiki.version, 1)
        assert_true(hasattr(wiki, 'is_current'))
        assert_equal(wiki.content, 'Some content')
        assert_true(wiki.user)
        assert_true(wiki.node)

    def test_url(self):
        assert_equal(self.wiki.url, '{project_url}wiki/home/'
                                    .format(project_url=self.project.url))


class TestUpdateNodeWiki(OsfTestCase):

    def setUp(self):
        # Create project with component
        self.user = UserFactory()
        self.consolidate_auth = Auth(user=self.user)
        self.project = ProjectFactory()
        self.node = NodeFactory(creator=self.user, project=self.project)
        # user updates the wiki
        self.project.update_node_wiki('home', 'Hello world', self.consolidate_auth)
        self.versions = self.project.wiki_pages_versions

    def test_default_wiki(self):
        # There is no default wiki
        project1 = ProjectFactory()
        assert_equal(project1.get_wiki_page('home'), None)

    def test_default_is_current(self):
        assert_true(self.project.get_wiki_page('home').is_current)
        self.project.update_node_wiki('home', 'Hello world 2', self.consolidate_auth)
        assert_true(self.project.get_wiki_page('home').is_current)
        self.project.update_node_wiki('home', 'Hello world 3', self.consolidate_auth)

    def test_wiki_content(self):
        # Wiki has correct content
        assert_equal(self.project.get_wiki_page('home').content, 'Hello world')
        # user updates the wiki a second time
        self.project.update_node_wiki('home', 'Hola mundo', self.consolidate_auth)
        # Both versions have the expected content
        assert_equal(self.project.get_wiki_page('home', 2).content, 'Hola mundo')
        assert_equal(self.project.get_wiki_page('home', 1).content, 'Hello world')

    def test_current(self):
        # Wiki is current
        assert_true(self.project.get_wiki_page('home', 1).is_current)
        # user updates the wiki a second time
        self.project.update_node_wiki('home', 'Hola mundo', self.consolidate_auth)
        # New version is current, old version is not
        assert_true(self.project.get_wiki_page('home', 2).is_current)
        assert_false(self.project.get_wiki_page('home', 1).is_current)

    def test_update_log(self):
        # Updates are logged
        assert_equal(self.project.logs[-1].action, 'wiki_updated')
        # user updates the wiki a second time
        self.project.update_node_wiki('home', 'Hola mundo', self.consolidate_auth)
        # There are two update logs
        assert_equal([log.action for log in self.project.logs].count('wiki_updated'), 2)

    def test_wiki_versions(self):
        # Number of versions is correct
        assert_equal(len(self.versions['home']), 1)
        # Update wiki
        self.project.update_node_wiki('home', 'Hello world', self.consolidate_auth)
        # Number of versions is correct
        assert_equal(len(self.versions['home']), 2)
        # Versions are different
        assert_not_equal(self.versions['home'][0], self.versions['home'][1])

    def test_update_two_node_wikis(self):
        # user updates a second wiki for the same node
        self.project.update_node_wiki('second', 'Hola mundo', self.consolidate_auth)
        # each wiki only has one version
        assert_equal(len(self.versions['home']), 1)
        assert_equal(len(self.versions['second']), 1)
        # There are 2 logs saved
        assert_equal([log.action for log in self.project.logs].count('wiki_updated'), 2)
        # Each wiki has the expected content
        assert_equal(self.project.get_wiki_page('home').content, 'Hello world')
        assert_equal(self.project.get_wiki_page('second').content, 'Hola mundo')


class TestNode(OsfTestCase):

    def setUp(self):
        # Create project with component
        self.user = UserFactory()
        self.consolidate_auth = Auth(user=self.user)
        self.parent = ProjectFactory(creator=self.user)
        self.node = NodeFactory(creator=self.user, project=self.parent)

    def test_web_url_for(self):
        with app.test_request_context():
            result = self.parent.web_url_for('view_project')
            assert_equal(result, web_url_for('view_project', pid=self.parent._primary_key))

            result2 = self.node.web_url_for('view_project')
            assert_equal(result2, web_url_for('view_project', pid=self.parent._primary_key,
                nid=self.node._primary_key))

    def test_api_url_for(self):
        with app.test_request_context():
            result = self.parent.api_url_for('view_project')
            assert_equal(result, api_url_for('view_project', pid=self.parent._primary_key))

            result2 = self.node.api_url_for('view_project')
            assert_equal(result2, api_url_for('view_project', pid=self.parent._primary_key,
                nid=self.node._primary_key))

    def test_node_factory(self):
        node = NodeFactory()
        assert_equal(node.category, 'hypothesis')
        assert_true(node.node__parent)
        assert_equal(node.logs[-1].action, 'node_created')
        assert_equal(
            set(node.get_addon_names()),
            set([
                addon_config.short_name
                for addon_config in settings.ADDONS_AVAILABLE
                if 'node' in addon_config.added_default
            ])
        )
        for addon_config in settings.ADDONS_AVAILABLE:
            if 'node' in addon_config.added_default:
                assert_in(
                    addon_config.short_name,
                    node.get_addon_names()
                )
                assert_true(
                    len([
                        addon
                        for addon in node.addons
                        if addon.config.short_name == addon_config.short_name
                    ]),
                    1
                )

    def test_add_addon(self):
        addon_count = len(self.node.get_addon_names())
        addon_record_count = len(self.node.addons)
        added = self.node.add_addon('github', self.consolidate_auth)
        assert_true(added)
        self.node.reload()
        assert_equal(
            len(self.node.get_addon_names()),
            addon_count + 1
        )
        assert_equal(
            len(self.node.addons),
            addon_record_count + 1
        )
        assert_equal(
            self.node.logs[-1].action,
            NodeLog.ADDON_ADDED
        )

    def test_add_existing_addon(self):
        addon_count = len(self.node.get_addon_names())
        addon_record_count = len(self.node.addons)
        added = self.node.add_addon('osffiles', self.consolidate_auth)
        assert_false(added)
        assert_equal(
            len(self.node.get_addon_names()),
            addon_count
        )
        assert_equal(
            len(self.node.addons),
            addon_record_count
        )

    def test_delete_addon(self):
        addon_count = len(self.node.get_addon_names())
        deleted = self.node.delete_addon('wiki', self.consolidate_auth)
        assert_true(deleted)
        assert_equal(
            len(self.node.get_addon_names()),
            addon_count - 1
        )
        assert_equal(
            self.node.logs[-1].action,
            NodeLog.ADDON_REMOVED
        )

    @mock.patch('website.addons.github.model.AddonGitHubNodeSettings.config')
    def test_delete_mandatory_addon(self, mock_config):
        mock_config.added_mandatory = ['node']
        self.node.add_addon('github', self.consolidate_auth)
        with assert_raises(ValueError):
            self.node.delete_addon('github', self.consolidate_auth)

    def test_delete_nonexistent_addon(self):
        addon_count = len(self.node.get_addon_names())
        deleted = self.node.delete_addon('github', self.consolidate_auth)
        assert_false(deleted)
        assert_equal(
            len(self.node.get_addon_names()),
            addon_count
        )

    def test_cant_add_component_to_component(self):
        with assert_raises(ValueError):
            NodeFactory(project=self.node)

    def test_url(self):
        assert_equal(
            self.node.url,
            '/{0}/'.format(self.node._primary_key)
        )

    def test_watch_url(self):
        url = self.node.watch_url
        assert_equal(url, '/api/v1/project/{0}/node/{1}/watch/'
                                .format(self.parent._primary_key,
                                        self.node._primary_key))

    def test_parent_id(self):
        assert_equal(self.node.parent_id, self.parent._id)

    def test_parent(self):
        assert_equal(self.node.parent_node, self.parent)

    def test_in_parent_nodes(self):
        assert_in(self.node, self.parent.nodes)

    def test_log(self):
        latest_log = self.node.logs[-1]
        assert_equal(latest_log.action, 'node_created')
        assert_equal(latest_log.params, {
            'node': self.node._primary_key,
            'project': self.parent._primary_key,
        })
        assert_equal(latest_log.user, self.user)

    def test_add_pointer(self):
        node2 = NodeFactory(creator=self.user)
        pointer = self.node.add_pointer(node2, auth=self.consolidate_auth)
        assert_equal(pointer, self.node.nodes[0])
        assert_equal(len(self.node.nodes), 1)
        assert_false(self.node.nodes[0].primary)
        assert_equal(self.node.nodes[0].node, node2)
        assert_equal(node2.points, 1)
        assert_equal(
            self.node.logs[-1].action, NodeLog.POINTER_CREATED
        )
        assert_equal(
            self.node.logs[-1].params, {
                'project': self.node.parent_id,
                'node': self.node._primary_key,
                'pointer': {
                    'id': pointer.node._id,
                    'url': pointer.node.url,
                    'title': pointer.node.title,
                    'category': pointer.node.category,
                },
            }
        )

    def test_add_pointer_already_present(self):
        node2 = NodeFactory(creator=self.user)
        self.node.add_pointer(node2, auth=self.consolidate_auth)
        with assert_raises(ValueError):
            self.node.add_pointer(node2, auth=self.consolidate_auth)

    def test_rm_pointer(self):
        node2 = NodeFactory(creator=self.user)
        pointer = self.node.add_pointer(node2, auth=self.consolidate_auth)
        self.node.rm_pointer(pointer, auth=self.consolidate_auth)
        assert_equal(len(self.node.nodes), 0)
        assert_equal(node2.points, 0)
        assert_equal(
            self.node.logs[-1].action, NodeLog.POINTER_REMOVED
        )
        assert_equal(
            self.node.logs[-1].params, {
                'project': self.node.parent_id,
                'node': self.node._primary_key,
                'pointer': {
                    'id': pointer.node._id,
                    'url': pointer.node.url,
                    'title': pointer.node.title,
                    'category': pointer.node.category,
                },
            }
        )

    def test_rm_pointer_not_present(self):
        node2 = NodeFactory(creator=self.user)
        pointer = Pointer(node=node2)
        with assert_raises(ValueError):
            self.node.rm_pointer(pointer, auth=self.consolidate_auth)

    def test_fork_pointer_not_present(self):
        pointer = PointerFactory()
        with assert_raises(ValueError):
            self.node.fork_pointer(pointer, auth=self.consolidate_auth)

    def _fork_pointer(self, content):
        pointer = self.node.add_pointer(content, auth=self.consolidate_auth)
        forked = self.node.fork_pointer(pointer, auth=self.consolidate_auth)
        assert_true(forked.is_fork)
        assert_equal(forked.forked_from, content)
        assert_true(self.node.nodes[-1].primary)
        assert_equal(self.node.nodes[-1], forked)
        assert_equal(
            self.node.logs[-1].action, NodeLog.POINTER_FORKED
        )
        assert_equal(
            self.node.logs[-1].params, {
                'project': self.node.parent_id,
                'node': self.node._primary_key,
                'pointer': {
                    'id': pointer.node._id,
                    'url': pointer.node.url,
                    'title': pointer.node.title,
                    'category': pointer.node.category,
                },
            }
        )

    def test_fork_pointer_project(self):
        project = ProjectFactory(creator=self.user)
        self._fork_pointer(project)

    def test_fork_pointer_component(self):
        component = NodeFactory(creator=self.user)
        self._fork_pointer(component)

    def test_add_file(self):
        #todo Add file series of tests
        pass


class TestRemoveNode(OsfTestCase):

    def setUp(self):
        # Create project with component
        self.user = UserFactory()
        self.consolidate_auth = Auth(user=self.user)
        self.parent_project = ProjectFactory(creator=self.user)
        self.project = ProjectFactory(creator=self.user,
                                      project=self.parent_project)

    def test_remove_project_without_children(self):
        self.project.remove_node(auth=self.consolidate_auth)

        assert_true(self.project.is_deleted)
        # parent node should have a log of the event
        assert_equal(self.parent_project.logs[-1].action, 'node_removed')

    def test_remove_project_with_project_child_fails(self):
        with assert_raises(NodeStateError):
            self.parent_project.remove_node(self.consolidate_auth)

    def test_remove_project_with_component_child_fails(self):
        NodeFactory(creator=self.user, project=self.project)

        with assert_raises(NodeStateError):
            self.parent_project.remove_node(self.consolidate_auth)

    def test_remove_project_with_pointer_child(self):
        target = ProjectFactory(creator=self.user)
        self.project.add_pointer(node=target, auth=self.consolidate_auth)

        assert_equal(len(self.project.nodes), 1)

        self.project.remove_node(auth=self.consolidate_auth)

        assert_true(self.project.is_deleted)
        # parent node should have a log of the event
        assert_equal(self.parent_project.logs[-1].action, 'node_removed')

        # target node shouldn't be deleted
        assert_false(target.is_deleted)


class TestAddonCallbacks(OsfTestCase):
    """Verify that callback functions are called at the right times, with the
    right arguments.

    """
    callbacks = {
        'after_remove_contributor': None,
        'after_set_privacy': None,
        'after_fork': (None, None),
        'after_register': (None, None),
    }

    def setUp(self):

        # Create project with component
        self.user = UserFactory()
        self.consolidate_auth = Auth(user=self.user)
        self.parent = ProjectFactory()
        self.node = NodeFactory(creator=self.user, project=self.parent)

        # Mock addon callbacks
        for addon in self.node.addons:
            mock_settings = mock.create_autospec(addon.__class__)
            for callback, return_value in self.callbacks.iteritems():
                mock_callback = getattr(mock_settings, callback)
                mock_callback.return_value = return_value
                setattr(
                    addon,
                    callback,
                    getattr(mock_settings, callback)
                )

    def test_remove_contributor_callback(self):

        user2 = UserFactory()
        self.node.add_contributor(contributor=user2, auth=self.consolidate_auth)
        self.node.remove_contributor(contributor=user2, auth=self.consolidate_auth)
        for addon in self.node.addons:
            callback = addon.after_remove_contributor
            callback.assert_called_once_with(
                self.node, user2
            )

    def test_set_privacy_callback(self):

        self.node.set_privacy('public', self.consolidate_auth)
        for addon in self.node.addons:
            callback = addon.after_set_privacy
            callback.assert_called_with(
                self.node, 'public',
            )

        self.node.set_privacy('private', self.consolidate_auth)
        for addon in self.node.addons:
            callback = addon.after_set_privacy
            callback.assert_called_with(
                self.node, 'private'
            )

    def test_fork_callback(self):
        fork = self.node.fork_node(auth=self.consolidate_auth)
        for addon in self.node.addons:
            callback = addon.after_fork
            callback.assert_called_once_with(
                self.node, fork, self.user
            )

    def test_register_callback(self):
        registration = self.node.register_node(
            None, self.consolidate_auth, '', '',
        )
        for addon in self.node.addons:
            callback = addon.after_register
            callback.assert_called_once_with(
                self.node, registration, self.user
            )


class TestProject(OsfTestCase):

    def setUp(self):
        # Create project
        self.user = UserFactory()
        self.consolidate_auth = Auth(user=self.user)
        self.project = ProjectFactory(creator=self.user, description='foobar')

    def test_project_factory(self):
        node = ProjectFactory()
        assert_equal(node.category, 'project')
        assert_true(node._id)
        assert_almost_equal(
            node.date_created, datetime.datetime.utcnow(),
            delta=datetime.timedelta(seconds=5),
        )
        assert_false(node.is_public)
        assert_false(node.is_deleted)
        assert_true(hasattr(node, 'deleted_date'))
        assert_false(node.is_registration)
        assert_true(hasattr(node, 'registered_date'))
        assert_false(node.is_fork)
        assert_true(hasattr(node, 'forked_date'))
        assert_true(node.title)
        assert_true(hasattr(node, 'description'))
        assert_true(hasattr(node, 'registration_list'))
        assert_true(hasattr(node, 'fork_list'))
        assert_true(hasattr(node, 'registered_meta'))
        assert_true(hasattr(node, 'registered_user'))
        assert_true(hasattr(node, 'registered_schema'))
        assert_true(node.creator)
        assert_true(node.contributors)
        assert_equal(len(node.logs), 1)
        assert_true(hasattr(node, 'tags'))
        assert_true(hasattr(node, 'nodes'))
        assert_true(hasattr(node, 'forked_from'))
        assert_true(hasattr(node, 'registered_from'))
        assert_true(hasattr(node, 'api_keys'))
        assert_equal(node.logs[-1].action, 'project_created')

    def test_log(self):
        latest_log = self.project.logs[-1]
        assert_equal(latest_log.action, 'project_created')
        assert_equal(latest_log.params['project'], self.project._primary_key)
        assert_equal(latest_log.user, self.user)

    def test_url(self):
        assert_equal(
            self.project.url,
            '/{0}/'.format(self.project._primary_key)
        )

    def test_api_url(self):
        api_url = self.project.api_url
        assert_equal(api_url, '/api/v1/project/{0}/'.format(self.project._primary_key))

    def test_watch_url(self):
        watch_url = self.project.watch_url
        assert_equal(
            watch_url,
            '/api/v1/project/{0}/watch/'.format(self.project._primary_key)
        )

    def test_parent_id(self):
        assert_false(self.project.parent_id)

    def test_watching(self):
        # A user watched a node
        user = UserFactory()
        config1 = WatchConfigFactory(node=self.project)
        user.watched.append(config1)
        user.save()
        assert_in(config1._id, self.project.watchconfig__watched)

    def test_add_contributor(self):
        # A user is added as a contributor
        user2 = UserFactory()
        self.project.add_contributor(contributor=user2, auth=self.consolidate_auth)
        self.project.save()
        assert_in(user2, self.project.contributors)
        assert_equal(self.project.logs[-1].action, 'contributor_added')

    def test_add_unregistered_contributor(self):
        self.project.add_unregistered_contributor(
            email='foo@bar.com',
            fullname='Weezy F. Baby',
            auth=self.consolidate_auth
        )
        self.project.save()
        latest_contributor = self.project.contributors[-1]
        assert_true(isinstance(latest_contributor, User))
        assert_equal(latest_contributor.username, 'foo@bar.com')
        assert_equal(latest_contributor.fullname, 'Weezy F. Baby')
        assert_false(latest_contributor.is_registered)

        # A log event was added
        assert_equal(self.project.logs[-1].action, 'contributor_added')
        assert_in(self.project._primary_key, latest_contributor.unclaimed_records,
            'unclaimed record was added')
        unclaimed_data = latest_contributor.get_unclaimed_record(self.project._primary_key)
        assert_equal(unclaimed_data['referrer_id'],
            self.consolidate_auth.user._primary_key)
        assert_true(self.project.is_contributor(latest_contributor))
        assert_equal(unclaimed_data['email'], 'foo@bar.com')

    def test_add_unregistered_adds_new_unclaimed_record_if_user_already_in_db(self):
        user = UnregUserFactory()
        given_name = fake.name()
        new_user = self.project.add_unregistered_contributor(
            email=user.username,
            fullname=given_name,
            auth=self.consolidate_auth
        )
        self.project.save()
        # new unclaimed record was added
        assert_in(self.project._primary_key, new_user.unclaimed_records)
        unclaimed_data = new_user.get_unclaimed_record(self.project._primary_key)
        assert_equal(unclaimed_data['name'], given_name)

    def test_add_unregistered_raises_error_if_user_is_registered(self):
        user = UserFactory(is_registered=True)  # A registered user
        with assert_raises(ValidationValueError):
            self.project.add_unregistered_contributor(
                email=user.username,
                fullname=user.fullname,
                auth=self.consolidate_auth
            )

    def test_remove_contributor(self):
        # A user is added as a contributor
        user2 = UserFactory()
        self.project.add_contributor(contributor=user2, auth=self.consolidate_auth)
        self.project.save()
        # The user is removed
        self.project.remove_contributor(
            auth=self.consolidate_auth,
            contributor=user2
        )

        self.project.reload()

        assert_not_in(user2, self.project.contributors)
        assert_not_in(user2._id, self.project.permissions)
        assert_equal(self.project.logs[-1].action, 'contributor_removed')

    def test_add_private_link(self):
        link = PrivateLinkFactory()
        link.nodes.append(self.project)
        link.save()
        assert_in(link, self.project.private_links)

    def test_remove_unregistered_conributor_removes_unclaimed_record(self):
        new_user = self.project.add_unregistered_contributor(fullname=fake.name(),
            email=fake.email(), auth=Auth(self.project.creator))
        self.project.save()
        assert_true(self.project.is_contributor(new_user))  # sanity check
        assert_in(self.project._primary_key, new_user.unclaimed_records)
        self.project.remove_contributor(
            auth=self.consolidate_auth,
            contributor=new_user
        )
        self.project.save()
        assert_not_in(self.project._primary_key, new_user.unclaimed_records)

    def test_manage_contributors_new_contributor(self):
        user = UserFactory()
        users = [
            {'id': self.project.creator._id, 'permission': 'read'},
            {'id': user._id, 'permission': 'read'},
        ]
        with assert_raises(ValueError):
            self.project.manage_contributors(
                users, auth=self.consolidate_auth, save=True
            )

    def test_manage_contributors_no_contributors(self):
        with assert_raises(ValueError):
            self.project.manage_contributors(
                [], auth=self.consolidate_auth, save=True,
            )

    def test_manage_contributors_no_admins(self):
        user = UserFactory()
        self.project.add_contributor(
            user,
            permissions=['read', 'write', 'admin'],
            save=True
        )
        users = [
            {'id': self.project.creator._id, 'permission': 'read'},
            {'id': user._id, 'permission': 'read'},
        ]
        with assert_raises(ValueError):
            self.project.manage_contributors(
                users, auth=self.consolidate_auth, save=True,
            )

    def test_manage_contributors_no_registered_admins(self):
        unregistered = UnregUserFactory()
        self.project.add_contributor(
            unregistered,
            permissions=['read', 'write', 'admin'],
            save=True
        )
        users = [
            {'id': self.project.creator._id, 'permission': 'read'},
            {'id': unregistered._id, 'permission': 'admin'},
        ]
        with assert_raises(ValueError):
            self.project.manage_contributors(
                users, auth=self.consolidate_auth, save=True,
            )

    def test_set_title(self):
        proj = ProjectFactory(title='That Was Then', creator=self.user)
        proj.set_title('This is now', auth=self.consolidate_auth)
        proj.save()
        # Title was changed
        assert_equal(proj.title, 'This is now')
        # A log event was saved
        latest_log = proj.logs[-1]
        assert_equal(latest_log.action, 'edit_title')
        assert_equal(latest_log.params['title_original'], 'That Was Then')

    def test_contributor_can_edit(self):
        contributor = UserFactory()
        contributor_auth = Auth(user=contributor)
        other_guy = UserFactory()
        other_guy_auth = Auth(user=other_guy)
        self.project.add_contributor(
            contributor=contributor, auth=self.consolidate_auth)
        self.project.save()
        assert_true(self.project.can_edit(contributor_auth))
        assert_false(self.project.can_edit(other_guy_auth))

    def test_can_edit_can_be_passed_a_user(self):
        assert_true(self.project.can_edit(user=self.user))

    def test_creator_can_edit(self):
        assert_true(self.project.can_edit(self.consolidate_auth))

    def test_noncontributor_cant_edit_public(self):
        user1 = UserFactory()
        user1_auth = Auth(user=user1)
        # Change project to public
        self.project.set_privacy('public')
        self.project.save()
        # Noncontributor can't edit
        assert_false(self.project.can_edit(user1_auth))

    def test_can_view_private(self):
        # Create contributor and noncontributor
        link = PrivateLinkFactory()
        link.nodes.append(self.project)
        link.save()
        contributor = UserFactory()
        contributor_auth = Auth(user=contributor)
        other_guy = UserFactory()
        other_guy_auth = Auth(user=other_guy)
        self.project.add_contributor(
            contributor=contributor, auth=self.consolidate_auth)
        self.project.save()
        # Only creator and contributor can view
        assert_true(self.project.can_view(self.consolidate_auth))
        assert_true(self.project.can_view(contributor_auth))
        assert_false(self.project.can_view(other_guy_auth))
        other_guy_auth.private_key = link.key
        assert_true(self.project.can_view(other_guy_auth))

    def test_creator_cannot_edit_project_if_they_are_removed(self):
        creator = UserFactory()
        project = ProjectFactory(creator=creator)
        contrib = UserFactory()
        project.add_contributor(contrib, auth=Auth(user=creator))
        project.save()
        assert_in(creator, project.contributors)
        # Creator is removed from project
        project.remove_contributor(creator, auth=Auth(user=contrib))
        assert_false(project.can_view(Auth(user=creator)))
        assert_false(project.can_edit(Auth(user=creator)))
        assert_false(project.is_contributor(creator))

    def test_can_view_public(self):
        # Create contributor and noncontributor
        contributor = UserFactory()
        contributor_auth = Auth(user=contributor)
        other_guy = UserFactory()
        other_guy_auth = Auth(user=other_guy)
        self.project.add_contributor(
            contributor=contributor, auth=self.consolidate_auth)
        # Change project to public
        self.project.set_privacy('public')
        self.project.save()
        # Creator, contributor, and noncontributor can view
        assert_true(self.project.can_view(self.consolidate_auth))
        assert_true(self.project.can_view(contributor_auth))
        assert_true(self.project.can_view(other_guy_auth))

    def test_is_contributor(self):
        contributor = UserFactory()
        other_guy = UserFactory()
        self.project.add_contributor(
            contributor=contributor, auth=self.consolidate_auth)
        self.project.save()
        assert_true(self.project.is_contributor(contributor))
        assert_false(self.project.is_contributor(other_guy))
        assert_false(self.project.is_contributor(None))

    def test_is_contributor_unregistered(self):
        unreg = UnregUserFactory()
        self.project.add_unregistered_contributor(
            fullname=fake.name(),
            email=unreg.username,
            auth=self.consolidate_auth
        )
        self.project.save()
        assert_true(self.project.is_contributor(unreg))

    def test_creator_is_contributor(self):
        assert_true(self.project.is_contributor(self.user))
        assert_in(self.user, self.project.contributors)

    def test_cant_add_creator_as_contributor_twice(self):
        self.project.add_contributor(contributor=self.user)
        self.project.save()
        assert_equal(len(self.project.contributors), 1)

    def test_cant_add_same_contributor_twice(self):
        contrib = UserFactory()
        self.project.add_contributor(contributor=contrib)
        self.project.save()
        self.project.add_contributor(contributor=contrib)
        self.project.save()
        assert_equal(len(self.project.contributors), 2)

    def test_add_contributors(self):
        user1 = UserFactory()
        user2 = UserFactory()
        self.project.add_contributors(
            [
                {'user': user1, 'permissions': ['read', 'write', 'admin']},
                {'user': user2, 'permissions': ['read', 'write']}
            ],
            auth=self.consolidate_auth
        )
        self.project.save()
        assert_equal(len(self.project.contributors), 3)
        assert_equal(
            self.project.logs[-1].params['contributors'],
            [user1._id, user2._id]
        )
        assert_in(user1._id, self.project.permissions)
        assert_in(user2._id, self.project.permissions)
        assert_equal(self.project.permissions[user1._id], ['read', 'write', 'admin'])
        assert_equal(self.project.permissions[user2._id], ['read', 'write'])
        assert_equal(
            self.project.logs[-1].params['contributors'],
            [user1._id, user2._id]
        )

    def test_set_privacy(self):
        self.project.set_privacy('public', auth=self.consolidate_auth)
        self.project.save()
        assert_true(self.project.is_public)
        assert_equal(self.project.logs[-1].action, 'made_public')
        self.project.set_privacy('private', auth=self.consolidate_auth)
        self.project.save()
        assert_false(self.project.is_public)
        assert_equal(self.project.logs[-1].action, NodeLog.MADE_PRIVATE)

    def test_set_description(self):
        old_desc = self.project.description
        self.project.set_description(
            'new description', auth=self.consolidate_auth)
        self.project.save()
        assert_equal(self.project.description, 'new description')
        latest_log = self.project.logs[-1]
        assert_equal(latest_log.action, NodeLog.EDITED_DESCRIPTION)
        assert_equal(latest_log.params['description_original'], old_desc)
        assert_equal(latest_log.params['description_new'], 'new description')

    def test_no_parent(self):
        assert_equal(self.project.parent_node, None)

    def test_get_recent_logs(self):
        # Add some logs
        for _ in range(5):
            self.project.logs.append(NodeLogFactory())
        # Expected logs appears
        assert_equal(
            self.project.get_recent_logs(3),
            list(reversed(self.project.logs)[:3])
        )
        assert_equal(
            self.project.get_recent_logs(),
            list(reversed(self.project.logs))
        )

    def test_date_modified(self):
        self.project.logs.append(NodeLogFactory())
        assert_equal(self.project.date_modified, self.project.logs[-1].date)
        assert_not_equal(self.project.date_modified, self.project.date_created)

    def test_replace_contributor(self):
        contrib = UserFactory()
        self.project.add_contributor(contrib, auth=Auth(self.project.creator))
        self.project.save()
        assert_in(contrib, self.project.contributors)  # sanity check
        replacer = UserFactory()
        old_length = len(self.project.contributors)
        self.project.replace_contributor(contrib, replacer)
        self.project.save()
        new_length = len(self.project.contributors)
        assert_not_in(contrib, self.project.contributors)
        assert_in(replacer, self.project.contributors)
        assert_equal(old_length, new_length)

        # test unclaimed_records is removed
        assert_not_in(
            self.project._primary_key,
            contrib.unclaimed_records.keys()
        )

class TestTemplateNode(OsfTestCase):

    def setUp(self):
        self.user = UserFactory()
        self.consolidate_auth = Auth(user=self.user)
        self.project = ProjectFactory(creator=self.user)

    def _verify_log(self, node):
        """Tests to see that the "created from" log event is present (alone).

        :param node: A node having been created from a template just prior
        """
        assert_equal(len(node.logs), 1)
        assert_equal(node.logs[0].action, NodeLog.CREATED_FROM)

    def test_simple_template(self):
        """Create a templated node, with no changes"""
        # created templated node
        new = self.project.use_as_template(
            auth=self.consolidate_auth
        )

        assert_equal(new.title, self._default_title(self.project))
        assert_not_equal(new.date_created, self.project.date_created)
        self._verify_log(new)

    def test_simple_template_title_changed(self):
        """Create a templated node, with the title changed"""
        changed_title = 'Made from template'

        # create templated node
        new = self.project.use_as_template(
            auth=self.consolidate_auth,
            changes={
                self.project._primary_key: {
                    'title': changed_title,
                }
            }
        )

        assert_equal(new.title, changed_title)
        assert_not_equal(new.date_created, self.project.date_created)
        self._verify_log(new)

    def _create_complex(self):
        # create project connected via Pointer
        self.pointee = ProjectFactory(creator=self.user)
        self.project.add_pointer(self.pointee, auth=self.consolidate_auth)

        # create direct children
        self.component = NodeFactory(creator=self.user, project=self.project)
        self.subproject = ProjectFactory(creator=self.user, project=self.project)

    @staticmethod
    def _default_title(x):
        if isinstance(x, Node):
            return str(language.TEMPLATED_FROM_PREFIX + x.title)
        return str(x.title)


    def test_complex_template(self):
        """Create a templated node from a node with children"""
        self._create_complex()

        # create templated node
        new = self.project.use_as_template(auth=self.consolidate_auth)

        assert_equal(new.title, self._default_title(self.project))
        assert_equal(len(new.nodes), len(self.project.nodes))
        # check that all children were copied
        assert_equal(
            [x.title for x in new.nodes],
            [self._default_title(x) for x in self.project.nodes],
        )
        # ensure all child nodes were actually copied, instead of moved
        assert {x._primary_key for x in new.nodes}.isdisjoint(
            {x._primary_key for x in self.project.nodes}
        )

    def test_complex_template_titles_changed(self):
        self._create_complex()

        # build changes dict to change each node's title
        changes = {
            x._primary_key: {
                'title': 'New Title ' + str(idx)
            } for idx, x in enumerate(self.project.nodes)
        }

        # create templated node
        new = self.project.use_as_template(
            auth=self.consolidate_auth,
            changes=changes
        )

        for old_node, new_node in zip(self.project.nodes, new.nodes):
            if isinstance(old_node, Node):
                assert_equal(
                    changes[old_node._primary_key]['title'],
                    new_node.title,
                )
            else:
                assert_equal(
                    old_node.title,
                    new_node.title,
                )

    def test_template_files_not_copied(self):
        self.project.add_file(
            self.consolidate_auth, 'test.txt', 'test content', 4, 'text/plain'
        )
        new = self.project.use_as_template(
            auth=self.consolidate_auth
        )
        assert_equal(
            len(self.project.files_current),
            1
        )
        assert_equal(
            len(self.project.files_versions),
            1
        )
        assert_equal(new.files_current, {})
        assert_equal(new.files_versions, {})

    def test_template_wiki_pages_not_copied(self):
        self.project.update_node_wiki(
            'template', 'lol',
            auth=self.consolidate_auth
        )
        new = self.project.use_as_template(
            auth=self.consolidate_auth
        )
        assert_in('template', self.project.wiki_pages_current)
        assert_in('template', self.project.wiki_pages_versions)
        assert_equal(new.wiki_pages_current, {})
        assert_equal(new.wiki_pages_versions, {})

    def test_template_security(self):
        """Create a templated node from a node with public and private children

        Children for which the user has no access should not be copied
        """
        other_user = UserFactory()
        other_user_auth = Auth(user=other_user)

        self._create_complex()

        # set two projects to public - leaving self.component as private
        self.project.is_public = True
        self.project.save()
        self.subproject.is_public = True
        self.subproject.save()

        # add new children, for which the user has each level of access
        self.read = NodeFactory(creator=self.user, project=self.project)
        self.read.add_contributor(other_user, permissions=['read', ])
        self.read.save()

        self.write = NodeFactory(creator=self.user, project=self.project)
        self.write.add_contributor(other_user, permissions=['read', 'write', ])
        self.write.save()

        self.admin = NodeFactory(creator=self.user, project=self.project)
        self.admin.add_contributor(other_user)
        self.admin.save()

        # filter down self.nodes to only include projects the user can see
        visible_nodes = filter(
            lambda x: x.can_view(other_user_auth),
            self.project.nodes
        )

        # create templated node
        new = self.project.use_as_template(auth=other_user_auth)

        assert_equal(new.title, self._default_title(self.project))

        # check that all children were copied
        assert_equal(
            [x.title for x in new.nodes],
            [self._default_title(x) for x in visible_nodes]
        )
        # ensure all child nodes were actually copied, instead of moved
        assert_true({x._primary_key for x in new.nodes}.isdisjoint(
            {x._primary_key for x in self.project.nodes}
        ))

        # ensure that the creator is admin for each node copied
        for node in new.nodes:
            assert_equal(
                node.permissions.get(other_user._id),
                ['read', 'write', 'admin'],
            )


class TestForkNode(OsfTestCase):
    def setUp(self):
        self.user = UserFactory()
        self.consolidate_auth = Auth(user=self.user)
        self.project = ProjectFactory(creator=self.user)

    def _cmp_fork_original(self, fork_user, fork_date, fork, original,
                           title_prepend='Fork of '):
        """Compare forked node with original node. Verify copied fields,
        modified fields, and files; recursively compare child nodes.

        :param fork_user: User who forked the original nodes
        :param fork_date: Datetime (UTC) at which the original node was forked
        :param fork: Forked node
        :param original: Original node
        :param title_prepend: String prepended to fork title

        """
        # Test copied fields
        assert_equal(title_prepend + original.title, fork.title)
        assert_equal(original.category, fork.category)
        assert_equal(original.description, fork.description)
        assert_equal(original.logs, fork.logs[:-1])
        assert_true(len(fork.logs) == len(original.logs) + 1)
        assert_equal(fork.logs[-1].action, NodeLog.NODE_FORKED)
        assert_equal(original.tags, fork.tags)
        assert_equal(original.parent_node is None, fork.parent_node is None)

        # Test modified fields
        assert_true(fork.is_fork)
        assert_equal(len(fork.private_links), 0)
        assert_equal(fork.forked_from, original)
        assert_in(fork._id, original.fork_list)
        assert_in(fork._id, original.node__forked)
        # Note: Must cast ForeignList to list for comparison
        assert_equal(list(fork.contributors), [fork_user])
        assert_true((fork_date - fork.date_created) < datetime.timedelta(seconds=30))
        assert_not_equal(fork.forked_date, original.date_created)

        # Test that files were copied correctly
        for fname in original.files_versions:
            assert_true(fname in original.files_versions)
            assert_true(fname in fork.files_versions)
            assert_equal(
                len(original.files_versions[fname]),
                len(fork.files_versions[fname]),
             )
            for vidx in range(len(original.files_versions[fname])):
                file_original = NodeFile.load(original.files_versions[fname][vidx])
                file_fork = NodeFile.load(original.files_versions[fname][vidx])
                data_original = original.get_file(file_original.path, vidx)
                data_fork = fork.get_file(file_fork.path, vidx)
                assert_equal(data_original, data_fork)

        # Test that pointers were copied correctly
        assert_equal(
            [pointer.node for pointer in original.nodes_pointer],
            [pointer.node for pointer in fork.nodes_pointer],
        )

        # Test that add-ons were copied correctly
        assert_equal(
            original.get_addon_names(),
            fork.get_addon_names()
        )
        assert_equal(
            [addon.config.short_name for addon in original.get_addons()],
            [addon.config.short_name for addon in fork.get_addons()]
        )

        fork_user_auth = Auth(user=fork_user)
        # Recursively compare children
        for idx, child in enumerate(original.nodes):
            if child.can_view(fork_user_auth):
                self._cmp_fork_original(fork_user, fork_date, fork.nodes[idx],
                                        child, title_prepend='')

    @mock.patch('framework.status.push_status_message')
    def test_fork_recursion(self, mock_push_status_message):
        """Omnibus test for forking.

        """
        # Make some children
        self.component = NodeFactory(creator=self.user, project=self.project)
        self.subproject = ProjectFactory(creator=self.user, project=self.project)

        # Add files to test copying
        self.project.add_file(
            self.consolidate_auth, 'test.txt', 'test content', 4, 'text/plain'
        )
        self.component.add_file(
            self.consolidate_auth, 'test2.txt', 'test content2', 4, 'text/plain'
        )
        self.subproject.add_file(
            self.consolidate_auth, 'test3.txt', 'test content3', 4, 'text/plain'
        )

        # Add pointers to test copying
        pointee = ProjectFactory()
        self.project.add_pointer(pointee, auth=self.consolidate_auth)
        self.component.add_pointer(pointee, auth=self.consolidate_auth)
        self.subproject.add_pointer(pointee, auth=self.consolidate_auth)

        # Add add-on to test copying
        self.project.add_addon('github', self.consolidate_auth)
        self.component.add_addon('github', self.consolidate_auth)
        self.subproject.add_addon('github', self.consolidate_auth)

        # Log time
        fork_date = datetime.datetime.utcnow()

        # Fork node
        fork = self.project.fork_node(auth=self.consolidate_auth)

        # Compare fork to original
        self._cmp_fork_original(self.user, fork_date, fork, self.project)

    def test_fork_private_children(self):
        """Tests that only public components are created

        """
        # Make project public
        self.project.set_privacy('public')
        # Make some children
        self.public_component = NodeFactory(
            creator=self.user,
            project=self.project,
            title='Forked',
            is_public=True,
        )
        self.public_subproject = ProjectFactory(
            creator=self.user,
            project=self.project,
            title='Forked',
            is_public=True,
        )
        self.private_component = NodeFactory(
            creator=self.user,
            project=self.project,
            title='Not Forked',
        )
        self.private_subproject = ProjectFactory(
            creator=self.user,
            project=self.project,
            title='Not Forked',
        )
        self.private_subproject_public_component = NodeFactory(
            creator=self.user,
            project=self.private_subproject,
            title='Not Forked',
        )
        self.public_subproject_public_component = NodeFactory(
            creator=self.user,
            project=self.private_subproject,
            title='Forked',
        )
        user2 = UserFactory()
        user2_auth = Auth(user=user2)
        # New user forks the project
        fork = self.project.fork_node(user2_auth)

        # fork correct children
        assert_equal(len(fork.nodes), 2)
        assert_not_in('Not Forked', [node.title for node in fork.nodes])

    def test_fork_not_public(self):
        self.project.set_privacy('public')
        fork = self.project.fork_node(self.consolidate_auth)
        assert_false(fork.is_public)

    def test_not_fork_private_link(self):
        link = PrivateLinkFactory()
        link.nodes.append(self.project)
        link.save()
        fork = self.project.fork_node(self.consolidate_auth)
        assert_not_in(link, fork.private_links)

    def test_cannot_fork_private_node(self):
        user2 = UserFactory()
        user2_auth = Auth(user=user2)
        fork = self.project.fork_node(user2_auth)
        assert_false(fork)

    def test_can_fork_public_node(self):
        self.project.set_privacy('public')
        user2 = UserFactory()
        user2_auth = Auth(user=user2)
        fork = self.project.fork_node(user2_auth)
        assert_true(fork)

    def test_contributor_can_fork(self):
        user2 = UserFactory()
        self.project.add_contributor(user2)
        user2_auth = Auth(user=user2)
        fork = self.project.fork_node(user2_auth)
        assert_true(fork)

    def test_fork_registration(self):
        self.registration = RegistrationFactory(project=self.project)
        fork = self.registration.fork_node(self.consolidate_auth)

        # fork should not be a registration
        assert_false(fork.is_registration)

        # Compare fork to original
        self._cmp_fork_original(self.user,
                                datetime.datetime.utcnow(),
                                fork,
                                self.registration)


class TestRegisterNode(OsfTestCase):

    def setUp(self):
        ensure_schemas()
        self.user = UserFactory()
        self.consolidate_auth = Auth(user=self.user)
        self.project = ProjectFactory(creator=self.user)
        self.link = PrivateLinkFactory()
        self.link.nodes.append(self.project)
        self.link.save()
        self.registration = RegistrationFactory(project=self.project)

    def test_factory(self):
        # Create a registration with kwargs
        registration1 = RegistrationFactory(
            title='t1', description='d1', creator=self.user,
        )
        assert_equal(registration1.title, 't1')
        assert_equal(registration1.description, 'd1')
        assert_equal(len(registration1.contributors), 1)
        assert_in(self.user, registration1.contributors)
        assert_equal(registration1.registered_user, self.user)
        assert_equal(len(registration1.registered_meta), 1)
        assert_equal(len(registration1.private_links), 0)


        # Create a registration from a project
        user2 = UserFactory()
        self.project.add_contributor(user2)
        registration2 = RegistrationFactory(
            project=self.project,
            user=user2,
            template='Template2',
            data='Something else',
        )
        assert_equal(registration2.registered_from, self.project)
        assert_equal(registration2.registered_user, user2)
        assert_equal(registration2.registered_meta['Template2'], 'Something else')

        # Test default user
        assert_equal(self.registration.registered_user, self.user)

    def test_title(self):
        assert_equal(self.registration.title, self.project.title)

    def test_description(self):
        assert_equal(self.registration.description, self.project.description)

    def test_category(self):
        assert_equal(self.registration.category, self.project.category)

    def test_permissions(self):
        assert_false(self.registration.is_public)
        self.project.set_privacy('public')
        registration = RegistrationFactory(project=self.project)
        assert_true(registration.is_public)

    def test_contributors(self):
        assert_equal(self.registration.contributors, self.project.contributors)

    def test_forked_from(self):
        # A a node that is not a fork
        assert_equal(self.registration.forked_from, None)
        # A node that is a fork
        fork = self.project.fork_node(self.consolidate_auth)
        registration = RegistrationFactory(project=fork)
        assert_equal(registration.forked_from, self.project)

    def test_private_links(self):
        assert_not_equal(
            self.registration.private_links,
            self.project.private_links
        )

    def test_creator(self):
        user2 = UserFactory()
        self.project.add_contributor(user2)
        registration = RegistrationFactory(project=self.project)
        assert_equal(registration.creator, self.user)

    def test_logs(self):
        # Registered node has all logs except the Project Registered log
        assert_equal(self.registration.logs, self.project.logs[:-1])

    def test_registration_log(self):
        assert_equal(self.project.logs[-1].action, 'project_registered')

    def test_tags(self):
        assert_equal(self.registration.tags, self.project.tags)

    def test_nodes(self):

        # Create some nodes
        self.component = NodeFactory(
            creator=self.user,
            project=self.project,
            title='Title1',
        )
        self.subproject = ProjectFactory(
            creator=self.user,
            project=self.project,
            title='Title2',
        )
        self.subproject_component = NodeFactory(
            creator=self.user,
            project=self.subproject,
            title='Title3',
        )

        # Make a registration
        registration = RegistrationFactory(project=self.project)

        # Reload the registration; else test won't catch failures to save
        registration.reload()

        # Registration has the nodes
        assert_equal(len(registration.nodes), 2)
        assert_equal(
            [node.title for node in registration.nodes],
            [node.title for node in self.project.nodes],
        )
        # Nodes are copies and not the original versions
        for node in registration.nodes:
            assert_not_in(node, self.project.nodes)
            assert_true(node.is_registration)

    def test_partial_contributor_registration(self):

        # Create some nodes
        self.component = NodeFactory(
            creator=self.user,
            project=self.project,
            title='Not Registered',
        )
        self.subproject = ProjectFactory(
            creator=self.user,
            project=self.project,
            title='Not Registered',
        )

        # Create some nodes to share
        self.shared_component = NodeFactory(
            creator=self.user,
            project=self.project,
            title='Registered',
        )
        self.shared_subproject = ProjectFactory(
            creator=self.user,
            project=self.project,
            title='Registered',
        )

        # Share the project and some nodes
        user2 = UserFactory()
        self.project.add_contributor(user2)
        self.shared_component.add_contributor(user2)
        self.shared_subproject.add_contributor(user2)

        # Partial contributor registers the node
        registration = RegistrationFactory(project=self.project, user=user2)

        # The correct subprojects were registered
        assert_equal(len(registration.nodes), 2)
        assert_not_in(
            'Not Registered',
            [node.title for node in registration.nodes],
        )

    def test_is_registration(self):
        assert_true(self.registration.is_registration)

    def test_registered_date(self):
        assert_almost_equal(
            self.registration.registered_date,
            datetime.datetime.utcnow(),
            delta=datetime.timedelta(seconds=30),
        )

    def test_registered_addons(self):
        assert_equal(
            [addon.config.short_name for addon in self.registration.get_addons()],
            [addon.config.short_name for addon in self.registration.registered_from.get_addons()],
        )

    def test_registered_meta(self):
        assert_equal(self.registration.registered_meta['Template1'],
                     'Some words')

    def test_registered_user(self):
        # Add a second contributor
        user2 = UserFactory()
        self.project.add_contributor(user2)
        # Second contributor registers project
        registration = RegistrationFactory(project=self.project, user=user2)
        assert_equal(registration.registered_user, user2)

    def test_registered_from(self):
        assert_equal(self.registration.registered_from, self.project)

    def test_registration_list(self):
        assert_in(self.registration._id, self.project.registration_list)


class TestNodeLog(OsfTestCase):

    def setUp(self):
        self.log = NodeLogFactory()

    def test_node_log_factory(self):
        log = NodeLogFactory()
        assert_true(log.action)

    def test_serialize(self):
        node = NodeFactory(category='hypothesis')
        log = NodeLogFactory(params={'node': node._primary_key})
        node.logs.append(log)
        node.save()
        d = log.serialize()
        assert_equal(d['action'], log.action)
        assert_equal(d['node']['category'], 'component')
        assert_equal(d['node']['url'], log.node.url)
        assert_equal(d['date'], utils.rfcformat(log.date))
        assert_in('contributors', d)
        assert_equal(d['user']['fullname'], log.user.fullname)
        assert_equal(d['user']['url'], log.user.url)
        assert_in('api_key', d)
        assert_equal(d['params'], log.params)
        assert_equal(d['node']['title'], log.node.title)

    def test_render_log_contributor_unregistered(self):
        node = NodeFactory()
        name, email = fake.name(), fake.email()
        unreg = node.add_unregistered_contributor(fullname=name, email=email,
            auth=Auth(node.creator))
        node.save()

        log = NodeLogFactory(params={'node': node._primary_key})
        ret = log._render_log_contributor(unreg._primary_key)

        assert_false(ret['registered'])
        record = unreg.get_unclaimed_record(node._primary_key)
        assert_equal(ret['fullname'], record['name'])

    def test_render_log_contributor_none(self):
        log = NodeLogFactory()
        assert_equal(log._render_log_contributor(None), None)

    def test_tz_date(self):
        assert_equal(self.log.tz_date.tzinfo, pytz.UTC)

    def test_formatted_date(self):
        iso_formatted = self.log.formatted_date  # The string version in iso format
        # Reparse the date
        parsed = parser.parse(iso_formatted)
        assert_equal(parsed, self.log.tz_date)


class TestPermissions(OsfTestCase):

    def setUp(self):
        self.project = ProjectFactory()

    def test_default_creator_permissions(self):
        assert_equal(
            set(CREATOR_PERMISSIONS),
            set(self.project.permissions[self.project.creator._id])
        )

    def test_default_contributor_permissions(self):
        user = UserFactory()
        self.project.add_contributor(user, permissions=['read'], auth=Auth(user=self.project.creator))
        self.project.save()
        assert_equal(
            set(['read']),
            set(self.project.get_permissions(user))
        )

    def test_adjust_permissions(self):
        self.project.permissions[42] = ['dance']
        self.project.save()
        assert_not_in(42, self.project.permissions)

    def test_add_permission(self):
        self.project.add_permission(self.project.creator, 'dance')
        assert_in(self.project.creator._id, self.project.permissions)
        assert_in('dance', self.project.permissions[self.project.creator._id])

    def test_add_permission_already_granted(self):
        self.project.add_permission(self.project.creator, 'dance')
        with assert_raises(ValueError):
            self.project.add_permission(self.project.creator, 'dance')

    def test_remove_permission(self):
        self.project.add_permission(self.project.creator, 'dance')
        self.project.remove_permission(self.project.creator, 'dance')
        assert_not_in('dance', self.project.permissions[self.project.creator._id])

    def test_remove_permission_not_granted(self):
        with assert_raises(ValueError):
            self.project.remove_permission(self.project.creator, 'dance')

    def test_has_permission_true(self):
        self.project.add_permission(self.project.creator, 'dance')
        assert_true(self.project.has_permission(self.project.creator, 'dance'))

    def test_has_permission_false(self):
        self.project.add_permission(self.project.creator, 'dance')
        assert_false(self.project.has_permission(self.project.creator, 'sing'))

    def test_has_permission_not_in_dict(self):
        assert_false(self.project.has_permission(self.project.creator, 'dance'))


class TestPointer(OsfTestCase):

    def setUp(self):
        self.pointer = PointerFactory()

    def test_title(self):
        assert_equal(
            self.pointer.title,
            self.pointer.node.title
        )

    def test_contributors(self):
        assert_equal(
            self.pointer.contributors,
            self.pointer.node.contributors
        )

    def _assert_clone(self, pointer, cloned):
        assert_not_equal(
            pointer._id,
            cloned._id
        )
        assert_equal(
            pointer.node,
            cloned.node
        )

    def test_clone(self):
        cloned = self.pointer._clone()
        self._assert_clone(self.pointer, cloned)

    def test_clone_no_node(self):
        pointer = Pointer()
        cloned = pointer._clone()
        assert_equal(cloned, None)

    def test_fork(self):
        forked = self.pointer.fork_node()
        self._assert_clone(self.pointer, forked)

    def test_register(self):
        registered = self.pointer.fork_node()
        self._assert_clone(self.pointer, registered)

    def test_register_with_pointer_to_registration(self):
        "Check for regression"
        pointee = RegistrationFactory()
        project = ProjectFactory()
        auth = Auth(user=project.creator)
        project.add_pointer(pointee, auth=auth)
        registration = project.register_node(None, auth, '', '')
        assert_equal(registration.nodes[0].node, pointee)


class TestWatchConfig(OsfTestCase):

    def test_factory(self):
        config = WatchConfigFactory(digest=True, immediate=False)
        assert_true(config.digest)
        assert_false(config.immediate)
        assert_true(config.node._id)


class TestUnregisteredUser(OsfTestCase):

    def setUp(self):
        self.referrer = UserFactory()
        self.project = ProjectFactory(creator=self.referrer)
        self.user = UnregUserFactory()

    def add_unclaimed_record(self):
        given_name = 'Fredd Merkury'
        email = fake.email()
        self.user.add_unclaimed_record(node=self.project,
            given_name=given_name, referrer=self.referrer,
            email=email)
        self.user.save()
        data = self.user.unclaimed_records[self.project._primary_key]
        return email, data

    def test_unregistered_factory(self):
        u1 = UnregUserFactory()
        assert_false(u1.is_registered)
        assert_true(u1.password is None)
        assert_true(u1.fullname)

    def test_unconfirmed_factory(self):
        u = UnconfirmedUserFactory()
        assert_false(u.is_registered)
        assert_true(u.username)
        assert_true(u.fullname)
        assert_true(u.password)
        assert_equal(len(u.email_verifications.keys()), 1)

    def test_add_unclaimed_record(self):
        email, data = self.add_unclaimed_record()
        assert_equal(data['name'], 'Fredd Merkury')
        assert_equal(data['referrer_id'], self.referrer._primary_key)
        assert_in('token', data)
        assert_equal(data['email'], email)
        assert_equal(data, self.user.get_unclaimed_record(self.project._primary_key))

    def test_get_claim_url(self):
        self.add_unclaimed_record()
        uid = self.user._primary_key
        pid = self.project._primary_key
        token = self.user.get_unclaimed_record(pid)['token']
        domain = settings.DOMAIN
        assert_equal(self.user.get_claim_url(pid, external=True),
            '{domain}user/{uid}/{pid}/claim/?token={token}'.format(**locals()))

    def test_get_claim_url_raises_value_error_if_not_valid_pid(self):
        with assert_raises(ValueError):
            self.user.get_claim_url('invalidinput')

    def test_cant_add_unclaimed_record_if_referrer_isnt_contributor(self):
        project = ProjectFactory()  # referrer isn't a contributor to this project
        with assert_raises(PermissionsError):
            self.user.add_unclaimed_record(node=project,
                given_name='fred m', referrer=self.referrer)

    def test_register(self):
        assert_false(self.user.is_registered)  # sanity check
        assert_false(self.user.is_claimed)
        email = fake.email()
        self.user.register(username=email, password='killerqueen')
        self.user.save()
        assert_true(self.user.is_claimed)
        assert_true(self.user.is_registered)
        assert_true(self.user.check_password('killerqueen'))
        assert_equal(self.user.username, email)

    def test_registering_with_a_different_email_adds_to_emails_list(self):
        user = UnregUserFactory()
        assert_equal(user.password, None)  # sanity check
        user.register(username=fake.email(), password='killerqueen')

    def test_verify_claim_token(self):
        self.add_unclaimed_record()
        valid = self.user.get_unclaimed_record(self.project._primary_key)['token']
        assert_true(self.user.verify_claim_token(valid, project_id=self.project._primary_key))
        assert_false(self.user.verify_claim_token('invalidtoken', project_id=self.project._primary_key))

    def test_claim_contributor(self):
        self.add_unclaimed_record()
        # sanity cheque
        assert_false(self.user.is_registered)
        assert_true(self.project)



class TestProjectWithAddons(OsfTestCase):

    def test_factory(self):
        p = ProjectWithAddonFactory(addon='s3')
        assert_true(p.get_addon('s3'))
        assert_true(p.creator.get_addon('s3'))


class TestComments(OsfTestCase):

    def setUp(self):
        self.comment = CommentFactory()
        self.consolidated_auth = Auth(user=self.comment.user)

    def test_create(self):
        comment = Comment.create(
            auth=self.consolidated_auth,
            user=self.comment.user,
            node=self.comment.node,
            target=self.comment.target,
            is_public=True,
        )
        assert_equal(comment.user, self.comment.user)
        assert_equal(comment.node, self.comment.node)
        assert_equal(comment.target, self.comment.target)
        assert_equal(len(comment.node.logs), 2)
        assert_equal(comment.node.logs[-1].action, NodeLog.COMMENT_ADDED)

    def test_edit(self):
        self.comment.edit(
            auth=self.consolidated_auth,
            content='edited'
        )
        assert_equal(self.comment.content, 'edited')
        assert_true(self.comment.modified)
        assert_equal(len(self.comment.node.logs), 2)
        assert_equal(self.comment.node.logs[-1].action, NodeLog.COMMENT_UPDATED)

    def test_delete(self):
        self.comment.delete(auth=self.consolidated_auth)
        assert_equal(self.comment.is_deleted, True)
        assert_equal(len(self.comment.node.logs), 2)
        assert_equal(self.comment.node.logs[-1].action, NodeLog.COMMENT_REMOVED)

    def test_undelete(self):
        self.comment.delete(auth=self.consolidated_auth)
        self.comment.undelete(auth=self.consolidated_auth)
        assert_equal(self.comment.is_deleted, False)
        assert_equal(len(self.comment.node.logs), 3)
        assert_equal(self.comment.node.logs[-1].action, NodeLog.COMMENT_ADDED)

    def test_report_abuse(self):
        user = UserFactory()
        self.comment.report_abuse(user, category='spam', text='ads', save=True)
        assert_in(user._id, self.comment.reports)
        assert_equal(
            self.comment.reports[user._id],
            {'category': 'spam', 'text': 'ads'}
        )

    def test_report_abuse_own_comment(self):
        with assert_raises(ValueError):
            self.comment.report_abuse(
                self.comment.user, category='spam', text='ads', save=True
            )

    def test_unreport_abuse(self):
        user = UserFactory()
        self.comment.report_abuse(user, category='spam', text='ads', save=True)
        self.comment.unreport_abuse(user, save=True)
        assert_not_in(user._id, self.comment.reports)

    def test_unreport_abuse_not_reporter(self):
        reporter = UserFactory()
        non_reporter = UserFactory()
        self.comment.report_abuse(reporter, category='spam', text='ads', save=True)
        with assert_raises(ValueError):
            self.comment.unreport_abuse(non_reporter, save=True)
        assert_in(reporter._id, self.comment.reports)

    def test_validate_reports_bad_key(self):
        self.comment.reports[None] = {'category': 'spam', 'text': 'ads'}
        with assert_raises(ValidationValueError):
            self.comment.save()

    def test_validate_reports_bad_type(self):
        self.comment.reports[self.comment.user._id] = 'not a dict'
        with assert_raises(ValidationTypeError):
            self.comment.save()

    def test_validate_reports_bad_value(self):
        self.comment.reports[self.comment.user._id] = {'foo': 'bar'}
        with assert_raises(ValidationValueError):
            self.comment.save()


if __name__ == '__main__':
    unittest.main()<|MERGE_RESOLUTION|>--- conflicted
+++ resolved
@@ -150,11 +150,7 @@
         parsed = impute_names_model(name)
         assert_equal(u.given_name, parsed['given_name'])
 
-<<<<<<< HEAD
-    @mock.patch('framework.auth.model.User.update_search')#TODO(fabian)
-=======
     @mock.patch('framework.auth.model.User.update_search')
->>>>>>> 3def46e8
     def test_search_not_updated_for_unreg_users(self, update_search):
         u = User.create_unregistered(fullname=fake.name(), email=fake.email())
         u.save()
