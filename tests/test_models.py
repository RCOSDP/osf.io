# -*- coding: utf-8 -*-
'''Unit tests for models and their factories.'''
import mock
import unittest
from nose.tools import *  # noqa (PEP8 asserts)

import pytz
import datetime
import urlparse
import itsdangerous
import random
import string
from dateutil import parser

from modularodm import Q
from modularodm.exceptions import ValidationError, ValidationValueError, ValidationTypeError


from framework.analytics import get_total_activity_count
from framework.exceptions import PermissionsError
from framework.auth import User, Auth
from framework.auth import cas
from framework.sessions.model import Session
from framework.auth import exceptions as auth_exc
from framework.auth.exceptions import ChangePasswordError, ExpiredTokenError
from framework.auth.utils import impute_names_model
from framework.auth.signals import user_merged
from framework.tasks import handlers
from framework.bcrypt import check_password_hash
from website import filters, language, settings, mailchimp_utils
from website.exceptions import NodeStateError
from website.profile.utils import serialize_user
from website.project.signals import contributor_added
from website.project.model import (
    Comment, Node, NodeLog, Pointer, ensure_schemas, has_anonymous_link,
    get_pointer_parent, Embargo,
)
from website.util.permissions import CREATOR_PERMISSIONS, ADMIN, READ, WRITE, DEFAULT_CONTRIBUTOR_PERMISSIONS
from website.util import web_url_for, api_url_for
from website.addons.wiki.exceptions import (
    NameEmptyError,
    NameInvalidError,
    NameMaximumLengthError,
    PageCannotRenameError,
    PageConflictError,
    PageNotFoundError,
)

from tests.base import OsfTestCase, Guid, fake, capture_signals
from tests.factories import (
    UserFactory, ApiOAuth2ApplicationFactory, NodeFactory, PointerFactory,
    ProjectFactory, NodeLogFactory, WatchConfigFactory,
    NodeWikiFactory, RegistrationFactory, UnregUserFactory,
    ProjectWithAddonFactory, UnconfirmedUserFactory, CommentFactory, PrivateLinkFactory,
    AuthUserFactory, DashboardFactory, FolderFactory
)
from tests.test_features import requires_piwik
from tests.utils import mock_archive


GUID_FACTORIES = UserFactory, NodeFactory, ProjectFactory


class TestUserValidation(OsfTestCase):

    def setUp(self):
        super(TestUserValidation, self).setUp()
        self.user = AuthUserFactory()

    def test_validate_fullname_none(self):
        self.user.fullname = None
        with assert_raises(ValidationError):
            self.user.save()

    def test_validate_fullname_empty(self):
        self.user.fullname = ''
        with assert_raises(ValidationValueError):
            self.user.save()

    def test_validate_social_profile_websites_empty(self):
        self.user.social = {'profileWebsites': []}
        self.user.save()
        assert_equal(self.user.social['profileWebsites'], [])

    def test_validate_social_valid(self):
        self.user.social = {'profileWebsites': ['http://cos.io/']}
        self.user.save()
        assert_equal(self.user.social['profileWebsites'], ['http://cos.io/'])

    def test_validate_multiple_profile_websites_valid(self):
        self.user.social = {'profileWebsites': ['http://cos.io/', 'http://thebuckstopshere.com', 'http://dinosaurs.com']}
        self.user.save()
        assert_equal(self.user.social['profileWebsites'], ['http://cos.io/', 'http://thebuckstopshere.com', 'http://dinosaurs.com'])

    def test_validate_social_profile_websites_invalid(self):
        self.user.social = {'profileWebsites': ['help computer']}
        with assert_raises(ValidationError):
            self.user.save()

    def test_validate_multiple_profile_social_profile_websites_invalid(self):
        self.user.social = {'profileWebsites': ['http://cos.io/', 'help computer', 'http://dinosaurs.com']}
        with assert_raises(ValidationError):
            self.user.save()

    def test_empty_social_links(self):
        assert_equal(self.user.social_links, {})
        assert_equal(len(self.user.social_links), 0)

    def test_profile_website_unchanged(self):
        self.user.social = {'profileWebsites': ['http://cos.io/']}
        self.user.save()
        assert_equal(self.user.social_links['profileWebsites'], ['http://cos.io/'])
        assert_equal(len(self.user.social_links), 1)

    def test_various_social_handles(self):
        self.user.social = {
            'profileWebsites': ['http://cos.io/'],
            'twitter': 'OSFramework',
            'github': 'CenterForOpenScience'
        }
        self.user.save()
        assert_equal(self.user.social_links, {
            'profileWebsites': ['http://cos.io/'],
            'twitter': 'http://twitter.com/OSFramework',
            'github': 'http://github.com/CenterForOpenScience'
        })

    def test_multiple_profile_websites(self):
        self.user.social = {
            'profileWebsites': ['http://cos.io/', 'http://thebuckstopshere.com', 'http://dinosaurs.com'],
            'twitter': 'OSFramework',
            'github': 'CenterForOpenScience'
        }
        self.user.save()
        assert_equal(self.user.social_links, {
            'profileWebsites': ['http://cos.io/', 'http://thebuckstopshere.com', 'http://dinosaurs.com'],
            'twitter': 'http://twitter.com/OSFramework',
            'github': 'http://github.com/CenterForOpenScience'
        })

    def test_nonsocial_ignored(self):
        self.user.social = {
            'foo': 'bar',
        }
        self.user.save()
        assert_equal(self.user.social_links, {})

    def test_validate_jobs_valid(self):
        self.user.jobs = [{
            'institution': 'School of Lover Boys',
            'department': 'Fancy Patter',
            'title': 'Lover Boy',
            'startMonth': 1,
            'startYear': '1970',
            'endMonth': 1,
            'endYear': '1980',
        }]
        self.user.save()

    def test_validate_jobs_institution_empty(self):
        self.user.jobs = [{'institution': ''}]
        with assert_raises(ValidationError):
            self.user.save()

    def test_validate_jobs_bad_end_date(self):
        # end year is < start year
        self.user.jobs = [{
            'institution': fake.company(),
            'department': fake.bs(),
            'position': fake.catch_phrase(),
            'startMonth': 1,
            'startYear': '1970',
            'endMonth': 1,
            'endYear': '1960',
        }]
        with assert_raises(ValidationValueError):
            self.user.save()

    def test_validate_schools_bad_end_date(self):
        # end year is < start year
        self.user.schools = [{
            'degree': fake.catch_phrase(),
            'institution': fake.company(),
            'department': fake.bs(),
            'startMonth': 1,
            'startYear': '1970',
            'endMonth': 1,
            'endYear': '1960',
        }]
        with assert_raises(ValidationValueError):
            self.user.save()

    def test_validate_jobs_bad_year(self):
        start_year = ['hi', '20507', '99', '67.34']
        for year in start_year:
            self.user.jobs = [{
                'institution': fake.company(),
                'department': fake.bs(),
                'position': fake.catch_phrase(),
                'startMonth': 1,
                'startYear': year,
                'endMonth': 1,
                'endYear': '1960',
            }]
            with assert_raises(ValidationValueError):
                self.user.save()

    def test_validate_schools_bad_year(self):
        start_year = ['hi', '20507', '99', '67.34']
        for year in start_year:
            self.user.schools = [{
                'degree': fake.catch_phrase(),
                'institution': fake.company(),
                'department': fake.bs(),
                'startMonth': 1,
                'startYear': year,
                'endMonth': 1,
                'endYear': '1960',
            }]
            with assert_raises(ValidationValueError):
                self.user.save()


class TestUser(OsfTestCase):

    def setUp(self):
        super(TestUser, self).setUp()
        self.user = UserFactory()
        self.auth = Auth(user=self.user)

    def test_repr(self):
        assert_in(self.user.username, repr(self.user))
        assert_in(self.user._id, repr(self.user))

    def test_update_guessed_names(self):
        name = fake.name()
        u = User(fullname=name)
        u.update_guessed_names()
        u.save()

        parsed = impute_names_model(name)
        assert_equal(u.fullname, name)
        assert_equal(u.given_name, parsed['given_name'])
        assert_equal(u.middle_names, parsed['middle_names'])
        assert_equal(u.family_name, parsed['family_name'])
        assert_equal(u.suffix, parsed['suffix'])

    def test_non_registered_user_is_not_active(self):
        u = User(username=fake.email(),
                 fullname='Freddie Mercury',
                 is_registered=False)
        u.set_password('killerqueen')
        u.save()
        assert_false(u.is_active)

    def test_create_unregistered(self):
        name, email = fake.name(), fake.email()
        u = User.create_unregistered(email=email,
                                     fullname=name)
        u.save()
        assert_equal(u.username, email)
        assert_false(u.is_registered)
        assert_false(u.is_claimed)
        assert_true(u.is_invited)
        assert_false(email in u.emails)
        parsed = impute_names_model(name)
        assert_equal(u.given_name, parsed['given_name'])

    @mock.patch('framework.auth.core.User.update_search')
    def test_search_not_updated_for_unreg_users(self, update_search):
        u = User.create_unregistered(fullname=fake.name(), email=fake.email())
        u.save()
        assert not update_search.called

    @mock.patch('framework.auth.core.User.update_search')
    def test_search_updated_for_registered_users(self, update_search):
        UserFactory(is_registered=True)
        assert_true(update_search.called)

    def test_create_unregistered_raises_error_if_already_in_db(self):
        u = UnregUserFactory()
        dupe = User.create_unregistered(fullname=fake.name(), email=u.username)
        with assert_raises(ValidationValueError):
            dupe.save()

    def test_user_with_no_password_is_not_active(self):
        u = User(
            username=fake.email(),
            fullname='Freddie Mercury',
            is_registered=True,
        )
        u.save()
        assert_false(u.is_active)

    def test_merged_user_is_not_active(self):
        master = UserFactory()
        dupe = UserFactory(merged_by=master)
        assert_false(dupe.is_active)

    def test_merged_user_with_two_account_on_same_project_with_different_visibility_and_permissions(self):
        user2 = UserFactory.build()
        user2.save()

        project = ProjectFactory(is_public=True)
        # Both the master and dupe are contributors
        project.add_contributor(user2, log=False)
        project.add_contributor(self.user, log=False)
        project.set_permissions(user=self.user, permissions=['read'])
        project.set_permissions(user=user2, permissions=['read', 'write', 'admin'])
        project.set_visible(user=self.user, visible=False)
        project.set_visible(user=user2, visible=True)
        project.save()
        self.user.merge_user(user2)
        self.user.save()

        assert_true('admin' in project.permissions[self.user._id])
        assert_true(self.user._id in project.visible_contributor_ids)
        assert_false(project.is_contributor(user2))

    def test_cant_create_user_without_username(self):
        u = User()  # No username given
        with assert_raises(ValidationError):
            u.save()

    def test_date_registered_upon_saving(self):
        u = User(username=fake.email(), fullname='Foo bar')
        u.save()
        assert_true(u.date_registered)

    def test_create(self):
        name, email = fake.name(), fake.email()
        user = User.create(
            username=email, password='foobar', fullname=name
        )
        user.save()
        assert_true(user.check_password('foobar'))
        assert_true(user._id)
        assert_equal(user.given_name, impute_names_model(name)['given_name'])

    def test_create_unconfirmed(self):
        name, email = fake.name(), fake.email()
        user = User.create_unconfirmed(
            username=email, password='foobar', fullname=name
        )
        user.save()
        assert_false(user.is_registered)
        assert_equal(len(user.email_verifications.keys()), 1)
        assert_equal(
            len(user.emails),
            0,
            'primary email has not been added to emails list'
        )

    def test_create_confirmed(self):
        name, email = fake.name(), fake.email()
        user = User.create_confirmed(
            username=email, password='foobar', fullname=name
        )
        user.save()
        assert_true(user.is_registered)
        assert_true(user.is_claimed)
        assert_equal(user.date_registered, user.date_confirmed)

    def test_cant_create_user_without_full_name(self):
        u = User(username=fake.email())
        with assert_raises(ValidationError):
            u.save()

    @mock.patch('website.security.random_string')
    def test_add_unconfirmed_email(self, random_string):
        token = fake.lexify('???????')
        random_string.return_value = token
        u = UserFactory()
        assert_equal(len(u.email_verifications.keys()), 0)
        u.add_unconfirmed_email('foo@bar.com')
        assert_equal(len(u.email_verifications.keys()), 1)
        assert_equal(u.email_verifications[token]['email'], 'foo@bar.com')

    @mock.patch('website.security.random_string')
    def test_add_unconfirmed_email_adds_expiration_date(self, random_string):
        token = fake.lexify('???????')
        random_string.return_value = token
        u = UserFactory()
        u.add_unconfirmed_email("test@osf.io")
        assert_is_instance(u.email_verifications[token]['expiration'], datetime.datetime)

    def test_add_blank_unconfirmed_email(self):
        with assert_raises(ValidationError) as exc_info:
            self.user.add_unconfirmed_email('')
        assert_equal(exc_info.exception.message, "Invalid Email")

    @mock.patch('website.security.random_string')
    def test_get_confirmation_token(self, random_string):
        random_string.return_value = '12345'
        u = UserFactory()
        u.add_unconfirmed_email('foo@bar.com')
        assert_equal(u.get_confirmation_token('foo@bar.com'), '12345')
        assert_equal(u.get_confirmation_token('fOo@bar.com'), '12345')

    def test_get_confirmation_token_when_token_is_expired_raises_error(self):
        u = UserFactory()
        # Make sure token is already expired
        expiration = datetime.datetime.utcnow() - datetime.timedelta(seconds=1)
        u.add_unconfirmed_email('foo@bar.com', expiration=expiration)

        with assert_raises(ExpiredTokenError):
            u.get_confirmation_token('foo@bar.com')

    @mock.patch('website.security.random_string')
    def test_get_confirmation_token_when_token_is_expired_force(self, random_string):
        random_string.return_value = '12345'
        u = UserFactory()
        # Make sure token is already expired
        expiration = datetime.datetime.utcnow() - datetime.timedelta(seconds=1)
        u.add_unconfirmed_email('foo@bar.com', expiration=expiration)

        # sanity check
        with assert_raises(ExpiredTokenError):
            u.get_confirmation_token('foo@bar.com')

        random_string.return_value = '54321'

        token = u.get_confirmation_token('foo@bar.com', force=True)
        assert_equal(token, '54321')

    # Some old users will not have an 'expired' key in their email_verifications.
    # Assume the token in expired
    def test_get_confirmation_token_if_email_verification_doesnt_have_expiration(self):
        u = UserFactory()

        email = fake.email()
        u.add_unconfirmed_email(email)
        # manually remove 'expiration' key
        token = u.get_confirmation_token(email)
        del u.email_verifications[token]['expiration']
        u.save()

        with assert_raises(ExpiredTokenError):
            u.get_confirmation_token(email)

    @mock.patch('website.security.random_string')
    def test_get_confirmation_url(self, random_string):
        random_string.return_value = 'abcde'
        u = UserFactory()
        u.add_unconfirmed_email('foo@bar.com')
        assert_equal(u.get_confirmation_url('foo@bar.com'),
                '{0}confirm/{1}/{2}/'.format(settings.DOMAIN, u._primary_key, 'abcde'))

    def test_get_confirmation_url_when_token_is_expired_raises_error(self):
        u = UserFactory()
        # Make sure token is already expired
        expiration = datetime.datetime.utcnow() - datetime.timedelta(seconds=1)
        u.add_unconfirmed_email('foo@bar.com', expiration=expiration)

        with assert_raises(ExpiredTokenError):
            u.get_confirmation_url('foo@bar.com')

    @mock.patch('website.security.random_string')
    def test_get_confirmation_url_when_token_is_expired_force(self, random_string):
        random_string.return_value = '12345'
        u = UserFactory()
        # Make sure token is already expired
        expiration = datetime.datetime.utcnow() - datetime.timedelta(seconds=1)
        u.add_unconfirmed_email('foo@bar.com', expiration=expiration)

        # sanity check
        with assert_raises(ExpiredTokenError):
            u.get_confirmation_token('foo@bar.com')

        random_string.return_value = '54321'

        url = u.get_confirmation_url('foo@bar.com', force=True)
        expected = '{0}confirm/{1}/{2}/'.format(settings.DOMAIN, u._primary_key, '54321')
        assert_equal(url, expected)

    def test_confirm_primary_email(self):
        u = UnconfirmedUserFactory()
        token = u.get_confirmation_token(u.username)
        confirmed = u.confirm_email(token)
        u.save()
        assert_true(confirmed)
        assert_equal(len(u.email_verifications.keys()), 0)
        assert_in(u.username, u.emails)
        assert_true(u.is_registered)
        assert_true(u.is_claimed)

    def test_verify_confirmation_token(self):
        u = UserFactory.build()
        u.add_unconfirmed_email('foo@bar.com')
        u.save()

        with assert_raises(auth_exc.InvalidTokenError):
            u._get_unconfirmed_email_for_token('badtoken')

        valid_token = u.get_confirmation_token('foo@bar.com')
        assert_true(u._get_unconfirmed_email_for_token(valid_token))
        manual_expiration = datetime.datetime.utcnow() - datetime.timedelta(0, 10)
        u._set_email_token_expiration(valid_token, expiration=manual_expiration)

        with assert_raises(auth_exc.ExpiredTokenError):
            u._get_unconfirmed_email_for_token(valid_token)

    def test_verify_confirmation_token_when_token_has_no_expiration(self):
        # A user verification token may not have an expiration
        email = fake.email()
        u = UserFactory.build()
        u.add_unconfirmed_email(email)
        token = u.get_confirmation_token(email)
        # manually remove expiration to simulate legacy user
        del u.email_verifications[token]['expiration']
        u.save()

        assert_true(u._get_unconfirmed_email_for_token(token))

    def test_factory(self):
        # Clear users
        Node.remove()
        User.remove()
        user = UserFactory()
        assert_equal(User.find().count(), 1)
        assert_true(user.username)
        another_user = UserFactory(username='joe@example.com')
        assert_equal(another_user.username, 'joe@example.com')
        assert_equal(User.find().count(), 2)
        assert_true(user.date_registered)

    def test_format_surname(self):
        user = UserFactory(fullname='Duane Johnson')
        summary = user.get_summary(formatter='surname')
        assert_equal(
            summary['user_display_name'],
            'Johnson'
        )

    def test_format_surname_one_name(self):
        user = UserFactory(fullname='Rock')
        summary = user.get_summary(formatter='surname')
        assert_equal(
            summary['user_display_name'],
            'Rock'
        )

    def test_is_watching(self):
        # User watches a node
        watched_node = NodeFactory()
        unwatched_node = NodeFactory()
        config = WatchConfigFactory(node=watched_node)
        self.user.watched.append(config)
        self.user.save()
        assert_true(self.user.is_watching(watched_node))
        assert_false(self.user.is_watching(unwatched_node))

    def test_serialize(self):
        d = self.user.serialize()
        assert_equal(d['id'], str(self.user._primary_key))
        assert_equal(d['fullname'], self.user.fullname)
        assert_equal(d['registered'], self.user.is_registered)
        assert_equal(d['url'], self.user.url)

    def test_set_password(self):
        user = User(username=fake.email(), fullname='Nick Cage')
        user.set_password('ghostrider')
        user.save()
        assert_true(check_password_hash(user.password, 'ghostrider'))

    def test_check_password(self):
        user = User(username=fake.email(), fullname='Nick Cage')
        user.set_password('ghostrider')
        user.save()
        assert_true(user.check_password('ghostrider'))
        assert_false(user.check_password('ghostride'))

    def test_change_password(self):
        old_password = 'password'
        new_password = 'new password'
        confirm_password = new_password
        self.user.set_password(old_password)
        self.user.save()
        self.user.change_password(old_password, new_password, confirm_password)
        assert_true(self.user.check_password(new_password))

    def test_change_password_invalid(self, old_password=None, new_password=None, confirm_password=None,
                                     error_message='Old password is invalid'):
        self.user.set_password('password')
        self.user.save()
        with assert_raises(ChangePasswordError) as error:
            self.user.change_password(old_password, new_password, confirm_password)
            self.user.save()
        assert_in(error_message, error.exception.message)
        assert_false(self.user.check_password(new_password))

    def test_change_password_invalid_old_password(self):
        self.test_change_password_invalid(
            'invalid old password',
            'new password',
            'new password',
            'Old password is invalid',
        )

    def test_change_password_invalid_new_password_length(self):
        self.test_change_password_invalid(
            'password',
            '12345',
            '12345',
            'Password should be at least six characters',
        )

    def test_change_password_invalid_confirm_password(self):
        self.test_change_password_invalid(
            'password',
            'new password',
            'invalid confirm password',
            'Password does not match the confirmation',
        )

    def test_change_password_invalid_blank_password(self, old_password='', new_password='', confirm_password=''):
        self.test_change_password_invalid(
            old_password,
            new_password,
            confirm_password,
            'Passwords cannot be blank',
        )

    def test_change_password_invalid_blank_new_password(self):
        for password in (None, '', '      '):
            self.test_change_password_invalid_blank_password('password', password, 'new password')

    def test_change_password_invalid_blank_confirm_password(self):
        for password in (None, '', '      '):
            self.test_change_password_invalid_blank_password('password', 'new password', password)

    def test_url(self):
        assert_equal(
            self.user.url,
            '/{0}/'.format(self.user._primary_key)
        )

    def test_absolute_url(self):
        assert_equal(
            self.user.absolute_url,
            urlparse.urljoin(settings.DOMAIN, '/{0}/'.format(self.user._primary_key))
        )

    def test_profile_image_url(self):
        expected = filters.gravatar(
            self.user,
            use_ssl=True,
            size=settings.PROFILE_IMAGE_MEDIUM
        )
        assert_equal(self.user.profile_image_url(settings.PROFILE_IMAGE_MEDIUM), expected)

    def test_profile_image_url_has_no_default_size(self):
        expected = filters.gravatar(
            self.user,
            use_ssl=True,
        )
        assert_equal(self.user.profile_image_url(), expected)
        size = urlparse.parse_qs(urlparse.urlparse(self.user.profile_image_url()).query).get('size')
        assert_equal(size, None)

    def test_activity_points(self):
        assert_equal(self.user.get_activity_points(db=self.db),
                    get_total_activity_count(self.user._primary_key))

    def test_serialize_user(self):
        master = UserFactory()
        user = UserFactory.build()
        master.merge_user(user)
        d = serialize_user(user)
        assert_equal(d['id'], user._primary_key)
        assert_equal(d['url'], user.url)
        assert_equal(d.get('username', None), None)
        assert_equal(d['fullname'], user.fullname)
        assert_equal(d['registered'], user.is_registered)
        assert_equal(d['absolute_url'], user.absolute_url)
        assert_equal(d['date_registered'], user.date_registered.strftime('%Y-%m-%d'))
        assert_equal(d['active'], user.is_active)

    def test_serialize_user_full(self):
        master = UserFactory()
        user = UserFactory.build()
        master.merge_user(user)
        d = serialize_user(user, full=True)
        gravatar = filters.gravatar(
            user,
            use_ssl=True,
            size=settings.PROFILE_IMAGE_LARGE
        )
        assert_equal(d['id'], user._primary_key)
        assert_equal(d['url'], user.url)
        assert_equal(d.get('username'), None)
        assert_equal(d['fullname'], user.fullname)
        assert_equal(d['registered'], user.is_registered)
        assert_equal(d['gravatar_url'], gravatar)
        assert_equal(d['absolute_url'], user.absolute_url)
        assert_equal(d['date_registered'], user.date_registered.strftime('%Y-%m-%d'))
        assert_equal(d['is_merged'], user.is_merged)
        assert_equal(d['merged_by']['url'], user.merged_by.url)
        assert_equal(d['merged_by']['absolute_url'], user.merged_by.absolute_url)
        projects = [
            node
            for node in user.node__contributed
            if node.category == 'project'
            and not node.is_registration
            and not node.is_deleted
        ]
        public_projects = [p for p in projects if p.is_public]
        assert_equal(d['number_projects'], len(projects))
        assert_equal(d['number_public_projects'], len(public_projects))

    def test_recently_added(self):
        # Project created
        project = ProjectFactory()

        assert_true(hasattr(self.user, 'recently_added'))

        # Two users added as contributors
        user2 = UserFactory()
        user3 = UserFactory()
        project.add_contributor(contributor=user2, auth=self.auth)
        project.add_contributor(contributor=user3, auth=self.auth)
        assert_equal(user3, self.user.recently_added[0])
        assert_equal(user2, self.user.recently_added[1])
        assert_equal(len(self.user.recently_added), 2)

    def test_recently_added_multi_project(self):
        # Three users are created
        user2 = UserFactory()
        user3 = UserFactory()
        user4 = UserFactory()

        # 2 projects created
        project = ProjectFactory()
        project2 = ProjectFactory()

        # Users 2 and 3 are added to original project
        project.add_contributor(contributor=user2, auth=self.auth)
        project.add_contributor(contributor=user3, auth=self.auth)

        # Users 2 and 3 are added to original project
        project2.add_contributor(contributor=user2, auth=self.auth)
        project2.add_contributor(contributor=user4, auth=self.auth)

        assert_equal(user4, self.user.recently_added[0])
        assert_equal(user2, self.user.recently_added[1])
        assert_equal(user3, self.user.recently_added[2])
        assert_equal(len(self.user.recently_added), 3)

    def test_recently_added_length(self):
        # Project created
        project = ProjectFactory()

        assert_equal(len(self.user.recently_added), 0)
        # Add 17 users
        for _ in range(17):
            project.add_contributor(
                contributor=UserFactory(),
                auth=self.auth
            )

        assert_equal(len(self.user.recently_added), 15)

    def test_display_full_name_registered(self):
        u = UserFactory()
        assert_equal(u.display_full_name(), u.fullname)

    def test_display_full_name_unregistered(self):
        name = fake.name()
        u = UnregUserFactory()
        project = ProjectFactory()
        project.add_unregistered_contributor(fullname=name, email=u.username,
            auth=Auth(project.creator))
        project.save()
        assert_equal(u.display_full_name(node=project), name)

    def test_get_projects_in_common(self):
        user2 = UserFactory()
        project = ProjectFactory(creator=self.user)
        project.add_contributor(contributor=user2, auth=self.auth)
        project.save()

        project_keys = set(self.user.node__contributed._to_primary_keys())
        projects = set(self.user.node__contributed)

        assert_equal(self.user.get_projects_in_common(user2, primary_keys=True),
                     project_keys.intersection(user2.node__contributed._to_primary_keys()))
        assert_equal(self.user.get_projects_in_common(user2, primary_keys=False),
                     projects.intersection(user2.node__contributed))

    def test_n_projects_in_common(self):
        user2 = UserFactory()
        user3 = UserFactory()
        project = ProjectFactory(creator=self.user)

        project.add_contributor(contributor=user2, auth=self.auth)
        project.save()

        assert_equal(self.user.n_projects_in_common(user2), 1)
        assert_equal(self.user.n_projects_in_common(user3), 0)

    def test_user_get_cookie(self):
        user = UserFactory()
        super_secret_key = 'children need maps'
        signer = itsdangerous.Signer(super_secret_key)
        session = Session(data={
            'auth_user_id': user._id,
            'auth_user_username': user.username,
            'auth_user_fullname': user.fullname,
        })
        session.save()

        assert_equal(signer.unsign(user.get_or_create_cookie(super_secret_key)), session._id)

    def test_user_get_cookie_no_session(self):
        user = UserFactory()
        super_secret_key = 'children need maps'
        signer = itsdangerous.Signer(super_secret_key)
        assert_equal(
            0,
            Session.find(Q('data.auth_user_id', 'eq', user._id)).count()
        )

        cookie = user.get_or_create_cookie(super_secret_key)

        session = Session.find(Q('data.auth_user_id', 'eq', user._id))[0]

        assert_equal(session._id, signer.unsign(cookie))
        assert_equal(session.data['auth_user_id'], user._id)
        assert_equal(session.data['auth_user_username'], user.username)
        assert_equal(session.data['auth_user_fullname'], user.fullname)

    def test_get_user_by_cookie(self):
        user = UserFactory()
        cookie = user.get_or_create_cookie()
        assert_equal(user, User.from_cookie(cookie))

    def test_get_user_by_cookie_returns_none(self):
        assert_equal(None, User.from_cookie(''))

    def test_get_user_by_cookie_bad_cookie(self):
        assert_equal(None, User.from_cookie('foobar'))

    def test_get_user_by_cookie_no_user_id(self):
        user = UserFactory()
        cookie = user.get_or_create_cookie()
        session = Session.find_one(Q('data.auth_user_id', 'eq', user._id))
        del session.data['auth_user_id']
        assert_in('data', session.save())

        assert_equal(None, User.from_cookie(cookie))

    def test_get_user_by_cookie_no_session(self):
        user = UserFactory()
        cookie = user.get_or_create_cookie()
        Session.remove()
        assert_equal(
            0,
            Session.find(Q('data.auth_user_id', 'eq', user._id)).count()
        )
        assert_equal(None, User.from_cookie(cookie))


class TestUserParse(unittest.TestCase):

    def test_parse_first_last(self):
        parsed = impute_names_model('John Darnielle')
        assert_equal(parsed['given_name'], 'John')
        assert_equal(parsed['family_name'], 'Darnielle')

    def test_parse_first_last_particles(self):
        parsed = impute_names_model('John van der Slice')
        assert_equal(parsed['given_name'], 'John')
        assert_equal(parsed['family_name'], 'van der Slice')


class TestDisablingUsers(OsfTestCase):
    def setUp(self):
        super(TestDisablingUsers, self).setUp()
        self.user = UserFactory()

    def test_user_enabled_by_default(self):
        assert_false(self.user.is_disabled)

    def test_disabled_user(self):
        """Ensure disabling a user sets date_disabled"""
        self.user.is_disabled = True
        self.user.save()

        assert_true(isinstance(self.user.date_disabled, datetime.datetime))
        assert_true(self.user.is_disabled)
        assert_false(self.user.is_active)

    def test_reenabled_user(self):
        """Ensure restoring a disabled user unsets date_disabled"""
        self.user.is_disabled = True
        self.user.save()

        self.user.is_disabled = False
        self.user.save()

        assert_is_none(self.user.date_disabled)
        assert_false(self.user.is_disabled)
        assert_true(self.user.is_active)


class TestMergingUsers(OsfTestCase):

    def setUp(self):
        super(TestMergingUsers, self).setUp()
        with self.context:
            handlers.celery_before_request()

        self.master = UserFactory(
            fullname='Joe Shmo',
            is_registered=True,
            emails=['joe@example.com'],
        )
        self.dupe = UserFactory(
            fullname='Joseph Shmo',
            emails=['joseph123@hotmail.com']
        )

    def _merge_dupe(self):
        '''Do the actual merge.'''
        self.master.merge_user(self.dupe)
        self.master.save()

    def test_dashboard_nodes_arent_merged(self):
        dashnode = ProjectFactory(creator=self.dupe, is_dashboard=True)

        self._merge_dupe()

        assert_not_in(dashnode, self.master.node__contributed)

    def test_dupe_is_merged(self):
        self._merge_dupe()
        assert_true(self.dupe.is_merged)
        assert_equal(self.dupe.merged_by, self.master)

    def test_dupe_email_is_appended(self):
        self._merge_dupe()
        assert_in('joseph123@hotmail.com', self.master.emails)

    def test_send_user_merged_signal(self):
        self.dupe.mailing_lists['foo'] = True
        self.dupe.save()

        with capture_signals() as mock_signals:
            self._merge_dupe()
            assert_equal(mock_signals.signals_sent(), set([user_merged]))

    @mock.patch('website.mailchimp_utils.get_mailchimp_api')
    def test_merged_user_unsubscribed_from_mailing_lists(self, mock_get_mailchimp_api):
        list_name = 'foo'
        username = self.dupe.username
        self.dupe.mailing_lists[list_name] = True
        self.dupe.save()
        mock_client = mock.MagicMock()
        mock_get_mailchimp_api.return_value = mock_client
        mock_client.lists.list.return_value = {'data': [{'id': 2, 'list_name': list_name}]}
        list_id = mailchimp_utils.get_list_id_from_name(list_name)
        self._merge_dupe()
        handlers.celery_teardown_request()
        mock_client.lists.unsubscribe.assert_called_with(id=list_id, email={'email': username})
        assert_false(self.dupe.mailing_lists[list_name])

    def test_inherits_projects_contributed_by_dupe(self):
        project = ProjectFactory()
        project.add_contributor(self.dupe)
        project.save()
        self._merge_dupe()
        assert_true(project.is_contributor(self.master))
        assert_false(project.is_contributor(self.dupe))

    def test_inherits_projects_created_by_dupe(self):
        project = ProjectFactory(creator=self.dupe)
        self._merge_dupe()
        assert_equal(project.creator, self.master)

    def test_adding_merged_user_as_contributor_adds_master(self):
        project = ProjectFactory(creator=UserFactory())
        self._merge_dupe()
        project.add_contributor(contributor=self.dupe)
        assert_true(project.is_contributor(self.master))
        assert_false(project.is_contributor(self.dupe))

    def test_merging_dupe_who_is_contributor_on_same_projects(self):
        # Both master and dupe are contributors on the same project
        project = ProjectFactory()
        project.add_contributor(contributor=self.master)
        project.add_contributor(contributor=self.dupe)
        project.save()
        self._merge_dupe()  # perform the merge
        assert_true(project.is_contributor(self.master))
        assert_false(project.is_contributor(self.dupe))
        assert_equal(len(project.contributors), 2) # creator and master
                                                   # are the only contribs


class TestGUID(OsfTestCase):

    def setUp(self):
        super(TestGUID, self).setUp()
        self.records = {}
        for factory in GUID_FACTORIES:
            record = factory()
            self.records[record._name] = record

    def test_guid(self):

        for record in self.records.values():

            record_guid = Guid.load(record._primary_key)

            # GUID must exist
            assert_false(record_guid is None)

            # Primary keys of GUID and record must be the same
            assert_equal(
                record_guid._primary_key,
                record._primary_key
            )

            # GUID must refer to record
            assert_equal(
                record_guid.referent,
                record
            )


class TestApiOAuth2Application(OsfTestCase):
    def setUp(self):
        super(TestApiOAuth2Application, self).setUp()
        self.api_app = ApiOAuth2ApplicationFactory()

    def test_must_have_owner(self):
        with assert_raises(ValidationError):
            api_app = ApiOAuth2ApplicationFactory(owner=None)
            api_app.save()

    def test_client_id_auto_populates(self):
        assert_greater(len(self.api_app.client_id), 0)

    def test_client_secret_auto_populates(self):
        assert_greater(len(self.api_app.client_secret), 0)

    def test_new_app_is_not_flagged_as_deleted(self):
        assert_true(self.api_app.is_active)

    def test_user_backref_updates_when_app_created(self):
        u = UserFactory()
        api_app = ApiOAuth2ApplicationFactory(owner=u)
        api_app.save()

        backrefs = u.apioauth2application__created
        assert_greater(len(backrefs), 0)

    def test_cant_edit_creation_date(self):
        with assert_raises(AttributeError):
            self.api_app.date_created = datetime.datetime.utcnow()

    def test_invalid_home_url_raises_exception(self):
        with assert_raises(ValidationError):
            api_app = ApiOAuth2ApplicationFactory(home_url="Totally not a URL")
            api_app.save()

    def test_invalid_callback_url_raises_exception(self):
        with assert_raises(ValidationError):
            api_app = ApiOAuth2ApplicationFactory(callback_url="itms://itunes.apple.com/us/app/apple-store/id375380948?mt=8")
            api_app.save()

    def test_name_cannot_be_blank(self):
        with assert_raises(ValidationError):
            api_app = ApiOAuth2ApplicationFactory(name='')
            api_app.save()

    def test_long_name_raises_exception(self):
        long_name = ('JohnJacobJingelheimerSchmidtHisNameIsMyN' * 5) + 'a'
        with assert_raises(ValidationError):
            api_app = ApiOAuth2ApplicationFactory(name=long_name)
            api_app.save()

    def test_long_description_raises_exception(self):
        long_desc = ('JohnJacobJingelheimerSchmidtHisNameIsMyN' * 25) + 'a'
        with assert_raises(ValidationError):
            api_app = ApiOAuth2ApplicationFactory(description=long_desc)
            api_app.save()

    @mock.patch('framework.auth.cas.CasClient.revoke_application_tokens')
    def test_active_set_to_false_upon_successful_deletion(self, mock_method):
        mock_method.return_value(True)
        self.api_app.deactivate(save=True)
        self.api_app.reload()
        assert_false(self.api_app.is_active)

    @mock.patch('framework.auth.cas.CasClient.revoke_application_tokens')
    def test_active_remains_true_when_cas_token_deletion_fails(self, mock_method):
        mock_method.side_effect = cas.CasHTTPError("CAS can't revoke tokens", 400, 'blank', 'blank')
        with assert_raises(cas.CasHTTPError):
            self.api_app.deactivate(save=True)
        self.api_app.reload()
        assert_true(self.api_app.is_active)


class TestNodeWikiPage(OsfTestCase):

    def setUp(self):
        super(TestNodeWikiPage, self).setUp()
        self.user = UserFactory()
        self.project = ProjectFactory(creator=self.user)
        self.wiki = NodeWikiFactory(user=self.user, node=self.project)

    def test_factory(self):
        wiki = NodeWikiFactory()
        assert_equal(wiki.page_name, 'home')
        assert_equal(wiki.version, 1)
        assert_true(hasattr(wiki, 'is_current'))
        assert_equal(wiki.content, 'Some content')
        assert_true(wiki.user)
        assert_true(wiki.node)

    def test_url(self):
        assert_equal(self.wiki.url, '{project_url}wiki/home/'
                                    .format(project_url=self.project.url))


class TestUpdateNodeWiki(OsfTestCase):

    def setUp(self):
        super(TestUpdateNodeWiki, self).setUp()
        # Create project with component
        self.user = UserFactory()
        self.auth = Auth(user=self.user)
        self.project = ProjectFactory()
        self.node = NodeFactory(creator=self.user, parent=self.project)
        # user updates the wiki
        self.project.update_node_wiki('home', 'Hello world', self.auth)
        self.versions = self.project.wiki_pages_versions

    def test_default_wiki(self):
        # There is no default wiki
        project1 = ProjectFactory()
        assert_equal(project1.get_wiki_page('home'), None)

    def test_default_is_current(self):
        assert_true(self.project.get_wiki_page('home').is_current)
        self.project.update_node_wiki('home', 'Hello world 2', self.auth)
        assert_true(self.project.get_wiki_page('home').is_current)
        self.project.update_node_wiki('home', 'Hello world 3', self.auth)

    def test_wiki_content(self):
        # Wiki has correct content
        assert_equal(self.project.get_wiki_page('home').content, 'Hello world')
        # user updates the wiki a second time
        self.project.update_node_wiki('home', 'Hola mundo', self.auth)
        # Both versions have the expected content
        assert_equal(self.project.get_wiki_page('home', 2).content, 'Hola mundo')
        assert_equal(self.project.get_wiki_page('home', 1).content, 'Hello world')

    def test_current(self):
        # Wiki is current
        assert_true(self.project.get_wiki_page('home', 1).is_current)
        # user updates the wiki a second time
        self.project.update_node_wiki('home', 'Hola mundo', self.auth)
        # New version is current, old version is not
        assert_true(self.project.get_wiki_page('home', 2).is_current)
        assert_false(self.project.get_wiki_page('home', 1).is_current)

    def test_update_log(self):
        # Updates are logged
        assert_equal(self.project.logs[-1].action, 'wiki_updated')
        # user updates the wiki a second time
        self.project.update_node_wiki('home', 'Hola mundo', self.auth)
        # There are two update logs
        assert_equal([log.action for log in self.project.logs].count('wiki_updated'), 2)

    def test_update_log_specifics(self):
        page = self.project.get_wiki_page('home')
        log = self.project.logs[-1]
        assert_equal('wiki_updated', log.action)
        assert_equal(page._primary_key, log.params['page_id'])

    def test_wiki_versions(self):
        # Number of versions is correct
        assert_equal(len(self.versions['home']), 1)
        # Update wiki
        self.project.update_node_wiki('home', 'Hello world', self.auth)
        # Number of versions is correct
        assert_equal(len(self.versions['home']), 2)
        # Versions are different
        assert_not_equal(self.versions['home'][0], self.versions['home'][1])

    def test_update_two_node_wikis(self):
        # user updates a second wiki for the same node
        self.project.update_node_wiki('second', 'Hola mundo', self.auth)
        # each wiki only has one version
        assert_equal(len(self.versions['home']), 1)
        assert_equal(len(self.versions['second']), 1)
        # There are 2 logs saved
        assert_equal([log.action for log in self.project.logs].count('wiki_updated'), 2)
        # Each wiki has the expected content
        assert_equal(self.project.get_wiki_page('home').content, 'Hello world')
        assert_equal(self.project.get_wiki_page('second').content, 'Hola mundo')

    def test_update_name_invalid(self):
        # forward slashes are not allowed
        invalid_name = 'invalid/name'
        with assert_raises(NameInvalidError):
            self.project.update_node_wiki(invalid_name, 'more valid content', self.auth)


class TestRenameNodeWiki(OsfTestCase):

    def setUp(self):
        super(TestRenameNodeWiki, self).setUp()
        # Create project with component
        self.user = UserFactory()
        self.auth = Auth(user=self.user)
        self.project = ProjectFactory()
        self.node = NodeFactory(creator=self.user, parent=self.project)
        # user updates the wiki
        self.project.update_node_wiki('home', 'Hello world', self.auth)
        self.versions = self.project.wiki_pages_versions

    def test_rename_name_not_found(self):
        for invalid_name in [None, '', '   ', 'Unknown Name']:
            with assert_raises(PageNotFoundError):
                self.project.rename_node_wiki(invalid_name, None, auth=self.auth)

    def test_rename_new_name_invalid_none_or_blank(self):
        name = 'New Page'
        self.project.update_node_wiki(name, 'new content', self.auth)
        for invalid_name in [None, '', '   ']:
            with assert_raises(NameEmptyError):
                self.project.rename_node_wiki(name, invalid_name, auth=self.auth)

    def test_rename_new_name_invalid_special_characters(self):
        old_name = 'old name'
        # forward slashes are not allowed
        invalid_name = 'invalid/name'
        self.project.update_node_wiki(old_name, 'some content', self.auth)
        with assert_raises(NameInvalidError):
            self.project.rename_node_wiki(old_name, invalid_name, self.auth)

    def test_rename_name_maximum_length(self):
        old_name = 'short name'
        new_name = 'a' * 101
        self.project.update_node_wiki(old_name, 'some content', self.auth)
        with assert_raises(NameMaximumLengthError):
            self.project.rename_node_wiki(old_name, new_name, self.auth)

    def test_rename_cannot_rename(self):
        for args in [('home', 'New Home'), ('HOME', 'New Home')]:
            with assert_raises(PageCannotRenameError):
                self.project.rename_node_wiki(*args, auth=self.auth)

    def test_rename_page_not_found(self):
        for args in [('abc123', 'New Home'), (u'ˆ•¶£˙˙®¬™∆˙', 'New Home')]:
            with assert_raises(PageNotFoundError):
                self.project.rename_node_wiki(*args, auth=self.auth)

    def test_rename_page(self):
        old_name = 'new page'
        new_name = 'New pAGE'
        self.project.update_node_wiki(old_name, 'new content', self.auth)
        self.project.rename_node_wiki(old_name, new_name, self.auth)
        page = self.project.get_wiki_page(new_name)
        assert_not_equal(old_name, page.page_name)
        assert_equal(new_name, page.page_name)
        assert_equal(self.project.logs[-1].action, NodeLog.WIKI_RENAMED)

    def test_rename_page_case_sensitive(self):
        old_name = 'new page'
        new_name = 'New pAGE'
        self.project.update_node_wiki(old_name, 'new content', self.auth)
        self.project.rename_node_wiki(old_name, new_name, self.auth)
        new_page = self.project.get_wiki_page(new_name)
        assert_equal(new_name, new_page.page_name)
        assert_equal(self.project.logs[-1].action, NodeLog.WIKI_RENAMED)

    def test_rename_existing_deleted_page(self):
        old_name = 'old page'
        new_name = 'new page'
        old_content = 'old content'
        new_content = 'new content'
        # create the old page and delete it
        self.project.update_node_wiki(old_name, old_content, self.auth)
        assert_in(old_name, self.project.wiki_pages_current)
        self.project.delete_node_wiki(old_name, self.auth)
        assert_not_in(old_name, self.project.wiki_pages_current)
        # create the new page and rename it
        self.project.update_node_wiki(new_name, new_content, self.auth)
        self.project.rename_node_wiki(new_name, old_name, self.auth)
        new_page = self.project.get_wiki_page(old_name)
        old_page = self.project.get_wiki_page(old_name, version=1)
        # renaming over an existing deleted page replaces it.
        assert_equal(new_content, old_page.content)
        assert_equal(new_content, new_page.content)
        assert_equal(self.project.logs[-1].action, NodeLog.WIKI_RENAMED)

    def test_rename_page_conflict(self):
        existing_name = 'existing page'
        new_name = 'new page'
        self.project.update_node_wiki(existing_name, 'old content', self.auth)
        assert_in(existing_name, self.project.wiki_pages_current)
        self.project.update_node_wiki(new_name, 'new content', self.auth)
        assert_in(new_name, self.project.wiki_pages_current)
        with assert_raises(PageConflictError):
            self.project.rename_node_wiki(new_name, existing_name, self.auth)

    def test_rename_log(self):
        # Rename wiki
        self.project.update_node_wiki('wiki', 'content', self.auth)
        self.project.rename_node_wiki('wiki', 'renamed wiki', self.auth)
        # Rename is logged
        assert_equal(self.project.logs[-1].action, 'wiki_renamed')

    def test_rename_log_specifics(self):
        self.project.update_node_wiki('wiki', 'content', self.auth)
        self.project.rename_node_wiki('wiki', 'renamed wiki', self.auth)
        page = self.project.get_wiki_page('renamed wiki')
        log = self.project.logs[-1]
        assert_equal('wiki_renamed', log.action)
        assert_equal(page._primary_key, log.params['page_id'])


class TestDeleteNodeWiki(OsfTestCase):

    def setUp(self):
        super(TestDeleteNodeWiki, self).setUp()
        # Create project with component
        self.user = UserFactory()
        self.auth = Auth(user=self.user)
        self.project = ProjectFactory()
        self.node = NodeFactory(creator=self.user, parent=self.project)
        # user updates the wiki
        self.project.update_node_wiki('home', 'Hello world', self.auth)
        self.versions = self.project.wiki_pages_versions

    def test_delete_log(self):
        # Delete wiki
        self.project.delete_node_wiki('home', self.auth)
        # Deletion is logged
        assert_equal(self.project.logs[-1].action, 'wiki_deleted')

    def test_delete_log_specifics(self):
        page = self.project.get_wiki_page('home')
        self.project.delete_node_wiki('home', self.auth)
        log = self.project.logs[-1]
        assert_equal('wiki_deleted', log.action)
        assert_equal(page._primary_key, log.params['page_id'])

    def test_wiki_versions(self):
        # Number of versions is correct
        assert_equal(len(self.versions['home']), 1)
        # Delete wiki
        self.project.delete_node_wiki('home', self.auth)
        # Number of versions is still correct
        assert_equal(len(self.versions['home']), 1)

    def test_wiki_delete(self):
        page = self.project.get_wiki_page('home')
        self.project.delete_node_wiki('home', self.auth)

        # page was deleted
        assert_false(self.project.get_wiki_page('home'))

        log = self.project.logs[-1]

        # deletion was logged
        assert_equal(
            NodeLog.WIKI_DELETED,
            log.action,
        )
        # log date is not set to the page's creation date
        assert_true(log.date > page.date)

    def test_deleted_versions(self):
        # Update wiki a second time
        self.project.update_node_wiki('home', 'Hola mundo', self.auth)
        assert_equal(self.project.get_wiki_page('home', 2).content, 'Hola mundo')
        # Delete wiki
        self.project.delete_node_wiki('home', self.auth)
        # Check versions
        assert_equal(self.project.get_wiki_page('home',2).content, 'Hola mundo')
        assert_equal(self.project.get_wiki_page('home', 1).content, 'Hello world')


class TestNode(OsfTestCase):

    def setUp(self):
        super(TestNode, self).setUp()
        # Create project with component
        self.user = UserFactory()
        self.auth = Auth(user=self.user)
        self.parent = ProjectFactory(creator=self.user)
        self.node = NodeFactory(creator=self.user, parent=self.parent)

    def test_set_privacy_checks_admin_permissions(self):
        non_contrib = UserFactory()
        project = ProjectFactory(creator=self.user, is_public=False)
        # Non-contrib can't make project public
        with assert_raises(PermissionsError):
            project.set_privacy('public', Auth(non_contrib))

        project.set_privacy('public', Auth(project.creator))
        project.save()

        # Non-contrib can't make project private
        with assert_raises(PermissionsError):
            project.set_privacy('private', Auth(non_contrib))

    def test_validate_categories(self):
        with assert_raises(ValidationError):
            Node(category='invalid').save()  # an invalid category

    def test_web_url_for(self):
        result = self.parent.web_url_for('view_project')
        assert_equal(
            result,
            web_url_for(
                'view_project',
                pid=self.parent._id,
            )
        )

        result2 = self.node.web_url_for('view_project')
        assert_equal(
            result2,
            web_url_for(
                'view_project',
                pid=self.node._primary_key
            )
        )

    def test_web_url_for_absolute(self):
        result = self.parent.web_url_for('view_project', _absolute=True)
        assert_in(settings.DOMAIN, result)

    def test_category_display(self):
        node = NodeFactory(category='hypothesis')
        assert_equal(node.category_display, 'Hypothesis')
        node2 = NodeFactory(category='methods and measures')
        assert_equal(node2.category_display, 'Methods and Measures')

    def test_api_url_for(self):
        result = self.parent.api_url_for('view_project')
        assert_equal(
            result,
            api_url_for(
                'view_project',
                pid=self.parent._id
            )
        )

        result2 = self.node.api_url_for('view_project')
        assert_equal(
            result2,
            api_url_for(
                'view_project',
                pid=self.node._id,
            )
        )

    def test_api_url_for_absolute(self):
        result = self.parent.api_url_for('view_project', _absolute=True)
        assert_in(settings.DOMAIN, result)

    def test_node_factory(self):
        node = NodeFactory()
        assert_equal(node.category, 'hypothesis')
        assert_true(node.node__parent)
        assert_equal(node.logs[0].action, 'project_created')
        assert_equal(
            set(node.get_addon_names()),
            set([
                addon_config.short_name
                for addon_config in settings.ADDONS_AVAILABLE
                if 'node' in addon_config.added_default
            ])
        )
        for addon_config in settings.ADDONS_AVAILABLE:
            if 'node' in addon_config.added_default:
                assert_in(
                    addon_config.short_name,
                    node.get_addon_names()
                )
                assert_true(
                    len([
                        addon
                        for addon in node.addons
                        if addon.config.short_name == addon_config.short_name
                    ]),
                    1
                )

    def test_add_addon(self):
        addon_count = len(self.node.get_addon_names())
        addon_record_count = len(self.node.addons)
        added = self.node.add_addon('github', self.auth)
        assert_true(added)
        self.node.reload()
        assert_equal(
            len(self.node.get_addon_names()),
            addon_count + 1
        )
        assert_equal(
            len(self.node.addons),
            addon_record_count + 1
        )
        assert_equal(
            self.node.logs[-1].action,
            NodeLog.ADDON_ADDED
        )

    def test_add_existing_addon(self):
        addon_count = len(self.node.get_addon_names())
        addon_record_count = len(self.node.addons)
        added = self.node.add_addon('osffiles', self.auth)
        assert_false(added)
        assert_equal(
            len(self.node.get_addon_names()),
            addon_count
        )
        assert_equal(
            len(self.node.addons),
            addon_record_count
        )

    def test_delete_addon(self):
        addon_count = len(self.node.get_addon_names())
        deleted = self.node.delete_addon('wiki', self.auth)
        assert_true(deleted)
        assert_equal(
            len(self.node.get_addon_names()),
            addon_count - 1
        )
        assert_equal(
            self.node.logs[-1].action,
            NodeLog.ADDON_REMOVED
        )

    @mock.patch('website.addons.github.model.AddonGitHubNodeSettings.config')
    def test_delete_mandatory_addon(self, mock_config):
        mock_config.added_mandatory = ['node']
        self.node.add_addon('github', self.auth)
        with assert_raises(ValueError):
            self.node.delete_addon('github', self.auth)

    def test_delete_nonexistent_addon(self):
        addon_count = len(self.node.get_addon_names())
        deleted = self.node.delete_addon('github', self.auth)
        assert_false(deleted)
        assert_equal(
            len(self.node.get_addon_names()),
            addon_count
        )

    def test_url(self):
        assert_equal(
            self.node.url,
            '/{0}/'.format(self.node._primary_key)
        )

    def test_watch_url(self):
        url = self.node.watch_url
        assert_equal(url, '/api/v1/project/{0}/watch/'
                                .format(self.node._primary_key))

    def test_parent_id(self):
        assert_equal(self.node.parent_id, self.parent._id)

    def test_parent(self):
        assert_equal(self.node.parent_node, self.parent)

    def test_in_parent_nodes(self):
        assert_in(self.node, self.parent.nodes)

    def test_log(self):
        latest_log = self.node.logs[-1]
        assert_equal(latest_log.action, 'project_created')
        assert_equal(latest_log.params, {
            'node': self.node._primary_key,
            'parent_node': self.parent._primary_key,
        })
        assert_equal(latest_log.user, self.user)

    def test_add_pointer(self):
        node2 = NodeFactory(creator=self.user)
        pointer = self.node.add_pointer(node2, auth=self.auth)
        assert_equal(pointer, self.node.nodes[0])
        assert_equal(len(self.node.nodes), 1)
        assert_false(self.node.nodes[0].primary)
        assert_equal(self.node.nodes[0].node, node2)
        assert_equal(len(node2.get_points()), 1)
        assert_equal(
            self.node.logs[-1].action, NodeLog.POINTER_CREATED
        )
        assert_equal(
            self.node.logs[-1].params, {
                'parent_node': self.node.parent_id,
                'node': self.node._primary_key,
                'pointer': {
                    'id': pointer.node._id,
                    'url': pointer.node.url,
                    'title': pointer.node.title,
                    'category': pointer.node.category,
                },
            }
        )

    def test_add_pointer_fails_for_registrations(self):
        node = ProjectFactory()
        registration = RegistrationFactory(creator=self.user)

        with assert_raises(NodeStateError):
<<<<<<< HEAD
            registration.add_pointer(node, auth=self.consolidate_auth)
=======
            registration.add_pointer(node, auth=self.auth)
>>>>>>> 3bedc2ed

    def test_get_points_exclude_folders(self):
        user = UserFactory()
        pointer_project = ProjectFactory(is_public=True)  # project that points to another project
        pointed_project = ProjectFactory(creator=user)  # project that other project points to
        pointer_project.add_pointer(pointed_project, Auth(pointer_project.creator), save=True)

        # Project is in a dashboard folder
        folder = FolderFactory(creator=pointed_project.creator)
        folder.add_pointer(pointed_project, Auth(pointed_project.creator), save=True)

        assert_in(pointer_project, pointed_project.get_points(folders=False))
        assert_not_in(folder, pointed_project.get_points(folders=False))
        assert_in(folder, pointed_project.get_points(folders=True))

    def test_get_points_exclude_deleted(self):
        user = UserFactory()
        pointer_project = ProjectFactory(is_public=True, is_deleted=True)  # project that points to another project
        pointed_project = ProjectFactory(creator=user)  # project that other project points to
        pointer_project.add_pointer(pointed_project, Auth(pointer_project.creator), save=True)

        assert_not_in(pointer_project, pointed_project.get_points(deleted=False))
        assert_in(pointer_project, pointed_project.get_points(deleted=True))

    def test_add_pointer_already_present(self):
        node2 = NodeFactory(creator=self.user)
        self.node.add_pointer(node2, auth=self.auth)
        with assert_raises(ValueError):
            self.node.add_pointer(node2, auth=self.auth)

    def test_rm_pointer(self):
        node2 = NodeFactory(creator=self.user)
        pointer = self.node.add_pointer(node2, auth=self.auth)
        self.node.rm_pointer(pointer, auth=self.auth)
        assert_is(Pointer.load(pointer._id), None)
        assert_equal(len(self.node.nodes), 0)
        assert_equal(len(node2.get_points()), 0)
        assert_equal(
            self.node.logs[-1].action, NodeLog.POINTER_REMOVED
        )
        assert_equal(
            self.node.logs[-1].params, {
                'parent_node': self.node.parent_id,
                'node': self.node._primary_key,
                'pointer': {
                    'id': pointer.node._id,
                    'url': pointer.node.url,
                    'title': pointer.node.title,
                    'category': pointer.node.category,
                },
            }
        )

    def test_rm_pointer_not_present(self):
        node2 = NodeFactory(creator=self.user)
        pointer = Pointer(node=node2)
        with assert_raises(ValueError):
            self.node.rm_pointer(pointer, auth=self.auth)

    def test_fork_pointer_not_present(self):
        pointer = PointerFactory()
        with assert_raises(ValueError):
            self.node.fork_pointer(pointer, auth=self.auth)

    def test_cannot_fork_deleted_node(self):
        self.node.is_deleted = True
        self.node.save()
        fork = self.parent.fork_node(auth=self.auth)
        assert_false(fork.nodes)

    def _fork_pointer(self, content):
        pointer = self.node.add_pointer(content, auth=self.auth)
        forked = self.node.fork_pointer(pointer, auth=self.auth)
        assert_true(forked.is_fork)
        assert_equal(forked.forked_from, content)
        assert_true(self.node.nodes[-1].primary)
        assert_equal(self.node.nodes[-1], forked)
        assert_equal(
            self.node.logs[-1].action, NodeLog.POINTER_FORKED
        )
        assert_equal(
            self.node.logs[-1].params, {
                'parent_node': self.node.parent_id,
                'node': self.node._primary_key,
                'pointer': {
                    'id': pointer.node._id,
                    'url': pointer.node.url,
                    'title': pointer.node.title,
                    'category': pointer.node.category,
                },
            }
        )

    def test_fork_pointer_project(self):
        project = ProjectFactory(creator=self.user)
        self._fork_pointer(project)

    def test_fork_pointer_component(self):
        component = NodeFactory(creator=self.user)
        self._fork_pointer(component)

    def test_add_file(self):
        #todo Add file series of tests
        pass

    def test_not_a_folder(self):
        assert_equal(self.node.is_folder, False)

    def test_not_a_dashboard(self):
        assert_equal(self.node.is_dashboard, False)

    def test_cannot_link_to_folder_more_than_once(self):
        folder = FolderFactory(creator=self.user)
        node_two = ProjectFactory(creator=self.user)
        self.node.add_pointer(folder, auth=self.auth)
        with assert_raises(ValueError):
            node_two.add_pointer(folder, auth=self.auth)

    def test_is_expanded_default_false_with_user(self):
        assert_equal(self.node.is_expanded(user=self.user), False)

    def test_expand_sets_true_with_user(self):
        self.node.expand(user=self.user)
        assert_equal(self.node.is_expanded(user=self.user), True)

    def test_collapse_sets_false_with_user(self):
        self.node.expand(user=self.user)
        self.node.collapse(user=self.user)
        assert_equal(self.node.is_expanded(user=self.user), False)

    def test_cannot_register_deleted_node(self):
        self.node.is_deleted = True
        self.node.save()
        with assert_raises(NodeStateError) as err:
            self.node.register_node(
                schema=None,
                auth=self.auth,
                template='the template',
                data=None
            )
        assert_equal(err.exception.message, 'Cannot register deleted node.')

    def test_set_visible_contributor_with_only_one_contributor(self):
        with assert_raises(ValueError) as e:
            self.node.set_visible(user=self.user, visible=False, auth=None)
            assert_equal(e.exception.message, 'Must have at least one visible contributor')

    def test_update_contributor(self):
        new_contrib = AuthUserFactory()
<<<<<<< HEAD
        self.node.add_contributor(new_contrib, permissions=DEFAULT_CONTRIBUTOR_PERMISSIONS, auth=self.consolidate_auth)
=======
        self.node.add_contributor(new_contrib, permissions=DEFAULT_CONTRIBUTOR_PERMISSIONS, auth=self.auth)
>>>>>>> 3bedc2ed

        assert_equal(self.node.get_permissions(new_contrib), DEFAULT_CONTRIBUTOR_PERMISSIONS)
        assert_true(self.node.get_visible(new_contrib))

        self.node.update_contributor(
            new_contrib,
            READ,
            False,
<<<<<<< HEAD
            auth=self.consolidate_auth
=======
            auth=self.auth
>>>>>>> 3bedc2ed
        )
        assert_equal(self.node.get_permissions(new_contrib), [READ])
        assert_false(self.node.get_visible(new_contrib))

    def test_update_contributor_non_admin_raises_error(self):
        non_admin = AuthUserFactory()
        self.node.add_contributor(
            non_admin,
            permissions=DEFAULT_CONTRIBUTOR_PERMISSIONS,
<<<<<<< HEAD
            auth=self.consolidate_auth
=======
            auth=self.auth
>>>>>>> 3bedc2ed
        )
        with assert_raises(PermissionsError):
            self.node.update_contributor(
                non_admin,
                None,
                False,
                auth=Auth(non_admin)
            )

    def test_update_contributor_only_admin_raises_error(self):
        with assert_raises(NodeStateError):
            self.node.update_contributor(
                self.user,
                WRITE,
                True,
<<<<<<< HEAD
                auth=self.consolidate_auth
=======
                auth=self.auth
>>>>>>> 3bedc2ed
            )

    def test_update_contributor_non_contrib_raises_error(self):
        non_contrib = AuthUserFactory()
        with assert_raises(ValueError):
            self.node.update_contributor(
                non_contrib,
                ADMIN,
                True,
<<<<<<< HEAD
                auth=self.consolidate_auth
=======
                auth=self.auth
>>>>>>> 3bedc2ed
            )

    def test_contributor_manage_visibility(self):

        reg_user1 = UserFactory()
        #This makes sure manage_contributors uses set_visible so visibility for contributors is added before visibility
        #for other contributors is removed ensuring there is always at least one visible contributor
<<<<<<< HEAD
        self.node.add_contributor(contributor=self.user, permissions=['read', 'write', 'admin'], auth=self.consolidate_auth)
        self.node.add_contributor(contributor=reg_user1, permissions=['read', 'write', 'admin'], auth=self.consolidate_auth)
=======
        self.node.add_contributor(contributor=self.user, permissions=['read', 'write', 'admin'], auth=self.auth)
        self.node.add_contributor(contributor=reg_user1, permissions=['read', 'write', 'admin'], auth=self.auth)
>>>>>>> 3bedc2ed

        self.node.manage_contributors(
            user_dicts=[
                {'id': self.user._id, 'permission': 'admin', 'visible': True},
                {'id': reg_user1._id, 'permission': 'admin', 'visible': False},
            ],
<<<<<<< HEAD
            auth=self.consolidate_auth,
=======
            auth=self.auth,
>>>>>>> 3bedc2ed
            save=True
        )
        self.node.manage_contributors(
            user_dicts=[
                {'id': self.user._id, 'permission': 'admin', 'visible': False},
                {'id': reg_user1._id, 'permission': 'admin', 'visible': True},
            ],
            auth=self.auth,
            save=True
        )

        assert_equal(len(self.node.visible_contributor_ids), 1)

    def test_contributor_set_visibility_validation(self):
        reg_user1, reg_user2 = UserFactory(), UserFactory()
        self.node.add_contributors(
            [
                {'user': reg_user1, 'permissions': [
                    'read', 'write', 'admin'], 'visible': True},
                {'user': reg_user2, 'permissions': [
                    'read', 'write', 'admin'], 'visible': False},
            ]
        )
        print(self.node.visible_contributor_ids)
        with assert_raises(ValueError) as e:
            self.node.set_visible(user=reg_user1, visible=False, auth=None)
            self.node.set_visible(user=self.user, visible=False, auth=None)
            assert_equal(e.exception.message, 'Must have at least one visible contributor')

    def test_active_child_nodes(self):
        self.node.is_deleted = True
        self.node.save()
        self.node.reload()
        assert_false(self.parent.nodes_active)


class TestNodeUpdate(OsfTestCase):

    def setUp(self):
        super(TestNodeUpdate, self).setUp()
        self.user = UserFactory()
<<<<<<< HEAD
        self.node = ProjectFactory(creator=self.user, is_public=False)
=======
        self.node = ProjectFactory(creator=self.user, category='project', is_public=False)
>>>>>>> 3bedc2ed

    def test_update_title(self):
        # Creator (admin) can update
        new_title = fake.catch_phrase()
<<<<<<< HEAD
        self.node.update({'title': new_title}, auth=Auth(self.user))
        assert_equal(self.node.title, new_title)

=======
        self.node.update({'title': new_title}, auth=Auth(self.user), save=True)
        assert_equal(self.node.title, new_title)

        last_log = self.node.logs[-1]
        assert_equal(last_log.action, NodeLog.EDITED_TITLE)

>>>>>>> 3bedc2ed
        # Write contrib can update
        new_title2 = fake.catch_phrase()
        write_contrib = UserFactory()
        self.node.add_contributor(write_contrib, auth=Auth(self.user), permissions=(READ, WRITE))
        self.node.save()
        self.node.update({'title': new_title2}, auth=Auth(write_contrib))
        assert_equal(self.node.title, new_title2)

<<<<<<< HEAD
=======
    def test_update_description(self):
        new_title = fake.bs()

        self.node.update({'title': new_title}, auth=Auth(self.user))
        assert_equal(self.node.title, new_title)

        last_log = self.node.logs[-1]
        assert_equal(last_log.action, NodeLog.EDITED_TITLE)

    def test_update_title_and_category(self):
        new_title = fake.bs()

        new_category = 'data'

        self.node.update({'title': new_title, 'category': new_category}, auth=Auth(self.user), save=True)
        assert_equal(self.node.title, new_title)
        assert_equal(self.node.category, 'data')

        penultimate_log, last_log = self.node.logs[-2], self.node.logs[-1]
        assert_equal(penultimate_log.action, NodeLog.EDITED_TITLE)
        assert_equal(last_log.action, NodeLog.UPDATED_FIELDS)

    def test_update_is_public(self):
        self.node.update({'is_public': True}, auth=Auth(self.user), save=True)
        assert_true(self.node.is_public)

        last_log = self.node.logs[-1]
        assert_equal(last_log.action, NodeLog.MADE_PUBLIC)

        self.node.update({'is_public': False}, auth=Auth(self.user), save=True)
        last_log = self.node.logs[-1]
        assert_equal(last_log.action, NodeLog.MADE_PRIVATE)

    def test_updating_title_twice_with_same_title(self):
        original_n_logs = len(self.node.logs)
        new_title = fake.bs()
        self.node.update({'title': new_title}, auth=Auth(self.user), save=True)
        assert_equal(len(self.node.logs), original_n_logs + 1)  # sanity check

        # Call update with same title
        self.node.update({'title': new_title}, auth=Auth(self.user), save=True)
        # A new log is not created
        assert_equal(len(self.node.logs), original_n_logs + 1)

    def test_updating_description_twice_with_same_content(self):
        original_n_logs = len(self.node.logs)
        new_desc = fake.bs()
        self.node.update({'description': new_desc}, auth=Auth(self.user), save=True)
        assert_equal(len(self.node.logs), original_n_logs + 1)  # sanity check

        # Call update with same description
        self.node.update({'description': new_desc}, auth=Auth(self.user), save=True)
        # A new log is not created
        assert_equal(len(self.node.logs), original_n_logs + 1)

>>>>>>> 3bedc2ed
    # TODO: test permissions, non-writable fields


class TestNodeTraversals(OsfTestCase):

    def setUp(self):
        super(TestNodeTraversals, self).setUp()
        self.viewer = AuthUserFactory()
        self.user = UserFactory()
        self.auth = Auth(user=self.user)
        self.root = ProjectFactory(creator=self.user)

    def test_next_descendants(self):

        comp1 = ProjectFactory(creator=self.user, parent=self.root)
        comp1a = ProjectFactory(creator=self.user, parent=comp1)
<<<<<<< HEAD
        comp1a.add_contributor(self.viewer, auth=self.consolidate_auth, permissions='read')
=======
        comp1a.add_contributor(self.viewer, auth=self.auth, permissions='read')
>>>>>>> 3bedc2ed
        ProjectFactory(creator=self.user, parent=comp1)
        comp2 = ProjectFactory(creator=self.user, parent=self.root)
        comp2.add_contributor(self.viewer, auth=self.auth, permissions='read')
        comp2a = ProjectFactory(creator=self.user, parent=comp2)
<<<<<<< HEAD
        comp2a.add_contributor(self.viewer, auth=self.consolidate_auth, permissions='read')
=======
        comp2a.add_contributor(self.viewer, auth=self.auth, permissions='read')
>>>>>>> 3bedc2ed
        ProjectFactory(creator=self.user, parent=comp2)

        descendants = self.root.next_descendants(
            Auth(self.viewer),
            condition=lambda auth, node: node.is_contributor(auth.user)
        )
        assert_equal(len(descendants), 2)  # two immediate children
        assert_equal(len(descendants[0][1]), 1)  # only one visible child of comp1
        assert_equal(len(descendants[1][1]), 0)  # don't auto-include comp2's children

    def test_delete_registration_tree(self):
        proj = NodeFactory()
        NodeFactory(parent=proj)
        comp2 = NodeFactory(parent=proj)
        NodeFactory(parent=comp2)
        reg = RegistrationFactory(project=proj)
        reg_ids = [reg._id] + [r._id for r in reg.get_descendants_recursive()]
        reg.delete_registration_tree(save=True)
        assert_false(Node.find(Q('_id', 'in', reg_ids) & Q('is_deleted', 'eq', False)).count())

    def test_delete_registration_tree_deletes_backrefs(self):
        proj = NodeFactory()
        NodeFactory(parent=proj)
        comp2 = NodeFactory(parent=proj)
        NodeFactory(parent=comp2)
        reg = RegistrationFactory(project=proj)
        reg.delete_registration_tree(save=True)
        assert_false(proj.node__registrations)

    def test_get_descendants_recursive(self):
        comp1 = ProjectFactory(creator=self.user, parent=self.root)
        comp1a = ProjectFactory(creator=self.user, parent=comp1)
        comp1a.add_contributor(self.viewer, auth=self.auth, permissions='read')
        comp1b = ProjectFactory(creator=self.user, parent=comp1)
        comp2 = ProjectFactory(creator=self.user, parent=self.root)
        comp2.add_contributor(self.viewer, auth=self.auth, permissions='read')
        comp2a = ProjectFactory(creator=self.user, parent=comp2)
        comp2a.add_contributor(self.viewer, auth=self.auth, permissions='read')
        comp2b = ProjectFactory(creator=self.user, parent=comp2)

        descendants = self.root.get_descendants_recursive()
        ids = {d._id for d in descendants}
        assert_false({node._id for node in [comp1, comp1a, comp1b, comp2, comp2a, comp2b]}.difference(ids))

    def test_get_descendants_recursive_filtered(self):
        comp1 = ProjectFactory(creator=self.user, parent=self.root)
        comp1a = ProjectFactory(creator=self.user, parent=comp1)
<<<<<<< HEAD
        comp1a.add_contributor(self.viewer, auth=self.consolidate_auth, permissions='read')
=======
        comp1a.add_contributor(self.viewer, auth=self.auth, permissions='read')
>>>>>>> 3bedc2ed
        ProjectFactory(creator=self.user, parent=comp1)
        comp2 = ProjectFactory(creator=self.user, parent=self.root)
        comp2.add_contributor(self.viewer, auth=self.auth, permissions='read')
        comp2a = ProjectFactory(creator=self.user, parent=comp2)
<<<<<<< HEAD
        comp2a.add_contributor(self.viewer, auth=self.consolidate_auth, permissions='read')
=======
        comp2a.add_contributor(self.viewer, auth=self.auth, permissions='read')
>>>>>>> 3bedc2ed
        ProjectFactory(creator=self.user, parent=comp2)

        descendants = self.root.get_descendants_recursive(
            lambda n: n.is_contributor(self.viewer)
        )
        ids = {d._id for d in descendants}
        nids = {node._id for node in [comp1a, comp2, comp2a]}
        assert_false(ids.difference(nids))

    def test_get_descendants_recursive_cyclic(self):
        point1 = ProjectFactory(creator=self.user, parent=self.root)
        point2 = ProjectFactory(creator=self.user, parent=self.root)
        point1.add_pointer(point2, auth=self.auth)
        point2.add_pointer(point1, auth=self.auth)

        descendants = list(point1.get_descendants_recursive())
        assert_equal(len(descendants), 1)

class TestRemoveNode(OsfTestCase):

    def setUp(self):
        super(TestRemoveNode, self).setUp()
        # Create project with component
        self.user = UserFactory()
        self.auth = Auth(user=self.user)
        self.parent_project = ProjectFactory(creator=self.user)
        self.project = ProjectFactory(creator=self.user,
                                      parent=self.parent_project)

    def test_remove_project_without_children(self):
        self.project.remove_node(auth=self.auth)

        assert_true(self.project.is_deleted)
        # parent node should have a log of the event
        assert_equal(
            self.parent_project.get_aggregate_logs_queryset(self.auth)[0].action,
            'node_removed'
        )

    def test_delete_project_log_present(self):
        self.project.remove_node(auth=self.auth)
        self.parent_project.remove_node(auth=self.auth)

        assert_true(self.parent_project.is_deleted)
        # parent node should have a log of the event
        assert_equal(self.parent_project.logs[-1].action, 'project_deleted')

    def test_remove_project_with_project_child_fails(self):
        with assert_raises(NodeStateError):
            self.parent_project.remove_node(self.auth)

    def test_remove_project_with_component_child_fails(self):
        NodeFactory(creator=self.user, parent=self.project)

        with assert_raises(NodeStateError):
            self.parent_project.remove_node(self.auth)

    def test_remove_project_with_pointer_child(self):
        target = ProjectFactory(creator=self.user)
        self.project.add_pointer(node=target, auth=self.auth)

        assert_equal(len(self.project.nodes), 1)

        self.project.remove_node(auth=self.auth)

        assert_true(self.project.is_deleted)
        # parent node should have a log of the event
        assert_equal(self.parent_project.logs[-1].action, 'node_removed')

        # target node shouldn't be deleted
        assert_false(target.is_deleted)


class TestDashboard(OsfTestCase):

    def setUp(self):
        super(TestDashboard, self).setUp()
        # Create project with component
        self.user = UserFactory()
        self.auth = Auth(user=self.user)
        self.project = DashboardFactory(creator=self.user)

    def test_dashboard_is_dashboard(self):
        assert_equal(self.project.is_dashboard, True)

    def test_dashboard_is_folder(self):
        assert_equal(self.project.is_folder, True)

    def test_cannot_remove_dashboard(self):
        with assert_raises(NodeStateError):
            self.project.remove_node(self.auth)

    def test_cannot_have_two_dashboards(self):
        with assert_raises(NodeStateError):
            DashboardFactory(creator=self.user)

    def test_cannot_link_to_dashboard(self):
        new_node = ProjectFactory(creator=self.user)
        with assert_raises(ValueError):
            new_node.add_pointer(self.project, auth=self.auth)

    def test_can_remove_empty_folder(self):
        new_folder = FolderFactory(creator=self.user)
        assert_equal(new_folder.is_folder, True)
        new_folder.remove_node(auth=self.auth)
        assert_true(new_folder.is_deleted)

    def test_can_remove_folder_structure(self):
        outer_folder = FolderFactory(creator=self.user)
        assert_equal(outer_folder.is_folder, True)
        inner_folder = FolderFactory(creator=self.user)
        assert_equal(inner_folder.is_folder, True)
        outer_folder.add_pointer(inner_folder, self.auth)
        outer_folder.remove_node(auth=self.auth)
        assert_true(outer_folder.is_deleted)
        assert_true(inner_folder.is_deleted)


class TestAddonCallbacks(OsfTestCase):
    """Verify that callback functions are called at the right times, with the
    right arguments.
    """
    callbacks = {
        'after_remove_contributor': None,
        'after_set_privacy': None,
        'after_fork': (None, None),
        'after_register': (None, None),
    }

    def setUp(self):
        super(TestAddonCallbacks, self).setUp()
        # Create project with component
        self.user = UserFactory()
        self.auth = Auth(user=self.user)
        self.parent = ProjectFactory()
        self.node = NodeFactory(creator=self.user, project=self.parent)

        # Mock addon callbacks
        for addon in self.node.addons:
            mock_settings = mock.create_autospec(addon.__class__)
            for callback, return_value in self.callbacks.iteritems():
                mock_callback = getattr(mock_settings, callback)
                mock_callback.return_value = return_value
                setattr(
                    addon,
                    callback,
                    getattr(mock_settings, callback)
                )

    def test_remove_contributor_callback(self):

        user2 = UserFactory()
        self.node.add_contributor(contributor=user2, auth=self.auth)
        self.node.remove_contributor(contributor=user2, auth=self.auth)
        for addon in self.node.addons:
            callback = addon.after_remove_contributor
            callback.assert_called_once_with(
                self.node, user2, self.auth
            )

    def test_set_privacy_callback(self):

        self.node.set_privacy('public', self.auth)
        for addon in self.node.addons:
            callback = addon.after_set_privacy
            callback.assert_called_with(
                self.node, 'public',
            )

        self.node.set_privacy('private', self.auth)
        for addon in self.node.addons:
            callback = addon.after_set_privacy
            callback.assert_called_with(
                self.node, 'private'
            )

    def test_fork_callback(self):
        fork = self.node.fork_node(auth=self.auth)
        for addon in self.node.addons:
            callback = addon.after_fork
            callback.assert_called_once_with(
                self.node, fork, self.user
            )

    def test_register_callback(self):
        with mock_archive(self.node) as registration:
            for addon in self.node.addons:
                callback = addon.after_register
                callback.assert_called_once_with(
                    self.node, registration, self.user
                )


class TestProject(OsfTestCase):

    def setUp(self):
        super(TestProject, self).setUp()
        # Create project
        self.user = UserFactory()
        self.auth = Auth(user=self.user)
        self.project = ProjectFactory(creator=self.user, description='foobar')

    def test_repr(self):
        assert_in(self.project.title, repr(self.project))
        assert_in(self.project._id, repr(self.project))

    def test_project_factory(self):
        node = ProjectFactory()
        assert_equal(node.category, 'project')
        assert_true(node._id)
        assert_almost_equal(
            node.date_created, datetime.datetime.utcnow(),
            delta=datetime.timedelta(seconds=5),
        )
        assert_false(node.is_public)
        assert_false(node.is_deleted)
        assert_true(hasattr(node, 'deleted_date'))
        assert_false(node.is_registration)
        assert_true(hasattr(node, 'registered_date'))
        assert_false(node.is_fork)
        assert_true(hasattr(node, 'forked_date'))
        assert_true(node.title)
        assert_true(hasattr(node, 'description'))
        assert_true(hasattr(node, 'registered_meta'))
        assert_true(hasattr(node, 'registered_user'))
        assert_true(hasattr(node, 'registered_schema'))
        assert_true(node.creator)
        assert_true(node.contributors)
        assert_equal(len(node.logs), 1)
        assert_true(hasattr(node, 'tags'))
        assert_true(hasattr(node, 'nodes'))
        assert_true(hasattr(node, 'forked_from'))
        assert_true(hasattr(node, 'registered_from'))
        assert_equal(node.logs[-1].action, 'project_created')

    def test_log(self):
        latest_log = self.project.logs[-1]
        assert_equal(latest_log.action, 'project_created')
        assert_equal(latest_log.params['node'], self.project._primary_key)
        assert_equal(latest_log.user, self.user)

    def test_url(self):
        assert_equal(
            self.project.url,
            '/{0}/'.format(self.project._primary_key)
        )

    def test_api_url(self):
        api_url = self.project.api_url
        assert_equal(api_url, '/api/v1/project/{0}/'.format(self.project._primary_key))

    def test_watch_url(self):
        watch_url = self.project.watch_url
        assert_equal(
            watch_url,
            '/api/v1/project/{0}/watch/'.format(self.project._primary_key)
        )

    def test_parent_id(self):
        assert_false(self.project.parent_id)

    def test_watching(self):
        # A user watched a node
        user = UserFactory()
        config1 = WatchConfigFactory(node=self.project)
        user.watched.append(config1)
        user.save()
        assert_in(config1._id, self.project.watchconfig__watched)

    def test_add_contributor(self):
        # A user is added as a contributor
        user2 = UserFactory()
        self.project.add_contributor(contributor=user2, auth=self.auth)
        self.project.save()
        assert_in(user2, self.project.contributors)
        assert_equal(self.project.logs[-1].action, 'contributor_added')

    def test_add_contributor_sends_contributor_added_signal(self):
        user = UserFactory()
        contributors = [{
            'user': user,
            'visible': True,
            'permissions': ['read', 'write']
        }]
        with capture_signals() as mock_signals:
            self.project.add_contributors(contributors=contributors, auth=self.auth)
            self.project.save()
            assert_in(user, self.project.contributors)
            assert_equal(mock_signals.signals_sent(), set([contributor_added]))

    def test_add_unregistered_contributor(self):
        self.project.add_unregistered_contributor(
            email='foo@bar.com',
            fullname='Weezy F. Baby',
            auth=self.auth
        )
        self.project.save()
        latest_contributor = self.project.contributors[-1]
        assert_true(isinstance(latest_contributor, User))
        assert_equal(latest_contributor.username, 'foo@bar.com')
        assert_equal(latest_contributor.fullname, 'Weezy F. Baby')
        assert_false(latest_contributor.is_registered)

        # A log event was added
        assert_equal(self.project.logs[-1].action, 'contributor_added')
        assert_in(self.project._primary_key, latest_contributor.unclaimed_records,
            'unclaimed record was added')
        unclaimed_data = latest_contributor.get_unclaimed_record(self.project._primary_key)
        assert_equal(unclaimed_data['referrer_id'],
            self.auth.user._primary_key)
        assert_true(self.project.is_contributor(latest_contributor))
        assert_equal(unclaimed_data['email'], 'foo@bar.com')

    def test_add_unregistered_adds_new_unclaimed_record_if_user_already_in_db(self):
        user = UnregUserFactory()
        given_name = fake.name()
        new_user = self.project.add_unregistered_contributor(
            email=user.username,
            fullname=given_name,
            auth=self.auth
        )
        self.project.save()
        # new unclaimed record was added
        assert_in(self.project._primary_key, new_user.unclaimed_records)
        unclaimed_data = new_user.get_unclaimed_record(self.project._primary_key)
        assert_equal(unclaimed_data['name'], given_name)

    def test_add_unregistered_raises_error_if_user_is_registered(self):
        user = UserFactory(is_registered=True)  # A registered user
        with assert_raises(ValidationValueError):
            self.project.add_unregistered_contributor(
                email=user.username,
                fullname=user.fullname,
                auth=self.auth
            )

    def test_remove_contributor(self):
        # A user is added as a contributor
        user2 = UserFactory()
        self.project.add_contributor(contributor=user2, auth=self.auth)
        self.project.save()
        # The user is removed
        self.project.remove_contributor(
            auth=self.auth,
            contributor=user2
        )

        self.project.reload()

        assert_not_in(user2, self.project.contributors)
        assert_not_in(user2._id, self.project.permissions)
        assert_equal(self.project.logs[-1].action, 'contributor_removed')
        assert_equal(self.project.logs[-1].params['contributors'], [user2._id])

    def test_manage_contributors_cannot_remove_last_admin_contributor(self):
        user2 = UserFactory()
        self.project.add_contributor(contributor=user2, permissions=['read', 'write'], auth=self.auth)
        self.project.save()
        with assert_raises(ValueError):
            self.project.manage_contributors(
                user_dicts=[{'id': user2._id,
                             'permission': 'write',
                             'visible': True}],
                auth=self.auth,
                save=True
            )

    def test_manage_contributors_logs_when_users_reorder(self):
        user2 = UserFactory()
        self.project.add_contributor(contributor=user2, permissions=['read', 'write'], auth=self.auth)
        self.project.save()
        self.project.manage_contributors(
            user_dicts=[
                {
                    'id': user2._id,
                    'permission': 'write',
                    'visible': True,
                },
                {
                    'id': self.user._id,
                    'permission': 'admin',
                    'visible': True,
                },
            ],
            auth=self.auth,
            save=True
        )
        latest_log = self.project.logs[-1]
        assert_equal(latest_log.action, NodeLog.CONTRIB_REORDERED)
        assert_equal(latest_log.user, self.user)
        assert_in(self.user._id, latest_log.params['contributors'])
        assert_in(user2._id, latest_log.params['contributors'])

    def test_add_private_link(self):
        link = PrivateLinkFactory()
        link.nodes.append(self.project)
        link.save()
        assert_in(link, self.project.private_links)

    def test_has_anonymous_link(self):
        link1 = PrivateLinkFactory(anonymous=True, key="link1")
        link1.nodes.append(self.project)
        link1.save()
        user2 = UserFactory()
        auth2 = Auth(user=user2, private_key="link1")
        link2 = PrivateLinkFactory(key="link2")
        link2.nodes.append(self.project)
        link2.save()
        user3 = UserFactory()
        auth3 = Auth(user=user3, private_key="link2")
        assert_true(has_anonymous_link(self.project, auth2))
        assert_false(has_anonymous_link(self.project, auth3))

    def test_remove_unregistered_conributor_removes_unclaimed_record(self):
        new_user = self.project.add_unregistered_contributor(fullname=fake.name(),
            email=fake.email(), auth=Auth(self.project.creator))
        self.project.save()
        assert_true(self.project.is_contributor(new_user))  # sanity check
        assert_in(self.project._primary_key, new_user.unclaimed_records)
        self.project.remove_contributor(
            auth=self.auth,
            contributor=new_user
        )
        self.project.save()
        assert_not_in(self.project._primary_key, new_user.unclaimed_records)

    def test_manage_contributors_new_contributor(self):
        user = UserFactory()
        users = [
            {'id': self.project.creator._id, 'permission': 'read', 'visible': True},
            {'id': user._id, 'permission': 'read', 'visible': True},
        ]
        with assert_raises(ValueError):
            self.project.manage_contributors(
                users, auth=self.auth, save=True
            )

    def test_manage_contributors_no_contributors(self):
        with assert_raises(ValueError):
            self.project.manage_contributors(
                [], auth=self.auth, save=True,
            )

    def test_manage_contributors_no_admins(self):
        user = UserFactory()
        self.project.add_contributor(
            user,
            permissions=['read', 'write', 'admin'],
            save=True
        )
        users = [
            {'id': self.project.creator._id, 'permission': 'read', 'visible': True},
            {'id': user._id, 'permission': 'read', 'visible': True},
        ]
        with assert_raises(ValueError):
            self.project.manage_contributors(
                users, auth=self.auth, save=True,
            )

    def test_manage_contributors_no_registered_admins(self):
        unregistered = UnregUserFactory()
        self.project.add_contributor(
            unregistered,
            permissions=['read', 'write', 'admin'],
            save=True
        )
        users = [
            {'id': self.project.creator._id, 'permission': 'read', 'visible': True},
            {'id': unregistered._id, 'permission': 'admin', 'visible': True},
        ]
        with assert_raises(ValueError):
            self.project.manage_contributors(
                users, auth=self.auth, save=True,
            )

    def test_set_title_works_with_valid_title(self):
        proj = ProjectFactory(title='That Was Then', creator=self.user)
        proj.set_title('This is now', auth=self.auth)
        proj.save()
        # Title was changed
        assert_equal(proj.title, 'This is now')
        # A log event was saved
        latest_log = proj.logs[-1]
        assert_equal(latest_log.action, 'edit_title')
        assert_equal(latest_log.params['title_original'], 'That Was Then')

    def test_set_title_fails_if_empty_or_whitespace(self):
        proj = ProjectFactory(title='That Was Then', creator=self.user)
        with assert_raises(ValidationValueError):
            proj.set_title(' ', auth=self.auth)
        with assert_raises(ValidationValueError):
            proj.set_title('', auth=self.auth)
        #assert_equal(proj.title, 'That Was Then')

    def test_set_title_fails_if_too_long(self):
        proj = ProjectFactory(title='That Was Then', creator=self.user)
        long_title = ''.join(random.choice(string.ascii_letters + string.digits)
                             for _ in range(201))
        with assert_raises(ValidationValueError):
            proj.set_title(long_title, auth=self.auth)

    def test_title_cant_be_empty(self):
        with assert_raises(ValidationValueError):
            proj = ProjectFactory(title='', creator=self.user)
        with assert_raises(ValidationValueError):
            proj = ProjectFactory(title=' ', creator=self.user)

    def test_title_cant_be_too_long(self):
        long_title = ''.join(random.choice(string.ascii_letters + string.digits)
                             for _ in range(201))
        with assert_raises(ValidationValueError):
            proj = ProjectFactory(title=long_title, creator=self.user)

    def test_contributor_can_edit(self):
        contributor = UserFactory()
        contributor_auth = Auth(user=contributor)
        other_guy = UserFactory()
        other_guy_auth = Auth(user=other_guy)
        self.project.add_contributor(
            contributor=contributor, auth=self.auth)
        self.project.save()
        assert_true(self.project.can_edit(contributor_auth))
        assert_false(self.project.can_edit(other_guy_auth))

    def test_can_edit_can_be_passed_a_user(self):
        assert_true(self.project.can_edit(user=self.user))

    def test_creator_can_edit(self):
        assert_true(self.project.can_edit(self.auth))

    def test_noncontributor_cant_edit_public(self):
        user1 = UserFactory()
        user1_auth = Auth(user=user1)
        # Change project to public
        self.project.set_privacy('public')
        self.project.save()
        # Noncontributor can't edit
        assert_false(self.project.can_edit(user1_auth))

    def test_can_view_private(self):
        # Create contributor and noncontributor
        link = PrivateLinkFactory()
        link.nodes.append(self.project)
        link.save()
        contributor = UserFactory()
        contributor_auth = Auth(user=contributor)
        other_guy = UserFactory()
        other_guy_auth = Auth(user=other_guy)
        self.project.add_contributor(
            contributor=contributor, auth=self.auth)
        self.project.save()
        # Only creator and contributor can view
        assert_true(self.project.can_view(self.auth))
        assert_true(self.project.can_view(contributor_auth))
        assert_false(self.project.can_view(other_guy_auth))
        other_guy_auth.private_key = link.key
        assert_true(self.project.can_view(other_guy_auth))

    def test_is_admin_parent_target_admin(self):
        assert_true(self.project.is_admin_parent(self.project.creator))

    def test_is_admin_parent_parent_admin(self):
        user = UserFactory()
        node = NodeFactory(parent=self.project, creator=user)
        assert_true(node.is_admin_parent(self.project.creator))

    def test_is_admin_parent_grandparent_admin(self):
        user = UserFactory()
        parent_node = NodeFactory(
            parent=self.project,
            category='project',
            creator=user
        )
        child_node = NodeFactory(parent=parent_node, creator=user)
        assert_true(child_node.is_admin_parent(self.project.creator))
        assert_true(parent_node.is_admin_parent(self.project.creator))

    def test_is_admin_parent_parent_write(self):
        user = UserFactory()
        node = NodeFactory(parent=self.project, creator=user)
        self.project.set_permissions(self.project.creator, ['read', 'write'])
        assert_false(node.is_admin_parent(self.project.creator))

    def test_has_permission_read_parent_admin(self):
        user = UserFactory()
        node = NodeFactory(parent=self.project, creator=user)
        assert_true(node.has_permission(self.project.creator, 'read'))
        assert_false(node.has_permission(self.project.creator, 'admin'))

    def test_has_permission_read_grandparent_admin(self):
        user = UserFactory()
        parent_node = NodeFactory(
            parent=self.project,
            category='project',
            creator=user
        )
        child_node = NodeFactory(
            parent=parent_node,
            creator=user
        )
        assert_true(child_node.has_permission(self.project.creator, 'read'))
        assert_false(child_node.has_permission(self.project.creator, 'admin'))
        assert_true(parent_node.has_permission(self.project.creator, 'read'))
        assert_false(parent_node.has_permission(self.project.creator, 'admin'))

    def test_can_view_parent_admin(self):
        user = UserFactory()
        node = NodeFactory(parent=self.project, creator=user)
        assert_true(node.can_view(Auth(user=self.project.creator)))
        assert_false(node.can_edit(Auth(user=self.project.creator)))

    def test_can_view_grandparent_admin(self):
        user = UserFactory()
        parent_node = NodeFactory(
            parent=self.project,
            creator=user,
            category='project'
        )
        child_node = NodeFactory(
            parent=parent_node,
            creator=user
        )
        assert_true(parent_node.can_view(Auth(user=self.project.creator)))
        assert_false(parent_node.can_edit(Auth(user=self.project.creator)))
        assert_true(child_node.can_view(Auth(user=self.project.creator)))
        assert_false(child_node.can_edit(Auth(user=self.project.creator)))

    def test_can_view_parent_write(self):
        user = UserFactory()
        node = NodeFactory(parent=self.project, creator=user)
        self.project.set_permissions(self.project.creator, ['read', 'write'])
        assert_false(node.can_view(Auth(user=self.project.creator)))
        assert_false(node.can_edit(Auth(user=self.project.creator)))

    def test_creator_cannot_edit_project_if_they_are_removed(self):
        creator = UserFactory()
        project = ProjectFactory(creator=creator)
        contrib = UserFactory()
        project.add_contributor(contrib, auth=Auth(user=creator))
        project.save()
        assert_in(creator, project.contributors)
        # Creator is removed from project
        project.remove_contributor(creator, auth=Auth(user=contrib))
        assert_false(project.can_view(Auth(user=creator)))
        assert_false(project.can_edit(Auth(user=creator)))
        assert_false(project.is_contributor(creator))

    def test_can_view_public(self):
        # Create contributor and noncontributor
        contributor = UserFactory()
        contributor_auth = Auth(user=contributor)
        other_guy = UserFactory()
        other_guy_auth = Auth(user=other_guy)
        self.project.add_contributor(
            contributor=contributor, auth=self.auth)
        # Change project to public
        self.project.set_privacy('public')
        self.project.save()
        # Creator, contributor, and noncontributor can view
        assert_true(self.project.can_view(self.auth))
        assert_true(self.project.can_view(contributor_auth))
        assert_true(self.project.can_view(other_guy_auth))

    def test_parents(self):
        child1 = ProjectFactory(parent=self.project)
        child2 = ProjectFactory(parent=child1)
        assert_equal(self.project.parents, [])
        assert_equal(child1.parents, [self.project])
        assert_equal(child2.parents, [child1, self.project])

    def test_admin_contributor_ids(self):
        assert_equal(self.project.admin_contributor_ids, set())
        child1 = ProjectFactory(parent=self.project)
        child2 = ProjectFactory(parent=child1)
        assert_equal(child1.admin_contributor_ids, {self.project.creator._id})
        assert_equal(child2.admin_contributor_ids, {self.project.creator._id, child1.creator._id})
        self.project.set_permissions(self.project.creator, ['read', 'write'])
        self.project.save()
        assert_equal(child1.admin_contributor_ids, set())
        assert_equal(child2.admin_contributor_ids, {child1.creator._id})

    def test_admin_contributors(self):
        assert_equal(self.project.admin_contributors, [])
        child1 = ProjectFactory(parent=self.project)
        child2 = ProjectFactory(parent=child1)
        assert_equal(child1.admin_contributors, [self.project.creator])
        assert_equal(
            child2.admin_contributors,
            sorted([self.project.creator, child1.creator], key=lambda user: user.family_name)
        )
        self.project.set_permissions(self.project.creator, ['read', 'write'])
        self.project.save()
        assert_equal(child1.admin_contributors, [])
        assert_equal(child2.admin_contributors, [child1.creator])

    def test_is_contributor(self):
        contributor = UserFactory()
        other_guy = UserFactory()
        self.project.add_contributor(
            contributor=contributor, auth=self.auth)
        self.project.save()
        assert_true(self.project.is_contributor(contributor))
        assert_false(self.project.is_contributor(other_guy))
        assert_false(self.project.is_contributor(None))

    def test_is_fork_of(self):
        project = ProjectFactory()
        fork1 = project.fork_node(auth=Auth(user=project.creator))
        fork2 = fork1.fork_node(auth=Auth(user=project.creator))
        assert_true(fork1.is_fork_of(project))
        assert_true(fork2.is_fork_of(project))

    def test_is_fork_of_false(self):
        project = ProjectFactory()
        to_fork = ProjectFactory()
        fork = to_fork.fork_node(auth=Auth(user=to_fork.creator))
        assert_false(fork.is_fork_of(project))

    def test_is_fork_of_no_forked_from(self):
        project = ProjectFactory()
        assert_false(project.is_fork_of(self.project))

    def test_is_registration_of(self):
        project = ProjectFactory()
        with mock_archive(project) as reg1:
            with mock_archive(reg1) as reg2:
                assert_true(reg1.is_registration_of(project))
                assert_true(reg2.is_registration_of(project))

    def test_is_registration_of_false(self):
        project = ProjectFactory()
        to_reg = ProjectFactory()
        with mock_archive(to_reg) as reg:
            assert_false(reg.is_registration_of(project))

    def test_raises_permissions_error_if_not_a_contributor(self):
        project = ProjectFactory()
        user = UserFactory()
        with assert_raises(PermissionsError):
            project.register_node(None, Auth(user=user), '', None)

    def test_admin_can_register_private_children(self):
        user = UserFactory()
        project = ProjectFactory(creator=user)
        project.set_permissions(user, ['admin', 'write', 'read'])
        child = NodeFactory(parent=project, is_public=False)
        assert_false(child.can_edit(auth=Auth(user=user)))  # sanity check
        with mock_archive(project, None, Auth(user=user), '', None) as registration:
            # child was registered
            child_registration = registration.nodes[0]
            assert_equal(child_registration.registered_from, child)

    def test_is_registration_of_no_registered_from(self):
        project = ProjectFactory()
        assert_false(project.is_registration_of(self.project))

    def test_is_contributor_unregistered(self):
        unreg = UnregUserFactory()
        self.project.add_unregistered_contributor(
            fullname=fake.name(),
            email=unreg.username,
            auth=self.auth
        )
        self.project.save()
        assert_true(self.project.is_contributor(unreg))

    def test_creator_is_contributor(self):
        assert_true(self.project.is_contributor(self.user))
        assert_in(self.user, self.project.contributors)

    def test_cant_add_creator_as_contributor_twice(self):
        self.project.add_contributor(contributor=self.user)
        self.project.save()
        assert_equal(len(self.project.contributors), 1)

    def test_cant_add_same_contributor_twice(self):
        contrib = UserFactory()
        self.project.add_contributor(contributor=contrib)
        self.project.save()
        self.project.add_contributor(contributor=contrib)
        self.project.save()
        assert_equal(len(self.project.contributors), 2)

    def test_add_contributors(self):
        user1 = UserFactory()
        user2 = UserFactory()
        self.project.add_contributors(
            [
                {'user': user1, 'permissions': ['read', 'write', 'admin'], 'visible': True},
                {'user': user2, 'permissions': ['read', 'write'], 'visible': False}
            ],
            auth=self.auth
        )
        self.project.save()
        assert_equal(len(self.project.contributors), 3)
        assert_equal(
            self.project.logs[-1].params['contributors'],
            [user1._id, user2._id]
        )
        assert_in(user1._id, self.project.permissions)
        assert_in(user2._id, self.project.permissions)
        assert_in(user1._id, self.project.visible_contributor_ids)
        assert_not_in(user2._id, self.project.visible_contributor_ids)
        assert_equal(self.project.permissions[user1._id], ['read', 'write', 'admin'])
        assert_equal(self.project.permissions[user2._id], ['read', 'write'])
        assert_equal(
            self.project.logs[-1].params['contributors'],
            [user1._id, user2._id]
        )

    def test_set_privacy(self):
        self.project.set_privacy('public', auth=self.auth)
        self.project.save()
        assert_true(self.project.is_public)
        assert_equal(self.project.logs[-1].action, 'made_public')
        self.project.set_privacy('private', auth=self.auth)
        self.project.save()
        assert_false(self.project.is_public)
        assert_equal(self.project.logs[-1].action, NodeLog.MADE_PRIVATE)

    def test_set_privacy_can_not_cancel_pending_embargo_for_registration(self):
        registration = RegistrationFactory(project=self.project)
        registration.embargo_registration(
            self.user,
            datetime.datetime.utcnow() + datetime.timedelta(days=10)
        )
        assert_true(registration.is_pending_embargo)

        func = lambda: registration.set_privacy('public', auth=self.auth)
        assert_raises(NodeStateError, func)
        assert_false(registration.is_public)

    def test_set_privacy_cancels_active_embargo_for_registration(self):
        registration = RegistrationFactory(project=self.project)
        registration.embargo_registration(
            self.user,
            datetime.datetime.utcnow() + datetime.timedelta(days=10)
        )
        registration.save()
        assert_true(registration.is_pending_embargo)

        approval_token = registration.embargo.approval_state[self.user._id]['approval_token']
        registration.embargo.approve_embargo(self.user, approval_token)
        assert_false(registration.is_pending_embargo)

        registration.set_privacy('public', auth=self.auth)
        registration.save()
        assert_false(registration.is_pending_embargo)
        assert_equal(registration.embargo.state, Embargo.REJECTED)
        assert_true(registration.is_public)
        assert_equal(self.project.logs[-1].action, NodeLog.EMBARGO_APPROVED)

    def test_set_description(self):
        old_desc = self.project.description
        self.project.set_description(
            'new description', auth=self.auth)
        self.project.save()
        assert_equal(self.project.description, 'new description')
        latest_log = self.project.logs[-1]
        assert_equal(latest_log.action, NodeLog.EDITED_DESCRIPTION)
        assert_equal(latest_log.params['description_original'], old_desc)
        assert_equal(latest_log.params['description_new'], 'new description')

    def test_set_description_on_node(self):
        node = NodeFactory(project=self.project)

        old_desc = node.description
        node.set_description(
            'new description', auth=self.auth)
        node.save()
        assert_equal(node.description, 'new description')
        latest_log = node.logs[-1]
        assert_equal(latest_log.action, NodeLog.EDITED_DESCRIPTION)
        assert_equal(latest_log.params['description_original'], old_desc)
        assert_equal(latest_log.params['description_new'], 'new description')

    def test_no_parent(self):
        assert_equal(self.project.parent_node, None)

    def test_get_recent_logs(self):
        # Add some logs
        for _ in range(5):
            self.project.logs.append(NodeLogFactory())
        # Expected logs appears
        assert_equal(
            self.project.get_recent_logs(3),
            list(reversed(self.project.logs)[:3])
        )
        assert_equal(
            self.project.get_recent_logs(),
            list(reversed(self.project.logs))
        )

    def test_date_modified(self):
        self.project.logs.append(NodeLogFactory())
        assert_equal(self.project.date_modified, self.project.logs[-1].date)
        assert_not_equal(self.project.date_modified, self.project.date_created)

    def test_replace_contributor(self):
        contrib = UserFactory()
        self.project.add_contributor(contrib, auth=Auth(self.project.creator))
        self.project.save()
        assert_in(contrib, self.project.contributors)  # sanity check
        replacer = UserFactory()
        old_length = len(self.project.contributors)
        self.project.replace_contributor(contrib, replacer)
        self.project.save()
        new_length = len(self.project.contributors)
        assert_not_in(contrib, self.project.contributors)
        assert_in(replacer, self.project.contributors)
        assert_equal(old_length, new_length)

        # test unclaimed_records is removed
        assert_not_in(
            self.project._primary_key,
            contrib.unclaimed_records.keys()
        )

    def test_permission_override_on_readded_contributor(self):

        # A child node created
        self.child_node = NodeFactory(parent=self.project, creator=self.auth)

        # A user is added as with read permission
        user = UserFactory()
        self.child_node.add_contributor(user, permissions=['read'])

        # user is readded with permission admin
        self.child_node.add_contributor(user, permissions=['read','write','admin'])
        self.child_node.save()

        assert(self.child_node.has_permission(user, 'admin'))


class TestTemplateNode(OsfTestCase):

    def setUp(self):
        super(TestTemplateNode, self).setUp()
        self.user = UserFactory()
        self.auth = Auth(user=self.user)
        self.project = ProjectFactory(creator=self.user)

    def _verify_log(self, node):
        """Tests to see that the "created from" log event is present (alone).

        :param node: A node having been created from a template just prior
        """
        assert_equal(len(node.logs), 1)
        assert_equal(node.logs[0].action, NodeLog.CREATED_FROM)

    def test_simple_template(self):
        """Create a templated node, with no changes"""
        # created templated node
        new = self.project.use_as_template(
            auth=self.auth
        )

        assert_equal(new.title, self._default_title(self.project))
        assert_not_equal(new.date_created, self.project.date_created)
        self._verify_log(new)

    def test_simple_template_title_changed(self):
        """Create a templated node, with the title changed"""
        changed_title = 'Made from template'

        # create templated node
        new = self.project.use_as_template(
            auth=self.auth,
            changes={
                self.project._primary_key: {
                    'title': changed_title,
                }
            }
        )

        assert_equal(new.title, changed_title)
        assert_not_equal(new.date_created, self.project.date_created)
        self._verify_log(new)

    def _create_complex(self):
        # create project connected via Pointer
        self.pointee = ProjectFactory(creator=self.user)
        self.project.add_pointer(self.pointee, auth=self.auth)

        # create direct children
        self.component = NodeFactory(creator=self.user, parent=self.project)
        self.subproject = ProjectFactory(creator=self.user, parent=self.project)

    @staticmethod
    def _default_title(x):
        if isinstance(x, Node):
            return str(language.TEMPLATED_FROM_PREFIX + x.title)
        return str(x.title)


    def test_complex_template(self):
        """Create a templated node from a node with children"""
        self._create_complex()

        # create templated node
        new = self.project.use_as_template(auth=self.auth)

        assert_equal(new.title, self._default_title(self.project))
        assert_equal(len(new.nodes), len(self.project.nodes))
        # check that all children were copied
        assert_equal(
            [x.title for x in new.nodes],
            [x.title for x in self.project.nodes],
        )
        # ensure all child nodes were actually copied, instead of moved
        assert {x._primary_key for x in new.nodes}.isdisjoint(
            {x._primary_key for x in self.project.nodes}
        )

    def test_complex_template_titles_changed(self):
        self._create_complex()

        # build changes dict to change each node's title
        changes = {
            x._primary_key: {
                'title': 'New Title ' + str(idx)
            } for idx, x in enumerate(self.project.nodes)
        }

        # create templated node
        new = self.project.use_as_template(
            auth=self.auth,
            changes=changes
        )

        for old_node, new_node in zip(self.project.nodes, new.nodes):
            if isinstance(old_node, Node):
                assert_equal(
                    changes[old_node._primary_key]['title'],
                    new_node.title,
                )
            else:
                assert_equal(
                    old_node.title,
                    new_node.title,
                )

    @requires_piwik
    def test_template_piwik_site_id_not_copied(self):
        new = self.project.use_as_template(
            auth=self.auth
        )
        assert_not_equal(new.piwik_site_id, self.project.piwik_site_id)
        assert_true(new.piwik_site_id is not None)

    def test_template_wiki_pages_not_copied(self):
        self.project.update_node_wiki(
            'template', 'lol',
            auth=self.auth
        )
        new = self.project.use_as_template(
            auth=self.auth
        )
        assert_in('template', self.project.wiki_pages_current)
        assert_in('template', self.project.wiki_pages_versions)
        assert_equal(new.wiki_pages_current, {})
        assert_equal(new.wiki_pages_versions, {})

    def test_user_who_makes_node_from_template_has_creator_permission(self):
        project = ProjectFactory(is_public=True)
        user = UserFactory()
        auth = Auth(user)

        templated = project.use_as_template(auth)

        assert_equal(templated.get_permissions(user), ['read', 'write', 'admin'])

    def test_template_security(self):
        """Create a templated node from a node with public and private children

        Children for which the user has no access should not be copied
        """
        other_user = UserFactory()
        other_user_auth = Auth(user=other_user)

        self._create_complex()

        # set two projects to public - leaving self.component as private
        self.project.is_public = True
        self.project.save()
        self.subproject.is_public = True
        self.subproject.save()

        # add new children, for which the user has each level of access
        self.read = NodeFactory(creator=self.user, parent=self.project)
        self.read.add_contributor(other_user, permissions=['read', ])
        self.read.save()

        self.write = NodeFactory(creator=self.user, parent=self.project)
        self.write.add_contributor(other_user, permissions=['read', 'write'])
        self.write.save()

        self.admin = NodeFactory(creator=self.user, parent=self.project)
        self.admin.add_contributor(other_user)
        self.admin.save()

        # filter down self.nodes to only include projects the user can see
        visible_nodes = filter(
            lambda x: x.can_view(other_user_auth),
            self.project.nodes
        )

        # create templated node
        new = self.project.use_as_template(auth=other_user_auth)

        assert_equal(new.title, self._default_title(self.project))

        # check that all children were copied
        assert_equal(
            set(x.template_node._id for x in new.nodes),
            set(x._id for x in visible_nodes),
        )
        # ensure all child nodes were actually copied, instead of moved
        assert_true({x._primary_key for x in new.nodes}.isdisjoint(
            {x._primary_key for x in self.project.nodes}
        ))

        # ensure that the creator is admin for each node copied
        for node in new.nodes:
            assert_equal(
                node.permissions.get(other_user._id),
                ['read', 'write', 'admin'],
            )


class TestForkNode(OsfTestCase):

    def setUp(self):
        super(TestForkNode, self).setUp()
        self.user = UserFactory()
        self.auth = Auth(user=self.user)
        self.project = ProjectFactory(creator=self.user)

    def _cmp_fork_original(self, fork_user, fork_date, fork, original,
                           title_prepend='Fork of '):
        """Compare forked node with original node. Verify copied fields,
        modified fields, and files; recursively compare child nodes.

        :param fork_user: User who forked the original nodes
        :param fork_date: Datetime (UTC) at which the original node was forked
        :param fork: Forked node
        :param original: Original node
        :param title_prepend: String prepended to fork title

        """
        # Test copied fields
        assert_equal(title_prepend + original.title, fork.title)
        assert_equal(original.category, fork.category)
        assert_equal(original.description, fork.description)
        assert_equal(original.logs, fork.logs[:-1])
        assert_true(len(fork.logs) == len(original.logs) + 1)
        assert_equal(fork.logs[-1].action, NodeLog.NODE_FORKED)
        assert_equal(original.tags, fork.tags)
        assert_equal(original.parent_node is None, fork.parent_node is None)

        # Test modified fields
        assert_true(fork.is_fork)
        assert_equal(len(fork.private_links), 0)
        assert_equal(fork.forked_from, original)
        assert_in(fork._id, original.node__forked)
        # Note: Must cast ForeignList to list for comparison
        assert_equal(list(fork.contributors), [fork_user])
        assert_true((fork_date - fork.date_created) < datetime.timedelta(seconds=30))
        assert_not_equal(fork.forked_date, original.date_created)

        # Test that pointers were copied correctly
        assert_equal(
            [pointer.node for pointer in original.nodes_pointer],
            [pointer.node for pointer in fork.nodes_pointer],
        )

        # Test that add-ons were copied correctly
        assert_equal(
            original.get_addon_names(),
            fork.get_addon_names()
        )
        assert_equal(
            [addon.config.short_name for addon in original.get_addons()],
            [addon.config.short_name for addon in fork.get_addons()]
        )

        fork_user_auth = Auth(user=fork_user)
        # Recursively compare children
        for idx, child in enumerate(original.nodes):
            if child.can_view(fork_user_auth):
                self._cmp_fork_original(fork_user, fork_date, fork.nodes[idx],
                                        child, title_prepend='')

    @mock.patch('framework.status.push_status_message')
    def test_fork_recursion(self, mock_push_status_message):
        """Omnibus test for forking.
        """
        # Make some children
        self.component = NodeFactory(creator=self.user, parent=self.project)
        self.subproject = ProjectFactory(creator=self.user, parent=self.project)

        # Add pointers to test copying
        pointee = ProjectFactory()
        self.project.add_pointer(pointee, auth=self.auth)
        self.component.add_pointer(pointee, auth=self.auth)
        self.subproject.add_pointer(pointee, auth=self.auth)

        # Add add-on to test copying
        self.project.add_addon('github', self.auth)
        self.component.add_addon('github', self.auth)
        self.subproject.add_addon('github', self.auth)

        # Log time
        fork_date = datetime.datetime.utcnow()

        # Fork node
        fork = self.project.fork_node(auth=self.auth)

        # Compare fork to original
        self._cmp_fork_original(self.user, fork_date, fork, self.project)

    def test_fork_private_children(self):
        """Tests that only public components are created

        """
        # Make project public
        self.project.set_privacy('public')
        # Make some children
        self.public_component = NodeFactory(
            creator=self.user,
            parent=self.project,
            title='Forked',
            is_public=True,
        )
        self.public_subproject = ProjectFactory(
            creator=self.user,
            parent=self.project,
            title='Forked',
            is_public=True,
        )
        self.private_component = NodeFactory(
            creator=self.user,
            parent=self.project,
            title='Not Forked',
        )
        self.private_subproject = ProjectFactory(
            creator=self.user,
            parent=self.project,
            title='Not Forked',
        )
        self.private_subproject_public_component = NodeFactory(
            creator=self.user,
            parent=self.private_subproject,
            title='Not Forked',
        )
        self.public_subproject_public_component = NodeFactory(
            creator=self.user,
            parent=self.private_subproject,
            title='Forked',
        )
        user2 = UserFactory()
        user2_auth = Auth(user=user2)
        fork = None
        # New user forks the project
        fork = self.project.fork_node(user2_auth)

        # fork correct children
        assert_equal(len(fork.nodes), 2)
        assert_not_in('Not Forked', [node.title for node in fork.nodes])

    def test_fork_not_public(self):
        self.project.set_privacy('public')
        fork = self.project.fork_node(self.auth)
        assert_false(fork.is_public)

    def test_not_fork_private_link(self):
        link = PrivateLinkFactory()
        link.nodes.append(self.project)
        link.save()
        fork = self.project.fork_node(self.auth)
        assert_not_in(link, fork.private_links)

    def test_cannot_fork_private_node(self):
        user2 = UserFactory()
        user2_auth = Auth(user=user2)
        with assert_raises(PermissionsError):
            self.project.fork_node(user2_auth)

    def test_can_fork_public_node(self):
        self.project.set_privacy('public')
        user2 = UserFactory()
        user2_auth = Auth(user=user2)
        fork = self.project.fork_node(user2_auth)
        assert_true(fork)

    def test_contributor_can_fork(self):
        user2 = UserFactory()
        self.project.add_contributor(user2)
        user2_auth = Auth(user=user2)
        fork = self.project.fork_node(user2_auth)
        assert_true(fork)
        # Forker has admin permissions
        assert_equal(len(fork.contributors), 1)
        assert_equal(fork.get_permissions(user2), ['read', 'write', 'admin'])

    def test_fork_registration(self):
        self.registration = RegistrationFactory(project=self.project)
        fork = self.registration.fork_node(self.auth)

        # fork should not be a registration
        assert_false(fork.is_registration)

        # Compare fork to original
        self._cmp_fork_original(
            self.user,
            datetime.datetime.utcnow(),
            fork,
            self.registration,
        )


class TestRegisterNode(OsfTestCase):

    def setUp(self):
        super(TestRegisterNode, self).setUp()
        ensure_schemas()
        self.user = UserFactory()
        self.auth = Auth(user=self.user)
        self.project = ProjectFactory(creator=self.user)
        self.link = PrivateLinkFactory()
        self.link.nodes.append(self.project)
        self.link.save()
        self.registration = RegistrationFactory(project=self.project)

    def test_factory(self):
        # Create a registration with kwargs
        registration1 = RegistrationFactory(
            title='t1', description='d1', creator=self.user,
        )
        assert_equal(registration1.title, 't1')
        assert_equal(registration1.description, 'd1')
        assert_equal(len(registration1.contributors), 1)
        assert_in(self.user, registration1.contributors)
        assert_equal(registration1.registered_user, self.user)
        assert_equal(len(registration1.registered_meta), 1)
        assert_equal(len(registration1.private_links), 0)

        # Create a registration from a project
        user2 = UserFactory()
        self.project.add_contributor(user2)
        registration2 = RegistrationFactory(
            project=self.project,
            user=user2,
            template='Template2',
            data='Something else',
        )
        assert_equal(registration2.registered_from, self.project)
        assert_equal(registration2.registered_user, user2)
        assert_equal(registration2.registered_meta['Template2'], 'Something else')

        # Test default user
        assert_equal(self.registration.registered_user, self.user)

    def test_title(self):
        assert_equal(self.registration.title, self.project.title)

    def test_description(self):
        assert_equal(self.registration.description, self.project.description)

    def test_category(self):
        assert_equal(self.registration.category, self.project.category)

    def test_permissions(self):
        assert_false(self.registration.is_public)
        self.project.set_privacy('public')
        registration = RegistrationFactory(project=self.project)
        assert_true(registration.is_public)

    def test_contributors(self):
        assert_equal(self.registration.contributors, self.project.contributors)

    def test_forked_from(self):
        # A a node that is not a fork
        assert_equal(self.registration.forked_from, None)
        # A node that is a fork
        fork = self.project.fork_node(self.auth)
        registration = RegistrationFactory(project=fork)
        assert_equal(registration.forked_from, self.project)

    def test_private_links(self):
        assert_not_equal(
            self.registration.private_links,
            self.project.private_links
        )

    def test_creator(self):
        user2 = UserFactory()
        self.project.add_contributor(user2)
        registration = RegistrationFactory(project=self.project)
        assert_equal(registration.creator, self.user)

    def test_logs(self):
        # Registered node has all logs except for registration approval initiated
        assert_equal(self.registration.logs, self.project.logs[:-1])

    def test_tags(self):
        assert_equal(self.registration.tags, self.project.tags)

    def test_nodes(self):

        # Create some nodes
        self.component = NodeFactory(
            creator=self.user,
            parent=self.project,
            title='Title1',
        )
        self.subproject = ProjectFactory(
            creator=self.user,
            parent=self.project,
            title='Title2',
        )
        self.subproject_component = NodeFactory(
            creator=self.user,
            parent=self.subproject,
            title='Title3',
        )

        # Make a registration
        registration = RegistrationFactory(project=self.project)

        # Reload the registration; else test won't catch failures to save
        registration.reload()

        # Registration has the nodes
        assert_equal(len(registration.nodes), 2)
        assert_equal(
            [node.title for node in registration.nodes],
            [node.title for node in self.project.nodes],
        )
        # Nodes are copies and not the original versions
        for node in registration.nodes:
            assert_not_in(node, self.project.nodes)
            assert_true(node.is_registration)

    def test_private_contributor_registration(self):

        # Create some nodes
        self.component = NodeFactory(
            creator=self.user,
            parent=self.project,
        )
        self.subproject = ProjectFactory(
            creator=self.user,
            parent=self.project,
        )

        # Create some nodes to share
        self.shared_component = NodeFactory(
            creator=self.user,
            parent=self.project,
        )
        self.shared_subproject = ProjectFactory(
            creator=self.user,
            parent=self.project,
        )

        # Share the project and some nodes
        user2 = UserFactory()
        self.project.add_contributor(user2, permissions=('read', 'write', 'admin'))
        self.shared_component.add_contributor(user2, permissions=('read', 'write', 'admin'))
        self.shared_subproject.add_contributor(user2, permissions=('read', 'write', 'admin'))

        # Partial contributor registers the node
        registration = RegistrationFactory(project=self.project, user=user2)

        # The correct subprojects were registered
        assert_equal(len(registration.nodes), len(self.project.nodes))
        for idx in range(len(registration.nodes)):
            assert_true(registration.nodes[idx].is_registration_of(self.project.nodes[idx]))

    def test_is_registration(self):
        assert_true(self.registration.is_registration)

    def test_registered_date(self):
        assert_almost_equal(
            self.registration.registered_date,
            datetime.datetime.utcnow(),
            delta=datetime.timedelta(seconds=30),
        )

    def test_registered_addons(self):
        assert_equal(
            [addon.config.short_name for addon in self.registration.get_addons()],
            [addon.config.short_name for addon in self.registration.registered_from.get_addons()],
        )

    def test_registered_meta(self):
        assert_equal(self.registration.registered_meta['Template1'],
                     'Some words')

    def test_registered_user(self):
        # Add a second contributor
        user2 = UserFactory()
        self.project.add_contributor(user2, permissions=('read', 'write', 'admin'))
        # Second contributor registers project
        registration = RegistrationFactory(parent=self.project, user=user2)
        assert_equal(registration.registered_user, user2)

    def test_registered_from(self):
        assert_equal(self.registration.registered_from, self.project)

    def test_registration_list(self):
        assert_in(self.registration._id, self.project.node__registrations)

class TestNodeLog(OsfTestCase):

    def setUp(self):
        super(TestNodeLog, self).setUp()
        self.log = NodeLogFactory()

    def test_repr(self):
        rep = repr(self.log)
        assert_in(self.log.action, rep)
        assert_in(self.log._id, rep)

    def test_node_log_factory(self):
        log = NodeLogFactory()
        assert_true(log.action)

    def test_render_log_contributor_unregistered(self):
        node = NodeFactory()
        name, email = fake.name(), fake.email()
        unreg = node.add_unregistered_contributor(fullname=name, email=email,
            auth=Auth(node.creator))
        node.save()

        log = NodeLogFactory(params={'node': node._primary_key})
        ret = log._render_log_contributor(unreg._primary_key)

        assert_false(ret['registered'])
        record = unreg.get_unclaimed_record(node._primary_key)
        assert_equal(ret['fullname'], record['name'])

    def test_render_log_contributor_none(self):
        log = NodeLogFactory()
        assert_equal(log._render_log_contributor(None), None)

    def test_tz_date(self):
        assert_equal(self.log.tz_date.tzinfo, pytz.UTC)

    def test_formatted_date(self):
        iso_formatted = self.log.formatted_date  # The string version in iso format
        # Reparse the date
        parsed = parser.parse(iso_formatted)
        unparsed = self.log.tz_date
        assert_equal(parsed, unparsed)

    def test_resolve_node_same_as_self_node(self):
        project = ProjectFactory()
        assert_equal(
            project.logs[-1].resolve_node(project),
            project,
        )

    def test_resolve_node_in_nodes_list(self):
        component = NodeFactory()
        assert_equal(
            component.logs[-1].resolve_node(component.parent_node),
            component,
        )

    def test_resolve_node_fork_of_self_node(self):
        project = ProjectFactory()
        fork = project.fork_node(auth=Auth(project.creator))
        assert_equal(
            fork.logs[-1].resolve_node(fork),
            fork,
        )

    def test_resolve_node_fork_of_self_in_nodes_list(self):
        user = UserFactory()
        component = ProjectFactory(creator=user)
        project = ProjectFactory(creator=user)
        project.nodes.append(component)
        project.save()
        forked_project = project.fork_node(auth=Auth(user=user))
        assert_equal(
            forked_project.nodes[0].logs[-1].resolve_node(forked_project),
            forked_project.nodes[0],
        )

    def test_can_view(self):
        project = ProjectFactory(is_public=False)

        non_contrib = UserFactory()

        created_log = project.logs[0]
        assert_false(created_log.can_view(project, Auth(user=non_contrib)))
        assert_true(created_log.can_view(project, Auth(user=project.creator)))

    def test_can_view_with_non_related_project_arg(self):
        project = ProjectFactory()
        unrelated = ProjectFactory()

        created_log = project.logs[0]
        assert_false(created_log.can_view(unrelated, Auth(user=project.creator)))


class TestPermissions(OsfTestCase):

    def setUp(self):
        super(TestPermissions, self).setUp()
        self.project = ProjectFactory()

    def test_default_creator_permissions(self):
        assert_equal(
            set(CREATOR_PERMISSIONS),
            set(self.project.permissions[self.project.creator._id])
        )

    def test_default_contributor_permissions(self):
        user = UserFactory()
        self.project.add_contributor(user, permissions=['read'], auth=Auth(user=self.project.creator))
        self.project.save()
        assert_equal(
            set(['read']),
            set(self.project.get_permissions(user))
        )

    def test_adjust_permissions(self):
        self.project.permissions[42] = ['dance']
        self.project.save()
        assert_not_in(42, self.project.permissions)

    def test_add_permission(self):
        self.project.add_permission(self.project.creator, 'dance')
        assert_in(self.project.creator._id, self.project.permissions)
        assert_in('dance', self.project.permissions[self.project.creator._id])

    def test_add_permission_already_granted(self):
        self.project.add_permission(self.project.creator, 'dance')
        with assert_raises(ValueError):
            self.project.add_permission(self.project.creator, 'dance')

    def test_remove_permission(self):
        self.project.add_permission(self.project.creator, 'dance')
        self.project.remove_permission(self.project.creator, 'dance')
        assert_not_in('dance', self.project.permissions[self.project.creator._id])

    def test_remove_permission_not_granted(self):
        with assert_raises(ValueError):
            self.project.remove_permission(self.project.creator, 'dance')

    def test_has_permission_true(self):
        self.project.add_permission(self.project.creator, 'dance')
        assert_true(self.project.has_permission(self.project.creator, 'dance'))

    def test_has_permission_false(self):
        self.project.add_permission(self.project.creator, 'dance')
        assert_false(self.project.has_permission(self.project.creator, 'sing'))

    def test_has_permission_not_in_dict(self):
        assert_false(self.project.has_permission(self.project.creator, 'dance'))


class TestPointer(OsfTestCase):

    def setUp(self):
        super(TestPointer, self).setUp()
        self.pointer = PointerFactory()

    def test_title(self):
        assert_equal(
            self.pointer.title,
            self.pointer.node.title
        )

    def test_contributors(self):
        assert_equal(
            self.pointer.contributors,
            self.pointer.node.contributors
        )

    def _assert_clone(self, pointer, cloned):
        assert_not_equal(
            pointer._id,
            cloned._id
        )
        assert_equal(
            pointer.node,
            cloned.node
        )

    def test_get_pointer_parent(self):
        parent = ProjectFactory()
        pointed = ProjectFactory()
        parent.add_pointer(pointed, Auth(parent.creator))
        parent.save()
        assert_equal(get_pointer_parent(parent.nodes[0]), parent)

    def test_clone(self):
        cloned = self.pointer._clone()
        self._assert_clone(self.pointer, cloned)

    def test_clone_no_node(self):
        pointer = Pointer()
        cloned = pointer._clone()
        assert_equal(cloned, None)

    def test_fork(self):
        forked = self.pointer.fork_node()
        self._assert_clone(self.pointer, forked)

    def test_register(self):
        registered = self.pointer.fork_node()
        self._assert_clone(self.pointer, registered)

    def test_register_with_pointer_to_registration(self):
        pointee = RegistrationFactory()
        project = ProjectFactory()
        auth = Auth(user=project.creator)
        project.add_pointer(pointee, auth=auth)
        with mock_archive(project) as registration:
            assert_equal(registration.nodes[0].node, pointee)

    def test_has_pointers_recursive_false(self):
        project = ProjectFactory()
        node = NodeFactory(project=project)
        assert_false(project.has_pointers_recursive)
        assert_false(node.has_pointers_recursive)

    def test_has_pointers_recursive_true(self):
        project = ProjectFactory()
        node = NodeFactory(parent=project)
        node.nodes.append(self.pointer)
        assert_true(node.has_pointers_recursive)
        assert_true(project.has_pointers_recursive)


class TestWatchConfig(OsfTestCase):

    def test_factory(self):
        config = WatchConfigFactory(digest=True, immediate=False)
        assert_true(config.digest)
        assert_false(config.immediate)
        assert_true(config.node._id)


class TestUnregisteredUser(OsfTestCase):

    def setUp(self):
        super(TestUnregisteredUser, self).setUp()
        self.referrer = UserFactory()
        self.project = ProjectFactory(creator=self.referrer)
        self.user = UnregUserFactory()

    def add_unclaimed_record(self):
        given_name = 'Fredd Merkury'
        email = fake.email()
        self.user.add_unclaimed_record(node=self.project,
            given_name=given_name, referrer=self.referrer,
            email=email)
        self.user.save()
        data = self.user.unclaimed_records[self.project._primary_key]
        return email, data

    def test_unregistered_factory(self):
        u1 = UnregUserFactory()
        assert_false(u1.is_registered)
        assert_true(u1.password is None)
        assert_true(u1.fullname)

    def test_unconfirmed_factory(self):
        u = UnconfirmedUserFactory()
        assert_false(u.is_registered)
        assert_true(u.username)
        assert_true(u.fullname)
        assert_true(u.password)
        assert_equal(len(u.email_verifications.keys()), 1)

    def test_add_unclaimed_record(self):
        email, data = self.add_unclaimed_record()
        assert_equal(data['name'], 'Fredd Merkury')
        assert_equal(data['referrer_id'], self.referrer._primary_key)
        assert_in('token', data)
        assert_equal(data['email'], email)
        assert_equal(data, self.user.get_unclaimed_record(self.project._primary_key))

    def test_get_claim_url(self):
        self.add_unclaimed_record()
        uid = self.user._primary_key
        pid = self.project._primary_key
        token = self.user.get_unclaimed_record(pid)['token']
        domain = settings.DOMAIN
        assert_equal(self.user.get_claim_url(pid, external=True),
            '{domain}user/{uid}/{pid}/claim/?token={token}'.format(**locals()))

    def test_get_claim_url_raises_value_error_if_not_valid_pid(self):
        with assert_raises(ValueError):
            self.user.get_claim_url('invalidinput')

    def test_cant_add_unclaimed_record_if_referrer_isnt_contributor(self):
        project = ProjectFactory()  # referrer isn't a contributor to this project
        with assert_raises(PermissionsError):
            self.user.add_unclaimed_record(node=project,
                given_name='fred m', referrer=self.referrer)

    def test_register(self):
        assert_false(self.user.is_registered)  # sanity check
        assert_false(self.user.is_claimed)
        email = fake.email()
        self.user.register(username=email, password='killerqueen')
        self.user.save()
        assert_true(self.user.is_claimed)
        assert_true(self.user.is_registered)
        assert_true(self.user.check_password('killerqueen'))
        assert_equal(self.user.username, email)

    def test_registering_with_a_different_email_adds_to_emails_list(self):
        user = UnregUserFactory()
        assert_equal(user.password, None)  # sanity check
        user.register(username=fake.email(), password='killerqueen')

    def test_verify_claim_token(self):
        self.add_unclaimed_record()
        valid = self.user.get_unclaimed_record(self.project._primary_key)['token']
        assert_true(self.user.verify_claim_token(valid, project_id=self.project._primary_key))
        assert_false(self.user.verify_claim_token('invalidtoken', project_id=self.project._primary_key))

    def test_claim_contributor(self):
        self.add_unclaimed_record()
        # sanity cheque
        assert_false(self.user.is_registered)
        assert_true(self.project)


class TestTags(OsfTestCase):

    def setUp(self):
        super(TestTags, self).setUp()
        self.project = ProjectFactory()
        self.auth = Auth(self.project.creator)

    def test_add_tag(self):
        self.project.add_tag('scientific', auth=self.auth)
        assert_in('scientific', self.project.tags)
        assert_equal(
            self.project.logs[-1].action,
            NodeLog.TAG_ADDED
        )

    def test_add_tag_too_long(self):
        with assert_raises(ValidationError):
            self.project.add_tag('q' * 129, auth=self.auth)

    def test_remove_tag(self):
        self.project.add_tag('scientific', auth=self.auth)
        self.project.remove_tag('scientific', auth=self.auth)
        assert_not_in('scientific', self.project.tags)
        assert_equal(
            self.project.logs[-1].action,
            NodeLog.TAG_REMOVED
        )

    def test_remove_tag_not_present(self):
        self.project.remove_tag('scientific', auth=self.auth)
        assert_equal(
            self.project.logs[-1].action,
            NodeLog.PROJECT_CREATED
        )


class TestContributorVisibility(OsfTestCase):

    def setUp(self):
        super(TestContributorVisibility, self).setUp()
        self.project = ProjectFactory()
        self.user2 = UserFactory()
        self.project.add_contributor(self.user2)

    def test_get_visible_true(self):
        assert_true(self.project.get_visible(self.project.creator))

    def test_get_visible_false(self):
        self.project.set_visible(self.project.creator, False)
        assert_false(self.project.get_visible(self.project.creator))

    def test_make_invisible(self):
        self.project.set_visible(self.project.creator, False, save=True)
        self.project.reload()
        assert_not_in(
            self.project.creator._id,
            self.project.visible_contributor_ids
        )
        assert_not_in(
            self.project.creator,
            self.project.visible_contributors
        )
        assert_equal(
            self.project.logs[-1].action,
            NodeLog.MADE_CONTRIBUTOR_INVISIBLE
        )

    def test_make_visible(self):
        self.project.set_visible(self.project.creator, False, save=True)
        self.project.set_visible(self.project.creator, True, save=True)
        self.project.reload()
        assert_in(
            self.project.creator._id,
            self.project.visible_contributor_ids
        )
        assert_in(
            self.project.creator,
            self.project.visible_contributors
        )
        assert_equal(
            self.project.logs[-1].action,
            NodeLog.MADE_CONTRIBUTOR_VISIBLE
        )
        # Regression test: Ensure that hiding and showing the first contributor
        # does not change the visible contributor order
        assert_equal(
            self.project.visible_contributors,
            [self.project.creator, self.user2]
        )

    def test_set_visible_missing(self):
        with assert_raises(ValueError):
            self.project.set_visible(UserFactory(), True)


class TestProjectWithAddons(OsfTestCase):

    def test_factory(self):
        p = ProjectWithAddonFactory(addon='s3')
        assert_true(p.get_addon('s3'))
        assert_true(p.creator.get_addon('s3'))


class TestComments(OsfTestCase):

    def setUp(self):
        super(TestComments, self).setUp()
        self.comment = CommentFactory()
        self.auth = Auth(user=self.comment.user)

    def test_create(self):
        comment = Comment.create(
            auth=self.auth,
            user=self.comment.user,
            node=self.comment.node,
            target=self.comment.target,
            is_public=True,
        )
        assert_equal(comment.user, self.comment.user)
        assert_equal(comment.node, self.comment.node)
        assert_equal(comment.target, self.comment.target)
        assert_equal(len(comment.node.logs), 2)
        assert_equal(comment.node.logs[-1].action, NodeLog.COMMENT_ADDED)

    def test_edit(self):
        self.comment.edit(
            auth=self.auth,
            content='edited'
        )
        assert_equal(self.comment.content, 'edited')
        assert_true(self.comment.modified)
        assert_equal(len(self.comment.node.logs), 2)
        assert_equal(self.comment.node.logs[-1].action, NodeLog.COMMENT_UPDATED)

    def test_delete(self):
        self.comment.delete(auth=self.auth)
        assert_equal(self.comment.is_deleted, True)
        assert_equal(len(self.comment.node.logs), 2)
        assert_equal(self.comment.node.logs[-1].action, NodeLog.COMMENT_REMOVED)

    def test_undelete(self):
        self.comment.delete(auth=self.auth)
        self.comment.undelete(auth=self.auth)
        assert_equal(self.comment.is_deleted, False)
        assert_equal(len(self.comment.node.logs), 3)
        assert_equal(self.comment.node.logs[-1].action, NodeLog.COMMENT_ADDED)

    def test_report_abuse(self):
        user = UserFactory()
        self.comment.report_abuse(user, category='spam', text='ads', save=True)
        assert_in(user._id, self.comment.reports)
        assert_equal(
            self.comment.reports[user._id],
            {'category': 'spam', 'text': 'ads'}
        )

    def test_report_abuse_own_comment(self):
        with assert_raises(ValueError):
            self.comment.report_abuse(
                self.comment.user, category='spam', text='ads', save=True
            )

    def test_unreport_abuse(self):
        user = UserFactory()
        self.comment.report_abuse(user, category='spam', text='ads', save=True)
        self.comment.unreport_abuse(user, save=True)
        assert_not_in(user._id, self.comment.reports)

    def test_unreport_abuse_not_reporter(self):
        reporter = UserFactory()
        non_reporter = UserFactory()
        self.comment.report_abuse(reporter, category='spam', text='ads', save=True)
        with assert_raises(ValueError):
            self.comment.unreport_abuse(non_reporter, save=True)
        assert_in(reporter._id, self.comment.reports)

    def test_validate_reports_bad_key(self):
        self.comment.reports[None] = {'category': 'spam', 'text': 'ads'}
        with assert_raises(ValidationValueError):
            self.comment.save()

    def test_validate_reports_bad_type(self):
        self.comment.reports[self.comment.user._id] = 'not a dict'
        with assert_raises(ValidationTypeError):
            self.comment.save()

    def test_validate_reports_bad_value(self):
        self.comment.reports[self.comment.user._id] = {'foo': 'bar'}
        with assert_raises(ValidationValueError):
            self.comment.save()

    def test_read_permission_contributor_can_comment(self):
        project = ProjectFactory()
        user = UserFactory()
        project.set_privacy('private')
        project.add_contributor(user, 'read')
        project.save()

        assert_true(project.can_comment(Auth(user=user)))


class TestPrivateLink(OsfTestCase):

    def test_node_scale(self):
        link = PrivateLinkFactory()
        project = ProjectFactory()
        comp = NodeFactory(parent=project)
        link.nodes.append(project)
        link.save()
        assert_equal(link.node_scale(project), -40)
        assert_equal(link.node_scale(comp), -20)

    # Regression test for https://sentry.osf.io/osf/production/group/1119/
    def test_to_json_nodes_with_deleted_parent(self):
        link = PrivateLinkFactory()
        project = ProjectFactory(is_deleted=True)
        node = NodeFactory(project=project)
        link.nodes.extend([project, node])
        link.save()
        result = link.to_json()
        # result doesn't include deleted parent
        assert_equal(len(result['nodes']), 1)

    # Regression test for https://sentry.osf.io/osf/production/group/1119/
    def test_node_scale_with_deleted_parent(self):
        link = PrivateLinkFactory()
        project = ProjectFactory(is_deleted=True)
        node = NodeFactory(project=project)
        link.nodes.extend([project, node])
        link.save()
        assert_equal(link.node_scale(node), -40)


if __name__ == '__main__':
    unittest.main()<|MERGE_RESOLUTION|>--- conflicted
+++ resolved
@@ -1614,11 +1614,7 @@
         registration = RegistrationFactory(creator=self.user)
 
         with assert_raises(NodeStateError):
-<<<<<<< HEAD
-            registration.add_pointer(node, auth=self.consolidate_auth)
-=======
             registration.add_pointer(node, auth=self.auth)
->>>>>>> 3bedc2ed
 
     def test_get_points_exclude_folders(self):
         user = UserFactory()
@@ -1768,11 +1764,7 @@
 
     def test_update_contributor(self):
         new_contrib = AuthUserFactory()
-<<<<<<< HEAD
-        self.node.add_contributor(new_contrib, permissions=DEFAULT_CONTRIBUTOR_PERMISSIONS, auth=self.consolidate_auth)
-=======
         self.node.add_contributor(new_contrib, permissions=DEFAULT_CONTRIBUTOR_PERMISSIONS, auth=self.auth)
->>>>>>> 3bedc2ed
 
         assert_equal(self.node.get_permissions(new_contrib), DEFAULT_CONTRIBUTOR_PERMISSIONS)
         assert_true(self.node.get_visible(new_contrib))
@@ -1781,11 +1773,7 @@
             new_contrib,
             READ,
             False,
-<<<<<<< HEAD
-            auth=self.consolidate_auth
-=======
             auth=self.auth
->>>>>>> 3bedc2ed
         )
         assert_equal(self.node.get_permissions(new_contrib), [READ])
         assert_false(self.node.get_visible(new_contrib))
@@ -1795,11 +1783,7 @@
         self.node.add_contributor(
             non_admin,
             permissions=DEFAULT_CONTRIBUTOR_PERMISSIONS,
-<<<<<<< HEAD
-            auth=self.consolidate_auth
-=======
             auth=self.auth
->>>>>>> 3bedc2ed
         )
         with assert_raises(PermissionsError):
             self.node.update_contributor(
@@ -1815,11 +1799,7 @@
                 self.user,
                 WRITE,
                 True,
-<<<<<<< HEAD
-                auth=self.consolidate_auth
-=======
                 auth=self.auth
->>>>>>> 3bedc2ed
             )
 
     def test_update_contributor_non_contrib_raises_error(self):
@@ -1829,11 +1809,7 @@
                 non_contrib,
                 ADMIN,
                 True,
-<<<<<<< HEAD
-                auth=self.consolidate_auth
-=======
                 auth=self.auth
->>>>>>> 3bedc2ed
             )
 
     def test_contributor_manage_visibility(self):
@@ -1841,24 +1817,15 @@
         reg_user1 = UserFactory()
         #This makes sure manage_contributors uses set_visible so visibility for contributors is added before visibility
         #for other contributors is removed ensuring there is always at least one visible contributor
-<<<<<<< HEAD
-        self.node.add_contributor(contributor=self.user, permissions=['read', 'write', 'admin'], auth=self.consolidate_auth)
-        self.node.add_contributor(contributor=reg_user1, permissions=['read', 'write', 'admin'], auth=self.consolidate_auth)
-=======
         self.node.add_contributor(contributor=self.user, permissions=['read', 'write', 'admin'], auth=self.auth)
         self.node.add_contributor(contributor=reg_user1, permissions=['read', 'write', 'admin'], auth=self.auth)
->>>>>>> 3bedc2ed
 
         self.node.manage_contributors(
             user_dicts=[
                 {'id': self.user._id, 'permission': 'admin', 'visible': True},
                 {'id': reg_user1._id, 'permission': 'admin', 'visible': False},
             ],
-<<<<<<< HEAD
-            auth=self.consolidate_auth,
-=======
             auth=self.auth,
->>>>>>> 3bedc2ed
             save=True
         )
         self.node.manage_contributors(
@@ -1900,27 +1867,17 @@
     def setUp(self):
         super(TestNodeUpdate, self).setUp()
         self.user = UserFactory()
-<<<<<<< HEAD
-        self.node = ProjectFactory(creator=self.user, is_public=False)
-=======
         self.node = ProjectFactory(creator=self.user, category='project', is_public=False)
->>>>>>> 3bedc2ed
 
     def test_update_title(self):
         # Creator (admin) can update
         new_title = fake.catch_phrase()
-<<<<<<< HEAD
-        self.node.update({'title': new_title}, auth=Auth(self.user))
-        assert_equal(self.node.title, new_title)
-
-=======
         self.node.update({'title': new_title}, auth=Auth(self.user), save=True)
         assert_equal(self.node.title, new_title)
 
         last_log = self.node.logs[-1]
         assert_equal(last_log.action, NodeLog.EDITED_TITLE)
 
->>>>>>> 3bedc2ed
         # Write contrib can update
         new_title2 = fake.catch_phrase()
         write_contrib = UserFactory()
@@ -1929,8 +1886,6 @@
         self.node.update({'title': new_title2}, auth=Auth(write_contrib))
         assert_equal(self.node.title, new_title2)
 
-<<<<<<< HEAD
-=======
     def test_update_description(self):
         new_title = fake.bs()
 
@@ -1986,7 +1941,6 @@
         # A new log is not created
         assert_equal(len(self.node.logs), original_n_logs + 1)
 
->>>>>>> 3bedc2ed
     # TODO: test permissions, non-writable fields
 
 
@@ -2003,20 +1957,12 @@
 
         comp1 = ProjectFactory(creator=self.user, parent=self.root)
         comp1a = ProjectFactory(creator=self.user, parent=comp1)
-<<<<<<< HEAD
-        comp1a.add_contributor(self.viewer, auth=self.consolidate_auth, permissions='read')
-=======
         comp1a.add_contributor(self.viewer, auth=self.auth, permissions='read')
->>>>>>> 3bedc2ed
         ProjectFactory(creator=self.user, parent=comp1)
         comp2 = ProjectFactory(creator=self.user, parent=self.root)
         comp2.add_contributor(self.viewer, auth=self.auth, permissions='read')
         comp2a = ProjectFactory(creator=self.user, parent=comp2)
-<<<<<<< HEAD
-        comp2a.add_contributor(self.viewer, auth=self.consolidate_auth, permissions='read')
-=======
         comp2a.add_contributor(self.viewer, auth=self.auth, permissions='read')
->>>>>>> 3bedc2ed
         ProjectFactory(creator=self.user, parent=comp2)
 
         descendants = self.root.next_descendants(
@@ -2064,20 +2010,12 @@
     def test_get_descendants_recursive_filtered(self):
         comp1 = ProjectFactory(creator=self.user, parent=self.root)
         comp1a = ProjectFactory(creator=self.user, parent=comp1)
-<<<<<<< HEAD
-        comp1a.add_contributor(self.viewer, auth=self.consolidate_auth, permissions='read')
-=======
         comp1a.add_contributor(self.viewer, auth=self.auth, permissions='read')
->>>>>>> 3bedc2ed
         ProjectFactory(creator=self.user, parent=comp1)
         comp2 = ProjectFactory(creator=self.user, parent=self.root)
         comp2.add_contributor(self.viewer, auth=self.auth, permissions='read')
         comp2a = ProjectFactory(creator=self.user, parent=comp2)
-<<<<<<< HEAD
-        comp2a.add_contributor(self.viewer, auth=self.consolidate_auth, permissions='read')
-=======
         comp2a.add_contributor(self.viewer, auth=self.auth, permissions='read')
->>>>>>> 3bedc2ed
         ProjectFactory(creator=self.user, parent=comp2)
 
         descendants = self.root.get_descendants_recursive(
