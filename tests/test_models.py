--- conflicted
+++ resolved
@@ -22,13 +22,6 @@
 from framework.git.exceptions import FileNotModified
 from website import settings, filters
 from website.profile.utils import serialize_user
-<<<<<<< HEAD
-from website.project.model import ApiKey, NodeLog, ensure_schemas
-from website.addons.osffiles.model import NodeFile
-
-from tests.base import DbTestCase, Guid
-from tests.factories import (UserFactory, ApiKeyFactory, NodeFactory,
-=======
 from website.project.model import Pointer, ApiKey, NodeLog, ensure_schemas
 
 from website.addons.osffiles.model import NodeFile
@@ -36,7 +29,6 @@
 from tests.base import DbTestCase, test_app, Guid
 from tests.factories import (
     UserFactory, ApiKeyFactory, NodeFactory, PointerFactory,
->>>>>>> 7d597f81
     ProjectFactory, NodeLogFactory, WatchConfigFactory, MetaDataFactory,
     NodeWikiFactory, UnregUserFactory, RegistrationFactory
 )
