--- conflicted
+++ resolved
@@ -233,7 +233,6 @@
         # A public project
         self.project = ProjectFactory(is_public=True)
         self.project.save()
-<<<<<<< HEAD
         # Manually reset log date to 100 days ago so it won't show up in feed
         self.project.logs[0].date = dt.datetime.utcnow() - dt.timedelta(days=100)
         self.project.logs[0].save()
@@ -242,22 +241,8 @@
             NodeLog.TAG_ADDED, params={'project': self.project._primary_key},
             user=self.user, log_date=dt.datetime.utcnow(),
             api_key=self.auth[1],
-            do_save=True,
+            save=True,
         )
-=======
-        # add some log objects
-        # A log added 100 days ago
-        self.project.add_log(NodeLog.PROJECT_CREATED,
-                        params={'project': self.project._primary_key},
-                        user=self.user, log_date=dt.datetime.utcnow() - dt.timedelta(days=100),
-                        api_key=self.auth[1],
-                        save=True)
-        # A log added now
-        self.last_log = self.project.add_log(NodeLog.TAG_ADDED, params={'project': self.project._primary_key},
-                        user=self.user, log_date=dt.datetime.utcnow(),
-                        api_key=self.auth[1],
-                        save=True)
->>>>>>> 6b8fa5c6
         # Clear watched list
         self.user.watched = []
         self.user.save()
