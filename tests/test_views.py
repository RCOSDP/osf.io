#!/usr/bin/env python
# -*- coding: utf-8 -*-
'''Views tests for the OSF.'''
from __future__ import absolute_import
import unittest
import json
import datetime as dt
import mock
import httplib as http


from nose.tools import *  # noqa PEP8 asserts
from tests.test_features import requires_search
from webtest.app import AppError
from werkzeug.wrappers import Response

from modularodm import Q

from framework import auth
from framework.exceptions import HTTPError, PermissionsError
from framework.auth import User, Auth
from framework.auth.utils import impute_names_model

# import website.app
from website.models import Node, Pointer, NodeLog
from website.project.model import ensure_schemas, has_anonymous_link
from website.project.views.contributor import (
    send_claim_email,
    deserialize_contributors
)
from website.profile.utils import add_contributor_json, serialize_unregistered
from website.util import api_url_for, web_url_for
from website import mails
from website.util import rubeus
from website.project.views.node import _view_project
from website.project.views.comment import serialize_comment
from website.project.decorators import check_can_access

from tests.base import OsfTestCase, fake, capture_signals, assert_is_redirect
from tests.factories import (
    UserFactory, ApiKeyFactory, ProjectFactory, WatchConfigFactory,
    NodeFactory, NodeLogFactory, AuthUserFactory, UnregUserFactory,
<<<<<<< HEAD
    RegistrationFactory, CommentFactory, PrivateLinkFactory, UnconfirmedUserFactory, DashboardFactory, FolderFactory
=======
    CommentFactory, PrivateLinkFactory, UnconfirmedUserFactory, RegistrationFactory,
    ProjectWithAddonFactory
>>>>>>> 5827e489
)
from website.settings import ALL_MY_REGISTRATIONS_ID, ALL_MY_PROJECTS_ID


class TestViewingProjectWithPrivateLink(OsfTestCase):

    def setUp(self):
        super(TestViewingProjectWithPrivateLink, self).setUp()
        self.user = AuthUserFactory()  # Is NOT a contributor
        self.project = ProjectFactory(is_public=False)
        self.link = PrivateLinkFactory()
        self.link.nodes.append(self.project)
        self.link.save()
        self.project_url = self.project.web_url_for('view_project')

    def test_not_anonymous_for_public_project(self):
        anonymous_link = PrivateLinkFactory(anonymous=True)
        anonymous_link.nodes.append(self.project)
        anonymous_link.save()
        self.project.set_privacy('public')
        self.project.save()
        self.project.reload()
        auth = Auth(user=self.user, private_key=anonymous_link.key)
        assert_false(has_anonymous_link(self.project, auth))

    def test_has_private_link_key(self):
        res = self.app.get(self.project_url, {'view_only': self.link.key})
        assert_equal(res.status_code, 200)

    def test_not_logged_in_no_key(self):
        res = self.app.get(self.project_url, {'view_only': None})
        assert_is_redirect(res)
        res = res.follow()
        assert_equal(
            res.request.path,
            web_url_for('auth_login')
        )

    def test_logged_in_no_private_key(self):
        res = self.app.get(self.project_url, {'view_only': None}, auth=self.user.auth,
                           expect_errors=True)
        assert_equal(res.status_code, http.FORBIDDEN)

    def test_logged_in_has_key(self):
        res = self.app.get(
            self.project_url, {'view_only': self.link.key}, auth=self.user.auth)
        assert_equal(res.status_code, 200)

    @unittest.skip('Skipping for now until we find a way to mock/set the referrer')
    def test_prepare_private_key(self):
        res = self.app.get(self.project_url, {'key': self.link.key})

        res = res.click('Registrations')

        assert_is_redirect(res)
        res = res.follow()

        assert_equal(res.status_code, 200)
        assert_equal(res.request.GET['key'], self.link.key)

    def test_check_can_access_valid(self):
        contributor = AuthUserFactory()
        self.project.add_contributor(contributor, auth=Auth(self.project.creator))
        self.project.save()
        assert_true(check_can_access(self.project, contributor))

    def test_check_user_access_invalid(self):
        noncontrib = AuthUserFactory()
        with assert_raises(HTTPError):
            check_can_access(self.project, noncontrib)

    def test_check_user_access_if_user_is_None(self):
        assert_false(check_can_access(self.project, None))


class TestProjectViews(OsfTestCase):

    def setUp(self):
        super(TestProjectViews, self).setUp()
        ensure_schemas()
        self.user1 = UserFactory.build()
        # Add an API key for quicker authentication
        api_key = ApiKeyFactory()
        self.user1.api_keys.append(api_key)
        self.user1.save()
        self.consolidate_auth1 = Auth(user=self.user1, api_key=api_key)
        self.auth = ('test', api_key._primary_key)
        self.user2 = UserFactory()
        # A project has 2 contributors
        self.project = ProjectFactory(
            title="Ham",
            description='Honey-baked',
            creator=self.user1
        )
        self.project.add_contributor(self.user1)
        self.project.add_contributor(self.user2)
        self.project.api_keys.append(api_key)
        self.project.save()

    def test_edit_description(self):
        url = "/api/v1/project/{0}/edit/".format(self.project._id)
        self.app.post_json(url,
                           {"name": "description", "value": "Deep-fried"},
                           auth=self.auth)
        self.project.reload()
        assert_equal(self.project.description, "Deep-fried")

    def test_project_api_url(self):
        url = self.project.api_url
        res = self.app.get(url, auth=self.auth)
        data = res.json
        assert_equal(data['node']['category'], 'Project')
        assert_equal(data['node']['node_type'], 'project')

        assert_equal(data['node']['title'], self.project.title)
        assert_equal(data['node']['is_public'], self.project.is_public)
        assert_equal(data['node']['is_registration'], False)
        assert_equal(data['node']['id'], self.project._primary_key)
        assert_equal(data['node']['watched_count'], 0)
        assert_true(data['user']['is_contributor'])
        assert_equal(data['node']['logs'][-1]['action'], 'project_created')
        assert_equal(data['node']['children_ids'],
                     [str(n._primary_key) for n in self.project.nodes])
        assert_equal(data['node']['description'], self.project.description)
        assert_equal(data['node']['url'], self.project.url)
        assert_equal(data['node']['tags'], [t._primary_key for t in self.project.tags])
        assert_in('forked_date', data['node'])
        assert_in('watched_count', data['node'])
        assert_in('registered_from_url', data['node'])
        # TODO: Test "parent" and "user" output

    def test_api_get_folder_pointers(self):
        dashboard = DashboardFactory(creator=self.user1)
        project_one = ProjectFactory(creator=self.user1)
        project_two = ProjectFactory(creator=self.user1)
        url = dashboard.api_url_for("get_folder_pointers")
        dashboard.add_pointer(project_one, auth=self.consolidate_auth1)
        dashboard.add_pointer(project_two, auth=self.consolidate_auth1)
        res = self.app.get(url, auth=self.auth)
        pointers = res.json
        assert_in(project_one._id, pointers)
        assert_in(project_two._id, pointers)
        assert_equal(len(pointers), 2)

    def test_api_get_folder_pointers_from_non_folder(self):
        project_one = ProjectFactory(creator=self.user1)
        project_two = ProjectFactory(creator=self.user1)
        url = project_one.api_url_for("get_folder_pointers")
        project_one.add_pointer(project_two, auth=self.consolidate_auth1)
        res = self.app.get(url, auth=self.auth)
        pointers = res.json
        assert_equal(len(pointers), 0)

    def test_new_user_gets_dashboard_on_dashboard_path(self):
        my_user = AuthUserFactory()
        dashboard = my_user.node__contributed.find(Q('is_dashboard', 'eq', True))
        assert_equal(dashboard.count(), 0)
        url = api_url_for('get_dashboard')
        self.app.get(url, auth=my_user.auth)
        my_user.reload()
        dashboard = my_user.node__contributed.find(Q('is_dashboard', 'eq', True))
        assert_equal(dashboard.count(), 1)


    def test_add_contributor_post(self):
        # Two users are added as a contributor via a POST request
        project = ProjectFactory(creator=self.user1, is_public=True)
        user2 = UserFactory()
        user3 = UserFactory()
        url = "/api/v1/project/{0}/contributors/".format(project._id)

        dict2 = add_contributor_json(user2)
        dict3 = add_contributor_json(user3)
        dict2.update({
            'permission': 'admin',
            'visible': True,
        })
        dict3.update({
            'permission': 'write',
            'visible': False,
        })

        self.app.post_json(
            url,
            {
                'users': [dict2, dict3],
                'node_ids': [project._id],
            },
            content_type="application/json",
            auth=self.auth,
        ).maybe_follow()
        project.reload()
        assert_in(user2._id, project.contributors)
        # A log event was added
        assert_equal(project.logs[-1].action, "contributor_added")
        assert_equal(len(project.contributors), 3)
        assert_in(user2._id, project.permissions)
        assert_in(user3._id, project.permissions)
        assert_equal(project.permissions[user2._id], ['read', 'write', 'admin'])
        assert_equal(project.permissions[user3._id], ['read', 'write'])

    def test_manage_permissions(self):

        url = self.project.api_url + 'contributors/manage/'
        self.app.post_json(
            url,
            {
                'contributors': [
                    {'id': self.project.creator._id, 'permission': 'admin',
                        'registered': True, 'visible': True},
                    {'id': self.user1._id, 'permission': 'read',
                        'registered': True, 'visible': True},
                    {'id': self.user2._id, 'permission': 'admin',
                        'registered': True, 'visible': True},
                ]
            },
            auth=self.auth,
        )

        self.project.reload()

        assert_equal(self.project.get_permissions(self.user1), ['read'])
        assert_equal(self.project.get_permissions(self.user2), ['read', 'write', 'admin'])

    def test_contributor_manage_reorder(self):

        # Two users are added as a contributor via a POST request
        project = ProjectFactory(creator=self.user1, is_public=True)
        reg_user1, reg_user2 = UserFactory(), UserFactory()
        project.add_contributors(
            [
                {'user': reg_user1, 'permissions': [
                    'read', 'write', 'admin'], 'visible': True},
                {'user': reg_user2, 'permissions': [
                    'read', 'write', 'admin'], 'visible': False},
            ]
        )
        # Add a non-registered user
        unregistered_user = project.add_unregistered_contributor(
            fullname=fake.name(), email=fake.email(),
            auth=self.consolidate_auth1,
            save=True,
        )

        url = project.api_url + 'contributors/manage/'
        self.app.post_json(
            url,
            {
                'contributors': [
                    {'id': reg_user2._id, 'permission': 'admin',
                        'registered': True, 'visible': False},
                    {'id': project.creator._id, 'permission': 'admin',
                        'registered': True, 'visible': True},
                    {'id': unregistered_user._id, 'permission': 'admin',
                        'registered': False, 'visible': True},
                    {'id': reg_user1._id, 'permission': 'admin',
                        'registered': True, 'visible': True},
                ]
            },
            auth=self.auth,
        )

        project.reload()

        assert_equal(
            # Note: Cast ForeignList to list for comparison
            list(project.contributors),
            [reg_user2, project.creator, unregistered_user, reg_user1]
        )

        assert_equal(
            project.visible_contributors,
            [project.creator, unregistered_user, reg_user1]
        )

    def test_project_remove_contributor(self):
        url = "/api/v1/project/{0}/removecontributors/".format(self.project._id)
        # User 1 removes user2
        self.app.post(url, json.dumps({"id": self.user2._id}),
                      content_type="application/json",
                      auth=self.auth).maybe_follow()
        self.project.reload()
        assert_not_in(self.user2._id, self.project.contributors)
        # A log event was added
        assert_equal(self.project.logs[-1].action, "contributor_removed")

    def test_get_contributors_abbrev(self):
        # create a project with 3 registered contributors
        project = ProjectFactory(creator=self.user1, is_public=True)
        reg_user1, reg_user2 = UserFactory(), UserFactory()
        project.add_contributors(
            [
                {'user': reg_user1, 'permissions': [
                    'read', 'write', 'admin'], 'visible': True},
                {'user': reg_user2, 'permissions': [
                    'read', 'write', 'admin'], 'visible': True},
            ]
        )

        # add an unregistered contributor
        unregistered_user = project.add_unregistered_contributor(
            fullname=fake.name(), email=fake.email(),
            auth=self.consolidate_auth1,
            save=True,
        )

        url = project.api_url_for('get_node_contributors_abbrev')
        res = self.app.get(url, auth=self.auth)
        assert_equal(len(project.contributors), 4)
        assert_equal(len(res.json['contributors']), 3)
        assert_equal(len(res.json['others_count']), 1)
        assert_equal(res.json['contributors'][0]['separator'], ',')
        assert_equal(res.json['contributors'][1]['separator'], ',')
        assert_equal(res.json['contributors'][2]['separator'], '&nbsp;&')

    def test_edit_node_title(self):
        url = "/api/v1/project/{0}/edit/".format(self.project._id)
        # The title is changed though posting form data
        self.app.post_json(url, {"name": "title", "value": "Bacon"},
                           auth=self.auth).maybe_follow()
        self.project.reload()
        # The title was changed
        assert_equal(self.project.title, "Bacon")
        # A log event was saved
        assert_equal(self.project.logs[-1].action, "edit_title")

    def test_make_public(self):
        self.project.is_public = False
        self.project.save()
        url = "/api/v1/project/{0}/permissions/public/".format(self.project._id)
        res = self.app.post_json(url, {}, auth=self.auth)
        self.project.reload()
        assert_true(self.project.is_public)
        assert_equal(res.json['status'], 'success')

    def test_make_private(self):
        self.project.is_public = True
        self.project.save()
        url = "/api/v1/project/{0}/permissions/private/".format(self.project._id)
        res = self.app.post_json(url, {}, auth=self.auth)
        self.project.reload()
        assert_false(self.project.is_public)
        assert_equal(res.json['status'], 'success')

    def test_cant_make_public_if_not_admin(self):
        non_admin = AuthUserFactory()
        self.project.add_contributor(non_admin, permissions=['read', 'write'])
        self.project.is_public = False
        self.project.save()
        url = "/api/v1/project/{0}/permissions/public/".format(self.project._id)
        res = self.app.post_json(
            url, {}, auth=non_admin.auth,
            expect_errors=True,
        )
        assert_equal(res.status_code, http.FORBIDDEN)
        assert_false(self.project.is_public)

    def test_cant_make_private_if_not_admin(self):
        non_admin = AuthUserFactory()
        self.project.add_contributor(non_admin, permissions=['read', 'write'])
        self.project.is_public = True
        self.project.save()
        url = "/api/v1/project/{0}/permissions/private/".format(self.project._id)
        res = self.app.post_json(
            url, {}, auth=non_admin.auth,
            expect_errors=True,
        )
        assert_equal(res.status_code, http.FORBIDDEN)
        assert_true(self.project.is_public)

    def test_add_tag(self):
        url = "/api/v1/project/{0}/addtag/{tag}/".format(
            self.project._primary_key,
            tag="footag",
        )
        self.app.post_json(url, {}, auth=self.auth)
        self.project.reload()
        assert_in("footag", self.project.tags)

    def test_remove_tag(self):
        self.project.add_tag("footag", auth=self.consolidate_auth1, save=True)
        assert_in("footag", self.project.tags)
        url = "/api/v1/project/{0}/removetag/{tag}/".format(
            self.project._primary_key,
            tag="footag",
        )
        self.app.post_json(url, {}, auth=self.auth)
        self.project.reload()
        assert_not_in("footag", self.project.tags)

    def test_register_template_page(self):
        url = "/api/v1/project/{0}/register/Replication_Recipe_(Brandt_et_al.,_2013):_Post-Completion/".format(
            self.project._primary_key)
        self.app.post_json(url, {}, auth=self.auth)
        self.project.reload()
        # A registration was added to the project's registration list
        assert_equal(len(self.project.registration_list), 1)
        # A log event was saved
        assert_equal(self.project.logs[-1].action, "project_registered")
        # Most recent node is a registration
        reg = Node.load(self.project.registration_list[-1])
        assert_true(reg.is_registration)

    def test_register_template_page_with_invalid_template_name(self):
        url = self.project.web_url_for('node_register_template_page', template='invalid')
        res = self.app.get(url, expect_errors=True, auth=self.auth)
        assert_equal(res.status_code, 404)
        assert_in('Template not found', res)

    @mock.patch('framework.transactions.commands.begin')
    @mock.patch('framework.transactions.commands.rollback')
    @mock.patch('framework.transactions.commands.commit')
    def test_get_logs(self, *mock_commands):
        # Add some logs
        for _ in range(5):
            self.project.logs.append(
                NodeLogFactory(
                    user=self.user1,
                    action='file_added',
                    params={'project': self.project._id}
                )
            )
        self.project.save()
        url = '/api/v1/project/{0}/log/'.format(self.project._primary_key)
        res = self.app.get(url, auth=self.auth)
        for mock_command in mock_commands:
            assert_false(mock_command.called)
        self.project.reload()
        data = res.json
        assert_equal(len(data['logs']), len(self.project.logs))
        assert_false(data['has_more_logs'])
        most_recent = data['logs'][0]
        assert_equal(most_recent['action'], 'file_added')

    def test_get_logs_with_count_param(self):
        # Add some logs
        for _ in range(5):
            self.project.logs.append(
                NodeLogFactory(
                    user=self.user1,
                    action='file_added',
                    params={'project': self.project._id}
                )
            )
        self.project.save()
        url = '/api/v1/project/{0}/log/'.format(self.project._primary_key)
        res = self.app.get(url, {'count': 3}, auth=self.auth)
        assert_equal(len(res.json['logs']), 3)
        assert_true(res.json['has_more_logs'])

    def test_get_logs_defaults_to_ten(self):
        # Add some logs
        for _ in range(12):
            self.project.logs.append(
                NodeLogFactory(
                    user=self.user1,
                    action='file_added',
                    params={'project': self.project._id}
                )
            )
        self.project.save()
        url = '/api/v1/project/{0}/log/'.format(self.project._primary_key)
        res = self.app.get(url, auth=self.auth)
        assert_equal(len(res.json['logs']), 10)
        assert_true(res.json['has_more_logs'])

    def test_get_more_logs(self):
        # Add some logs
        for _ in range(12):
            self.project.logs.append(
                NodeLogFactory(
                    user=self.user1,
                    action="file_added",
                    params={"project": self.project._id}
                )
            )
        self.project.save()
        url = "/api/v1/project/{0}/log/".format(self.project._primary_key)
        res = self.app.get(url, {"pageNum": 1}, auth=self.auth)
        assert_equal(len(res.json['logs']), 4)
        assert_false(res.json['has_more_logs'])

    def test_logs_private(self):
        """Add logs to a public project, then to its private component. Get
        the ten most recent logs; assert that ten logs are returned and that
        all belong to the project and not its component.

        """
        # Add some logs
        for _ in range(15):
            self.project.add_log(
                auth=self.consolidate_auth1,
                action='file_added',
                params={'project': self.project._id}
            )
        self.project.is_public = True
        self.project.save()
        child = NodeFactory(project=self.project)
        for _ in range(5):
            child.add_log(
                auth=self.consolidate_auth1,
                action='file_added',
                params={'project': child._id}
            )

        url = '/api/v1/project/{0}/log/'.format(self.project._primary_key)
        res = self.app.get(url).maybe_follow()
        assert_equal(len(res.json['logs']), 10)
        assert_true(res.json['has_more_logs'])
        assert_equal(
            [self.project._id] * 10,
            [
                log['params']['project']
                for log in res.json['logs']
            ]
        )

    def test_can_view_public_log_from_private_project(self):
        project = ProjectFactory(is_public=True)
        fork = project.fork_node(auth=self.consolidate_auth1)
        url = fork.api_url_for('get_logs')
        res = self.app.get(url, auth=self.auth)
        assert_equal(
            [each['action'] for each in res.json['logs']],
            ['node_forked', 'project_created'],
        )
        project.is_public = False
        project.save()
        res = self.app.get(url, auth=self.auth)
        assert_equal(
            [each['action'] for each in res.json['logs']],
            ['node_forked', 'project_created'],
        )

    def test_for_private_component_log(self):
        for _ in range(5):
            self.project.add_log(
                auth=self.consolidate_auth1,
                action='file_added',
                params={'project': self.project._id}
            )
        self.project.is_public = True
        self.project.save()
        child = NodeFactory(project=self.project)
        child.is_public = False
        child.set_title("foo", auth=self.consolidate_auth1)
        child.set_title("bar", auth=self.consolidate_auth1)
        child.save()
        url = '/api/v1/project/{0}/log/'.format(self.project._primary_key)
        res = self.app.get(url).maybe_follow()
        assert_equal(len(res.json['logs']), 7)
        assert_not_in(
            child._id,
            [
                log['params']['project']
                for log in res.json['logs']
            ]
        )

    def test_logs_from_api_url(self):
        # Add some logs
        for _ in range(12):
            self.project.logs.append(
                NodeLogFactory(
                    user=self.user1,
                    action="file_added",
                    params={"project": self.project._id}
                )
            )
        self.project.save()
        url = "/api/v1/project/{0}/".format(self.project._primary_key)
        res = self.app.get(url, auth=self.auth)
        assert_equal(len(res.json['node']['logs']), 10)
        assert_true(res.json['node']['has_more_logs'])

    def test_remove_project(self):
        url = self.project.api_url
        res = self.app.delete_json(url, {}, auth=self.auth).maybe_follow()
        self.project.reload()
        assert_equal(self.project.is_deleted, True)
        assert_in('url', res.json)
        assert_equal(res.json['url'], '/dashboard/')

    def test_private_link_edit_name(self):
        link = PrivateLinkFactory()
        link.nodes.append(self.project)
        link.save()
        assert_equal(link.name, "link")
        url = self.project.api_url + 'private_link/edit/'
        self.app.put_json(
            url,
            {'pk': link._id, "value": "new name"},
            auth=self.auth,
        ).maybe_follow()
        self.project.reload()
        link.reload()
        assert_equal(link.name, "new name")

    def test_remove_private_link(self):
        link = PrivateLinkFactory()
        link.nodes.append(self.project)
        link.save()
        url = self.project.api_url_for('remove_private_link')
        self.app.delete_json(
            url,
            {'private_link_id': link._id},
            auth=self.auth,
        ).maybe_follow()
        self.project.reload()
        link.reload()
        assert_true(link.is_deleted)

    def test_remove_component(self):
        node = NodeFactory(project=self.project, creator=self.user1)
        url = node.api_url
        res = self.app.delete_json(url, {}, auth=self.auth).maybe_follow()
        node.reload()
        assert_equal(node.is_deleted, True)
        assert_in('url', res.json)
        assert_equal(res.json['url'], self.project.url)

    def test_cant_remove_component_if_not_admin(self):
        node = NodeFactory(project=self.project, creator=self.user1)
        non_admin = AuthUserFactory()
        node.add_contributor(
            non_admin,
            permissions=['read', 'write'],
            save=True,
        )

        url = node.api_url
        res = self.app.delete_json(
            url, {}, auth=non_admin.auth,
            expect_errors=True,
        ).maybe_follow()

        assert_equal(res.status_code, http.FORBIDDEN)
        assert_false(node.is_deleted)

    def test_watch_and_unwatch(self):
        url = self.project.api_url_for('togglewatch_post')
        self.app.post_json(url, {}, auth=self.auth)
        res = self.app.get(self.project.api_url, auth=self.auth)
        assert_equal(res.json['node']['watched_count'], 1)
        self.app.post_json(url, {}, auth=self.auth)
        res = self.app.get(self.project.api_url, auth=self.auth)
        assert_equal(res.json['node']['watched_count'], 0)

    def test_fork_private_project_non_contributor(self):
        url = self.project.api_url_for('node_fork_page')
        non_contributor = AuthUserFactory()
        res = self.app.post_json(url, {},
                                 auth=non_contributor.auth,
                                 expect_errors=True)
        assert_equal(res.status_code, http.FORBIDDEN)

class TestUserProfile(OsfTestCase):

    def setUp(self):
        super(TestUserProfile, self).setUp()
        self.user = AuthUserFactory()

    def test_unserialize_social(self):
        url = api_url_for('unserialize_social')
        payload = {
            'personal': 'http://frozen.pizza.com/reviews',
            'twitter': 'howtopizza',
            'github': 'frozenpizzacode',
        }
        self.app.put_json(
            url,
            payload,
            auth=self.user.auth,
        )
        self.user.reload()
        for key, value in payload.iteritems():
            assert_equal(self.user.social[key], value)
        assert_true(self.user.social['researcherId'] is None)

    def test_serialize_social_editable(self):
        self.user.social['twitter'] = 'howtopizza'
        self.user.save()
        url = api_url_for('serialize_social')
        res = self.app.get(
            url,
            auth=self.user.auth,
        )
        assert_equal(res.json.get('twitter'), 'howtopizza')
        assert_true(res.json.get('github') is None)
        assert_true(res.json['editable'])

    def test_serialize_social_not_editable(self):
        user2 = AuthUserFactory()
        self.user.social['twitter'] = 'howtopizza'
        self.user.save()
        url = api_url_for('serialize_social', uid=self.user._id)
        res = self.app.get(
            url,
            auth=user2.auth,
        )
        assert_equal(res.json.get('twitter'), 'howtopizza')
        assert_true(res.json.get('github') is None)
        assert_false(res.json['editable'])

    def test_serialize_social_addons_editable(self):
        self.user.add_addon('github')
        user_github = self.user.get_addon('github')
        user_github.github_user = 'howtogithub'
        user_github.save()
        url = api_url_for('serialize_social')
        res = self.app.get(
            url,
            auth=self.user.auth,
        )
        assert_equal(
            res.json['addons']['github'],
            'howtogithub'
        )

    def test_serialize_social_addons_not_editable(self):
        user2 = AuthUserFactory()
        self.user.add_addon('github')
        user_github = self.user.get_addon('github')
        user_github.github_user = 'howtogithub'
        user_github.save()
        url = api_url_for('serialize_social', uid=self.user._id)
        res = self.app.get(
            url,
            auth=user2.auth,
        )
        assert_not_in('addons', res.json)


class TestAddingContributorViews(OsfTestCase):

    def setUp(self):
        super(TestAddingContributorViews, self).setUp()
        ensure_schemas()
        self.creator = AuthUserFactory()
        self.project = ProjectFactory(creator=self.creator)
        # Authenticate all requests
        self.app.authenticate(*self.creator.auth)

    def test_serialize_unregistered_without_record(self):
        name, email = fake.name(), fake.email()
        res = serialize_unregistered(fullname=name, email=email)
        assert_equal(res['fullname'], name)
        assert_equal(res['email'], email)
        assert_equal(res['id'], None)
        assert_false(res['registered'])
        assert_true(res['gravatar'])
        assert_false(res['active'])

    def test_deserialize_contributors(self):
        contrib = UserFactory()
        unreg = UnregUserFactory()
        name, email = fake.name(), fake.email()
        unreg_no_record = serialize_unregistered(name, email)
        contrib_data = [
            add_contributor_json(contrib),
            serialize_unregistered(fake.name(), unreg.username),
            unreg_no_record
        ]
        contrib_data[0]['permission'] = 'admin'
        contrib_data[1]['permission'] = 'write'
        contrib_data[2]['permission'] = 'read'
        contrib_data[0]['visible'] = True
        contrib_data[1]['visible'] = True
        contrib_data[2]['visible'] = True
        res = deserialize_contributors(
            self.project,
            contrib_data,
            auth=Auth(self.creator))
        assert_equal(len(res), len(contrib_data))
        assert_true(res[0]['user'].is_registered)

        assert_false(res[1]['user'].is_registered)
        assert_true(res[1]['user']._id)

        assert_false(res[2]['user'].is_registered)
        assert_true(res[2]['user']._id)

    def test_deserialize_contributors_sends_unreg_contributor_added_signal(self):
        unreg = UnregUserFactory()
        from website.project.model import unreg_contributor_added
        serialized = [serialize_unregistered(fake.name(), unreg.username)]
        serialized[0]['visible'] = True
        with capture_signals() as mock_signals:
            deserialize_contributors(self.project, serialized,
                                     auth=Auth(self.creator))
        assert_equal(mock_signals.signals_sent(), set([unreg_contributor_added]))

    def test_serialize_unregistered_with_record(self):
        name, email = fake.name(), fake.email()
        user = self.project.add_unregistered_contributor(fullname=name,
                                                         email=email, auth=Auth(self.project.creator))
        self.project.save()
        res = serialize_unregistered(
            fullname=name,
            email=email
        )
        assert_false(res['active'])
        assert_false(res['registered'])
        assert_equal(res['id'], user._primary_key)
        assert_true(res['gravatar_url'])
        assert_equal(res['fullname'], name)
        assert_equal(res['email'], email)

    def test_add_contributor_with_unreg_contribs_and_reg_contribs(self):
        n_contributors_pre = len(self.project.contributors)
        reg_user = UserFactory()
        name, email = fake.name(), fake.email()
        pseudouser = {
            'id': None,
            'registered': False,
            'fullname': name,
            'email': email,
            'permission': 'admin',
            'visible': True,
        }
        reg_dict = add_contributor_json(reg_user)
        reg_dict['permission'] = 'admin'
        reg_dict['visible'] = True
        payload = {
            'users': [reg_dict, pseudouser],
            'node_ids': []
        }
        url = self.project.api_url_for('project_contributors_post')
        self.app.post_json(url, payload).maybe_follow()
        self.project.reload()
        assert_equal(len(self.project.contributors),
                     n_contributors_pre + len(payload['users']))

        new_unreg = auth.get_user(username=email)
        assert_false(new_unreg.is_registered)
        # unclaimed record was added
        new_unreg.reload()
        assert_in(self.project._primary_key, new_unreg.unclaimed_records)
        rec = new_unreg.get_unclaimed_record(self.project._primary_key)
        assert_equal(rec['name'], name)
        assert_equal(rec['email'], email)

    @mock.patch('website.project.views.contributor.send_claim_email')
    def test_add_contributors_post_only_sends_one_email_to_unreg_user(
            self, mock_send_claim_email):
        # Project has components
        comp1, comp2 = NodeFactory(
            creator=self.creator), NodeFactory(creator=self.creator)
        self.project.nodes.append(comp1)
        self.project.nodes.append(comp2)
        self.project.save()

        # An unreg user is added to the project AND its components
        unreg_user = {  # dict because user has not previous unreg record
            'id': None,
            'registered': False,
            'fullname': fake.name(),
            'email': fake.email(),
            'permission': 'admin',
            'visible': True,
        }
        payload = {
            'users': [unreg_user],
            'node_ids': [comp1._primary_key, comp2._primary_key]
        }

        # send request
        url = self.project.api_url_for('project_contributors_post')
        assert self.project.can_edit(user=self.creator)
        self.app.post_json(url, payload, auth=self.creator.auth)

        # finalize_invitation should only have been called once
        assert_equal(mock_send_claim_email.call_count, 1)

    @mock.patch('website.project.views.contributor.send_claim_email')
    def test_email_sent_when_unreg_user_is_added(self, send_mail):
        name, email = fake.name(), fake.email()
        pseudouser = {
            'id': None,
            'registered': False,
            'fullname': name,
            'email': email,
            'permission': 'admin',
            'visible': True,
        }
        payload = {
            'users': [pseudouser],
            'node_ids': []
        }
        url = self.project.api_url_for('project_contributors_post')
        self.app.post_json(url, payload).maybe_follow()
        assert_true(send_mail.called)
        assert_true(send_mail.called_with(email=email))

    def test_add_multiple_contributors_only_adds_one_log(self):
        n_logs_pre = len(self.project.logs)
        reg_user = UserFactory()
        name = fake.name()
        pseudouser = {
            'id': None,
            'registered': False,
            'fullname': name,
            'email': fake.email(),
            'permission': 'write',
            'visible': True,
        }
        reg_dict = add_contributor_json(reg_user)
        reg_dict['permission'] = 'admin'
        reg_dict['visible'] = True
        payload = {
            'users': [reg_dict, pseudouser],
            'node_ids': []
        }
        url = self.project.api_url_for('project_contributors_post')
        self.app.post_json(url, payload).maybe_follow()
        self.project.reload()
        assert_equal(len(self.project.logs), n_logs_pre + 1)

    def test_add_contribs_to_multiple_nodes(self):
        child = NodeFactory(project=self.project, creator=self.creator)
        n_contributors_pre = len(child.contributors)
        reg_user = UserFactory()
        name, email = fake.name(), fake.email()
        pseudouser = {
            'id': None,
            'registered': False,
            'fullname': name,
            'email': email,
            'permission': 'admin',
            'visible': True,
        }
        reg_dict = add_contributor_json(reg_user)
        reg_dict['permission'] = 'admin'
        reg_dict['visible'] = True
        payload = {
            'users': [reg_dict, pseudouser],
            'node_ids': [self.project._primary_key, child._primary_key]
        }
        url = "/api/v1/project/{0}/contributors/".format(self.project._id)
        self.app.post_json(url, payload).maybe_follow()
        child.reload()
        assert_equal(len(child.contributors),
                     n_contributors_pre + len(payload['users']))


class TestUserInviteViews(OsfTestCase):

    def setUp(self):
        super(TestUserInviteViews, self).setUp()
        ensure_schemas()
        self.user = AuthUserFactory()
        self.project = ProjectFactory(creator=self.user)
        self.invite_url = '/api/v1/project/{0}/invite_contributor/'.format(
            self.project._primary_key)

    def test_invite_contributor_post_if_not_in_db(self):
        name, email = fake.name(), fake.email()
        res = self.app.post_json(
            self.invite_url,
            {'fullname': name, 'email': email},
            auth=self.user.auth,
        )
        contrib = res.json['contributor']
        assert_true(contrib['id'] is None)
        assert_equal(contrib['fullname'], name)
        assert_equal(contrib['email'], email)

    def test_invite_contributor_post_if_unreg_already_in_db(self):
        # A n unreg user is added to a different project
        name, email = fake.name(), fake.email()
        project2 = ProjectFactory()
        unreg_user = project2.add_unregistered_contributor(fullname=name, email=email,
                                                           auth=Auth(project2.creator))
        project2.save()
        res = self.app.post_json(self.invite_url,
                                 {'fullname': name, 'email': email}, auth=self.user.auth)
        expected = add_contributor_json(unreg_user)
        expected['fullname'] = name
        expected['email'] = email
        assert_equal(res.json['contributor'], expected)

    def test_invite_contributor_post_if_emaiL_already_registered(self):
        reg_user = UserFactory()
        # Tries to invite user that is already regiestered
        res = self.app.post_json(self.invite_url,
                                 {'fullname': fake.name(), 'email': reg_user.username},
                                 auth=self.user.auth, expect_errors=True)
        assert_equal(res.status_code, http.BAD_REQUEST)

    def test_invite_contributor_post_if_user_is_already_contributor(self):
        unreg_user = self.project.add_unregistered_contributor(
            fullname=fake.name(), email=fake.email(),
            auth=Auth(self.project.creator)
        )
        self.project.save()
        # Tries to invite unreg user that is already a contributor
        res = self.app.post_json(self.invite_url,
                                 {'fullname': fake.name(), 'email': unreg_user.username},
                                 auth=self.user.auth, expect_errors=True)
        assert_equal(res.status_code, http.BAD_REQUEST)

    def test_invite_contributor_with_no_email(self):
        name = fake.name()
        res = self.app.post_json(self.invite_url,
                                 {'fullname': name, 'email': None}, auth=self.user.auth)
        assert_equal(res.status_code, http.OK)
        data = res.json
        assert_equal(data['status'], 'success')
        assert_equal(data['contributor']['fullname'], name)
        assert_true(data['contributor']['email'] is None)
        assert_false(data['contributor']['registered'])

    def test_invite_contributor_requires_fullname(self):
        res = self.app.post_json(self.invite_url,
                                 {'email': 'brian@queen.com', 'fullname': ''}, auth=self.user.auth,
                                 expect_errors=True)
        assert_equal(res.status_code, http.BAD_REQUEST)

    @mock.patch('website.project.views.contributor.mails.send_mail')
    def test_send_claim_email_to_given_email(self, send_mail):
        project = ProjectFactory()
        given_email = fake.email()
        unreg_user = project.add_unregistered_contributor(
            fullname=fake.name(),
            email=given_email,
            auth=Auth(project.creator),
        )
        project.save()
        send_claim_email(email=given_email, user=unreg_user, node=project)

        assert_true(send_mail.called)
        assert_true(send_mail.called_with(
            to_addr=given_email,
            mail=mails.INVITE
        ))

    @mock.patch('website.project.views.contributor.mails.send_mail')
    def test_send_claim_email_to_referrer(self, send_mail):
        project = ProjectFactory()
        referrer = project.creator
        given_email, real_email = fake.email(), fake.email()
        unreg_user = project.add_unregistered_contributor(fullname=fake.name(),
                                                          email=given_email, auth=Auth(
                                                              referrer)
                                                          )
        project.save()
        send_claim_email(email=real_email, user=unreg_user, node=project)

        assert_true(send_mail.called)
        # email was sent to referrer
        assert_true(send_mail.called_with(
            to_addr=referrer.username,
            mail=mails.FORWARD_INVITE
        ))


class TestClaimViews(OsfTestCase):

    def setUp(self):
        super(TestClaimViews, self).setUp()
        self.referrer = AuthUserFactory()
        self.project = ProjectFactory(creator=self.referrer, is_public=True)
        self.given_name = fake.name()
        self.given_email = fake.email()
        self.user = self.project.add_unregistered_contributor(
            fullname=self.given_name,
            email=self.given_email,
            auth=Auth(user=self.referrer)
        )
        self.project.save()

    @mock.patch('website.project.views.contributor.mails.send_mail')
    def test_claim_user_post_with_registered_user_id(self, send_mail):
        # registered user who is attempting to claim the unclaimed contributor
        reg_user = UserFactory()
        payload = {
            # pk of unreg user record
            'pk': self.user._primary_key,
            'claimerId': reg_user._primary_key
        }
        url = '/api/v1/user/{uid}/{pid}/claim/email/'.format(
            uid=self.user._primary_key,
            pid=self.project._primary_key,
        )

        res = self.app.post_json(url, payload)

        # mail was sent
        assert_true(send_mail.called)
        # ... to the correct address
        assert_true(send_mail.called_with(to_addr=self.given_email))

        # view returns the correct JSON
        assert_equal(res.json, {
            'status': 'success',
            'email': reg_user.username,
            'fullname': self.given_name,
        })

    @mock.patch('website.project.views.contributor.send_claim_registered_email')
    def test_claim_user_post_with_email_already_registered_sends_correct_email(
            self, send_claim_registered_email):
        reg_user = UserFactory()
        payload = {
            'value': reg_user.username,
            'pk': self.user._primary_key
        }
        url = self.project.api_url_for('claim_user_post', uid=self.user._id)
        self.app.post_json(url, payload)
        assert_true(send_claim_registered_email.called)

    def test_user_with_removed_unclaimed_url_claiming(self):
        """ Tests that when an unclaimed user is removed from a project, the
        unregistered user object does not retain the token.
        """
        self.project.remove_contributor(self.user, Auth(user=self.referrer))

        assert_not_in(
            self.project._primary_key,
            self.user.unclaimed_records.keys()
        )

    def test_user_with_claim_url_cannot_claim_twice(self):
        """ Tests that when an unclaimed user is replaced on a project with a
        claimed user, the unregistered user object does not retain the token.
        """
        reg_user = AuthUserFactory()

        self.project.replace_contributor(self.user, reg_user)

        assert_not_in(
            self.project._primary_key,
            self.user.unclaimed_records.keys()
        )

    def test_claim_user_form_redirects_to_password_confirm_page_if_user_is_logged_in(self):
        reg_user = AuthUserFactory()
        url = self.user.get_claim_url(self.project._primary_key)
        res = self.app.get(url, auth=reg_user.auth)
        assert_equal(res.status_code, 302)
        res = res.follow(auth=reg_user.auth)
        token = self.user.get_unclaimed_record(self.project._primary_key)['token']
        expected = self.project.web_url_for(
            'claim_user_registered',
            uid=self.user._id,
            token=token,
        )
        assert_equal(res.request.path, expected)

    def test_get_valid_form(self):
        url = self.user.get_claim_url(self.project._primary_key)
        res = self.app.get(url).maybe_follow()
        assert_equal(res.status_code, 200)

    def test_invalid_claim_form_redirects_to_register_page(self):
        uid = self.user._primary_key
        pid = self.project._primary_key
        url = '/user/{uid}/{pid}/claim/?token=badtoken'.format(**locals())
        res = self.app.get(url, expect_errors=True).maybe_follow()
        assert_equal(res.status_code, 200)
        assert_equal(res.request.path, '/account/')

    def test_posting_to_claim_form_with_valid_data(self):
        url = self.user.get_claim_url(self.project._primary_key)
        res = self.app.post(url, {
            'username': self.user.username,
            'password': 'killerqueen',
            'password2': 'killerqueen'
        }).maybe_follow()
        assert_equal(res.status_code, 200)
        self.user.reload()
        assert_true(self.user.is_registered)
        assert_true(self.user.is_active())
        assert_not_in(self.project._primary_key, self.user.unclaimed_records)

    def test_posting_to_claim_form_removes_all_unclaimed_data(self):
        # user has multiple unclaimed records
        p2 = ProjectFactory(creator=self.referrer)
        self.user.add_unclaimed_record(node=p2, referrer=self.referrer,
                                       given_name=fake.name())
        self.user.save()
        assert_true(len(self.user.unclaimed_records.keys()) > 1)  # sanity check
        url = self.user.get_claim_url(self.project._primary_key)
        self.app.post(url, {
            'username': self.given_email,
            'password': 'bohemianrhap',
            'password2': 'bohemianrhap'
        })
        self.user.reload()
        assert_equal(self.user.unclaimed_records, {})

    def test_posting_to_claim_form_sets_fullname_to_given_name(self):
        # User is created with a full name
        original_name = fake.name()
        unreg = UnregUserFactory(fullname=original_name)
        # User invited with a different name
        different_name = fake.name()
        new_user = self.project.add_unregistered_contributor(
            email=unreg.username,
            fullname=different_name,
            auth=Auth(self.project.creator),
        )
        self.project.save()
        # Goes to claim url
        claim_url = new_user.get_claim_url(self.project._id)
        self.app.post(claim_url, {
            'username': unreg.username,
            'password': 'killerqueen', 'password2': 'killerqueen'
        })
        unreg.reload()
        # Full name was set correctly
        assert_equal(unreg.fullname, different_name)
        # CSL names were set correctly
        parsed_name = impute_names_model(different_name)
        assert_equal(unreg.given_name, parsed_name['given_name'])
        assert_equal(unreg.family_name, parsed_name['family_name'])

    @mock.patch('website.project.views.contributor.mails.send_mail')
    def test_claim_user_post_returns_fullname(self, send_mail):
        url = '/api/v1/user/{0}/{1}/claim/email/'.format(self.user._primary_key,
                                                         self.project._primary_key)
        res = self.app.post_json(url,
                                 {'value': self.given_email,
                                     'pk': self.user._primary_key},
                                 auth=self.referrer.auth)
        assert_equal(res.json['fullname'], self.given_name)
        assert_true(send_mail.called)
        assert_true(send_mail.called_with(to_addr=self.given_email))

    @mock.patch('website.project.views.contributor.mails.send_mail')
    def test_claim_user_post_if_email_is_different_from_given_email(self, send_mail):
        email = fake.email()  # email that is different from the one the referrer gave
        url = '/api/v1/user/{0}/{1}/claim/email/'.format(self.user._primary_key,
                                                         self.project._primary_key)
        self.app.post_json(url,
                           {'value': email, 'pk': self.user._primary_key}
                           )
        assert_true(send_mail.called)
        assert_equal(send_mail.call_count, 2)
        call_to_invited = send_mail.mock_calls[0]
        assert_true(call_to_invited.called_with(
            to_addr=email
        ))
        call_to_referrer = send_mail.mock_calls[1]
        assert_true(call_to_referrer.called_with(
            to_addr=self.given_email
        ))

    def test_claim_url_with_bad_token_returns_400(self):
        url = self.project.web_url_for(
            'claim_user_registered',
            uid=self.user._id,
            token='badtoken',
        )
        res = self.app.get(url, auth=self.referrer.auth, expect_errors=400)
        assert_equal(res.status_code, 400)

    def test_cannot_claim_user_with_user_who_is_already_contributor(self):
        # user who is already a contirbutor to the project
        contrib = AuthUserFactory.build()
        contrib.set_password('underpressure')
        contrib.save()
        self.project.add_contributor(contrib, auth=Auth(self.project.creator))
        self.project.save()
        # Claiming user goes to claim url, but contrib is already logged in
        url = self.user.get_claim_url(self.project._primary_key)
        res = self.app.get(
            url,
            auth=contrib.auth,
        ).follow(
            auth=contrib.auth,
            expect_errors=True,
        )
        # Response is a 400
        assert_equal(res.status_code, 400)


class TestWatchViews(OsfTestCase):

    def setUp(self):
        super(TestWatchViews, self).setUp()
        self.user = UserFactory.build()
        api_key = ApiKeyFactory()
        self.user.api_keys.append(api_key)
        self.user.save()
        self.consolidate_auth = Auth(user=self.user, api_key=api_key)
        self.auth = ('test', self.user.api_keys[0]._id)  # used for requests auth
        # A public project
        self.project = ProjectFactory(is_public=True)
        self.project.save()
        # Manually reset log date to 100 days ago so it won't show up in feed
        self.project.logs[0].date = dt.datetime.utcnow() - dt.timedelta(days=100)
        self.project.logs[0].save()
        # A log added now
        self.last_log = self.project.add_log(
            NodeLog.TAG_ADDED, params={'project': self.project._primary_key},
            auth=self.consolidate_auth, log_date=dt.datetime.utcnow(),
            save=True,
        )
        # Clear watched list
        self.user.watched = []
        self.user.save()

    def test_watching_a_project_appends_to_users_watched_list(self):
        n_watched_then = len(self.user.watched)
        url = '/api/v1/project/{0}/watch/'.format(self.project._id)
        res = self.app.post_json(url,
                                 params={"digest": True},
                                 auth=self.auth)
        assert_equal(res.json['watchCount'], 1)
        self.user.reload()
        n_watched_now = len(self.user.watched)
        assert_equal(res.status_code, 200)
        assert_equal(n_watched_now, n_watched_then + 1)
        assert_true(self.user.watched[-1].digest)

    def test_watching_project_twice_returns_400(self):
        url = "/api/v1/project/{0}/watch/".format(self.project._id)
        res = self.app.post_json(url,
                                 params={},
                                 auth=self.auth)
        assert_equal(res.status_code, 200)
        # User tries to watch a node she's already watching
        res2 = self.app.post_json(url,
                                  params={},
                                  auth=self.auth,
                                  expect_errors=True)
        assert_equal(res2.status_code, http.BAD_REQUEST)

    def test_unwatching_a_project_removes_from_watched_list(self):
        # The user has already watched a project
        watch_config = WatchConfigFactory(node=self.project)
        self.user.watch(watch_config)
        self.user.save()
        n_watched_then = len(self.user.watched)
        url = '/api/v1/project/{0}/unwatch/'.format(self.project._id)
        res = self.app.post_json(url, {}, auth=self.auth)
        self.user.reload()
        n_watched_now = len(self.user.watched)
        assert_equal(res.status_code, 200)
        assert_equal(n_watched_now, n_watched_then - 1)
        assert_false(self.user.is_watching(self.project))

    def test_toggle_watch(self):
        # The user is not watching project
        assert_false(self.user.is_watching(self.project))
        url = "/api/v1/project/{0}/togglewatch/".format(self.project._id)
        res = self.app.post_json(url, {}, auth=self.auth)
        # The response json has a watchcount and watched property
        assert_equal(res.json['watchCount'], 1)
        assert_true(res.json['watched'])
        assert_equal(res.status_code, 200)
        self.user.reload()
        # The user is now watching the project
        assert_true(res.json['watched'])
        assert_true(self.user.is_watching(self.project))

    def test_toggle_watch_node(self):
        # The project has a public sub-node
        node = NodeFactory(creator=self.user, project=self.project, is_public=True)
        url = "/api/v1/project/{}/node/{}/togglewatch/".format(self.project._id,
                                                               node._id)
        res = self.app.post_json(url, {}, auth=self.auth)
        assert_equal(res.status_code, 200)
        self.user.reload()
        # The user is now watching the sub-node
        assert_true(res.json['watched'])
        assert_true(self.user.is_watching(node))

    def test_get_watched_logs(self):
        project = ProjectFactory()
        # Add some logs
        for _ in range(12):
            project.logs.append(NodeLogFactory(user=self.user, action="file_added"))
        project.save()
        watch_cfg = WatchConfigFactory(node=project)
        self.user.watch(watch_cfg)
        self.user.save()
        url = "/api/v1/watched/logs/"
        res = self.app.get(url, auth=self.auth)
        assert_equal(len(res.json['logs']), 10)
        assert_equal(res.json['logs'][0]['action'], 'file_added')

    def test_get_more_watched_logs(self):
        project = ProjectFactory()
        # Add some logs
        for _ in range(12):
            project.logs.append(NodeLogFactory(user=self.user, action="file_added"))
        project.save()
        watch_cfg = WatchConfigFactory(node=project)
        self.user.watch(watch_cfg)
        self.user.save()
        url = "/api/v1/watched/logs/"
        res = self.app.get(url, {"pageNum": 1}, auth=self.auth)
        assert_equal(len(res.json['logs']), 3)
        assert_equal(res.json['logs'][0]['action'], 'file_added')


class TestPointerViews(OsfTestCase):

    def setUp(self):
        super(TestPointerViews, self).setUp()
        self.user = AuthUserFactory()
        self.consolidate_auth = Auth(user=self.user)
        self.project = ProjectFactory(creator=self.user)

    def test_add_pointers(self):

        url = self.project.api_url + 'pointer/'
        node_ids = [
            NodeFactory()._id
            for _ in range(5)
        ]
        self.app.post_json(
            url,
            {'nodeIds': node_ids},
            auth=self.user.auth,
        ).maybe_follow()

        self.project.reload()
        assert_equal(
            len(self.project.nodes),
            5
        )

    def test_add_pointers_not_provided(self):
        url = self.project.api_url + 'pointer/'
        with assert_raises(AppError):
            self.app.post_json(url, {}, auth=self.user.auth)

    def test_move_pointers(self):
        project_two = ProjectFactory(creator=self.user)
        url = api_url_for('move_pointers')
        node = NodeFactory()
        pointer = self.project.add_pointer(node, auth=self.consolidate_auth)

        assert_equal(len(self.project.nodes), 1)
        assert_equal(len(project_two.nodes), 0)

        user_auth = self.user.auth
        move_request = \
            {
                'fromNodeId': self.project._id,
                'toNodeId': project_two._id,
                'pointerIds': [pointer.node._id],
            }
        self.app.post_json(
            url,
            move_request,
            auth=user_auth,
        ).maybe_follow()
        self.project.reload()
        project_two.reload()
        assert_equal(len(self.project.nodes), 0)
        assert_equal(len(project_two.nodes), 1)

    def test_remove_pointer(self):
        url = self.project.api_url + 'pointer/'
        node = NodeFactory()
        pointer = self.project.add_pointer(node, auth=self.consolidate_auth)
        self.app.delete_json(
            url,
            {'pointerId': pointer._id},
            auth=self.user.auth,
        )
        self.project.reload()
        assert_equal(
            len(self.project.nodes),
            0
        )

    def test_remove_pointer_not_provided(self):
        url = self.project.api_url + 'pointer/'
        with assert_raises(AppError):
            self.app.delete_json(url, {}, auth=self.user.auth)

    def test_remove_pointer_not_found(self):
        url = self.project.api_url + 'pointer/'
        with assert_raises(AppError):
            self.app.delete_json(
                url,
                {'pointerId': None},
                auth=self.user.auth
            )

    def test_remove_pointer_not_in_nodes(self):
        url = self.project.api_url + 'pointer/'
        node = NodeFactory()
        pointer = Pointer(node=node)
        with assert_raises(AppError):
            self.app.delete_json(
                url,
                {'pointerId': pointer._id},
                auth=self.user.auth,
            )

    def test_fork_pointer(self):
        url = self.project.api_url + 'pointer/fork/'
        node = NodeFactory(creator=self.user)
        pointer = self.project.add_pointer(node, auth=self.consolidate_auth)
        self.app.post_json(
            url,
            {'pointerId': pointer._id},
            auth=self.user.auth
        )

    def test_fork_pointer_not_provided(self):
        url = self.project.api_url + 'pointer/fork/'
        with assert_raises(AppError):
            self.app.post_json(url, {}, auth=self.user.auth)

    def test_fork_pointer_not_found(self):
        url = self.project.api_url + 'pointer/fork/'
        with assert_raises(AppError):
            self.app.post_json(
                url,
                {'pointerId': None},
                auth=self.user.auth
            )

    def test_fork_pointer_not_in_nodes(self):
        url = self.project.api_url + 'pointer/fork/'
        node = NodeFactory()
        pointer = Pointer(node=node)
        with assert_raises(AppError):
            self.app.post_json(
                url,
                {'pointerId': pointer._id},
                auth=self.user.auth
            )

    def test_before_register_with_pointer(self):
        "Assert that link warning appears in before register callback."
        node = NodeFactory()
        self.project.add_pointer(node, auth=self.consolidate_auth)
        url = self.project.api_url + 'fork/before/'
        res = self.app.get(url, auth=self.user.auth).maybe_follow()
        prompts = [
            prompt
            for prompt in res.json['prompts']
            if 'Links will be copied into your fork' in prompt
        ]
        assert_equal(len(prompts), 1)

    def test_before_fork_with_pointer(self):
        "Assert that link warning appears in before fork callback."
        node = NodeFactory()
        self.project.add_pointer(node, auth=self.consolidate_auth)
        url = self.project.api_url + 'beforeregister/'
        res = self.app.get(url, auth=self.user.auth).maybe_follow()
        prompts = [
            prompt
            for prompt in res.json['prompts']
            if 'Links will be copied into your registration' in prompt
        ]
        assert_equal(len(prompts), 1)

    def test_before_register_no_pointer(self):
        "Assert that link warning does not appear in before register callback."
        url = self.project.api_url + 'fork/before/'
        res = self.app.get(url, auth=self.user.auth).maybe_follow()
        prompts = [
            prompt
            for prompt in res.json['prompts']
            if 'Links will be copied into your fork' in prompt
        ]
        assert_equal(len(prompts), 0)

    def test_before_fork_no_pointer(self):
        """Assert that link warning does not appear in before fork callback.

        """
        url = self.project.api_url + 'beforeregister/'
        res = self.app.get(url, auth=self.user.auth).maybe_follow()
        prompts = [
            prompt
            for prompt in res.json['prompts']
            if 'Links will be copied into your registration' in prompt
        ]
        assert_equal(len(prompts), 0)


class TestPublicViews(OsfTestCase):

    def test_explore(self):
        res = self.app.get("/explore/").maybe_follow()
        assert_equal(res.status_code, 200)


class TestAuthViews(OsfTestCase):

    def setUp(self):
        super(TestAuthViews, self).setUp()
        self.user = AuthUserFactory()
        self.auth = self.user.auth

    def test_merge_user(self):
        dupe = UserFactory(
            username="copy@cat.com",
            emails=['copy@cat.com']
        )
        dupe.set_password("copycat")
        dupe.save()
        url = "/api/v1/user/merge/"
        self.app.post_json(
            url,
            {
                "merged_username": "copy@cat.com",
                "merged_password": "copycat"
            },
            auth=self.auth,
        )
        self.user.reload()
        dupe.reload()
        assert_true(dupe.is_merged)

    @mock.patch('framework.auth.views.mails.send_mail')
    def test_register_sends_confirm_email(self, send_mail):
        url = '/register/'
        self.app.post(url, {
            'register-fullname': 'Freddie Mercury',
            'register-username': 'fred@queen.com',
            'register-password': 'killerqueen',
            'register-username2': 'fred@queen.com',
            'register-password2': 'killerqueen',
        })
        assert_true(send_mail.called)
        assert_true(send_mail.called_with(
            to_addr='fred@queen.com'
        ))

    def test_register_ok(self):
        url = api_url_for('register_user')
        name, email, password = fake.name(), fake.email(), 'underpressure'
        self.app.post_json(
            url,
            {
                'fullName': name,
                'email1': email,
                'email2': email,
                'password': password,
            }
        )
        user = User.find_one(Q('username', 'eq', email))
        assert_equal(user.fullname, name)

    def test_register_email_mismatch(self):
        url = api_url_for('register_user')
        name, email, password = fake.name(), fake.email(), 'underpressure'
        res = self.app.post_json(
            url,
            {
                'fullName': name,
                'email1': email,
                'email2': email + 'lol',
                'password': password,
            },
            expect_errors=True,
        )
        assert_equal(res.status_code, http.BAD_REQUEST)
        users = User.find(Q('username', 'eq', email))
        assert_equal(users.count(), 0)

    def test_register_sends_user_registered_signal(self):
        url = api_url_for('register_user')
        name, email, password = fake.name(), fake.email(), 'underpressure'
        with capture_signals() as mock_signals:
            self.app.post_json(
                url,
                {
                    'fullName': name,
                    'email1': email,
                    'email2': email,
                    'password': password,
                }
            )
        assert_equal(mock_signals.signals_sent(), set([auth.signals.user_registered]))

    def test_register_post_sends_user_registered_signal(self):
        url = web_url_for('auth_register_post')
        name, email, password = fake.name(), fake.email(), 'underpressure'
        with capture_signals() as mock_signals:
            self.app.post(url, {
                'register-fullname': name,
                'register-username': email,
                'register-password': password,
                'register-username2': email,
                'register-password2': password
            })
        assert_equal(mock_signals.signals_sent(), set([auth.signals.user_registered]))

    def test_resend_confirmation_get(self):
        res = self.app.get('/resend/')
        assert_equal(res.status_code, 200)

    @mock.patch('framework.auth.views.mails.send_mail')
    def test_resend_confirmation_post_sends_confirm_email(self, send_mail):
        # Make sure user has a confirmation token for their primary email
        self.user.add_email_verification(self.user.username)
        self.user.save()
        self.app.post('/resend/', {'email': self.user.username})
        assert_true(send_mail.called)
        assert_true(send_mail.called_with(
            to_addr=self.user.username
        ))

    @mock.patch('framework.auth.views.mails.send_mail')
    def test_resend_confirmation_post_if_user_not_in_database(self, send_mail):
        self.app.post('/resend/', {'email': 'norecord@norecord.no'})
        assert_false(send_mail.called)

    def test_confirmation_link_registers_user(self):
        user = User.create_unconfirmed('brian@queen.com', 'bicycle123', 'Brian May')
        assert_false(user.is_registered)  # sanity check
        user.save()
        confirmation_url = user.get_confirmation_url('brian@queen.com', external=False)
        res = self.app.get(confirmation_url)
        assert_equal(res.status_code, 302, 'redirects to settings page')
        res = res.follow()
        user.reload()
        assert_true(user.is_registered)

    def test_expired_link_returns_400(self):
        user = User.create_unconfirmed(
            'brian1@queen.com',
            'bicycle123',
            'Brian May',
        )
        user.save()
        token = user.get_confirmation_token('brian1@queen.com')
        url = user.get_confirmation_url('brian1@queen.com', external=False)
        user.confirm_email(token)
        user.save()
        res = self.app.get(url, expect_errors=True)
        assert_equal(res.status_code, http.BAD_REQUEST)


# TODO: Use mock add-on
class TestAddonUserViews(OsfTestCase):

    def setUp(self):
        super(TestAddonUserViews, self).setUp()
        self.user = AuthUserFactory()

    def test_choose_addons_add(self):
        """Add add-ons; assert that add-ons are attached to project.

        """
        url = '/api/v1/settings/addons/'
        self.app.post_json(
            url,
            {'github': True},
            auth=self.user.auth,
        ).maybe_follow()
        self.user.reload()
        assert_true(self.user.get_addon('github'))

    def test_choose_addons_remove(self):
        """Add, then delete, add-ons; assert that add-ons are not attached to
        project.

        """
        url = '/api/v1/settings/addons/'
        self.app.post_json(
            url,
            {'github': True},
            auth=self.user.auth,
        ).maybe_follow()
        self.app.post_json(
            url,
            {'github': False},
            auth=self.user.auth
        ).maybe_follow()
        self.user.reload()
        assert_false(self.user.get_addon('github'))


# TODO: Move to OSF Storage
class TestFileViews(OsfTestCase):

    def setUp(self):
        super(TestFileViews, self).setUp()
        self.user = AuthUserFactory()
        self.project = ProjectFactory.build(creator=self.user, is_public=True)
        self.project.add_contributor(self.user)
        self.project.save()

    def test_files_get(self):
        url = '/api/v1/{0}/files/'.format(self.project._primary_key)
        res = self.app.get(url, auth=self.user.auth).maybe_follow()
        expected = _view_project(self.project, auth=Auth(user=self.user))
        assert_equal(res.status_code, http.OK)
        assert_equal(res.json['node'], expected['node'])
        assert_in('tree_js', res.json)
        assert_in('tree_css', res.json)

    def test_grid_data(self):
        url = '/api/v1/{0}/files/grid/'.format(self.project._primary_key)
        res = self.app.get(url, auth=self.user.auth).maybe_follow()
        assert_equal(res.status_code, http.OK)
        expected = rubeus.to_hgrid(self.project, auth=Auth(self.user))
        data = res.json['data']
        assert_equal(len(data), len(expected))


class TestComments(OsfTestCase):

    def setUp(self):
        super(TestComments, self).setUp()
        self.project = ProjectFactory(is_public=True)
        self.consolidated_auth = Auth(user=self.project.creator)
        self.non_contributor = AuthUserFactory()

    def _configure_project(self, project, comment_level):

        project.comment_level = comment_level
        project.save()

    def _add_comment(self, project, content=None, **kwargs):

        content = content if content is not None else 'hammer to fall'
        url = project.api_url + 'comment/'
        return self.app.post_json(
            url,
            {
                'content': content,
                'isPublic': 'public',
            },
            **kwargs
        )

    def test_add_comment_public_contributor(self):

        self._configure_project(self.project, 'public')
        res = self._add_comment(
            self.project, auth=self.project.creator.auth,
        )

        self.project.reload()

        assert_equal(len(self.project.commented), 1)
        assert_equal(
            res.json['comment'],
            serialize_comment(
                self.project.commented[0], self.consolidated_auth
            )
        )

    def test_add_comment_public_non_contributor(self):

        self._configure_project(self.project, 'public')
        res = self._add_comment(
            self.project, auth=self.non_contributor.auth,
        )

        self.project.reload()

        assert_equal(len(self.project.commented), 1)
        assert_equal(
            res.json['comment'],
            serialize_comment(
                self.project.commented[0], Auth(user=self.non_contributor)
            )
        )

    def test_add_comment_private_contributor(self):

        self._configure_project(self.project, 'private')
        res = self._add_comment(
            self.project, auth=self.project.creator.auth,
        )

        self.project.reload()

        assert_equal(len(self.project.commented), 1)
        assert_equal(
            res.json['comment'],
            serialize_comment(
                self.project.commented[0], self.consolidated_auth
            )
        )

    def test_add_comment_private_non_contributor(self):

        self._configure_project(self.project, 'private')
        res = self._add_comment(
            self.project, auth=self.non_contributor.auth, expect_errors=True,
        )

        assert_equal(res.status_code, http.FORBIDDEN)

    def test_add_comment_logged_out(self):

        self._configure_project(self.project, 'public')
        res = self._add_comment(self.project)

        assert_equal(res.status_code, 302)
        assert_in('next=', res.headers.get('location'))

    def test_add_comment_off(self):

        self._configure_project(self.project, None)
        res = self._add_comment(
            self.project, auth=self.project.creator.auth, expect_errors=True,
        )

        assert_equal(res.status_code, http.BAD_REQUEST)

    def test_add_comment_empty(self):
        self._configure_project(self.project, 'public')
        res = self._add_comment(
            self.project, content='',
            auth=self.project.creator.auth,
            expect_errors=True,
        )
        assert_equal(res.status_code, http.BAD_REQUEST)
        assert_false(getattr(self.project, 'commented', []))

    def test_add_comment_toolong(self):
        self._configure_project(self.project, 'public')
        res = self._add_comment(
            self.project, content='toolong' * 500,
            auth=self.project.creator.auth,
            expect_errors=True,
        )
        assert_equal(res.status_code, http.BAD_REQUEST)
        assert_false(getattr(self.project, 'commented', []))

    def test_add_comment_whitespace(self):
        self._configure_project(self.project, 'public')
        res = self._add_comment(
            self.project, content='  ',
            auth=self.project.creator.auth,
            expect_errors=True
        )
        assert_equal(res.status_code, http.BAD_REQUEST)
        assert_false(getattr(self.project, 'commented', []))

    def test_edit_comment(self):

        self._configure_project(self.project, 'public')
        comment = CommentFactory(node=self.project)

        url = self.project.api_url + 'comment/{0}/'.format(comment._id)
        res = self.app.put_json(
            url,
            {
                'content': 'edited',
                'isPublic': 'private',
            },
            auth=self.project.creator.auth,
        )

        comment.reload()

        assert_equal(res.json['content'], 'edited')

        assert_equal(comment.content, 'edited')

    def test_edit_comment_short(self):
        self._configure_project(self.project, 'public')
        comment = CommentFactory(node=self.project, content='short')
        url = self.project.api_url + 'comment/{0}/'.format(comment._id)
        res = self.app.put_json(
            url,
            {
                'content': '',
                'isPublic': 'private',
            },
            auth=self.project.creator.auth,
            expect_errors=True,
        )
        comment.reload()
        assert_equal(res.status_code, http.BAD_REQUEST)
        assert_equal(comment.content, 'short')

    def test_edit_comment_toolong(self):
        self._configure_project(self.project, 'public')
        comment = CommentFactory(node=self.project, content='short')
        url = self.project.api_url + 'comment/{0}/'.format(comment._id)
        res = self.app.put_json(
            url,
            {
                'content': 'toolong' * 500,
                'isPublic': 'private',
            },
            auth=self.project.creator.auth,
            expect_errors=True,
        )
        comment.reload()
        assert_equal(res.status_code, http.BAD_REQUEST)
        assert_equal(comment.content, 'short')

    def test_edit_comment_non_author(self):
        "Contributors who are not the comment author cannot edit."
        self._configure_project(self.project, 'public')
        comment = CommentFactory(node=self.project)
        non_author = AuthUserFactory()
        self.project.add_contributor(non_author, auth=self.consolidated_auth)

        url = self.project.api_url + 'comment/{0}/'.format(comment._id)
        res = self.app.put_json(
            url,
            {
                'content': 'edited',
                'isPublic': 'private',
            },
            auth=non_author.auth,
            expect_errors=True,
        )

        assert_equal(res.status_code, http.FORBIDDEN)

    def test_edit_comment_non_contributor(self):
        "Non-contributors who are not the comment author cannot edit."
        self._configure_project(self.project, 'public')
        comment = CommentFactory(node=self.project)

        url = self.project.api_url + 'comment/{0}/'.format(comment._id)
        res = self.app.put_json(
            url,
            {
                'content': 'edited',
                'isPublic': 'private',
            },
            auth=self.non_contributor.auth,
            expect_errors=True,
        )

        assert_equal(res.status_code, http.FORBIDDEN)

    def test_delete_comment_author(self):

        self._configure_project(self.project, 'public')
        comment = CommentFactory(node=self.project)

        url = self.project.api_url + 'comment/{0}/'.format(comment._id)
        self.app.delete_json(
            url,
            auth=self.project.creator.auth,
        )

        comment.reload()

        assert_true(comment.is_deleted)

    def test_delete_comment_non_author(self):

        self._configure_project(self.project, 'public')
        comment = CommentFactory(node=self.project)

        url = self.project.api_url + 'comment/{0}/'.format(comment._id)
        res = self.app.delete_json(
            url,
            auth=self.non_contributor.auth,
            expect_errors=True,
        )

        assert_equal(res.status_code, http.FORBIDDEN)

        comment.reload()

        assert_false(comment.is_deleted)

    def test_report_abuse(self):

        self._configure_project(self.project, 'public')
        comment = CommentFactory(node=self.project)
        reporter = AuthUserFactory()

        url = self.project.api_url + 'comment/{0}/report/'.format(comment._id)

        self.app.post_json(
            url,
            {
                'category': 'spam',
                'text': 'ads',
            },
            auth=reporter.auth,
        )

        comment.reload()
        assert_in(reporter._id, comment.reports)
        assert_equal(
            comment.reports[reporter._id],
            {'category': 'spam', 'text': 'ads'}
        )

    def test_can_view_private_comments_if_contributor(self):

        self._configure_project(self.project, 'public')
        CommentFactory(node=self.project, user=self.project.creator, is_public=False)

        url = self.project.api_url + 'comments/'
        res = self.app.get(url, auth=self.project.creator.auth)

        assert_equal(len(res.json['comments']), 1)

    def test_view_comments_with_anonymous_link(self):
        self.project.set_privacy('private')
        self.project.save()
        self.project.reload()
        user = AuthUserFactory()
        link = PrivateLinkFactory(anonymous=True)
        link.nodes.append(self.project)
        link.save()

        CommentFactory(node=self.project, user=self.project.creator, is_public=False)

        url = self.project.api_url + 'comments/'
        res = self.app.get(url, {"view_only": link.key}, auth=user.auth)
        comment = res.json['comments'][0]
        author = comment['author']
        assert_in('A user', author['name'])
        assert_false(author['gravatarUrl'])
        assert_false(author['url'])
        assert_false(author['id'])

    def test_discussion_recursive(self):

        self._configure_project(self.project, 'public')
        comment_l0 = CommentFactory(node=self.project)

        user_l1 = UserFactory()
        user_l2 = UserFactory()
        comment_l1 = CommentFactory(node=self.project, target=comment_l0, user=user_l1)
        CommentFactory(node=self.project, target=comment_l1, user=user_l2)

        url = self.project.api_url + 'comments/discussion/'
        res = self.app.get(url)

        assert_equal(len(res.json['discussion']), 3)

    def test_discussion_no_repeats(self):

        self._configure_project(self.project, 'public')
        comment_l0 = CommentFactory(node=self.project)

        comment_l1 = CommentFactory(node=self.project, target=comment_l0)
        CommentFactory(node=self.project, target=comment_l1)

        url = self.project.api_url + 'comments/discussion/'
        res = self.app.get(url)

        assert_equal(len(res.json['discussion']), 1)

    def test_discussion_sort(self):

        self._configure_project(self.project, 'public')

        user1 = UserFactory()
        user2 = UserFactory()

        CommentFactory(node=self.project)
        for _ in range(3):
            CommentFactory(node=self.project, user=user1)
        for _ in range(2):
            CommentFactory(node=self.project, user=user2)

        url = self.project.api_url + 'comments/discussion/'
        res = self.app.get(url)

        assert_equal(len(res.json['discussion']), 3)
        observed = [user['id'] for user in res.json['discussion']]
        expected = [user1._id, user2._id, self.project.creator._id]
        assert_equal(observed, expected)


class TestTagViews(OsfTestCase):

    def setUp(self):
        super(TestTagViews, self).setUp()
        self.user = AuthUserFactory()
        self.project = ProjectFactory(creator=self.user)

    def test_tag_get_returns_200(self):
        url = web_url_for('project_tag', tag='foo')
        res = self.app.get(url)
        assert_equal(res.status_code, 200)


@requires_search
class TestSearchViews(OsfTestCase):

    def setUp(self):
        super(TestSearchViews, self).setUp()
        import website.search.search as search
        search.delete_all()

        self.project = ProjectFactory(creator=UserFactory(fullname='Robbie Williams'))
        self.contrib1 = UserFactory(fullname='Freddie Mercury')
        self.contrib2 = UserFactory(fullname='Brian May')

    def tearDown(self):
        super(TestSearchViews, self).tearDown()
        import website.search.search as search
        search.delete_all()

    def test_search_contributor(self):
        url = api_url_for('search_contributor')
        res = self.app.get(url, {'query': self.contrib1.fullname})
        assert_equal(res.status_code, 200)
        result = res.json['users']
        assert_equal(len(result), 1)
        freddie = result[0]
        assert_equal(freddie['fullname'], self.contrib1.fullname)
        assert_in('gravatar_url', freddie)
        assert_equal(freddie['registered'], self.contrib1.is_registered)
        assert_equal(freddie['active'], self.contrib1.is_active())

    def test_search_projects(self):
        url = web_url_for('search_search')
        res = self.app.get(url, {'q': self.project.title})
        assert_equal(res.status_code, 200)


class TestODMTitleSearch(OsfTestCase):
    """ Docs from original method:
    :arg term: The substring of the title.
    :arg category: Category of the node.
    :arg isDeleted: yes, no, or either. Either will not add a qualifier for that argument in the search.
    :arg isFolder: yes, no, or either. Either will not add a qualifier for that argument in the search.
    :arg isRegistration: yes, no, or either. Either will not add a qualifier for that argument in the search.
    :arg includePublic: yes or no. Whether the projects listed should include public projects.
    :arg includeContributed: yes or no. Whether the search should include projects the current user has
        contributed to.
    :arg ignoreNode: a list of nodes that should not be included in the search.
    :return: a list of dictionaries of projects
    """
    def setUp(self):
        super(TestODMTitleSearch, self).setUp()

        self.user = AuthUserFactory()
        self.user_two = AuthUserFactory()
        self.project = ProjectFactory(creator=self.user, title="foo")
        self.project_two = ProjectFactory(creator=self.user_two, title="bar")
        self.public_project = ProjectFactory(creator=self.user_two, is_public=True, title="baz")
        self.registration_project = RegistrationFactory(creator=self.user, title="qux")
        self.folder = FolderFactory(creator=self.user, title="quux")
        self.dashboard = DashboardFactory(creator=self.user, title="Dashboard")
        self.url = api_url_for('search_projects_by_title')

    def test_search_projects_by_title(self):
        res = self.app.get(self.url, {'term': self.project.title}, auth=self.user.auth)
        assert_equal(res.status_code, 200)
        assert_equal(len(res.json), 1)
        res = self.app.get(self.url,
                           {
                               'term': self.public_project.title,
                               'includePublic': 'yes',
                               'includeContributed': 'no'
                           }, auth=self.user.auth)
        assert_equal(res.status_code, 200)
        assert_equal(len(res.json), 1)
        res = self.app.get(self.url,
                           {
                               'term': self.project.title,
                               'includePublic': 'no',
                               'includeContributed': 'yes'
                           }, auth=self.user.auth)
        assert_equal(res.status_code, 200)
        assert_equal(len(res.json), 1)
        res = self.app.get(self.url,
                           {
                               'term': self.project.title,
                               'includePublic': 'no',
                               'includeContributed': 'yes',
                               'isRegistration': 'no'
                           }, auth=self.user.auth)
        assert_equal(res.status_code, 200)
        assert_equal(len(res.json), 1)
        res = self.app.get(self.url,
                           {
                               'term': self.project.title,
                               'includePublic': 'yes',
                               'includeContributed': 'yes',
                               'isRegistration': 'either'
                           }, auth=self.user.auth)
        assert_equal(res.status_code, 200)
        assert_equal(len(res.json), 1)
        res = self.app.get(self.url,
                           {
                               'term': self.public_project.title,
                               'includePublic': 'yes',
                               'includeContributed': 'yes',
                               'isRegistration': 'either'
                           }, auth=self.user.auth)
        assert_equal(res.status_code, 200)
        assert_equal(len(res.json), 1)
        res = self.app.get(self.url,
                           {
                               'term': self.registration_project.title,
                               'includePublic': 'yes',
                               'includeContributed': 'yes',
                               'isRegistration': 'either'
                           }, auth=self.user.auth)
        assert_equal(res.status_code, 200)
        assert_equal(len(res.json), 2)
        res = self.app.get(self.url,
                           {
                               'term': self.registration_project.title,
                               'includePublic': 'yes',
                               'includeContributed': 'yes',
                               'isRegistration': 'no'
                           }, auth=self.user.auth)
        assert_equal(res.status_code, 200)
        assert_equal(len(res.json), 1)
        res = self.app.get(self.url,
                           {
                               'term': self.folder.title,
                               'includePublic': 'yes',
                               'includeContributed': 'yes',
                               'isFolder': 'yes'
                           }, auth=self.user.auth)
        assert_equal(res.status_code, 200)
        assert_equal(len(res.json), 1)
        res = self.app.get(self.url,
                           {
                               'term': self.folder.title,
                               'includePublic': 'yes',
                               'includeContributed': 'yes',
                               'isFolder': 'no'
                           }, auth=self.user.auth)
        assert_equal(res.status_code, 200)
        assert_equal(len(res.json), 0)
        res = self.app.get(self.url,
                           {
                               'term': self.dashboard.title,
                               'includePublic': 'yes',
                               'includeContributed': 'yes',
                               'isFolder': 'no'
                           }, auth=self.user.auth)
        assert_equal(res.status_code, 200)
        assert_equal(len(res.json), 0)
        res = self.app.get(self.url,
                           {
                               'term': self.dashboard.title,
                               'includePublic': 'yes',
                               'includeContributed': 'yes',
                               'isFolder': 'yes'
                           }, auth=self.user.auth)
        assert_equal(res.status_code, 200)
        assert_equal(len(res.json), 1)


class TestReorderComponents(OsfTestCase):

    def setUp(self):
        super(TestReorderComponents, self).setUp()
        self.creator = AuthUserFactory()
        self.contrib = AuthUserFactory()
        # Project is public
        self.project = ProjectFactory.build(creator=self.creator, public=True)
        self.project.add_contributor(self.contrib, auth=Auth(self.creator))

        # subcomponent that only creator can see
        self.public_component = NodeFactory(creator=self.creator, public=True)
        self.private_component = NodeFactory(creator=self.creator, public=False)
        self.project.nodes.append(self.public_component)
        self.project.nodes.append(self.private_component)

        self.project.save()

    # https://github.com/CenterForOpenScience/openscienceframework.org/issues/489
    def test_reorder_components_with_private_component(self):

        # contrib tries to reorder components
        payload = {
            'new_list': [
                '{0}:node'.format(self.private_component._primary_key),
                '{0}:node'.format(self.public_component._primary_key),
            ]
        }
        url = self.project.api_url_for('project_reorder_components')
        res = self.app.post_json(url, payload, auth=self.contrib.auth)
        assert_equal(res.status_code, 200)


class TestDashboardViews(OsfTestCase):

    def setUp(self):
        super(TestDashboardViews, self).setUp()
        self.creator = AuthUserFactory()
        self.contrib = AuthUserFactory()
        self.dashboard = DashboardFactory(creator=self.creator)

    # https://github.com/CenterForOpenScience/openscienceframework.org/issues/571
    def test_components_with__are_accessible_from_dashboard(self):
        project = ProjectFactory(creator=self.creator, public=False)
        component = NodeFactory(creator=self.creator, project=project)
        component.add_contributor(self.contrib, auth=Auth(self.creator))
        component.save()
        # Get the All My Projects smart folder from the dashboard
        url = api_url_for('get_dashboard', nid=ALL_MY_PROJECTS_ID)
        res = self.app.get(url, auth=self.contrib.auth)

        assert_equal(len(res.json), 1)

    def test_registered_components_with__are_accessible_from_dashboard(self):
        project = ProjectFactory(creator=self.creator, public=False)
        component = NodeFactory(creator=self.creator, project=project)
        component.add_contributor(self.contrib, auth=Auth(self.creator))
        component.save()
        project.register_node(
            None, Auth(self.creator), '', '',
        )
        # Get the All My Registrations smart folder from the dashboard
        url = api_url_for('get_dashboard', nid=ALL_MY_REGISTRATIONS_ID)
        res = self.app.get(url, auth=self.contrib.auth)

        assert_equal(len(res.json), 1)

    def test_untouched_node_is_collapsed(self):
        found_item = False
        folder = FolderFactory(creator=self.creator, public=True)
        self.dashboard.add_pointer(folder, auth=Auth(self.creator))
        url = api_url_for('get_dashboard', nid=self.dashboard._id)
        dashboard_data = self.app.get(url, auth=self.creator.auth)
        dashboard_json = dashboard_data.json[u'data']
        for dashboard_item in dashboard_json:
            if dashboard_item[u'node_id'] == folder._id:
                found_item = True
                assert_false(dashboard_item[u'expand'], "Expand state was not set properly.")
        assert_true(found_item, "Did not find the folder in the dashboard.")

    def test_expand_node_sets_expand_to_true(self):
        found_item = False
        folder = FolderFactory(creator=self.creator, public=True)
        self.dashboard.add_pointer(folder, auth=Auth(self.creator))
        url = api_url_for('expand', pid=folder._id)
        self.app.post(url, auth=self.creator.auth)
        url = api_url_for('get_dashboard', nid=self.dashboard._id)
        dashboard_data = self.app.get(url, auth=self.creator.auth)
        dashboard_json = dashboard_data.json[u'data']
        for dashboard_item in dashboard_json:
            if dashboard_item[u'node_id'] == folder._id:
                found_item = True
                assert_true(dashboard_item[u'expand'], "Expand state was not set properly.")
        assert_true(found_item, "Did not find the folder in the dashboard.")

    def test_collapse_node_sets_expand_to_true(self):
        found_item = False
        folder = FolderFactory(creator=self.creator, public=True)
        self.dashboard.add_pointer(folder, auth=Auth(self.creator))

        # Expand the folder
        url = api_url_for('expand', pid=folder._id)
        self.app.post(url, auth=self.creator.auth)

        # Serialize the dashboard and test
        url = api_url_for('get_dashboard', nid=self.dashboard._id)
        dashboard_data = self.app.get(url, auth=self.creator.auth)
        dashboard_json = dashboard_data.json[u'data']
        for dashboard_item in dashboard_json:
            if dashboard_item[u'node_id'] == folder._id:
                found_item = True
                assert_true(dashboard_item[u'expand'], "Expand state was not set properly.")
        assert_true(found_item, "Did not find the folder in the dashboard.")

        # Collapse the folder
        found_item = False
        url = api_url_for('collapse', pid=folder._id)
        self.app.post(url, auth=self.creator.auth)

        # Serialize the dashboard and test
        url = api_url_for('get_dashboard', nid=self.dashboard._id)
        dashboard_data = self.app.get(url, auth=self.creator.auth)
        dashboard_json = dashboard_data.json[u'data']
        for dashboard_item in dashboard_json:
            if dashboard_item[u'node_id'] == folder._id:
                found_item = True
                assert_false(dashboard_item[u'expand'], "Expand state was not set properly.")
        assert_true(found_item, "Did not find the folder in the dashboard.")

    def test_folder_new_post(self):
        url = api_url_for('folder_new_post', nid=self.dashboard._id)
        found_item = False

        # Make the folder
        title = 'New test folder'
        payload = {'title': title, }
        self.app.post_json(url, payload, auth=self.creator.auth)

        # Serialize the dashboard and test
        url = api_url_for('get_dashboard', nid=self.dashboard._id)
        dashboard_data = self.app.get(url, auth=self.creator.auth)
        dashboard_json = dashboard_data.json[u'data']
        for dashboard_item in dashboard_json:
            if dashboard_item[u'name'] == title:
                found_item = True
        assert_true(found_item, "Did not find the folder in the dashboard.")


class TestForkViews(OsfTestCase):

    def setUp(self):
        super(TestForkViews, self).setUp()
        self.user = AuthUserFactory()
        self.project = ProjectFactory.build(creator=self.user, public=True)
        self.consolidated_auth = Auth(user=self.project.creator)
        self.user.save()
        self.project.save()

    def test_registered_forks_dont_show_in_fork_list(self):
        fork = self.project.fork_node(self.consolidated_auth)
        RegistrationFactory(project=fork)

        url = self.project.api_url_for('get_forks')
        res = self.app.get(url, auth=self.user.auth)

        assert_equal(len(res.json['nodes']), 1)
        assert_equal(res.json['nodes'][0]['id'], fork._id)


class TestProjectCreation(OsfTestCase):

    def setUp(self):
        super(TestProjectCreation, self).setUp()
        self.creator = AuthUserFactory()
        self.url = api_url_for('project_new_post')

    def test_needs_title(self):
        res = self.app.post_json(self.url, {}, auth=self.creator.auth, expect_errors=True)
        assert_equal(res.status_code, 400)

    def test_only_needs_title(self):
        payload = {
            'title': 'Im a real title'
        }
        res = self.app.post_json(self.url, payload, auth=self.creator.auth)
        assert_equal(res.status_code, 201)

    def test_title_must_be_one_long(self):
        payload = {
            'title': ''
        }
        res = self.app.post_json(
            self.url, payload, auth=self.creator.auth, expect_errors=True)
        assert_equal(res.status_code, 400)

    def test_title_must_be_less_than_200(self):
        payload = {
            'title': ''.join([str(x) for x in xrange(0, 250)])
        }
        res = self.app.post_json(
            self.url, payload, auth=self.creator.auth, expect_errors=True)
        assert_equal(res.status_code, 400)

    def test_creates_a_project(self):
        payload = {
            'title': 'Im a real title'
        }
        res = self.app.post_json(self.url, payload, auth=self.creator.auth)
        assert_equal(res.status_code, 201)
        node = Node.load(res.json['projectUrl'].replace('/', ''))
        assert_true(node)
        assert_true(node.title, 'Im a real title')

    def test_description_works(self):
        payload = {
            'title': 'Im a real title',
            'description': 'I describe things!'
        }
        res = self.app.post_json(self.url, payload, auth=self.creator.auth)
        assert_equal(res.status_code, 201)
        node = Node.load(res.json['projectUrl'].replace('/', ''))
        assert_true(node)
        assert_true(node.description, 'I describe things!')

    def test_can_template(self):
        other_node = ProjectFactory(creator=self.creator)
        payload = {
            'title': 'Im a real title',
            'template': other_node._id
        }
        res = self.app.post_json(self.url, payload, auth=self.creator.auth)
        assert_equal(res.status_code, 201)
        node = Node.load(res.json['projectUrl'].replace('/', ''))
        assert_true(node)
        assert_true(node.template_node, other_node)

    def test_project_before_template_no_addons(self):
        project = ProjectFactory()
        res = self.app.get(project.api_url_for('project_before_template'), auth=project.creator.auth)
        assert_equal(res.json['prompts'], [])

    def test_project_before_template_with_addons(self):
        project = ProjectWithAddonFactory(addon='github')
        res = self.app.get(project.api_url_for('project_before_template'), auth=project.creator.auth)
        assert_in('GitHub', res.json['prompts'])


class TestUnconfirmedUserViews(OsfTestCase):

    def test_can_view_profile(self):
        user = UnconfirmedUserFactory()
        url = web_url_for('profile_view_id', uid=user._id)
        res = self.app.get(url)
        assert_equal(res.status_code, 200)

if __name__ == '__main__':
    unittest.main()<|MERGE_RESOLUTION|>--- conflicted
+++ resolved
@@ -40,12 +40,8 @@
 from tests.factories import (
     UserFactory, ApiKeyFactory, ProjectFactory, WatchConfigFactory,
     NodeFactory, NodeLogFactory, AuthUserFactory, UnregUserFactory,
-<<<<<<< HEAD
-    RegistrationFactory, CommentFactory, PrivateLinkFactory, UnconfirmedUserFactory, DashboardFactory, FolderFactory
-=======
-    CommentFactory, PrivateLinkFactory, UnconfirmedUserFactory, RegistrationFactory,
+    RegistrationFactory, CommentFactory, PrivateLinkFactory, UnconfirmedUserFactory, DashboardFactory, FolderFactory,
     ProjectWithAddonFactory
->>>>>>> 5827e489
 )
 from website.settings import ALL_MY_REGISTRATIONS_ID, ALL_MY_PROJECTS_ID
 
