--- conflicted
+++ resolved
@@ -15,13 +15,8 @@
 from tests.factories import (UserFactory, ApiKeyFactory, ProjectFactory,
                             WatchConfigFactory, NodeFactory)
 
-<<<<<<< HEAD
 app = website.app.init_app(routes=True, set_backends=False, settings_module="website.settings")
-=======
-from framework import app
-import new_style  # This import sets up the routes
 
->>>>>>> da2bf214
 
 class TestProjectViews(DbTestCase):
 
