--- conflicted
+++ resolved
@@ -2590,11 +2590,7 @@
     def test_posting_to_claim_form_removes_all_unclaimed_data(self, mock_update_search_nodes):
         # user has multiple unclaimed records
         p2 = ProjectFactory(creator=self.referrer)
-<<<<<<< HEAD
-        self.user.add_unclaimed_record(resource=p2, referrer=self.referrer,
-=======
         self.user.add_unclaimed_record(p2, referrer=self.referrer,
->>>>>>> 2accb716
                                        given_name=fake.name())
         self.user.save()
         assert_true(len(self.user.unclaimed_records.keys()) > 1)  # sanity check
