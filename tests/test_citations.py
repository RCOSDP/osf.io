--- conflicted
+++ resolved
@@ -8,10 +8,6 @@
 
 from tests.base import OsfTestCase
 from tests.factories import ProjectFactory, UserFactory
-
-    def test_render_iterable_bibtex(self):
-        """render a list of ``Citation``s as bibtex"""
-        assert_true(False)
 
 
 class CitationsUtilsTestCase(OsfTestCase):
@@ -128,19 +124,6 @@
             1,
         )
 
-    def test_citation_view(self):
-        # Response includes a valid text citation in the given format
-        node = ProjectFactory(is_public=True)
-<<<<<<< HEAD
-        response = self.app.get(api_url_for('node_citation',
-                                            pid=node._id,
-                                            style='bibtex'))
-
-        assert_equal(
-            response.json,
-            {'citation': citations.render(node, style='bibtex')}
-        )
-
 
 class TestCitationsModel(OsfTestCase):
     def test_json_encoding(self):
@@ -163,8 +146,5 @@
 
     def test_render(self):
         """citations value must be a list of formatted strings"""
-        assert_true(False)
-=======
         res = self.app.get(node.api_url_for('node_citation'))
-        assert_equal(res.json, {node._id: node.csl})
->>>>>>> 80b13736
+        assert_equal(res.json, {node._id: node.csl})