# -*- coding: utf-8 -*-
<<<<<<< HEAD
=======
'''Unit tests for the modular template system.

These require a test db because they use Session objects.
'''
>>>>>>> 8a120509
import json
import unittest

import flask
from lxml.html import fragment_fromstring
from modularodm import fields
import werkzeug.wrappers

from framework import StoredObject
from framework.exceptions import HTTPError, http
from framework.routing import (
    Renderer, JSONRenderer, WebRenderer,
    render_mako_string,
)
from tests.base import AppTestCase, DbTestCase

class RendererTestCase(DbTestCase, AppTestCase):
    def setUp(self):
        super(RendererTestCase, self).setUp()
        self.r = Renderer()

    def test_redirect(self):
        """When passed a Flask/Werkzeug Response object, it should be returned.
        """
        resp = flask.make_response('')

        self.assertIsInstance(
            self.r(resp),
            werkzeug.wrappers.Response,
        )

    def test_http_error_raised(self):
        """Subclasses of Renderer must implement ``.handle_error()``."""
        with self.assertRaises(NotImplementedError):
            self.r(HTTPError(http.NOT_FOUND))

    def test_tuple(self):
        """Subclasses of Renderer must implement ``.render()``."""
        with self.assertRaises(NotImplementedError):
            self.r(('response text', ))


class JSONRendererTestCase(RendererTestCase):

    def setUp(self):
        super(JSONRendererTestCase, self).setUp()
        self.r = JSONRenderer()

    def test_redirect(self):
        """When passed a Flask/Werkzeug Response object, it should be returned.
        """
        resp = flask.make_response('')

        self.assertIsInstance(
            self.r(resp),
            werkzeug.wrappers.Response,
        )

    def test_http_error_raised(self):
        """When an HTTPError is raised in the view function, it is passed as
        input to the renderer.

        ``JSONRenderer`` should return a 2-tuple, where the first element is a
        dict representative of the error passed, and the second element is the
        associated HTTP status code. This mirrors the tuple format anticipated
        by Flask.
        """
        resp = self.r(HTTPError(http.NOT_FOUND))

        msg = HTTPError.error_msgs[http.NOT_FOUND]

        self.assertEqual(
            (
                {
                    'code': http.NOT_FOUND,
                    'referrer': None,
                    'message_short': msg['message_short'],
                    'message_long': msg['message_long'],
                },
                http.NOT_FOUND,
            ),
            (json.loads(resp[0]), http.NOT_FOUND, ),
        )

    def test_tuple(self):
        pass


class WebRendererTestCase(AppTestCase):

    def setUp(self):
        super(WebRendererTestCase, self).setUp()
        self.r = WebRenderer(
            '../../tests/templates/main.html',
            render_mako_string
        )

    def test_redirect(self):
        """When passed a Flask-style tuple where the HTTP status code indicates
        a redirection should take place, a Flask/Werkzeug response object should
        be returned, with the appropriate ``status_code`` and ``location`` set.

        Note that this behavior is inconsistent with that of raising an
        ``HTTPError`` in a view function, which serves the same purpose.
        """
        with self.app.test_request_context():
            self.app.preprocess_request()

            resp = self.r(
                ({},  # data
                302,  # status code
                None,  # headers
                'http://google.com/',  # redirect_uri
                )
            )

            self.assertIsInstance(
                resp,
                werkzeug.wrappers.Response,
            )
            self.assertEqual(302, resp.status_code)
            self.assertEqual('http://google.com/', resp.location)

    def test_input_dict(self):
        """When only a dict is passed it, a Flask-style tuple is returned, of
        which the 0th element must be the rendered template, including the dict
        as part of the context.
        """
        with self.app.test_request_context():
            self.app.preprocess_request()

            input_dict = {'foo': 'bar'}

            resp = self.r(input_dict)

            self.assertIsInstance(
                resp, werkzeug.wrappers.Response
            )

            self.assertIn(
                'foo:bar',
                resp.data
            )

    def test_http_error_raised(self):
        """When an HTTPError is raised in the view function, it is passed as
        input to the renderer.

        ``WebRenderer`` should return a 2-tuple, where the first element is the
        rendered error template. Each HTTPError exposes a ``to_data()`` method,
        which yields the appropriate error message text.
        """

        with self.app.test_request_context():
            self.app.preprocess_request()

            err = HTTPError(http.NOT_FOUND)

            resp = self.r(err)

            self.assertIn(
                err.to_data()['message_short'],
                resp[0],
            )
            self.assertEqual(
                http.NOT_FOUND,
                resp[1],
            )

    def test_http_error_raise_with_redirect(self):
        """Some status codes passed to HTTPError may contain a ``resource_uri``
        which specifies a location to which the user may be redirected. If a
        ``resource_uri`` is present, the ``WebRenderer`` should redirect the
        user to that URL.

        Note that some HTTP status codes - for example, 201 (Created) - are not
        well-supported by browser. As a result, while the 201 should be passed
        back to an API client, it is translated to a 301 when passed to
        ``WebRenderer``. This results in a website user being taken directly to
        a new object upon creation, instead of to an intermediate page.

        This functionality is technically a violation of the HTTP spec, and
        should be retired once we move to an API-centric web frontend.
        """

        resp = self.r(
            HTTPError(http.CREATED, redirect_url='http://google.com/')
        )

        self.assertIsInstance(
            resp, werkzeug.wrappers.Response
        )

        self.assertEqual(302, resp.status_code)
        self.assertEqual('http://google.com/', resp.location)


class WebRendererTemplateTestCase(AppTestCase):

    def test_nested_templates(self):
        """When a template passed to ``WebRenderer`` contains references to
        nested templates, those nested templates should be rendered recursively
        prior to return."""

        with self.app.test_request_context():
            self.app.preprocess_request()

            # Create a ``WebRenderer`` for a nested template file.
            r = WebRenderer(
                'nested_parent.html',
                render_mako_string,
                template_dir='tests/templates',
            )

            # render the template (with an empty context)
            resp = r({})

            # The result should be a Response
            self.assertIsInstance(resp, werkzeug.wrappers.Response)
            # The contents of the inner template should be present in the page.
            self.assertIn('child template content', resp.data)

    def test_render_included_template(self):
        """``WebRenderer.render_element()`` is the internal method called when
        a template string is rendered. This test case examines the same
        functionality as ``test_nested_templates()`` (above), but does so
        without relying on the parent template being found and processed.
        """
        with self.app.test_request_context():
            self.app.preprocess_request()

            r = WebRenderer(
                'nested_child.html',
                render_mako_string,
                template_dir='tests/templates',
            )

            html = fragment_fromstring(
                ''.join((
                    "<div mod-meta='",
                    '{"tpl":"nested_child.html","replace": true}',
                    "'></div>",
                )),
                create_parent='remove-me',
            )

            result = r.render_element(
                html.findall('.//*[@mod-meta]')[0],
                data={},
            )

            self.assertEqual(
                ('<p>child template content</p>', True),
                result,
            )

    def test_broken_template_uri(self):
        """When a template contains an embedded template that can't be found,
        a message indicating that should be included in the rendered page.

        NOTE: This functionality is currently failing. Instead of including the
        appropriate message in the output, an IOError is raised.
        """
        with self.app.test_request_context():
            self.app.preprocess_request()

            r = WebRenderer(
                'nested_parent_broken.html',
                render_mako_string,
                template_dir='tests/templates',
            )

            resp = r({})

            self.assertIn(
                '<div>Template not_a_valid_file.html not found.</div>',
                resp.data,
            )

    def test_render_included_template_not_found(self):
        """``WebRenderer.render_element()`` is the internal method called when
        a template string is rendered. This test case examines the same
        functionality as ``test_broken_template_uri()`` (above), but does so
        without relying on the parent template being found and processed.
        """
        with self.app.test_request_context():
            self.app.preprocess_request()

            r = WebRenderer(
                'nested_child.html',
                render_mako_string,
                template_dir='tests/templates',
            )

            html = fragment_fromstring(
                ''.join((
                    "<div mod-meta='",
                    '{"tpl":"not_a_real_file.html","replace": true}',
                    "'></div>",
                )),
                create_parent='remove-me',
            )

            result = r.render_element(
                html.findall('.//*[@mod-meta]')[0],
                data={},
            )

            self.assertEqual(
                ('<div>Template not_a_real_file.html not found.</div>', True),
                result,
            )


class JSONRendererEncoderTestCase(unittest.TestCase):

    def test_encode_custom_class(self):

        class TestClass(object):
            def to_json(self):
                return '<JSON representation>'

        test_object = TestClass()

        self.assertEqual(
            '"<JSON representation>"',
            json.dumps(test_object, cls=JSONRenderer.Encoder),
        )

    def test_stored_object(self):
        class TestClass(StoredObject):
            _id = fields.StringField(primary=True)

        test_object = TestClass()
        test_object._id = 'FakeID'

        self.assertEqual(
            '"FakeID"',
            json.dumps(test_object, cls=JSONRenderer.Encoder)
        )

    def test_string(self):
        self.assertEqual(
            '"my string"',
            json.dumps('my string', cls=JSONRenderer.Encoder)
        )<|MERGE_RESOLUTION|>--- conflicted
+++ resolved
@@ -1,11 +1,8 @@
 # -*- coding: utf-8 -*-
-<<<<<<< HEAD
-=======
 '''Unit tests for the modular template system.
 
 These require a test db because they use Session objects.
 '''
->>>>>>> 8a120509
 import json
 import unittest
 
