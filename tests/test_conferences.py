# -*- coding: utf-8 -*-

import mock
from nose.tools import *  # noqa (PEP8 asserts)

import hmac
import hashlib
from StringIO import StringIO

from django.core.exceptions import ValidationError
from django.db import IntegrityError
import furl

from framework.auth import get_or_create_user
from framework.auth.core import Auth

from osf.models import OSFUser, AbstractNode
<<<<<<< HEAD
from addons.wiki.models import WikiVersion
=======
from osf.exceptions import BlacklistedEmailError
>>>>>>> 2f079fc9
from website import settings
from website.conferences import views
from website.conferences import utils, message
from website.util import api_url_for, web_url_for

from tests.base import OsfTestCase, fake
from osf_tests.factories import ConferenceFactory, ProjectFactory, UserFactory


def assert_absolute(url):
    parsed_domain = furl.furl(settings.DOMAIN)
    parsed_url = furl.furl(url)
    assert_equal(parsed_domain.host, parsed_url.host)


def assert_equal_urls(first, second):
    parsed_first = furl.furl(first)
    parsed_first.port = None
    parsed_second = furl.furl(second)
    parsed_second.port = None
    assert_equal(parsed_first, parsed_second)


def create_fake_conference_nodes(n, endpoint):
    nodes = []
    for i in range(n):
        node = ProjectFactory(is_public=True)
        node.add_tag(endpoint, Auth(node.creator))
        node.save()
        nodes.append(node)
    return nodes

def create_fake_conference_nodes_bad_data(n, bad_n, endpoint):
    nodes = []
    for i in range(n):
        node = ProjectFactory(is_public=True)
        node.add_tag(endpoint, Auth(node.creator))
        # inject bad data
        if i < bad_n:
            # Delete only contributor
            node.contributor_set.filter(user=node.contributors.first()).delete()
        node.save()
        nodes.append(node)
    return nodes

class TestConferenceUtils(OsfTestCase):

    def test_get_or_create_user_exists(self):
        user = UserFactory()
        fetched, created = get_or_create_user(user.fullname, user.username, is_spam=True)
        assert_false(created)
        assert_equal(user._id, fetched._id)
        assert_false('is_spam' in fetched.system_tags)

    def test_get_or_create_user_not_exists(self):
        fullname = 'Roger Taylor'
        username = 'roger@queen.com'
        fetched, created = get_or_create_user(fullname, username, is_spam=False)
        fetched.save()  # in order to access m2m fields, e.g. tags
        assert_true(created)
        assert_equal(fetched.fullname, fullname)
        assert_equal(fetched.username, username)
        assert_false('is_spam' in fetched.system_tags)

    def test_get_or_create_user_is_spam(self):
        fullname = 'John Deacon'
        username = 'deacon@queen.com'
        fetched, created = get_or_create_user(fullname, username, is_spam=True)
        fetched.save()  # in order to access m2m fields, e.g. tags
        assert_true(created)
        assert_equal(fetched.fullname, fullname)
        assert_equal(fetched.username, username)
        assert_true('is_spam' in fetched.system_tags)

    def test_get_or_create_user_with_blacklisted_domain(self):
        fullname = 'Kanye West'
        username = 'kanye@mailinator.com'
        with assert_raises(BlacklistedEmailError) as e:
            get_or_create_user(fullname, username, is_spam=True)
        assert_equal(e.exception.message, 'Invalid Email')


class ContextTestCase(OsfTestCase):

    MAILGUN_API_KEY = 'mailkimp'

    @classmethod
    def setUpClass(cls):
        super(ContextTestCase, cls).setUpClass()
        settings.MAILGUN_API_KEY, cls._MAILGUN_API_KEY = cls.MAILGUN_API_KEY, settings.MAILGUN_API_KEY

    @classmethod
    def tearDownClass(cls):
        super(ContextTestCase, cls).tearDownClass()
        settings.MAILGUN_API_KEY = cls._MAILGUN_API_KEY

    def make_context(self, method='POST', **kwargs):
        data = {
            'X-Mailgun-Sscore': 0,
            'timestamp': '123',
            'token': 'secret',
            'signature': hmac.new(
                key=settings.MAILGUN_API_KEY,
                msg='{}{}'.format('123', 'secret'),
                digestmod=hashlib.sha256,
            ).hexdigest(),
        }
        data.update(kwargs.pop('data', {}))
        data = {
            key: value
            for key, value in data.iteritems()
            if value is not None
        }
        return self.app.app.test_request_context(method=method, data=data, **kwargs)


class TestProvisionNode(ContextTestCase):

    def setUp(self):
        super(TestProvisionNode, self).setUp()
        self.node = ProjectFactory()
        self.user = self.node.creator
        self.conference = ConferenceFactory()
        self.body = 'dragon on my back'
        self.content = 'dragon attack'
        self.attachment = StringIO(self.content)
        self.recipient = '{0}{1}-poster@osf.io'.format(
            'test-' if settings.DEV_MODE else '',
            self.conference.endpoint,
        )

    def make_context(self, **kwargs):
        data = {
            'attachment-count': '1',
            'attachment-1': (self.attachment, 'attachment-1'),
            'X-Mailgun-Sscore': 0,
            'recipient': self.recipient,
            'stripped-text': self.body,
        }
        data.update(kwargs.pop('data', {}))
        return super(TestProvisionNode, self).make_context(data=data, **kwargs)

    def test_provision(self):
        with self.make_context():
            msg = message.ConferenceMessage()
            utils.provision_node(self.conference, msg, self.node, self.user)
        assert_true(self.node.is_public)
        assert_in(self.conference.admins.first(), self.node.contributors)
        assert_in('emailed', self.node.system_tags)
        assert_in(self.conference.endpoint, self.node.system_tags)
        assert_true(self.node.tags.filter(name=self.conference.endpoint).exists())
        assert_not_in('spam', self.node.system_tags)

    def test_provision_private(self):
        self.conference.public_projects = False
        self.conference.save()
        with self.make_context():
            msg = message.ConferenceMessage()
            utils.provision_node(self.conference, msg, self.node, self.user)
        assert_false(self.node.is_public)
        assert_in(self.conference.admins.first(), self.node.contributors)
        assert_in('emailed', self.node.system_tags)
        assert_not_in('spam', self.node.system_tags)

    def test_provision_spam(self):
        with self.make_context(data={'X-Mailgun-Sscore': message.SSCORE_MAX_VALUE + 1}):
            msg = message.ConferenceMessage()
            utils.provision_node(self.conference, msg, self.node, self.user)
        assert_false(self.node.is_public)
        assert_in(self.conference.admins.first(), self.node.contributors)
        assert_in('emailed', self.node.system_tags)
        assert_in('spam', self.node.system_tags)

    @mock.patch('website.conferences.utils.waterbutler_api_url_for')
    @mock.patch('website.conferences.utils.requests.put')
    def test_upload(self, mock_put, mock_get_url):
        mock_get_url.return_value = 'http://queen.com/'
        file_name = 'hammer-to-fall'
        self.attachment.filename = file_name
        self.attachment.content_type = 'application/json'
        utils.upload_attachment(self.user, self.node, self.attachment)
        mock_get_url.assert_called_with(
            self.node._id,
            'osfstorage',
            _internal=True,
            cookie=self.user.get_or_create_cookie(),
            name=file_name
        )
        mock_put.assert_called_with(
            mock_get_url.return_value,
            data=self.content,
        )

    @mock.patch('website.conferences.utils.waterbutler_api_url_for')
    @mock.patch('website.conferences.utils.requests.put')
    def test_upload_no_file_name(self, mock_put, mock_get_url):
        mock_get_url.return_value = 'http://queen.com/'
        self.attachment.filename = ''
        self.attachment.content_type = 'application/json'
        utils.upload_attachment(self.user, self.node, self.attachment)
        mock_get_url.assert_called_with(
            self.node._id,
            'osfstorage',
            _internal=True,
            cookie=self.user.get_or_create_cookie(),
            name=settings.MISSING_FILE_NAME,
        )
        mock_put.assert_called_with(
            mock_get_url.return_value,
            data=self.content,
        )


class TestMessage(ContextTestCase):

    PUSH_CONTEXT = False

    def test_verify_signature_valid(self):
        with self.make_context():
            msg = message.ConferenceMessage()
            msg.verify_signature()

    def test_verify_signature_invalid(self):
        with self.make_context(data={'signature': 'fake'}):
            self.app.app.preprocess_request()
            msg = message.ConferenceMessage()
            with assert_raises(message.ConferenceError):
                msg.verify_signature()

    def test_is_spam_false_missing_headers(self):
        ctx = self.make_context(
            method='POST',
            data={'X-Mailgun-Sscore': message.SSCORE_MAX_VALUE - 1},
        )
        with ctx:
            msg = message.ConferenceMessage()
            assert not msg.is_spam

    def test_is_spam_false_all_headers(self):
        ctx = self.make_context(
            method='POST',
            data={
                'X-Mailgun-Sscore': message.SSCORE_MAX_VALUE - 1,
                'X-Mailgun-Dkim-Check-Result': message.DKIM_PASS_VALUES[0],
                'X-Mailgun-Spf': message.SPF_PASS_VALUES[0],
            },
        )
        with ctx:
            msg = message.ConferenceMessage()
            assert not msg.is_spam

    def test_is_spam_true_sscore(self):
        ctx = self.make_context(
            method='POST',
            data={'X-Mailgun-Sscore': message.SSCORE_MAX_VALUE + 1},
        )
        with ctx:
            msg = message.ConferenceMessage()
            assert msg.is_spam

    def test_is_spam_true_dkim(self):
        ctx = self.make_context(
            method='POST',
            data={'X-Mailgun-Dkim-Check-Result': message.DKIM_PASS_VALUES[0][::-1]},
        )
        with ctx:
            msg = message.ConferenceMessage()
            assert msg.is_spam

    def test_is_spam_true_spf(self):
        ctx = self.make_context(
            method='POST',
            data={'X-Mailgun-Spf': message.SPF_PASS_VALUES[0][::-1]},
        )
        with ctx:
            msg = message.ConferenceMessage()
            assert msg.is_spam

    def test_subject(self):
        ctx = self.make_context(
            method='POST',
            data={'subject': 'RE: Hip Hopera'},
        )
        with ctx:
            msg = message.ConferenceMessage()
            assert_equal(msg.subject, 'Hip Hopera')

    def test_recipient(self):
        address = 'test-conference@osf.io'
        ctx = self.make_context(
            method='POST',
            data={'recipient': address},
        )
        with ctx:
            msg = message.ConferenceMessage()
            assert_equal(msg.recipient, address)

    def test_text(self):
        text = 'welcome to my nuclear family'
        ctx = self.make_context(
            method='POST',
            data={'stripped-text': text},
        )
        with ctx:
            msg = message.ConferenceMessage()
            assert_equal(msg.text, text)

    def test_sender_name(self):
        names = [
            (' Fred', 'Fred'),
            (u'Me‰¨ü', u'Me‰¨ü'),
            (u'fred@queen.com', u'fred@queen.com'),
            (u'Fred <fred@queen.com>', u'Fred'),
            (u'"Fred" <fred@queen.com>', u'Fred'),
        ]
        for name in names:
            with self.make_context(data={'from': name[0]}):
                msg = message.ConferenceMessage()
                assert_equal(msg.sender_name, name[1])

    def test_sender_email(self):
        emails = [
            (u'fred@queen.com', u'fred@queen.com'),
            (u'FRED@queen.com', u'fred@queen.com')
        ]
        for email in emails:
            with self.make_context(data={'from': email[0]}):
                msg = message.ConferenceMessage()
                assert_equal(msg.sender_email, email[1])

    def test_route_invalid_pattern(self):
        with self.make_context(data={'recipient': 'spam@osf.io'}):
            self.app.app.preprocess_request()
            msg = message.ConferenceMessage()
            with assert_raises(message.ConferenceError):
                msg.route

    def test_route_invalid_test(self):
        recipient = '{0}conf-talk@osf.io'.format('' if settings.DEV_MODE else 'stage-')
        with self.make_context(data={'recipient': recipient}):
            self.app.app.preprocess_request()
            msg = message.ConferenceMessage()
            with assert_raises(message.ConferenceError):
                msg.route

    def test_route_valid_alternate(self):
        conf = ConferenceFactory(endpoint='chocolate', active=True)
        conf.name = 'Chocolate Conference'
        conf.field_names['submission2'] = 'data'
        conf.save()
        recipient = '{0}chocolate-data@osf.io'.format('test-' if settings.DEV_MODE else '')
        with self.make_context(data={'recipient': recipient}):
            self.app.app.preprocess_request()
            msg = message.ConferenceMessage()
            assert_equal(msg.conference_name, 'chocolate')
            assert_equal(msg.conference_category, 'data')
        conf.__class__.delete(conf)

    def test_route_valid_b(self):
        recipient = '{0}conf-poster@osf.io'.format('test-' if settings.DEV_MODE else '')
        with self.make_context(data={'recipient': recipient}):
            self.app.app.preprocess_request()
            msg = message.ConferenceMessage()
            assert_equal(msg.conference_name, 'conf')
            assert_equal(msg.conference_category, 'poster')

    def test_alternate_route_invalid(self):
        recipient = '{0}chocolate-data@osf.io'.format('test-' if settings.DEV_MODE else '')
        with self.make_context(data={'recipient': recipient}):
            self.app.app.preprocess_request()
            msg = message.ConferenceMessage()
            with assert_raises(message.ConferenceError):
                msg.route

    def test_attachments_count_zero(self):
        with self.make_context(data={'attachment-count': '0'}):
            msg = message.ConferenceMessage()
            assert_equal(msg.attachments, [])

    def test_attachments_count_one(self):
        content = 'slightly mad'
        sio = StringIO(content)
        ctx = self.make_context(
            method='POST',
            data={
                'attachment-count': 1,
                'attachment-1': (sio, 'attachment-1'),
            },
        )
        with ctx:
            msg = message.ConferenceMessage()
            assert_equal(len(msg.attachments), 1)
            assert_equal(msg.attachments[0].read(), content)


class TestConferenceEmailViews(OsfTestCase):

    def test_redirect_to_meetings_url(self):
        url = '/presentations/'
        res = self.app.get(url)
        assert_equal(res.status_code, 302)
        res = res.follow()
        assert_equal(res.request.path, '/meetings/')

    def test_conference_submissions(self):
        AbstractNode.objects.all().delete()
        conference1 = ConferenceFactory()
        conference2 = ConferenceFactory()
        # Create conference nodes
        create_fake_conference_nodes(
            3,
            conference1.endpoint,
        )
        create_fake_conference_nodes(
            2,
            conference2.endpoint,
        )

        url = api_url_for('conference_submissions')
        res = self.app.get(url)
        assert_equal(res.json['success'], True)

    def test_conference_plain_returns_200(self):
        conference = ConferenceFactory()
        url = web_url_for('conference_results__plain', meeting=conference.endpoint)
        res = self.app.get(url)
        assert_equal(res.status_code, 200)

    def test_conference_data(self):
        conference = ConferenceFactory()

        # Create conference nodes
        n_conference_nodes = 3
        create_fake_conference_nodes(
            n_conference_nodes,
            conference.endpoint,
        )
        # Create a non-conference node
        ProjectFactory()

        url = api_url_for('conference_data', meeting=conference.endpoint)
        res = self.app.get(url)
        assert_equal(res.status_code, 200)
        assert_equal(len(res.json), n_conference_nodes)

    # Regression for OSF-8864 to confirm bad project data does not make whole conference break
    def test_conference_bad_data(self):
        conference = ConferenceFactory()

        # Create conference nodes
        n_conference_nodes = 3
        n_conference_nodes_bad = 1
        create_fake_conference_nodes_bad_data(
            n_conference_nodes,
            n_conference_nodes_bad,
            conference.endpoint,
        )
        # Create a non-conference node
        ProjectFactory()

        url = api_url_for('conference_data', meeting=conference.endpoint)
        res = self.app.get(url)
        assert_equal(res.status_code, 200)
        assert_equal(len(res.json), n_conference_nodes - n_conference_nodes_bad)

    def test_conference_data_url_upper(self):
        conference = ConferenceFactory()

        # Create conference nodes
        n_conference_nodes = 3
        create_fake_conference_nodes(
            n_conference_nodes,
            conference.endpoint,
        )
        # Create a non-conference node
        ProjectFactory()

        url = api_url_for('conference_data', meeting=conference.endpoint.upper())
        res = self.app.get(url)
        assert_equal(res.status_code, 200)
        assert_equal(len(res.json), n_conference_nodes)

    def test_conference_data_tag_upper(self):
        conference = ConferenceFactory()

        # Create conference nodes
        n_conference_nodes = 3
        create_fake_conference_nodes(
            n_conference_nodes,
            conference.endpoint.upper(),
        )
        # Create a non-conference node
        ProjectFactory()

        url = api_url_for('conference_data', meeting=conference.endpoint)
        res = self.app.get(url)
        assert_equal(res.status_code, 200)
        assert_equal(len(res.json), n_conference_nodes)

    def test_conference_results(self):
        conference = ConferenceFactory()

        url = web_url_for('conference_results', meeting=conference.endpoint)
        res = self.app.get(url)
        assert_equal(res.status_code, 200)

    def test_confererence_results_endpoint_is_case_insensitive(self):
        ConferenceFactory(endpoint='StudySwap')
        url = web_url_for('conference_results', meeting='studyswap')
        res = self.app.get(url)
        assert_equal(res.status_code, 200)


class TestConferenceModel(OsfTestCase):

    def test_endpoint_is_required(self):
        with assert_raises(IntegrityError):
            ConferenceFactory(endpoint=None, name=fake.company()).save()

    def test_name_is_required(self):
        with assert_raises(IntegrityError):
            ConferenceFactory(endpoint='spsp2014', name=None).save()

    def test_default_field_names(self):
        conf = ConferenceFactory(endpoint='cookie', name='Cookies Conference')
        conf.save()
        assert_equal(conf.field_names['submission1'], 'poster')
        assert_equal(conf.field_names['mail_subject'], 'Presentation title')


class TestConferenceIntegration(ContextTestCase):

    @mock.patch('website.conferences.views.send_mail')
    @mock.patch('website.conferences.utils.upload_attachments')
    def test_integration(self, mock_upload, mock_send_mail):
        fullname = 'John Deacon'
        username = 'deacon@queen.com'
        title = 'good songs'
        conference = ConferenceFactory()
        body = 'dragon on my back'
        content = 'dragon attack'
        recipient = '{0}{1}-poster@osf.io'.format(
            'test-' if settings.DEV_MODE else '',
            conference.endpoint,
        )
        self.app.post(
            api_url_for('meeting_hook'),
            {
                'X-Mailgun-Sscore': 0,
                'timestamp': '123',
                'token': 'secret',
                'signature': hmac.new(
                    key=settings.MAILGUN_API_KEY,
                    msg='{}{}'.format('123', 'secret'),
                    digestmod=hashlib.sha256,
                ).hexdigest(),
                'attachment-count': '1',
                'X-Mailgun-Sscore': 0,
                'from': '{0} <{1}>'.format(fullname, username),
                'recipient': recipient,
                'subject': title,
                'stripped-text': body,
            },
            upload_files=[
                ('attachment-1', 'attachment-1', content),
            ],
        )
        assert_true(mock_upload.called)
        users = OSFUser.objects.filter(username=username)
        assert_equal(users.count(), 1)
        nodes = AbstractNode.objects.filter(title=title)
        assert_equal(nodes.count(), 1)
        node = nodes[0]
        assert_equal(WikiVersion.objects.get_for_node(node, 'home').content, body)
        assert_true(mock_send_mail.called)
        call_args, call_kwargs = mock_send_mail.call_args
        assert_absolute(call_kwargs['conf_view_url'])
        assert_absolute(call_kwargs['set_password_url'])
        assert_absolute(call_kwargs['profile_url'])
        assert_absolute(call_kwargs['file_url'])
        assert_absolute(call_kwargs['node_url'])

    @mock.patch('website.conferences.views.send_mail')
    def test_integration_inactive(self, mock_send_mail):
        conference = ConferenceFactory(active=False)
        fullname = 'John Deacon'
        username = 'deacon@queen.com'
        title = 'good songs'
        body = 'dragon on my back'
        recipient = '{0}{1}-poster@osf.io'.format(
            'test-' if settings.DEV_MODE else '',
            conference.endpoint,
        )
        res = self.app.post(
            api_url_for('meeting_hook'),
            {
                'X-Mailgun-Sscore': 0,
                'timestamp': '123',
                'token': 'secret',
                'signature': hmac.new(
                    key=settings.MAILGUN_API_KEY,
                    msg='{}{}'.format('123', 'secret'),
                    digestmod=hashlib.sha256,
                ).hexdigest(),
                'attachment-count': '1',
                'X-Mailgun-Sscore': 0,
                'from': '{0} <{1}>'.format(fullname, username),
                'recipient': recipient,
                'subject': title,
                'stripped-text': body,
            },
            expect_errors=True,
        )
        assert_equal(res.status_code, 406)
        call_args, call_kwargs = mock_send_mail.call_args
        assert_equal(call_args, (username, views.CONFERENCE_INACTIVE))
        assert_equal(call_kwargs['fullname'], fullname)
        assert_equal_urls(
            call_kwargs['presentations_url'],
            web_url_for('conference_view', _absolute=True),
        )

    @mock.patch('website.conferences.views.send_mail')
    @mock.patch('website.conferences.utils.upload_attachments')
    def test_integration_wo_full_name(self, mock_upload, mock_send_mail):
        username = 'no_full_name@mail.com'
        title = 'no full name only email'
        conference = ConferenceFactory()
        body = 'dragon on my back'
        content = 'dragon attack'
        recipient = '{0}{1}-poster@osf.io'.format(
            'test-' if settings.DEV_MODE else '',
            conference.endpoint,
        )
        self.app.post(
            api_url_for('meeting_hook'),
            {
                'X-Mailgun-Sscore': 0,
                'timestamp': '123',
                'token': 'secret',
                'signature': hmac.new(
                    key=settings.MAILGUN_API_KEY,
                    msg='{}{}'.format('123', 'secret'),
                    digestmod=hashlib.sha256,
                ).hexdigest(),
                'attachment-count': '1',
                'X-Mailgun-Sscore': 0,
                'from': username,
                'recipient': recipient,
                'subject': title,
                'stripped-text': body,
            },
            upload_files=[
                ('attachment-1', 'attachment-1', content),
            ],
        )
        assert_true(mock_upload.called)
        users = OSFUser.objects.filter(username=username)
        assert_equal(users.count(), 1)
        nodes = AbstractNode.objects.filter(title=title)
        assert_equal(nodes.count(), 1)
        node = nodes[0]
        assert_equal(WikiVersion.objects.get_for_node(node, 'home').content, body)
        assert_true(mock_send_mail.called)
        call_args, call_kwargs = mock_send_mail.call_args
        assert_absolute(call_kwargs['conf_view_url'])
        assert_absolute(call_kwargs['set_password_url'])
        assert_absolute(call_kwargs['profile_url'])
        assert_absolute(call_kwargs['file_url'])
        assert_absolute(call_kwargs['node_url'])

    @mock.patch('website.conferences.views.send_mail')
    @mock.patch('website.conferences.utils.upload_attachments')
    def test_create_conference_node_with_same_name_as_existing_node(self, mock_upload, mock_send_mail):
        conference = ConferenceFactory()
        user = UserFactory()
        title = 'Long Live Greg'
        ProjectFactory(creator=user, title=title)

        body = 'Greg is a good plant'
        content = 'Long may they reign.'
        recipient = '{0}{1}-poster@osf.io'.format(
            'test-' if settings.DEV_MODE else '',
            conference.endpoint,
        )
        self.app.post(
            api_url_for('meeting_hook'),
            {
                'X-Mailgun-Sscore': 0,
                'timestamp': '123',
                'token': 'secret',
                'signature': hmac.new(
                    key=settings.MAILGUN_API_KEY,
                    msg='{}{}'.format('123', 'secret'),
                    digestmod=hashlib.sha256,
                ).hexdigest(),
                'attachment-count': '1',
                'X-Mailgun-Sscore': 0,
                'from': '{0} <{1}>'.format(user.fullname, user.username),
                'recipient': recipient,
                'subject': title,
                'stripped-text': body,
            },
            upload_files=[
                ('attachment-1', 'attachment-1', content),
            ],
        )

        assert AbstractNode.objects.filter(title=title, creator=user).count() == 2
        assert mock_upload.called
        assert mock_send_mail.called<|MERGE_RESOLUTION|>--- conflicted
+++ resolved
@@ -15,11 +15,8 @@
 from framework.auth.core import Auth
 
 from osf.models import OSFUser, AbstractNode
-<<<<<<< HEAD
 from addons.wiki.models import WikiVersion
-=======
 from osf.exceptions import BlacklistedEmailError
->>>>>>> 2f079fc9
 from website import settings
 from website.conferences import views
 from website.conferences import utils, message
