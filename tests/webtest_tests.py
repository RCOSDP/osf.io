--- conflicted
+++ resolved
@@ -89,13 +89,8 @@
 
     def test_logged_in_index_route_renders_home_template(self):
         res = self.app.get('/', auth=self.user.auth)
-<<<<<<< HEAD
-        #TODO change test to check for homepage contents rather than placeholder
-        assert_in('Placeholder', res)  # Will change once home page populated
-=======
         assert_equal(res.status_code, 200)
         assert_in('My Projects', res)  # Will change once home page populated
->>>>>>> c562d11c
 
     def test_logged_out_index_route_renders_landing_page(self):
         res = self.app.get('/')
