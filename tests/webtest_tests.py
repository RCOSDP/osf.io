#!/usr/bin/env python
# -*- coding: utf-8 -*-
'''Functional tests using WebTest.'''
import unittest
import datetime as dt
from nose.tools import *  # PEP8 asserts
from webtest_plus import TestApp

from tests.base import DbTestCase
from tests.factories import (UserFactory, ProjectFactory, WatchConfigFactory,
                            NodeLogFactory, ApiKeyFactory)

from framework import app
from website import settings

# Only uncomment if running these tests in isolation
# from website.app import init_app
# app = init_app(set_backends=False, routes=True)

class TestAnUnregisteredUser(DbTestCase):

    def setUp(self):
        self.app = TestApp(app)

    def test_can_register(self):
        # Goes to home page
        res = self.app.get("/").maybe_follow()
        # Clicks sign in button
        res = res.click("Create an Account or Sign-In").maybe_follow()
        # Fills out registration form
        form = res.forms['registerForm']
        form['register-fullname'] = "Nicholas Cage"
        form['register-username'] = "nickcage@example.com"
        form['register-username2'] = "nickcage@example.com"
        form['register-password'] = "example"
        form['register-password2'] = "example"
        # Submits
        res = form.submit().follow()
        # There's a flash message
        assert_in("You may now log in", res)
        # User logs in
        form = res.forms['signinForm']
        form['username'] = "nickcage@example.com"
        form['password'] = "example"
        # Submits
        res = form.submit().maybe_follow()

    def test_sees_error_if_email_is_already_registered(self):
        # A user is already registered
        user = UserFactory(username="foo@bar.com")
        # Goes to home page
        res = self.app.get("/").maybe_follow()
        # Clicks sign in button
        res = res.click("Create an Account or Sign-In").maybe_follow()
        # Fills out registration form
        form = res.forms['registerForm']
        form['register-fullname'] = "Foo Bar"
        form['register-username'] = "foo@bar.com"
        form['register-username2'] = "foo@bar.com"
        form['register-password'] = "example"
        form['register-password2'] = "example"
        # submits
        res = form.submit().maybe_follow()
        # sees error message because email is already registered
        assert_in("has already been registered.", res)


class TestAUser(DbTestCase):

    def setUp(self):
        self.app = TestApp(app)
        self.user = UserFactory(password='science')
        # Add an API key for quicker authentication
        api_key = ApiKeyFactory()
        self.user.api_keys.append(api_key)
        self.user.save()
        self.auth = ('test', api_key._primary_key)

    def _login(self, username, password):
        '''Log in a user via at the login page.'''
        res = self.app.get("/account/").maybe_follow()
        # Fills out login info
        form = res.forms['signinForm']  # Get the form from its ID
        form['username'] = self.user.username
        form['password'] = 'science'
        # submits
        res = form.submit().maybe_follow()
        return res

    def test_can_see_homepage(self):
        # Goes to homepage
        res = self.app.get("/").follow()  # Redirects
        assert_equal(res.status_code, 200)

    def test_can_log_in(self):
        # Goes to home page
        res = self.app.get("/").follow()
        # Clicks sign in button
        res = res.click("Create an Account or Sign-In").maybe_follow()
        # Fills out login info
        form = res.forms['signinForm']  # Get the form from its ID
        form['username'] = self.user.username
        form['password'] = 'science'
        # submits
        res = form.submit().maybe_follow()
        # Sees dashboard with projects and watched projects
        assert_in("Projects", res)
        assert_in("Watched Projects", res)

    def test_sees_flash_message_on_bad_login(self):
        # Goes to log in page
        res = self.app.get("/account/").maybe_follow()
        # Fills the form with incorrect password
        form  = res.forms['signinForm']
        form['username'] = self.user.username
        form['password'] = 'thisiswrong'
        # Submits
        res = form.submit()
        # Sees a flash message
        assert_in("Log-in failed", res)

    def test_sees_projects_in_her_dashboard(self):
        # the user already has a project
        project = ProjectFactory(creator=self.user)
        project.add_contributor(self.user)
        project.save()
        # Goes to homepage, already logged in
        res = self._login(self.user.username, 'science')
        res = self.app.get("/").maybe_follow()
        # Clicks Dashboard link in navbar
        res = res.click("Dashboard", index=0)
        assert_in("Projects", res)  # Projects heading
        # The project title is listed
        assert_in(project.title, res)

    def test_sees_log_events_on_watched_projects(self):
        # Another user has a public project
        u2 = UserFactory(username="bono@u2.com", fullname="Bono")
        key = ApiKeyFactory()
        u2.api_keys.append(key)
        u2.save()
        project = ProjectFactory(creator=u2, is_public=True)
        project.add_contributor(u2)
        # A file was added to the project
        project.add_file(user=u2, api_key=key, file_name="test.html",
                        content="123", size=2, content_type="text/html")
        project.save()
        # User watches the project
        watch_config = WatchConfigFactory(node=project)
        self.user.watch(watch_config)
        self.user.save()
        # Goes to her dashboard, already logged in
        res = self.app.get("/dashboard/", auth=self.auth, auto_follow=True)
        # Sees logs for the watched project
        assert_in("Watched Projects", res)  # Watched Projects header
        # res.showbrowser()
        # The log action is in the feed
        assert_in("added file test.html", res)
        assert_in(project.title, res)

    def test_can_create_a_project(self):
        res = self._login(self.user.username, 'science')
        # Goes to dashboard (already logged in)
        res = res.click("My Dashboard", index=0)
        # Clicks New Project
        res = res.click("New Project").maybe_follow()
        # Fills out the form
        form = res.forms['projectForm']
        form['title'] = "My new project"
        form['description'] = "Just testing"
        # Submits
        res = form.submit().maybe_follow()
        # Taken to the project's page
        assert_in("My new project", res)

    def test_sees_correct_title_home_page(self):
        # User goes to homepage
        res = self.app.get("/", auto_follow=True)
        title = res.html.title.string
        # page title is correct
        assert_equal("Open Science Framework | Home", title)

    def test_sees_correct_title_on_dashboard(self):
        # User goes to dashboard
        res = self.app.get("/dashboard/", auth=self.auth, auto_follow=True)
        title = res.html.title.string
        assert_equal("Open Science Framework | Dashboard", title)

    def test_can_see_make_public_button_if_contributor(self):
        # User is a contributor on a project
        project = ProjectFactory()
        project.add_contributor(self.user)
        project.save()
        # User goes to the project page
        res = self.app.get("/project/{0}/".format(project._primary_key), auth=self.auth).maybe_follow()
        assert_in("Make public", res)

    def test_sees_logs_on_a_project(self):
        project = ProjectFactory(is_public=True)
        # User goes to the project's page
        res = self.app.get("/project/{0}/".format(project._primary_key), auth=self.auth).maybe_follow()
        # Can see log event
        # res.showbrowser()
        assert_in("created", res)

    def test_no_wiki_content_message(self):
        project = ProjectFactory(creator=self.user)
        # Goes to project's wiki, where there is no content
        res = self.app.get("/project/{0}/wiki/home/".format(project._primary_key), auth=self.auth)
        # Sees a message indicating no content
        assert_in("No wiki content", res)

<<<<<<< HEAD
# TODO: These affect search in development environment. So need to migrate solr after running.
# # Remove this side effect.
@unittest.skipIf(not settings.USE_SOLR, "Skipping because USE_SOLR is False")
class TestSearching(DbTestCase):

    '''Test searching using the search bar. NOTE: These may affect the
    Solr database. May need to migrate after running these.
    '''

    def setUp(self):
        self.app = TestApp(app)
        self.user = UserFactory()
        # Add an API key for quicker authentication
        api_key = ApiKeyFactory()
        self.user.api_keys.append(api_key)
        self.user.save()
        self.auth = ('test', api_key._primary_key)

    def test_a_user_from_home_page(self):
        user = UserFactory()
        # Goes to home page
        res = self.app.get("/").maybe_follow()
        # Fills search form
        form = res.forms['searchBar']
        form['q'] = user.fullname
        res = form.submit().maybe_follow()
        # No results, so clicks Search Users
        res = res.click("Search users")
        # The username shows as a search result
        assert_in(user.fullname, res)

    def test_a_public_project_from_home_page(self):
        project = ProjectFactory(title="Foobar Project", is_public=True)
        # Searches a part of the name
        res = self.app.get('/').maybe_follow()
        project.reload()
        form = res.forms['searchBar']
        form['q'] = "Foobar"
        res = form.submit().maybe_follow()
        # A link to the project is shown as a result
        assert_in("Foobar Project", res)
=======
    def test_cant_delete_registration(self):
        original = ProjectFactory(creator=self.user, is_public=True)
        # A registration
        project = ProjectFactory(is_registration=True,
                                registered_from=original,
                                registered_date=dt.datetime.now(),
                                creator=self.user)
        # Goes to project's page
        res = self.app.get("/project/{0}/".format(project._primary_key), auth=self.auth).maybe_follow()
        # Can't get to settings
        assert_not_in("Settings", res)
>>>>>>> 533550f4


if __name__ == '__main__':
    unittest.main()<|MERGE_RESOLUTION|>--- conflicted
+++ resolved
@@ -210,49 +210,6 @@
         # Sees a message indicating no content
         assert_in("No wiki content", res)
 
-<<<<<<< HEAD
-# TODO: These affect search in development environment. So need to migrate solr after running.
-# # Remove this side effect.
-@unittest.skipIf(not settings.USE_SOLR, "Skipping because USE_SOLR is False")
-class TestSearching(DbTestCase):
-
-    '''Test searching using the search bar. NOTE: These may affect the
-    Solr database. May need to migrate after running these.
-    '''
-
-    def setUp(self):
-        self.app = TestApp(app)
-        self.user = UserFactory()
-        # Add an API key for quicker authentication
-        api_key = ApiKeyFactory()
-        self.user.api_keys.append(api_key)
-        self.user.save()
-        self.auth = ('test', api_key._primary_key)
-
-    def test_a_user_from_home_page(self):
-        user = UserFactory()
-        # Goes to home page
-        res = self.app.get("/").maybe_follow()
-        # Fills search form
-        form = res.forms['searchBar']
-        form['q'] = user.fullname
-        res = form.submit().maybe_follow()
-        # No results, so clicks Search Users
-        res = res.click("Search users")
-        # The username shows as a search result
-        assert_in(user.fullname, res)
-
-    def test_a_public_project_from_home_page(self):
-        project = ProjectFactory(title="Foobar Project", is_public=True)
-        # Searches a part of the name
-        res = self.app.get('/').maybe_follow()
-        project.reload()
-        form = res.forms['searchBar']
-        form['q'] = "Foobar"
-        res = form.submit().maybe_follow()
-        # A link to the project is shown as a result
-        assert_in("Foobar Project", res)
-=======
     def test_cant_delete_registration(self):
         original = ProjectFactory(creator=self.user, is_public=True)
         # A registration
@@ -264,7 +221,49 @@
         res = self.app.get("/project/{0}/".format(project._primary_key), auth=self.auth).maybe_follow()
         # Can't get to settings
         assert_not_in("Settings", res)
->>>>>>> 533550f4
+
+
+# TODO: These affect search in development environment. So need to migrate solr after running.
+# # Remove this side effect.
+@unittest.skipIf(not settings.USE_SOLR, "Skipping because USE_SOLR is False")
+class TestSearching(DbTestCase):
+
+    '''Test searching using the search bar. NOTE: These may affect the
+    Solr database. May need to migrate after running these.
+    '''
+
+    def setUp(self):
+        self.app = TestApp(app)
+        self.user = UserFactory()
+        # Add an API key for quicker authentication
+        api_key = ApiKeyFactory()
+        self.user.api_keys.append(api_key)
+        self.user.save()
+        self.auth = ('test', api_key._primary_key)
+
+    def test_a_user_from_home_page(self):
+        user = UserFactory()
+        # Goes to home page
+        res = self.app.get("/").maybe_follow()
+        # Fills search form
+        form = res.forms['searchBar']
+        form['q'] = user.fullname
+        res = form.submit().maybe_follow()
+        # No results, so clicks Search Users
+        res = res.click("Search users")
+        # The username shows as a search result
+        assert_in(user.fullname, res)
+
+    def test_a_public_project_from_home_page(self):
+        project = ProjectFactory(title="Foobar Project", is_public=True)
+        # Searches a part of the name
+        res = self.app.get('/').maybe_follow()
+        project.reload()
+        form = res.forms['searchBar']
+        form['q'] = "Foobar"
+        res = form.submit().maybe_follow()
+        # A link to the project is shown as a result
+        assert_in("Foobar Project", res)
 
 
 if __name__ == '__main__':
