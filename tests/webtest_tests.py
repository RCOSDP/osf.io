#!/usr/bin/env python
# -*- coding: utf-8 -*-
'''Functional tests using WebTest.'''
import unittest
import os
import re
import mock

from nose.tools import *  # PEP8 asserts
from webtest_plus import TestApp

from framework.auth.decorators import Auth
from tests.base import DbTestCase, fake
from tests.factories import (UserFactory, AuthUserFactory, ProjectFactory,
                             WatchConfigFactory, NodeLogFactory, ApiKeyFactory,
                             NodeFactory, NodeWikiFactory, RegistrationFactory,
                             UnregUserFactory, UnconfirmedUserFactory)
from tests.test_features import requires_piwik
from website import settings, language
from website.project.metadata.schemas import OSF_META_SCHEMAS
from website.project.model import ensure_schemas
from website.project.views.file import get_cache_path
from website.addons.osffiles.views import get_cache_file
from framework.render.tasks import ensure_path
from website.app import init_app

app = init_app(set_backends=False, routes=True)


class TestAnUnregisteredUser(DbTestCase):

    def setUp(self):
        self.app = TestApp(app)

    def test_can_register(self):
        # Goes to home page
        res = self.app.get('/').maybe_follow()
        # Clicks sign in button
        res = res.click('Create an Account or Sign-In').maybe_follow()
        # Fills out registration form
        form = res.forms['registerForm']
        form['register-fullname'] = 'Nicholas Cage'
        form['register-username'] = 'nickcage@example.com'
        form['register-username2'] = 'nickcage@example.com'
        form['register-password'] = 'example'
        form['register-password2'] = 'example'
        # Submits
        res = form.submit().maybe_follow()
        # There's a flash messageset
        assert_in('Registration successful. Please check nickcage@example.com '
            'to confirm your email address.', res)

    def test_sees_error_if_email_is_already_registered(self):
        # A user is already registered
        user = UserFactory(username='foo@bar.com')
        # Goes to home page
        res = self.app.get('/').maybe_follow()
        # Clicks sign in button
        res = res.click('Create an Account or Sign-In').maybe_follow()
        # Fills out registration form
        form = res.forms['registerForm']
        form['register-fullname'] = 'Foo Bar'
        form['register-username'] = 'foo@bar.com'
        form['register-username2'] = 'foo@bar.com'
        form['register-password'] = 'example'
        form['register-password2'] = 'example'
        # submits
        res = form.submit().maybe_follow()
        # sees error message because email is already registered
        assert_in('has already been registered.', res)

    def test_cant_see_new_project_form(self):
        """ Can't see new project form if not logged in. """
        assert_in(
            'You must log in to access this resource',
            self.app.get('/project/new/').maybe_follow()
        )

    def test_cant_see_profile(self):
        """ Can't see profile if not logged in. """
        assert_in(
            'You must log in to access this resource',
            self.app.get('/profile/').maybe_follow()
        )


class TestAUser(DbTestCase):

    def setUp(self):
        self.app = TestApp(app)
        self.user = UserFactory()
        self.user.set_password('science')
        # Add an API key for quicker authentication
        api_key = ApiKeyFactory()
        self.user.api_keys.append(api_key)
        self.user.save()
        self.auth = ('test', api_key._primary_key)

    def _login(self, username, password):
        '''Log in a user via at the login page.'''
        res = self.app.get('/account/').maybe_follow()
        # Fills out login info
        form = res.forms['signinForm']  # Get the form from its ID
        form['username'] = self.user.username
        form['password'] = 'science'
        # submits
        res = form.submit().maybe_follow()
        return res

    def test_can_see_profile_url(self):
        res = self.app.get(self.user.url).maybe_follow()
        assert_in(self.user.url, res)

    def test_can_see_homepage(self):
        # Goes to homepage
        res = self.app.get('/').maybe_follow()  # Redirects
        assert_equal(res.status_code, 200)

    def test_can_log_in(self):
        # Log in and out
        self._login(self.user.username, 'science')
        self.app.get('/logout/')
        # Goes to home page
        res = self.app.get('/').maybe_follow()
        # Clicks sign in button
        res = res.click('Create an Account or Sign-In').maybe_follow()
        # Fills out login info
        form = res.forms['signinForm']  # Get the form from its ID
        form['username'] = self.user.username
        form['password'] = 'science'
        # submits
        res = form.submit().maybe_follow()
        # Sees dashboard with projects and watched projects
        assert_in('Projects', res)
        assert_in('Watched Projects', res)

    def test_sees_flash_message_on_bad_login(self):
        # Goes to log in page
        res = self.app.get('/account/').maybe_follow()
        # Fills the form with incorrect password
        form  = res.forms['signinForm']
        form['username'] = self.user.username
        form['password'] = 'thisiswrong'
        # Submits
        res = form.submit()
        # Sees a flash message
        assert_in('Log-in failed', res)

    def test_is_redirected_to_dashboard_already_logged_in_at_login_page(self):
        res = self._login(self.user.username, 'science')
        res = self.app.get('/login/').follow()
        assert_equal(res.request.path, '/dashboard/')

    def test_sees_projects_in_her_dashboard(self):
        # the user already has a project
        project = ProjectFactory(creator=self.user)
        project.add_contributor(self.user)
        project.save()
        # Goes to homepage, already logged in
        res = self._login(self.user.username, 'science')
        res = self.app.get('/').maybe_follow()
        # Clicks Dashboard link in navbar
        res = res.click('Dashboard', index=0)
        assert_in('Projects', res)  # Projects heading
        # The project title is listed
        assert_in(project.title, res)

    @unittest.skip("Can't test this, since logs are dynamically loaded")
    def test_sees_log_events_on_watched_projects(self):
        # Another user has a public project
        u2 = UserFactory(username='bono@u2.com', fullname='Bono')
        key = ApiKeyFactory()
        u2.api_keys.append(key)
        u2.save()
        project = ProjectFactory(creator=u2, is_public=True)
        project.add_contributor(u2)
        auth = Auth(user=u2, api_key=key)
        # A file was added to the project
        project.add_file(auth=auth, file_name='test.html',
                        content='123', size=2, content_type='text/html')
        project.save()
        # User watches the project
        watch_config = WatchConfigFactory(node=project)
        self.user.watch(watch_config)
        self.user.save()
        # Goes to her dashboard, already logged in
        res = self.app.get('/dashboard/', auth=self.auth, auto_follow=True)
        # Sees logs for the watched project
        assert_in('Watched Projects', res)  # Watched Projects header
        # The log action is in the feed
        assert_in('added file test.html', res)
        assert_in(project.title, res)

    def test_can_create_a_project(self):
        res = self._login(self.user.username, 'science')
        # Goes to dashboard (already logged in)
        res = res.click('My Dashboard', index=0)
        # Clicks New Project
        res = res.click('New Project').maybe_follow()
        # Fills out the form
        form = res.forms['projectForm']
        form['title'] = 'My new project'
        form['description'] = 'Just testing'
        # Submits
        res = form.submit().maybe_follow()
        # Taken to the project's page
        assert_in('My new project', res)

    def test_sees_correct_title_home_page(self):
        # User goes to homepage
        res = self.app.get('/', auto_follow=True)
        title = res.html.title.string
        # page title is correct
        assert_equal('Open Science Framework | Home', title)

    def test_sees_correct_title_on_dashboard(self):
        # User goes to dashboard
        res = self.app.get('/dashboard/', auth=self.auth, auto_follow=True)
        title = res.html.title.string
        assert_equal('Open Science Framework | Dashboard', title)

    def test_can_see_make_public_button_if_admin(self):
        # User is a contributor on a project
        project = ProjectFactory()
        project.add_contributor(
            self.user,
            permissions=['read', 'write', 'admin'],
            save=True)
        # User goes to the project page
        res = self.app.get(project.url, auth=self.auth).maybe_follow()
        assert_in('Make Public', res)

    def test_cant_see_make_public_button_if_not_admin(self):
        # User is a contributor on a project
        project = ProjectFactory()
        project.add_contributor(
            self.user,
            permissions=['read', 'write'],
            save=True)
        # User goes to the project page
        res = self.app.get(project.url, auth=self.auth).maybe_follow()
        assert_not_in('Make Public', res)

    def test_can_see_make_private_button_if_admin(self):
        # User is a contributor on a project
        project = ProjectFactory(is_public=True)
        project.add_contributor(
            self.user,
            permissions=['read', 'write', 'admin'],
            save=True)
        # User goes to the project page
        res = self.app.get(project.url, auth=self.auth).maybe_follow()
        assert_in('Make Private', res)

    def test_cant_see_make_private_button_if_not_admin(self):
        # User is a contributor on a project
        project = ProjectFactory(is_public=True)
        project.add_contributor(
            self.user,
            permissions=['read', 'write'],
            save=True)
        # User goes to the project page
        res = self.app.get(project.url, auth=self.auth).maybe_follow()
        assert_not_in('Make Private', res)

    def test_sees_logs_on_a_project(self):
        project = ProjectFactory(is_public=True)
        # User goes to the project's page
        res = self.app.get(project.url, auth=self.auth).maybe_follow()
        # Can see log event
        assert_in('created', res)

    def test_no_wiki_content_message(self):
        project = ProjectFactory(creator=self.user)
        # Goes to project's wiki, where there is no content
        res = self.app.get('/{0}/wiki/home/'.format(project._primary_key), auth=self.auth)
        # Sees a message indicating no content
        assert_in('No wiki content', res)

    def test_sees_own_profile(self):
        res = self.app.get('/profile/', auth=self.auth)
        td1 = res.html.find('td', text=re.compile(r'Public Profile'))
        td2 = td1.find_next_sibling('td')
        assert_equal(td2.text, self.user.display_absolute_url)

    def test_sees_another_profile(self):
        user2 = UserFactory()
        res = self.app.get(user2.url, auth=self.auth)
        td1 = res.html.find('td', text=re.compile(r'Public Profile'))
        td2 = td1.find_next_sibling('td')
        assert_equal(td2.text, user2.display_absolute_url)


class TestRegistrations(DbTestCase):

    def setUp(self):
        ensure_schemas()
        self.app = TestApp(app)
        self.user = UserFactory()
        # Add an API key for quicker authentication
        api_key = ApiKeyFactory()
        self.user.api_keys.append(api_key)
        self.user.save()
        self.auth = ('test', api_key._primary_key)
        self.original = ProjectFactory(creator=self.user, is_public=True)
        # A registration
        self.project = RegistrationFactory(
            project=self.original,
            user=self.user,
        )

    def test_cant_be_deleted(self):
<<<<<<< HEAD
        # Goes to settings page
        res = self.app.get(
            '{}settings/'.format(self.original.url),
            auth=self.auth
        ).maybe_follow()
        #check the delete button doesn't show up
        delete = res.html.find_all('button', id='delete-node')
        assert_equal(len(delete), 0)
=======
        # Goes to project's page
        res = self.app.get(self.project.url + 'settings/', auth=self.auth).maybe_follow()
        assert_not_in('Delete project', res)
>>>>>>> ff283943

    def test_cant_see_contributor(self):
        # Goes to project's page
        res = self.app.get(self.project.url, auth=self.auth).maybe_follow()
        # Settings is not in the project navigation bar
        subnav = res.html.select('#projectSubnav')[0]
        assert_not_in('Contributors', subnav.text)

    def test_sees_registration_templates(self):

        # Browse to original project
        res = self.app.get(
            '{}register/'.format(self.original.url),
            auth=self.auth
        ).maybe_follow()

        # Find registration options
        options = res.html.find(
            'select', id='select-registration-template'
        ).find_all('option')

        # Should see number of options equal to number of registration
        # templates, plus one for 'Select...'
        assert_equal(
            len(options),
            len(OSF_META_SCHEMAS) + 1
        )

        # First option should have empty value
        assert_equal(options[0].get('value'), None)

        # All registration templates should be listed in <option>s
        option_values = [
            option.get('value')
            for option in options[1:]
        ]
        for schema in OSF_META_SCHEMAS:
            assert_in(
                schema['name'],
                option_values
            )

    def test_registration_nav_not_seen(self):
        # Goes to project's page
        res = self.app.get(self.project.url, auth=self.auth).maybe_follow()
        # Settings is not in the project navigation bar
        subnav = res.html.select('#projectSubnav')[0]
        assert_not_in('Registrations', subnav.text)


class TestComponents(DbTestCase):

    def setUp(self):
        self.app = TestApp(app)
        self.user = AuthUserFactory()
        self.consolidate_auth = Auth(user=self.user)
        self.project = ProjectFactory(creator=self.user)
        self.project.add_contributor(contributor=self.user, auth=self.consolidate_auth)
        # A non-project componenet
        self.component = NodeFactory(
            category='hypothesis',
            creator=self.user,
            project=self.project,
        )
        self.component.save()
        self.component.set_privacy('public', self.consolidate_auth)
        self.component.set_privacy('private', self.consolidate_auth)
        self.project.save()

    def test_can_create_component_from_a_project(self):
        res = self.app.get(self.project.url, auth=self.user.auth).maybe_follow()
        assert_in('Add Component', res)

    def test_cannot_create_component_from_a_component(self):
        res = self.app.get(self.component.url, auth=self.user.auth).maybe_follow()
        assert_not_in('Add Component', res)

    def test_sees_parent(self):
        res = self.app.get(self.component.url, auth=self.user.auth).maybe_follow()
        parent_title = res.html.find_all('h1', class_='node-parent-title')
        assert_equal(len(parent_title), 1)
        assert_in(self.project.title, parent_title[0].text)

    def test_delete_project(self):
        res = self.app.get(
            self.component.url + 'settings/',
            auth=self.user.auth
        ).maybe_follow()
        assert_in(
            'Delete {0}'.format(self.component.project_or_component),
            res
        )

    def test_cant_delete_project_if_not_admin(self):
        non_admin = AuthUserFactory()
        self.component.add_contributor(
            non_admin,
            permissions=['read', 'write'],
            auth=self.consolidate_auth,
            save=True,
        )
        res = self.app.get(
            self.component.url + 'settings/',
            auth=non_admin.auth
        ).maybe_follow()
        assert_not_in(
            'Delete {0}'.format(self.component.project_or_component),
            res
        )


class TestMergingAccounts(DbTestCase):

    def setUp(self):
        self.app = TestApp(app)
        self.user = UserFactory.build()
        self.user.set_password('science')
        self.user.save()
        self.dupe = UserFactory.build()
        self.dupe.set_password('example')
        self.dupe.save()

    def _login(self, username, password):
        '''Log in a user via at the login page.'''
        res = self.app.get('/account/').maybe_follow()
        # Fills out login info
        form = res.forms['signinForm']
        form['username'] = self.user.username
        form['password'] = 'science'
        # submits
        res = form.submit().maybe_follow()
        return res

    @unittest.skip('Disabled for now')
    def test_can_merge_accounts(self):
        res = self._login(self.user.username, 'science')
        # Goes to settings
        res = self.app.get('/settings/').maybe_follow()
        # Clicks merge link
        res = res.click('Merge with duplicate account')
        # Fills out form
        form = res.forms['mergeAccountsForm']
        form['merged_username'] = self.dupe.username
        form['merged_password'] = 'example'
        form['user_password'] = 'science'
        # Submits
        res = form.submit().maybe_follow()
        # Back at the settings page
        assert_equal(res.request.path, '/settings/')
        # Sees a flash message
        assert_in('Successfully merged {0} with this account'.format(self.dupe.username), res)
        # User is merged in database
        self.dupe.reload()
        assert_true(self.dupe.is_merged)

    def test_sees_error_message_when_merged_password_is_wrong(self):
        # User logs in
        res = self._login(self.user.username, 'science')
        res = self.app.get('/user/merge/')
        # Fills out form
        form = res.forms['mergeAccountsForm']
        form['merged_username'] = self.dupe.username
        form['merged_password'] = 'WRONG'
        form['user_password'] = 'science'
        # Submits
        res = form.submit().maybe_follow()
        # Sees flash message
        assert_in('Could not find that user. Please check the username and password.', res)

    @unittest.skip('Disabled for now')
    def test_sees_error_message_when_own_password_is_wrong(self):
        # User logs in
        res = self._login(self.user.username, 'science')
        # Goes to settings
        res = self.app.get('/settings/').maybe_follow()
        # Clicks merge link
        res = res.click('Merge with duplicate account')
        # Fills out form
        form = res.forms['mergeAccountsForm']
        form['merged_username'] = self.dupe.username
        form['merged_password'] = 'example'
        form['user_password'] = 'BAD'
        # Submits
        res = form.submit().maybe_follow()
        # Sees flash message
        assert_in('Could not authenticate. Please check your username and password.', res)

    def test_merged_user_is_not_shown_as_a_contributor(self):
        project = ProjectFactory(is_public=True)
        # Both the master and dupe are contributors
        project.add_contributor(self.dupe, log=False)
        project.add_contributor(self.user, log=False)
        project.save()
        # At the project page, both are listed as contributors
        res = self.app.get(project.url).maybe_follow()
        assert_in(self.user.fullname, res)
        assert_in(self.dupe.fullname, res)
        # The accounts are merged
        self.user.merge_user(self.dupe)
        self.user.save()
        # Now only the master user is shown at the project page
        res = self.app.get(project.url).maybe_follow()
        assert_in(self.user.fullname, res)
        assert_true(self.dupe.is_merged)
        assert_not_in(self.dupe.fullname, res)

    def test_merged_user_has_alert_message_on_profile(self):
        # Master merges dupe
        self.user.merge_user(self.dupe)
        self.user.save()
        # At the dupe user's profile there is an alert message at the top
        # indicating that the user is merged
        res = self.app.get('/profile/{0}/'.format(self.dupe._primary_key)).maybe_follow()
        assert_in('This account has been merged', res)


# FIXME: These affect search in development environment. So need to migrate solr after running.
# # Remove this side effect.
@unittest.skipIf(not settings.USE_SOLR, 'Skipping because USE_SOLR is False')
class TestSearching(DbTestCase):

    '''Test searching using the search bar. NOTE: These may affect the
    Solr database. May need to migrate after running these.
    '''

    def setUp(self):
        self.app = TestApp(app)
        self.user = UserFactory()
        # Add an API key for quicker authentication
        api_key = ApiKeyFactory()
        self.user.api_keys.append(api_key)
        self.user.save()
        self.auth = ('test', api_key._primary_key)

    def test_a_user_from_home_page(self):
        user = UserFactory()
        # Goes to home page
        res = self.app.get('/').maybe_follow()
        # Fills search form
        form = res.forms['searchBar']
        form['q'] = user.fullname
        res = form.submit().maybe_follow()
        # No results, so clicks Search Users
        res = res.click('Search users')
        # The username shows as a search result
        assert_in(user.fullname, res)

    def test_a_public_project_from_home_page(self):
        project = ProjectFactory(title='Foobar Project', is_public=True)
        # Searches a part of the name
        res = self.app.get('/').maybe_follow()
        project.reload()
        form = res.forms['searchBar']
        form['q'] = 'Foobar'
        res = form.submit().maybe_follow()
        # A link to the project is shown as a result
        assert_in('Foobar Project', res)


class TestShortUrls(DbTestCase):

    def setUp(self):
        self.app = TestApp(app)
        self.user = UserFactory()
        # Add an API key for quicker authentication
        api_key = ApiKeyFactory()
        self.user.api_keys.append(api_key)
        self.user.save()
        self.auth = ('test', api_key._primary_key)
        self.consolidate_auth=Auth(user=self.user, api_key=api_key)
        self.project = ProjectFactory(creator=self.user)
        # A non-project componenet
        self.component = NodeFactory(category='hypothesis', creator=self.user)
        self.project.nodes.append(self.component)
        self.component.save()
        # Hack: Add some logs to component; should be unnecessary pending
        # improvements to factories from @rliebz
        self.component.set_privacy('public', auth=self.consolidate_auth)
        self.component.set_privacy('private', auth=self.consolidate_auth)
        self.wiki = NodeWikiFactory(user=self.user, node=self.component)

    def _url_to_body(self, url):
        return self.app.get(url, auth=self.auth).maybe_follow().normal_body

    def test_profile_url(self):
        res1 = self.app.get('/{}/'.format(self.user._primary_key)).maybe_follow()
        res2 = self.app.get('/profile/{}/'.format(self.user._primary_key)).maybe_follow()
        assert_equal(
            res1.normal_body,
            res2.normal_body
        )

    def test_project_url(self):
        assert_equal(
            self._url_to_body(self.project.deep_url),
            self._url_to_body(self.project.url),
        )

    def test_component_url(self):
        assert_equal(
            self._url_to_body(self.component.deep_url),
            self._url_to_body(self.component.url),
        )

    def _mock_rendered_file(self, component, fobj):
        node_settings = component.get_addon('osffiles')
        cache_dir = get_cache_path(node_settings)
        cache_file = get_cache_file(fobj.filename, fobj.latest_version_number(component))
        cache_file_path = os.path.join(cache_dir, cache_file)
        ensure_path(cache_dir)
        with open(cache_file_path, 'w') as fp:
            fp.write('test content')

    def test_file_url(self):
        node_file = self.component.add_file(
            self.consolidate_auth, 'test.txt',
            'test content', 4, 'text/plain'
        )
        self._mock_rendered_file(self.component, node_file)
        # Warm up to account for file rendering
        _ = self._url_to_body(node_file.url(self.component))
        assert_equal(
            self._url_to_body(node_file.deep_url(self.component)),
            self._url_to_body(node_file.url(self.component)),
        )

    def test_wiki_url(self):
        assert_equal(
            self._url_to_body(self.wiki.deep_url),
            self._url_to_body(self.wiki.url),
        )


@requires_piwik
class TestPiwik(DbTestCase):
    def setUp(self):
        self.app = TestApp(app)
        self.users = [
            AuthUserFactory()
            for _ in range(3)
        ]
        self.consolidate_auth = Auth(user=self.users[0])
        self.project = ProjectFactory(creator=self.users[0], is_public=True)
        self.project.add_contributor(contributor=self.users[1])
        self.project.save()

    def test_contains_iframe_and_src(self):
        res = self.app.get(
            '/{0}/statistics/'.format(self.project._primary_key),
            auth=self.users[0].auth
        ).maybe_follow()
        assert_in('iframe', res)
        assert_in('src', res)
        assert_in('http://162.243.104.66/piwik/', res)

    def test_anonymous_no_token(self):
        res = self.app.get(
            '/{0}/statistics/'.format(self.project._primary_key),
            auth=self.users[2].auth
        ).maybe_follow()
        assert_in('token_auth=anonymous', res)

    def test_contributor_token(self):
        res = self.app.get(
            '/{0}/statistics/'.format(self.project._primary_key),
            auth=self.users[1].auth
        ).maybe_follow()
        assert_in(self.users[1].piwik_token, res)

    def test_no_user_token(self):
        res = self.app.get(
            '/{0}/statistics/'.format(self.project._primary_key)
        ).maybe_follow()
        assert_in('token_auth=anonymous', res)

    def test_private_alert(self):
        self.project.set_privacy('private', auth=self.consolidate_auth)
        self.project.save()
        res = self.app.get(
            '/{0}/statistics/'.format(self.project._primary_key),
            auth=self.users[0].auth
        ).maybe_follow().normal_body
        assert_in(
            'Usage statistics are collected only for public resources.',
            res
        )

@unittest.skipIf(not settings.ALLOW_CLAIMING, 'skipping until claiming is fully implemented')
class TestClaiming(DbTestCase):

    def setUp(self):
        self.app = TestApp(app)
        self.referrer = AuthUserFactory()
        self.project = ProjectFactory(creator=self.referrer, is_public=True)

    def test_correct_name_shows_in_contributor_list(self):
        name1, email = fake.name(), fake.email()
        UnregUserFactory(fullname=name1, email=email)
        name2, email = fake.name(), fake.email()
        # Added with different name
        self.project.add_unregistered_contributor(fullname=name2,
            email=email, auth=Auth(self.referrer))
        self.project.save()

        res = self.app.get(self.project.url, auth=self.referrer.auth)
        # Correct name is shown
        assert_in(name2, res)
        assert_not_in(name1, res)


    def test_user_can_set_password_on_claim_page(self):
        name, email = fake.name(), fake.email()
        new_user = self.project.add_unregistered_contributor(
            email=email,
            fullname=name,
            auth=Auth(self.referrer)
        )
        self.project.save()
        claim_url = new_user.get_claim_url(self.project._primary_key)
        res = self.app.get(claim_url)
        self.project.reload()
        assert_in('Set Password', res)
        form = res.forms['setPasswordForm']
        form['username'] = new_user.username
        form['password'] = 'killerqueen'
        form['password2'] = 'killerqueen'
        res = form.submit().maybe_follow()
        new_user.reload()
        # at settings page
        assert_equal(res.request.path, '/settings/')
        assert_in('Welcome to the OSF', res)

    def test_sees_error_message_at_claim_page_if_user_already_logged_in(self):
        name, email = fake.name(), fake.email()
        new_user = self.project.add_unregistered_contributor(
            email=email,
            fullname=name,
            auth=Auth(self.referrer)
        )
        self.project.save()
        existing = AuthUserFactory()
        claim_url = new_user.get_claim_url(self.project._primary_key)
        # a user is already logged in
        res = self.app.get(claim_url, auth=existing.auth, expect_errors=True)
        assert_equal(res.status_code, 302)

    def test_unregistered_users_names_are_project_specific(self):
        name1, name2, email = fake.name(), fake.name(), fake.email()
        project2 = ProjectFactory(creator=self.referrer)
        # different projects use different names for the same unreg contributor
        self.project.add_unregistered_contributor(
            email=email,
            fullname=name1,
            auth=Auth(self.referrer)
        )
        self.project.save()
        project2.add_unregistered_contributor(
            email=email,
            fullname=name2,
            auth=Auth(self.referrer)
        )
        project2.save()
        self.app.authenticate(*self.referrer.auth)
        # Each project displays a different name in the contributor list
        res = self.app.get(self.project.url)
        assert_in(name1, res)

        res2 = self.app.get(project2.url)
        assert_in(name2, res2)

    def test_unregistered_user_can_create_an_account(self):
        # User is added as an unregistered contributor to a project
        email, name = fake.email(), fake.name()
        self.project.add_unregistered_contributor(
            email=email,
            fullname=name,
            auth=Auth(self.referrer)
        )
        self.project.save()
        # Goes to registration page (instead of claiming their email)
        res = self.app.get('/account/').maybe_follow()
        form = res.forms['registerForm']
        form['register-fullname'] = name
        form['register-username'] = email
        form['register-username2'] = email
        form['register-password'] = 'example'
        form['register-password2'] = 'example'
        res = form.submit()
        # registered successfully
        assert_in(language.REGISTRATION_SUCCESS.format(email=email), res)

    def test_cannot_go_to_claim_url_after_setting_password(self):
        name, email = fake.name(), fake.email()
        new_user = self.project.add_unregistered_contributor(
            email=email,
            fullname=name,
            auth=Auth(self.referrer)
        )
        self.project.save()
        # Goes to claim url and successfully claims account
        claim_url = new_user.get_claim_url(self.project._primary_key)
        res = self.app.get(claim_url)
        self.project.reload()
        assert_in('Set Password', res)
        form = res.forms['setPasswordForm']
        form['username'] = new_user.username
        form['password'] = 'killerqueen'
        form['password2'] = 'killerqueen'
        res = form.submit().maybe_follow()

        # logs out
        res = self.app.get('/logout/').maybe_follow()
        # tries to go to claim url again
        res = self.app.get(claim_url, expect_errors=True)
        assert_equal(res.status_code, 400)
        assert_in('already been claimed', res)

    def test_cannot_set_email_to_a_user_that_already_exists(self):
        reg_user = UserFactory()
        name, email = fake.name(), fake.email()
        new_user = self.project.add_unregistered_contributor(
            email=email,
            fullname=name,
            auth=Auth(self.referrer)
        )
        self.project.save()
        # Goes to claim url and successfully claims account
        claim_url = new_user.get_claim_url(self.project._primary_key)
        res = self.app.get(claim_url)
        self.project.reload()
        assert_in('Set Password', res)
        form = res.forms['setPasswordForm']
        # Fills out an email that is the username of another user
        form['username'] = reg_user.username
        form['password'] = 'killerqueen'
        form['password2'] = 'killerqueen'
        res = form.submit().maybe_follow(expect_errors=True)
        assert_in(language.ALREADY_REGISTERED.format(email=reg_user.username), res)

    def test_correct_display_name_is_shown_at_claim_page(self):
        original_name = fake.name()
        unreg = UnregUserFactory(fullname=original_name)

        different_name= fake.name()
        new_user = self.project.add_unregistered_contributor(email=unreg.username,
            fullname=different_name,
            auth=Auth(self.referrer))
        self.project.save()
        claim_url = new_user.get_claim_url(self.project._primary_key)
        res = self.app.get(claim_url)
        # Correct name (different_name) should be on page
        assert_in(different_name, res)


class TestConfirmingEmail(DbTestCase):
    def setUp(self):
        self.app = TestApp(app)
        self.user = UnconfirmedUserFactory()
        self.confirmation_url = self.user.get_confirmation_url(self.user.username,
            external=False)
        self.confirmation_token = self.user.get_confirmation_token(self.user.username)

    def test_redirects_to_settings(self):
        res = self.app.get(self.confirmation_url).follow()
        assert_equal(res.request.path, '/settings/', 'redirected to settings page')
        assert_in('Welcome to the OSF!', res, 'shows flash message')
        assert_in('Please update the following settings.', res)

    def test_error_page_if_confirm_link_is_expired(self):
        self.user.confirm_email(self.confirmation_token)
        self.user.save()
        res = self.app.get(self.confirmation_url, expect_errors=True)
        assert_in('Link Expired', res)

    def test_sees_flash_message_if_email_unconfirmed(self):
        # set a password for user
        self.user.set_password('bicycle')
        self.user.save()
        # Goes to log in page
        res = self.app.get('/account/').maybe_follow()
        # Fills the form with incorrect password
        form  = res.forms['signinForm']
        form['username'] = self.user.username
        form['password'] = 'bicycle'
        res = form.submit().maybe_follow()
        assert_in(language.UNCONFIRMED, res, 'shows flash message')
        # clicks on resend link in flash message
        res = res.click('Click here')
        assert_equal(res.request.path, '/resend/', 'at resend page')


    @mock.patch('framework.auth.views.send_confirm_email')
    def test_resend_form(self, send_confirm_email):
        res = self.app.get('/resend/')
        form = res.forms['resendForm']
        form['email'] = self.user.username
        res = form.submit()
        assert_true(send_confirm_email.called)
        assert_in('Resent email to', res)

    def test_resend_form_does_nothing_if_not_in_db(self):
        res = self.app.get('/resend/')
        form = res.forms['resendForm']
        form['email'] = 'nowheretobefound@foo.com'
        res = form.submit()
        assert_equal(res.request.path, '/resend/')

    def test_resend_form_shows_alert_if_email_already_confirmed(self):
        user = UnconfirmedUserFactory()
        url = user.get_confirmation_url(user.username, external=False)
        # User confirms their email address
        self.app.get(url).maybe_follow()
        # tries to resend confirmation
        res = self.app.get('/resend/')
        form = res.forms['resendForm']
        form['email'] = user.username
        res = form.submit()
        # Sees alert message
        assert_in('already been confirmed', res)


if __name__ == '__main__':
    unittest.main()<|MERGE_RESOLUTION|>--- conflicted
+++ resolved
@@ -310,20 +310,10 @@
         )
 
     def test_cant_be_deleted(self):
-<<<<<<< HEAD
-        # Goes to settings page
-        res = self.app.get(
-            '{}settings/'.format(self.original.url),
-            auth=self.auth
-        ).maybe_follow()
-        #check the delete button doesn't show up
-        delete = res.html.find_all('button', id='delete-node')
-        assert_equal(len(delete), 0)
-=======
         # Goes to project's page
         res = self.app.get(self.project.url + 'settings/', auth=self.auth).maybe_follow()
         assert_not_in('Delete project', res)
->>>>>>> ff283943
+
 
     def test_cant_see_contributor(self):
         # Goes to project's page
