# -*- coding: utf-8 -*-
import os
import mock
import unittest
from flask import Flask
from nose.tools import *  # noqa (PEP8 asserts)

from framework.routing import Rule, json_renderer
from framework.utils import secure_filename
from website.routes import process_rules, OsfWebRenderer
from website import settings
from website.util import paths
from website.util.mimetype import get_mimetype
<<<<<<< HEAD
from website.util import web_url_for, api_url_for, is_json_request, waterbutler_url_for, conjunct
=======
from website.util import web_url_for, api_url_for, api_v2_url, is_json_request, waterbutler_url_for
>>>>>>> bee21af3


try:
    import magic  # noqa
    LIBMAGIC_AVAILABLE = True
except ImportError:
    LIBMAGIC_AVAILABLE = False

HERE = os.path.dirname(os.path.abspath(__file__))


class TestUrlForHelpers(unittest.TestCase):

    def setUp(self):
        def dummy_view():
            return {}

        def dummy_guid_project_view():
            return {}

        def dummy_guid_profile_view():
            return {}

        self.app = Flask(__name__)

        api_rule = Rule([
            '/api/v1/<pid>/',
            '/api/v1/<pid>/component/<nid>/'
        ], 'get', dummy_view, json_renderer)
        web_rule = Rule([
            '/<pid>/',
            '/<pid>/component/<nid>/'
        ], 'get', dummy_view, OsfWebRenderer)
        web_guid_project_rule = Rule([
            '/project/<pid>/',
            '/project/<pid>/node/<nid>/',
        ], 'get', dummy_guid_project_view, OsfWebRenderer)
        web_guid_profile_rule = Rule([
            '/profile/<pid>/',
        ], 'get', dummy_guid_profile_view, OsfWebRenderer)

        process_rules(self.app, [api_rule, web_rule, web_guid_project_rule, web_guid_profile_rule])

    def test_api_url_for(self):
        with self.app.test_request_context():
            assert api_url_for('dummy_view', pid='123') == '/api/v1/123/'

    def test_api_v2_url_with_port(self):
        full_url = api_v2_url('/nodes/abcd3/contributors/',
                              base_route='http://localhost:8000/',
                              base_prefix='v2/')
        assert_equal(full_url, "http://localhost:8000/v2/nodes/abcd3/contributors/")

        # Handles URL the same way whether or not user enters a leading slash
        full_url = api_v2_url('nodes/abcd3/contributors/',
                              base_route='http://localhost:8000/',
                              base_prefix='v2/')
        assert_equal(full_url, "http://localhost:8000/v2/nodes/abcd3/contributors/")

        # User is still responsible for the trailing slash. If they omit it, it doesn't appear at end of URL
        full_url = api_v2_url('/nodes/abcd3/contributors',
                              base_route='http://localhost:8000/',
                              base_prefix='v2/')
        assert_not_equal(full_url, "http://localhost:8000/v2/nodes/abcd3/contributors/")

    def test_api_v2_url_with_params(self):
        """Handles- and encodes- URLs with parameters (dict and kwarg) correctly"""
        full_url = api_v2_url('/nodes/abcd3/contributors/',
                              params={'filter[fullname]': 'bob'},
                              base_route='https://staging2.osf.io/',
                              base_prefix='api/v2/',
                              page_size=10)
        assert_equal(full_url, "https://staging2.osf.io/api/v2/nodes/abcd3/contributors/?filter%5Bfullname%5D=bob&page_size=10")

    def test_api_v2_url_base_path(self):
        """Given a blank string, should return the base path (domain + port + prefix) with no extra cruft at end"""
        full_url = api_v2_url('',
                              base_route='http://localhost:8000/',
                              base_prefix='v2/')
        assert_equal(full_url, "http://localhost:8000/v2/")

    def test_web_url_for(self):
        with self.app.test_request_context():
            assert web_url_for('dummy_view', pid='123') == '/123/'

    def test_web_url_for_guid(self):
        with self.app.test_request_context():
            # check /project/<pid>
            assert_equal('/pid123/', web_url_for('dummy_guid_project_view', pid='pid123', _guid=True))
            assert_equal('/project/pid123/', web_url_for('dummy_guid_project_view', pid='pid123', _guid=False))
            assert_equal('/project/pid123/', web_url_for('dummy_guid_project_view', pid='pid123'))
            # check /project/<pid>/node/<nid>
            assert_equal('/nid321/', web_url_for('dummy_guid_project_view', pid='pid123', nid='nid321', _guid=True))
            assert_equal(
                '/project/pid123/node/nid321/',
                web_url_for('dummy_guid_project_view', pid='pid123', nid='nid321', _guid=False))
            assert_equal(
                '/project/pid123/node/nid321/',
                web_url_for('dummy_guid_project_view', pid='pid123', nid='nid321'))
            # check /profile/<pid>
            assert_equal('/pro123/', web_url_for('dummy_guid_profile_view', pid='pro123', _guid=True))
            assert_equal('/profile/pro123/', web_url_for('dummy_guid_profile_view', pid='pro123', _guid=False))
            assert_equal('/profile/pro123/', web_url_for('dummy_guid_profile_view', pid='pro123'))

    def test_web_url_for_guid_regex_conditions(self):
        with self.app.test_request_context():
            # regex matches limit keys to a minimum of 5 alphanumeric characters.
            # check /project/<pid>
            assert_not_equal('/123/', web_url_for('dummy_guid_project_view', pid='123', _guid=True))
            assert_equal('/123456/', web_url_for('dummy_guid_project_view', pid='123456', _guid=True))
            # check /project/<pid>/node/<nid>
            assert_not_equal('/321/', web_url_for('dummy_guid_project_view', pid='123', nid='321', _guid=True))
            assert_equal('/654321/', web_url_for('dummy_guid_project_view', pid='123456', nid='654321', _guid=True))
            # check /profile/<pid>
            assert_not_equal('/123/', web_url_for('dummy_guid_profile_view', pid='123', _guid=True))
            assert_equal('/123456/', web_url_for('dummy_guid_profile_view', pid='123456', _guid=True))

    def test_web_url_for_guid_case_sensitive(self):
        with self.app.test_request_context():
            # check /project/<pid>
            assert_equal('/ABCdef/', web_url_for('dummy_guid_project_view', pid='ABCdef', _guid=True))
            # check /project/<pid>/node/<nid>
            assert_equal('/GHIjkl/', web_url_for('dummy_guid_project_view', pid='ABCdef', nid='GHIjkl', _guid=True))
            # check /profile/<pid>
            assert_equal('/MNOpqr/', web_url_for('dummy_guid_profile_view', pid='MNOpqr', _guid=True))

    def test_web_url_for_guid_invalid_unicode(self):
        with self.app.test_request_context():
            # unicode id's are not supported when encoding guid url's.
            # check /project/<pid>
            assert_not_equal('/ø∆≤µ©/', web_url_for('dummy_guid_project_view', pid='ø∆≤µ©', _guid=True))
            assert_equal(
                '/project/%C3%B8%CB%86%E2%88%86%E2%89%A4%C2%B5%CB%86/',
                web_url_for('dummy_guid_project_view', pid='øˆ∆≤µˆ', _guid=True))
            # check /project/<pid>/node/<nid>
            assert_not_equal(
                '/ø∆≤µ©/',
                web_url_for('dummy_guid_project_view', pid='ø∆≤µ©', nid='©µ≤∆ø', _guid=True))
            assert_equal(
                '/project/%C3%B8%CB%86%E2%88%86%E2%89%A4%C2%B5%CB%86/node/%C2%A9%C2%B5%E2%89%A4%E2%88%86%C3%B8/',
                web_url_for('dummy_guid_project_view', pid='øˆ∆≤µˆ', nid='©µ≤∆ø', _guid=True))
            # check /profile/<pid>
            assert_not_equal('/ø∆≤µ©/', web_url_for('dummy_guid_profile_view', pid='ø∆≤µ©', _guid=True))
            assert_equal(
                '/profile/%C3%B8%CB%86%E2%88%86%E2%89%A4%C2%B5%CB%86/',
                web_url_for('dummy_guid_profile_view', pid='øˆ∆≤µˆ', _guid=True))

    def test_api_url_for_with_multiple_urls(self):
        with self.app.test_request_context():
            url = api_url_for('dummy_view', pid='123', nid='abc')
            assert url == '/api/v1/123/component/abc/'

    def test_web_url_for_with_multiple_urls(self):
        with self.app.test_request_context():
            url = web_url_for('dummy_view', pid='123', nid='abc')
            assert url == '/123/component/abc/'

    def test_is_json_request(self):
        with self.app.test_request_context(content_type='application/json'):
            assert_true(is_json_request())
        with self.app.test_request_context(content_type=None):
            assert_false(is_json_request())
        with self.app.test_request_context(content_type='application/json;charset=UTF-8'):
            assert_true(is_json_request())

    def test_waterbutler_url_for(self):
        with self.app.test_request_context():
            url = waterbutler_url_for('upload', 'provider', 'path', mock.Mock(_id='_id'))

        assert_in('nid=_id', url)
        assert_in('/file?', url)
        assert_in('path=path', url)
        assert_in('provider=provider', url)

    def test_waterbutler_url_for_implicit_cookie(self):
        with self.app.test_request_context() as context:
            context.request.cookies = {settings.COOKIE_NAME: 'cookie'}
            url = waterbutler_url_for('upload', 'provider', 'path', mock.Mock(_id='_id'))

        assert_in('nid=_id', url)
        assert_in('/file?', url)
        assert_in('path=path', url)
        assert_in('cookie=cookie', url)
        assert_in('provider=provider', url)

    def test_waterbutler_url_for_cookie_not_required(self):
        with self.app.test_request_context():
            url = waterbutler_url_for('upload', 'provider', 'path', mock.Mock(_id='_id'))

        assert_not_in('cookie', url)

        assert_in('nid=_id', url)
        assert_in('/file?', url)
        assert_in('path=path', url)
        assert_in('provider=provider', url)


class TestGetMimeTypes(unittest.TestCase):
    def test_get_markdown_mimetype_from_filename(self):
        name = 'test.md'
        mimetype = get_mimetype(name)
        assert_equal('text/x-markdown', mimetype)

    @unittest.skipIf(not LIBMAGIC_AVAILABLE, 'Must have python-magic and libmagic installed')
    def test_unknown_extension_with_no_contents_not_real_file_results_in_exception(self):
        name = 'test.thisisnotarealextensionidonotcarwhatyousay'
        with assert_raises(IOError):
            get_mimetype(name)

    @unittest.skipIf(LIBMAGIC_AVAILABLE, 'This test only runs if python-magic and libmagic are not installed')
    def test_unknown_extension_with_no_contents_not_real_file_results_in_exception(self):
        name = 'test.thisisnotarealextensionidonotcarwhatyousay'
        mime_type = get_mimetype(name)
        assert_equal(None, mime_type)

    @unittest.skipIf(not LIBMAGIC_AVAILABLE, 'Must have python-magic and libmagic installed')
    def test_unknown_extension_with_real_file_results_in_python_mimetype(self):
        name = 'test_views.notarealfileextension'
        maybe_python_file = os.path.join(HERE, 'test_files', name)
        mimetype = get_mimetype(maybe_python_file)
        assert_equal('text/x-python', mimetype)

    @unittest.skipIf(not LIBMAGIC_AVAILABLE, 'Must have python-magic and libmagic installed')
    def test_unknown_extension_with_python_contents_results_in_python_mimetype(self):
        name = 'test.thisisnotarealextensionidonotcarwhatyousay'
        python_file = os.path.join(HERE, 'test_utils.py')
        with open(python_file, 'r') as the_file:
            content = the_file.read()
        mimetype = get_mimetype(name, content)
        assert_equal('text/x-python', mimetype)


class TestFrameworkUtils(unittest.TestCase):

    def test_leading_underscores(self):
        assert_equal(
            '__init__.py',
            secure_filename('__init__.py')
        )

    def test_werkzeug_cases(self):
        """Test that Werkzeug's tests still pass for our wrapped version"""

        # Copied from Werkzeug
        # BSD licensed - original at github.com/mitsuhiko/werkzeug,
        #                /tests/test_utils.py, line 282, commit 811b438
        assert_equal(
            'My_cool_movie.mov',
            secure_filename('My cool movie.mov')
        )

        assert_equal(
            'etc_passwd',
            secure_filename('../../../etc/passwd')
        )

        assert_equal(
            'i_contain_cool_umlauts.txt',
            secure_filename(u'i contain cool \xfcml\xe4uts.txt')
        )


class TestWebpackFilter(unittest.TestCase):

    def setUp(self):
        self.asset_paths = {'assets': 'assets.07123e.js'}

    def test_resolve_asset(self):
        asset = paths.webpack_asset('assets.js', self.asset_paths, debug=False)
        assert_equal(asset, '/static/public/js/assets.07123e.js')

    def test_resolve_asset_not_found_and_not_in_debug_mode(self):
        with assert_raises(KeyError):
            paths.webpack_asset('bundle.js', self.asset_paths, debug=False)

class TestWebsiteUtils(unittest.TestCase):

    def test_conjunct(self):
        words = []
        assert_equal(conjunct(words), '')
        words = ['a']
        assert_equal(conjunct(words), 'a')
        words = ['a', 'b']
        assert_equal(conjunct(words), 'a and b')
        words = ['a', 'b', 'c']
        assert_equal(conjunct(words), 'a, b, and c')
        assert_equal(conjunct(words, conj='or'), 'a, b, or c')<|MERGE_RESOLUTION|>--- conflicted
+++ resolved
@@ -11,11 +11,7 @@
 from website import settings
 from website.util import paths
 from website.util.mimetype import get_mimetype
-<<<<<<< HEAD
-from website.util import web_url_for, api_url_for, is_json_request, waterbutler_url_for, conjunct
-=======
-from website.util import web_url_for, api_url_for, api_v2_url, is_json_request, waterbutler_url_for
->>>>>>> bee21af3
+from website.util import web_url_for, api_url_for, is_json_request, waterbutler_url_for, conjunct, api_v2_url
 
 
 try:
@@ -226,7 +222,7 @@
             get_mimetype(name)
 
     @unittest.skipIf(LIBMAGIC_AVAILABLE, 'This test only runs if python-magic and libmagic are not installed')
-    def test_unknown_extension_with_no_contents_not_real_file_results_in_exception(self):
+    def test_unknown_extension_with_no_contents_not_real_file_results_in_exception2(self):
         name = 'test.thisisnotarealextensionidonotcarwhatyousay'
         mime_type = get_mimetype(name)
         assert_equal(None, mime_type)
