--- conflicted
+++ resolved
@@ -39,8 +39,6 @@
         assert_equal(
             sanitize.safe_unescape_html('&lt;&gt; diamonds &amp; diamonds &lt;&gt;'),
             '<> diamonds & diamonds <>'
-<<<<<<< HEAD
-=======
         )
         assert_equal(
             sanitize.safe_unescape_html(['&lt;&gt;&amp;'])[0],
@@ -53,5 +51,4 @@
         assert_equal(
             sanitize.safe_unescape_html({'key': '&lt;&gt;&amp;'})['key'],
             '<>&'
->>>>>>> f9337b1f
         )