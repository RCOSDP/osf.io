# -*- coding: utf-8 -*-
from nose.tools import *  # flake8: noqa

from website.models import Node
from tests.base import ApiTestCase
from api.base.settings.defaults import API_BASE
<<<<<<< HEAD
from tests.factories import UserFactory, ProjectFactory, FolderFactory, DashboardFactory, AuthUserFactory
=======
from tests.factories import UserFactory, ProjectFactory, FolderFactory, DashboardFactory
from website.util.sanitize import strip_html
>>>>>>> 85ada11c


class TestUsers(ApiTestCase):

    def setUp(self):
        super(TestUsers, self).setUp()
        self.user_one = AuthUserFactory()
        self.user_two = AuthUserFactory()

    def tearDown(self):
        super(TestUsers, self).tearDown()

    def test_returns_200(self):
        res = self.app.get('/{}users/'.format(API_BASE))
        assert_equal(res.status_code, 200)

    def test_find_user_in_users(self):
        url = "/{}users/".format(API_BASE)

        res = self.app.get(url)
        user_son = res.json['data']

        ids = [each['id'] for each in user_son]
        assert_in(self.user_two._id, ids)

    def test_all_users_in_users(self):
        url = "/{}users/".format(API_BASE)

        res = self.app.get(url)
        user_son = res.json['data']

        ids = [each['id'] for each in user_son]
        assert_in(self.user_one._id, ids)
        assert_in(self.user_two._id, ids)

    def test_find_multiple_in_users(self):
        url = "/{}users/?filter[fullname]=fred".format(API_BASE)

        res = self.app.get(url)
        user_json = res.json['data']
        ids = [each['id'] for each in user_json]
        assert_in(self.user_one._id, ids)
        assert_in(self.user_two._id, ids)

    def test_find_single_user_in_users(self):
        url = "/{}users/?filter[fullname]=my".format(API_BASE)
        self.user_one.fullname = 'My Mom'
        self.user_one.save()
        res = self.app.get(url)
        user_json = res.json['data']
        ids = [each['id'] for each in user_json]
        assert_in(self.user_one._id, ids)
        assert_not_in(self.user_two._id, ids)

    def test_find_no_user_in_users(self):
        url = "/{}users/?filter[fullname]=NotMyMom".format(API_BASE)
        res = self.app.get(url)
        user_json = res.json['data']
        ids = [each['id'] for each in user_json]
        assert_not_in(self.user_one._id, ids)
        assert_not_in(self.user_two._id, ids)


class TestUserDetail(ApiTestCase):

    def setUp(self):
        super(TestUserDetail, self).setUp()
        self.user_one = AuthUserFactory()
        self.user_one.social['twitter'] = 'howtopizza'
        self.user_one.save()

        self.user_two = AuthUserFactory()

    def tearDown(self):
        super(TestUserDetail, self).tearDown()

    def test_gets_200(self):
        url = "/{}users/{}/".format(API_BASE, self.user_one._id)
        res = self.app.get(url)
        assert_equal(res.status_code, 200)

    def test_get_correct_pk_user(self):
        url = "/{}users/{}/".format(API_BASE, self.user_one._id)
        res = self.app.get(url)
        user_json = res.json['data']
        assert_equal(user_json['fullname'], self.user_one.fullname)
        assert_equal(user_json['twitter'], 'howtopizza')

    def test_get_incorrect_pk_user_logged_in(self):
        url = "/{}users/{}/".format(API_BASE, self.user_two._id)
        res = self.app.get(url)
        user_json = res.json['data']
        assert_not_equal(user_json['fullname'], self.user_one.fullname)

    def test_get_incorrect_pk_user_not_logged_in(self):
        url = "/{}users/{}/".format(API_BASE, self.user_two._id)
        res = self.app.get(url, auth=self.user_one.auth)
        user_json = res.json['data']
        assert_not_equal(user_json['fullname'], self.user_one.fullname)
        assert_equal(user_json['fullname'], self.user_two.fullname)


class TestUserNodes(ApiTestCase):

    def setUp(self):
        super(TestUserNodes, self).setUp()
        self.user_one = AuthUserFactory()
        self.user_one.social['twitter'] = 'howtopizza'
        self.user_one.save()

        self.user_two = AuthUserFactory()
        self.public_project_user_one = ProjectFactory(title="Public Project User One",
                                                      is_public=True,
                                                      creator=self.user_one)
        self.private_project_user_one = ProjectFactory(title="Private Project User One",
                                                       is_public=False,
                                                       creator=self.user_one)
        self.public_project_user_two = ProjectFactory(title="Public Project User Two",
                                                      is_public=True,
                                                      creator=self.user_two)
        self.private_project_user_two = ProjectFactory(title="Private Project User Two",
                                                       is_public=False,
                                                       creator=self.user_two)
        self.deleted_project_user_one = FolderFactory(title="Deleted Project User One",
                                                      is_public=False,
                                                      creator=self.user_one,
                                                      is_deleted=True)
        self.folder = FolderFactory()
        self.deleted_folder = FolderFactory(title="Deleted Folder User One",
                                            is_public=False,
                                            creator=self.user_one,
                                            is_deleted=True)
        self.dashboard = DashboardFactory()

    def tearDown(self):
        super(TestUserNodes, self).tearDown()

    def test_authorized_in_gets_200(self):
        url = "/{}users/{}/nodes/".format(API_BASE, self.user_one._id)
        res = self.app.get(url, auth=self.user_one.auth)
        assert_equal(res.status_code, 200)

    def test_anonymous_gets_200(self):
        url = "/{}users/{}/nodes/".format(API_BASE, self.user_one._id)
        res = self.app.get(url)
        assert_equal(res.status_code, 200)

    def test_get_projects_logged_in(self):
        url = "/{}users/{}/nodes/".format(API_BASE, self.user_one._id)
        res = self.app.get(url, auth=self.user_one.auth)
        node_json = res.json['data']

        ids = [each['id'] for each in node_json]
        assert_in(self.public_project_user_one._id, ids)
        assert_in(self.private_project_user_one._id, ids)
        assert_not_in(self.public_project_user_two._id, ids)
        assert_not_in(self.private_project_user_two._id, ids)
        assert_not_in(self.folder._id, ids)
        assert_not_in(self.deleted_folder._id, ids)
        assert_not_in(self.deleted_project_user_one._id, ids)

    def test_get_projects_not_logged_in(self):
        url = "/{}users/{}/nodes/".format(API_BASE, self.user_one._id)
        res = self.app.get(url)
        node_json = res.json['data']

        ids = [each['id'] for each in node_json]
        assert_in(self.public_project_user_one._id, ids)
        assert_not_in(self.private_project_user_one._id, ids)
        assert_not_in(self.public_project_user_two._id, ids)
        assert_not_in(self.private_project_user_two._id, ids)
        assert_not_in(self.folder._id, ids)
        assert_not_in(self.deleted_project_user_one._id, ids)

    def test_get_projects_logged_in_as_different_user(self):
        url = "/{}users/{}/nodes/".format(API_BASE, self.user_two._id)
        res = self.app.get(url, auth=self.user_one.auth)
        node_json = res.json['data']

        ids = [each['id'] for each in node_json]
        assert_in(self.public_project_user_two._id, ids)
        assert_not_in(self.public_project_user_one._id, ids)
        assert_not_in(self.private_project_user_one._id, ids)
        assert_not_in(self.private_project_user_two._id, ids)
        assert_not_in(self.folder._id, ids)
        assert_not_in(self.deleted_project_user_one._id, ids)


class TestUserUpdate(ApiTestCase):

    def setUp(self):
        super(TestUserUpdate, self).setUp()
        self.user_one = UserFactory.build()
        self.user_one.set_password('justapoorboy')
        self.user_one.fullname = 'Martin Luther King Jr.'
        self.user_one.given_name = 'Martin'
        self.user_one.family_name = 'King'
        self.user_one.suffix = 'Jr.'
        self.user_one.social['github'] = 'userOnegitHub'
        self.user_one.social['scholar'] = 'userOneScholar'
        self.user_one.social['personal'] = 'http://www.useronepersonalwebsite.com'
        self.user_one.social['twitter'] = 'userOneTwitter'
        self.user_one.social['linkedIn'] = 'userOneLinkedIn'
        self.user_one.social['impactStory'] = 'userOneImpactStory'
        self.user_one.social['orcid'] = 'userOneOrcid'
        self.user_one.social['researcherId'] = 'userOneResearcherId'

        self.user_one.jobs = [
            {
                'startYear': '1995',
                'title': '',
                'startMonth': 1,
                'endMonth': None,
                'endYear': None,
                'ongoing': False,
                'department': '',
                'institution': 'Waffle House'
            }
        ]
        self.user_one.save()
        self.auth_one = (self.user_one.username, 'justapoorboy')
        self.user_one_url = "/v2/users/{}/".format(self.user_one._id)

        self.user_two = UserFactory.build()
        self.user_two.set_password('justapoorboy')
        self.user_two.save()
        self.auth_two = (self.user_two.username, 'justapoorboy')

        self.new_fullname = 'el-Hajj Malik el-Shabazz'
        self.new_given_name = 'Malcolm'
        self.new_family_name = 'X'
        self.new_suffix = 'Sr.'
        self.blank_suffix = ''
        self.new_gitHub = 'newgitHub'
        self.new_scholar = 'newScholar'
        self.new_personal_website = 'http://www.newpersonalwebsite.com'
        self.new_twitter = 'newTwitter'
        self.new_linkedIn = 'newLinkedIn'
        self.new_impactStory = 'newImpactStory'
        self.new_orcid = 'newOrcid'
        self.new_researcherId = 'newResearcherId'
        self.new_user_data = {
            'id': self.user_one._id,
            'fullname': self.new_fullname,
            'given_name': self.new_given_name,
            'family_name': self.new_family_name,
            'suffix': self.new_suffix,
            'gitHub': self.new_gitHub,
            'personal_website': self.new_personal_website,
            'twitter': self.new_twitter,
            'linkedIn': self.new_linkedIn,
            'impactStory': self.new_impactStory,
            'orcid': self.new_orcid,
            'researcherId': self.new_researcherId,
        }
        self.blank_user_data =  {
            'id': self.user_one._id,
            'fullname': self.new_fullname,
            'given_name': '',
            'family_name': '',
            'suffix': '',
            'gitHub': '',
            'personal_website': '',
            'twitter': '',
            'linkedIn':  '',
            'impactStory': '',
            'orcid': '',
            'researcherId': '',
        }

    def tearDown(self):
        super(TestUserUpdate, self).tearDown()

    def test_patch_user_logged_out(self):
        res = self.app.patch_json(self.user_one_url, {
            'fullname': self.new_fullname,
        }, expect_errors=True)
        # This is 403 instead of 401 because basic authentication is only for unit tests and, in order to keep from
        # presenting a basic authentication dialog box in the front end. We may change this as we understand CAS
        # a little better
        assert_equal(res.status_code, 403)

    def test_patch_user_read_only_field(self):
        # Test to make sure read only fields cannot be updated
        self.new_employment_institutions = [
            {
                'startYear': '1982',
                'title': '',
                'startMonth': 1,
                'endMonth': 4,
                'endYear': 1999,
                'ongoing': True,
                'department': 'department of revolution',
                'institution': 'IHop'
            }
        ]
        self.new_educational_institutions = [
            {
                "startYear": '',
                "degree": '',
                "startMonth": None,
                "endMonth": None,
                "endYear": '2000',
                "ongoing": False,
                "department": 'Mom',
                "institution": 'Heeyyyy'
            }
        ]
        res = self.app.patch_json(self.user_one_url, {
            'employment_institutions': self.new_employment_institutions,
            'educational_institutions': self.new_educational_institutions,
            'fullname': self.new_fullname,
        }, auth=self.auth_one)
        assert_equal(res.status_code, 200)
        assert_equal(res.json['data']['employment_institutions'], self.user_one.jobs)
        assert_equal(res.json['data']['educational_institutions'], self.user_one.schools)
        assert_equal(res.json['data']['fullname'], self.new_fullname)

    def test_put_user_logged_in(self):
        # Logged in user updates their user information via patch
        res = self.app.put_json(self.user_one_url, self.new_user_data, auth=self.auth_one)
        assert_equal(res.status_code, 200)
        assert_equal(res.json['data']['fullname'], self.new_fullname)
        assert_equal(res.json['data']['given_name'], self.new_given_name)
        assert_equal(res.json['data']['family_name'], self.new_family_name)
        assert_equal(res.json['data']['suffix'], self.new_suffix)
        assert_equal(res.json['data']['gitHub'], self.new_gitHub)
        assert_equal(res.json['data']['personal_website'], self.new_personal_website)
        assert_equal(res.json['data']['twitter'], self.new_twitter)
        assert_equal(res.json['data']['linkedIn'], self.new_linkedIn)
        assert_equal(res.json['data']['impactStory'], self.new_impactStory)
        assert_equal(res.json['data']['orcid'], self.new_orcid)
        assert_equal(res.json['data']['researcherId'], self.new_researcherId)
        self.user_one.reload()
        assert_equal(self.user_one.fullname, self.new_fullname)
        assert_equal(self.user_one.given_name, self.new_given_name)
        assert_equal(self.user_one.family_name, self.new_family_name)
        assert_equal(self.user_one.suffix, self.new_suffix)
        assert_equal(self.user_one.social['github'], self.new_gitHub)
        assert_equal(self.user_one.social['personal'], self.new_personal_website)
        assert_equal(self.user_one.social['twitter'], self.new_twitter)
        assert_equal(self.user_one.social['linkedIn'], self.new_linkedIn)
        assert_equal(self.user_one.social['impactStory'], self.new_impactStory)
        assert_equal(self.user_one.social['orcid'], self.new_orcid)
        assert_equal(self.user_one.social['researcherId'], self.new_researcherId)

    def test_put_blank_user(self):
        # Logged in user updates their user information via patch
        res = self.app.put_json(self.user_one_url,self.blank_user_data, auth=self.auth_one)
        assert_equal(res.status_code, 200)
        assert_equal(res.json['data']['id'], self.user_one._id)
        assert_equal(res.json['data']['fullname'], self.new_fullname)
        assert_equal(res.json['data']['given_name'], '')
        assert_equal(res.json['data']['family_name'], '')
        assert_equal(res.json['data']['suffix'], '')
        assert_equal(res.json['data']['gitHub'], '')
        assert_equal(res.json['data']['personal_website'], '')
        assert_equal(res.json['data']['twitter'], '')
        assert_equal(res.json['data']['linkedIn'], '')
        assert_equal(res.json['data']['impactStory'], '')
        assert_equal(res.json['data']['orcid'], '')
        assert_equal(res.json['data']['researcherId'], '')
        self.user_one.reload()
        assert_equal(self.user_one.fullname, self.new_fullname)
        assert_equal(self.user_one.given_name, '')
        assert_equal(self.user_one.family_name, '')
        assert_equal(self.user_one.suffix, '')
        assert_equal(self.user_one.social['github'], '')
        assert_equal(self.user_one.social['personal'], '')
        assert_equal(self.user_one.social['twitter'], '')
        assert_equal(self.user_one.social['linkedIn'], '')
        assert_equal(self.user_one.social['impactStory'], '')
        assert_equal(self.user_one.social['orcid'], '')
        assert_equal(self.user_one.social['researcherId'], '')

    def test_patch_user_logged_in_blank_suffix(self):
        # Logged in user updates their user information via patch
        res = self.app.patch_json(self.user_one_url, self.blank_user_data, auth=self.auth_one)
        assert_equal(res.status_code, 200)
        assert_equal(res.json['data']['id'], self.user_one._id)
        assert_equal(res.json['data']['fullname'], self.new_fullname)
        assert_equal(res.json['data']['given_name'], '')
        assert_equal(res.json['data']['family_name'], '')
        assert_equal(res.json['data']['suffix'], '')
        assert_equal(res.json['data']['gitHub'], '')
        assert_equal(res.json['data']['personal_website'], '')
        assert_equal(res.json['data']['twitter'], '')
        assert_equal(res.json['data']['linkedIn'], '')
        assert_equal(res.json['data']['impactStory'], '')
        assert_equal(res.json['data']['orcid'], '')
        assert_equal(res.json['data']['researcherId'], '')
        self.user_one.reload()
        assert_equal(self.user_one.fullname, self.new_fullname)
        assert_equal(self.user_one.given_name, '')
        assert_equal(self.user_one.family_name, '')
        assert_equal(self.user_one.suffix, '')
        assert_equal(self.user_one.social['github'], '')
        assert_equal(self.user_one.social['personal'], '')
        assert_equal(self.user_one.social['twitter'], '')
        assert_equal(self.user_one.social['linkedIn'], '')
        assert_equal(self.user_one.social['impactStory'], '')
        assert_equal(self.user_one.social['orcid'], '')
        assert_equal(self.user_one.social['researcherId'], '')

    def test_put_user_logged_in_blank_required_field(self):
        # Logged in user updates their user information via patch
        res = self.app.put_json(self.user_one_url, {
            'id': self.user_one._id,
            'fullname': '',
        }, auth=self.auth_one, expect_errors=True)
        assert_equal(res.status_code, 400)

    def test_patch_user_logged_in_blank_required_field(self):
        # Logged in user updates their user information via patch
        res = self.app.patch_json(self.user_one_url, {
            'id': self.user_one._id,
            'fullname': '',
        }, auth=self.auth_one, expect_errors=True)
        assert_equal(res.status_code, 400)

    def test_put_user_logged_out(self):
        put = self.app.put_json(self.user_one_url, self.new_user_data, expect_errors=True)
        # This is 403 instead of 401 because basic authentication is only for unit tests and, in order to keep from
        # presenting a basic authentication dialog box in the front end. We may change this as we understand CAS
        # a little better
        assert_equal(put.status_code, 403)
        self.user_one.reload()
        res = self.app.get(self.user_one_url)
        assert_equal(res.json['data']['fullname'], self.user_one.fullname)
        assert_equal(res.json['data']['given_name'],self.user_one.given_name)
        assert_equal(res.json['data']['family_name'], self.user_one.family_name)
        assert_equal(res.json['data']['suffix'], self.user_one.suffix)
        assert_equal(res.json['data']['gitHub'], self.user_one.social['github'])
        assert_equal(res.json['data']['personal_website'], self.user_one.social['personal'])
        assert_equal(res.json['data']['twitter'], self.user_one.social['twitter'])
        assert_equal(res.json['data']['linkedIn'], self.user_one.social['linkedIn'])
        assert_equal(res.json['data']['impactStory'], self.user_one.social['impactStory'])
        assert_equal(res.json['data']['orcid'], self.user_one.social['orcid'])
        assert_equal(res.json['data']['researcherId'], self.user_one.social['researcherId'])

    def test_put_wrong_user(self):
        # User tries to update someone else's user information via put
        put = self.app.put_json(self.user_one_url, self.new_user_data, auth=self.auth_two, expect_errors=True)
        # This is 403 instead of 401 because basic authentication is only for unit tests and, in order to keep from
        # presenting a basic authentication dialog box in the front end. We may change this as we understand CAS
        # a little better
        assert_equal(put.status_code, 403)
        self.user_one.reload()
        res = self.app.get(self.user_one_url)
        assert_equal(res.json['data']['fullname'], self.user_one.fullname)
        assert_equal(res.json['data']['given_name'],self.user_one.given_name)
        assert_equal(res.json['data']['family_name'], self.user_one.family_name)
        assert_equal(res.json['data']['suffix'], self.user_one.suffix)
        assert_equal(res.json['data']['gitHub'], self.user_one.social['github'])
        assert_equal(res.json['data']['personal_website'], self.user_one.social['personal'])
        assert_equal(res.json['data']['twitter'], self.user_one.social['twitter'])
        assert_equal(res.json['data']['linkedIn'], self.user_one.social['linkedIn'])
        assert_equal(res.json['data']['impactStory'], self.user_one.social['impactStory'])
        assert_equal(res.json['data']['orcid'], self.user_one.social['orcid'])
        assert_equal(res.json['data']['researcherId'], self.user_one.social['researcherId'])


    def test_patch_wrong_user(self):
        # User tries to update someone else's user information via patch
        patch = self.app.patch_json(self.user_one_url, self.new_user_data, auth=self.auth_two, expect_errors=True)
        # This is 403 instead of 401 because basic authentication is only for unit tests and, in order to keep from
        # presenting a basic authentication dialog box in the front end. We may change this as we understand CAS
        # a little better
        assert_equal(patch.status_code, 403)
        res = self.app.get(self.user_one_url)
        assert_equal(res.json['data']['fullname'], self.user_one.fullname)
        assert_equal(res.json['data']['given_name'],self.user_one.given_name)
        assert_equal(res.json['data']['family_name'], self.user_one.family_name)
        assert_equal(res.json['data']['suffix'], self.user_one.suffix)
        assert_equal(res.json['data']['gitHub'], self.user_one.social['github'])
        assert_equal(res.json['data']['personal_website'], self.user_one.social['personal'])
        assert_equal(res.json['data']['twitter'], self.user_one.social['twitter'])
        assert_equal(res.json['data']['linkedIn'], self.user_one.social['linkedIn'])
        assert_equal(res.json['data']['impactStory'], self.user_one.social['impactStory'])
        assert_equal(res.json['data']['orcid'], self.user_one.social['orcid'])
        assert_equal(res.json['data']['researcherId'], self.user_one.social['researcherId'])

    def test_update_user_sanitizes_html_properly(self):
        """Post request should update resource, and any HTML in fields should be stripped"""
        bad_fullname = 'Malcolm <strong>X</strong>'
        bad_family_name = 'X <script>alert("is")</script> a cool name'
        res = self.app.patch_json(self.user_one_url, {
            'fullname': bad_fullname,
            'family_name': bad_family_name,
        }, auth=self.auth_one)
        assert_equal(res.status_code, 200)
        assert_equal(res.json['data']['fullname'], strip_html(bad_fullname))
        assert_equal(res.json['data']['family_name'], strip_html(bad_family_name))


class TestUserRoutesNodeRoutes(ApiTestCase):

    def setUp(self):
        super(TestUserRoutesNodeRoutes, self).setUp()
        self.user_one = AuthUserFactory()
        self.user_one.social['twitter'] = 'howtopizza'
        self.user_two = AuthUserFactory()
        self.public_project_user_one = ProjectFactory(title="Public Project User One", is_public=True, creator=self.user_one)
        self.private_project_user_one = ProjectFactory(title="Private Project User One", is_public=False, creator=self.user_one)
        self.public_project_user_two = ProjectFactory(title="Public Project User Two", is_public=True, creator=self.user_two)
        self.private_project_user_two = ProjectFactory(title="Private Project User Two", is_public=False, creator=self.user_two)
        self.deleted_project_user_one = FolderFactory(title="Deleted Project User One", is_public=False, creator=self.user_one, is_deleted=True)

        self.folder = FolderFactory()
        self.deleted_folder = FolderFactory(title="Deleted Folder User One", is_public=False, creator=self.user_one, is_deleted=True)
        self.dashboard = DashboardFactory()

    def tearDown(self):
        super(TestUserRoutesNodeRoutes, self).tearDown()
        Node.remove()

    def test_get_200_path_users_me_userone_logged_in(self):
        url = "/{}users/me/".format(API_BASE)
        res = self.app.get(url, auth=self.user_one.auth)
        assert_equal(res.status_code, 200)

    def test_get_200_path_users_me_usertwo_logged_in(self):
        url = "/{}users/me/".format(API_BASE)
        res = self.app.get(url, auth=self.user_two.auth)
        assert_equal(res.status_code, 200)

    def test_get_403_path_users_me_no_user(self):
        # TODO: change expected exception from 403 to 401 for unauthorized users

        url = "/{}users/me/".format(API_BASE)
        res = self.app.get(url, expect_errors=True)
        # This is 403 instead of 401 because basic authentication is only for unit tests and, in order to keep from
        # presenting a basic authentication dialog box in the front end. We may change this as we understand CAS
        # a little better
        assert_equal(res.status_code, 403)

    def test_get_404_path_users_user_id_me_user_logged_in(self):
        url = "/{}users/{}/me/".format(API_BASE, self.user_one._id)
        res = self.app.get(url, auth=self.user_one.auth, expect_errors=True)
        assert_equal(res.status_code, 404)

    def test_get_404_path_users_user_id_me_no_user(self):
        url = "/{}users/{}/me/".format(API_BASE, self.user_one._id)
        res = self.app.get(url, expect_errors=True)
        assert_equal(res.status_code, 404)

    def test_get_404_path_users_user_id_me_unauthorized_user(self):
        url = "/{}users/{}/me/".format(API_BASE, self.user_one._id)
        res = self.app.get(url, auth= self.user_two.auth, expect_errors=True)
        assert_equal(res.status_code, 404)

    def test_get_200_path_users_user_id_user_logged_in(self):
        url = "/{}users/{}/".format(API_BASE, self.user_one._id)
        res = self.app.get(url, auth=self.user_one.auth)
        assert_equal(res.status_code, 200)

    def test_get_200_path_users_user_id_no_user(self):
        url = "/{}users/{}/".format(API_BASE, self.user_two._id)
        res = self.app.get(url)
        assert_equal(res.status_code, 200)

    def test_get_200_path_users_user_id_unauthorized_user(self):
        url = "/{}users/{}/".format(API_BASE, self.user_two._id)
        res = self.app.get(url, auth=self.user_one.auth)
        assert_equal(res.status_code, 200)

        ids = {each['id'] for each in res.json['data']}
        assert_in(self.public_project_user_one._id, ids)
        assert_in(self.private_project_user_one._id, ids)
        assert_not_in(self.public_project_user_two._id, ids)
        assert_not_in(self.private_project_user_two._id, ids)
        assert_not_in(self.folder._id, ids)
        assert_not_in(self.deleted_folder._id, ids)
        assert_not_in(self.deleted_project_user_one._id, ids)

    def test_get_200_path_users_me_nodes_user_logged_in(self):
        url = "/{}users/me/nodes/".format(API_BASE, self.user_one._id)
        res = self.app.get(url, auth=self.user_one.auth)
        assert_equal(res.status_code, 200)

        ids = {each['id'] for each in res.json['data']}
        assert_in(self.public_project_user_one._id, ids)
        assert_in(self.private_project_user_one._id, ids)
        assert_not_in(self.public_project_user_two._id, ids)
        assert_not_in(self.private_project_user_two._id, ids)
        assert_not_in(self.folder._id, ids)
        assert_not_in(self.deleted_folder._id, ids)
        assert_not_in(self.deleted_project_user_one._id, ids)

    def test_get_403_path_users_me_nodes_no_user(self):
        # TODO: change expected exception from 403 to 401 for unauthorized users

        url = "/{}users/me/nodes/".format(API_BASE)
        res = self.app.get(url, expect_errors=True)
        # This is 403 instead of 401 because basic authentication is only for unit tests and, in order to keep from
        # presenting a basic authentication dialog box in the front end. We may change this as we understand CAS
        # a little better
        assert_equal(res.status_code, 403)

    def test_get_200_path_users_user_id_nodes_user_logged_in(self):
        url = "/{}users/{}/nodes/".format(API_BASE, self.user_one._id)
        res = self.app.get(url, auth=self.user_one.auth)
        assert_equal(res.status_code, 200)

        ids = {each['id'] for each in res.json['data']}
        assert_in(self.public_project_user_one._id, ids)
        assert_in(self.private_project_user_one._id, ids)
        assert_not_in(self.public_project_user_two._id, ids)
        assert_not_in(self.private_project_user_two._id, ids)
        assert_not_in(self.folder._id, ids)
        assert_not_in(self.deleted_folder._id, ids)
        assert_not_in(self.deleted_project_user_one._id, ids)

    def test_get_200_path_users_user_id_nodes_no_user(self):
        url = "/{}users/{}/nodes/".format(API_BASE, self.user_one._id)
        res = self.app.get(url)
        assert_equal(res.status_code, 200)

        # an anonymous/unauthorized user can only see the public projects user_one contributes to.
        ids = {each['id'] for each in res.json['data']}
        assert_in(self.public_project_user_one._id, ids)
        assert_not_in(self.private_project_user_one._id, ids)
        assert_not_in(self.public_project_user_two._id, ids)
        assert_not_in(self.private_project_user_two._id, ids)
        assert_not_in(self.folder._id, ids)
        assert_not_in(self.deleted_folder._id, ids)
        assert_not_in(self.deleted_project_user_one._id, ids)

    def test_get_200_path_users_user_id_unauthorized_user(self):
        url = "/{}users/{}/nodes/".format(API_BASE, self.user_one._id)
        res = self.app.get(url, auth=self.user_two.auth)
        assert_equal(res.status_code, 200)

        # an anonymous/unauthorized user can only see the public projects user_one contributes to.
        ids = {each['id'] for each in res.json['data']}
        assert_in(self.public_project_user_one._id, ids)
        assert_not_in(self.private_project_user_one._id, ids)
        assert_not_in(self.public_project_user_two._id, ids)
        assert_not_in(self.private_project_user_two._id, ids)
        assert_not_in(self.folder._id, ids)
        assert_not_in(self.deleted_folder._id, ids)
        assert_not_in(self.deleted_project_user_one._id, ids)

    def test_get_404_path_users_user_id_nodes_me_user_logged_in(self):
        url = "/{}users/{}/nodes/me/".format(API_BASE, self.user_one._id)
        res = self.app.get(url, auth=self.user_one.auth, expect_errors=True)
        assert_equal(res.status_code, 404)

    def test_get_404_path_users_user_id_nodes_me_unauthorized_user(self):
        url = "/{}users/{}/nodes/me/".format(API_BASE, self.user_one._id)
        res = self.app.get(url, auth=self.user_two.auth, expect_errors=True)
        assert_equal(res.status_code, 404)

    def test_get_404_path_users_user_id_nodes_me_no_user(self):
        url = "/{}users/{}/nodes/me/".format(API_BASE, self.user_one._id)
        res = self.app.get(url, expect_errors=True)
        assert_equal(res.status_code, 404)

    def test_get_404_path_nodes_me_user_logged_in(self):
        url = "/{}nodes/me/".format(API_BASE)
        res = self.app.get(url, auth=self.user_one.auth, expect_errors=True)
        assert_equal(res.status_code, 404)

    def test_get_404_path_nodes_me_no_user(self):
        url = "/{}nodes/me/".format(API_BASE)
        res = self.app.get(url, expect_errors=True)
        assert_equal(res.status_code, 404)

    def test_get_404_path_nodes_user_id_user_logged_in(self):
        url = "/{}nodes/{}/".format(API_BASE, self.user_one._id)
        res = self.app.get(url, auth=self.user_one.auth, expect_errors=True)
        assert_equal(res.status_code, 404)

    def test_get_404_path_nodes_user_id_unauthorized_user(self):
        url = "/{}nodes/{}/".format(API_BASE, self.user_one._id)
        res = self.app.get(url, auth=self.user_two.auth, expect_errors=True)
        assert_equal(res.status_code, 404)

    def test_get_404_path_nodes_user_id_no_user(self):
        url = "/{}nodes/{}/".format(API_BASE, self.user_one._id)
        res = self.app.get(url, expect_errors=True)
        assert_equal(res.status_code, 404)


class TestUserUpdate(ApiTestCase):

    def setUp(self):
        ApiTestCase.setUp(self)
        self.user_one = UserFactory.build()
        self.user_one.set_password('justapoorboy')
        self.user_one.fullname = 'Martin Luther King Jr.'
        self.user_one.given_name = 'Martin'
        self.user_one.family_name = 'King'
        self.user_one.suffix = 'Jr.'
        self.user_one.github = 'userOneGithub'
        self.user_one.scholar = 'userOneScholar'
        self.user_one.personal_website = 'http://www.useronepersonalwebsite.com'
        self.user_one.twitter = 'userOneTwitter'
        self.user_one.linkedIn = 'userOneLinkedIn'
        self.user_one.impactStory = 'userOneImpactStory'
        self.user_one.orcid = 'userOneOrcid'
        self.user_one.researcherId = 'userOneResearcherId'

        self.user_one.employment_institutions = [
            {
                'startYear': '1995',
                'title': '',
                'startMonth': 1,
                'endMonth': None,
                'endYear': None,
                'ongoing': False,
                'department': '',
                'institution': 'Waffle House'
            }
        ]
        self.user_one.save()
        self.auth_one = (self.user_one.username, 'justapoorboy')
        self.user_one_url = "/v2/users/{}/".format(self.user_one._id)

        self.user_two = UserFactory.build()
        self.user_two.set_password('justapoorboy')
        self.user_two.save()
        self.auth_two = (self.user_two.username, 'justapoorboy')

        self.new_fullname = 'el-Hajj Malik el-Shabazz'
        self.new_given_name = 'Malcolm'
        self.new_family_name = 'X'
        self.new_suffix = 'Sr.'
        self.new_employment_institutions = [
            {
                'startYear': '1982',
                'title': '',
                'startMonth': 1,
                'endMonth': 4,
                'endYear': 1999,
                'ongoing': True,
                'department': 'department of revolution',
                'institution': 'IHop'
            }
        ]

        self.new_educational_institutions = [
            {
                "startYear": '',
                "degree": '',
                "startMonth": None,
                "endMonth": None,
                "endYear": '2000',
                "ongoing": False,
                "department": 'Mom',
                "institution": 'Heeyyyy'
            }
        ]

        self.newGithub = 'newGithub'
        self.newScholar = 'newScholar'
        self.newPersonal_website = 'http://www.newpersonalwebsite.com'
        self.newTwitter = 'newTwitter'
        self.newLinkedIn = 'newLinkedIn'
        self.newImpactStory = 'newImpactStory'
        self.newOrcid = 'newOrcid'
        self.newResearcherId = 'newResearcherId'

    def test_patch_user_logged_out(self):
        res = self.app.patch_json(self.user_one_url, {
            'fullname': self.new_fullname,
        }, expect_errors=True)
        # This is 403 instead of 401 because basic authentication is only for unit tests and, in order to keep from
        # presenting a basic authentication dialog box in the front end. We may change this as we understand CAS
        # a little better
        assert_equal(res.status_code, 403)

    def test_patch_user_read_only_field(self):
        # Logged in user updates their user information via patch
        res = self.app.patch_json(self.user_one_url, {
            'employment_institutions': self.new_employment_institutions,
            'educational_institutions': self.new_educational_institutions,
            'fullname': self.new_fullname,

        }, auth=self.auth_one)
        print res
        assert_equal(res.status_code, 200)
        assert_not_equal(res.json['data']['employment_institutions'], self.new_employment_institutions)
        assert_not_equal(res.json['data']['educational_institutions'], self.new_educational_institutions)
        # assert_equal(res.json['data']['employment_institutions'], self.user_one.employment_institutions)
        assert_equal(res.json['data']['fullname'], self.new_fullname)

    def test_put_user_logged_in(self):
        # Logged in user updates their user information via patch
        res = self.app.put_json(self.user_one_url, {
            'id': self.user_one._id,
            'fullname': self.new_fullname,
            'given_name': self.new_given_name,
            'family_name': self.new_family_name,
            'suffix': self.new_suffix,
            'github': self.newGithub,
            'personal_website': self.newPersonal_website,
            'twitter': self.newTwitter,
            'linkedIn': self.newLinkedIn,
            'impactStory': self.newImpactStory,
            'orcid': self.newOrcid,
            'researcherId': self.newResearcherId,
        }, auth=self.auth_one)
        assert_equal(res.status_code, 200)
        assert_equal(res.json['data']['fullname'], self.new_fullname)
        assert_equal(res.json['data']['given_name'], self.new_given_name)
        assert_equal(res.json['data']['family_name'], self.new_family_name)
        assert_equal(res.json['data']['suffix'], self.new_suffix)
        assert_equal(res.json['data']['github'], self.newGithub)
        assert_equal(res.json['data']['personal_website'], self.newPersonal_website)
        assert_equal(res.json['data']['twitter'], self.newTwitter)
        assert_equal(res.json['data']['linkedIn'], self.newLinkedIn)
        assert_equal(res.json['data']['impactStory'], self.newImpactStory)
        assert_equal(res.json['data']['orcid'], self.newOrcid)
        assert_equal(res.json['data']['researcherId'], self.newResearcherId)

    def test_put_user_logged_out(self):
        res = self.app.put_json(self.user_one_url, {
            'id': self.user_one._id,
            'fullname': self.new_fullname,
            'given_name': self.new_given_name,
            'family_name': self.new_family_name,
            'suffix': self.new_suffix,
            'github': self.newGithub,
            'personal_website': self.newPersonal_website,
            'twitter': self.newTwitter,
            'linkedIn': self.newLinkedIn,
            'impactStory': self.newImpactStory,
            'orcid': self.newOrcid,
            'researcherId': self.newResearcherId,
        }, expect_errors=True)
        # This is 403 instead of 401 because basic authentication is only for unit tests and, in order to keep from
        # presenting a basic authentication dialog box in the front end. We may change this as we understand CAS
        # a little better
        assert_equal(res.status_code, 403)

    def test_put_user_not_logged_in(self):
        # User tries to update someone else's user information via put
        res = self.app.put_json(self.user_one_url, {
            'id': self.user_one._id,
            'fullname': self.new_fullname,
            'given_name': self.new_given_name,
            'family_name': self.new_family_name,
            'suffix': self.new_suffix,
            'github': self.newGithub,
            'personal_website': self.newPersonal_website,
            'twitter': self.newTwitter,
            'linkedIn': self.newLinkedIn,
            'impactStory': self.newImpactStory,
            'orcid': self.newOrcid,
            'researcherId': self.newResearcherId,
        }, auth=self.auth_two, expect_errors=True)
        # This is 403 instead of 401 because basic authentication is only for unit tests and, in order to keep from
        # presenting a basic authentication dialog box in the front end. We may change this as we understand CAS
        # a little better
        assert_equal(res.status_code, 403)

    def test_patch_wrong_user(self):
        # User tries to update someone else's user information via patch
        res = self.app.patch_json(self.user_one_url, {
            'fullname': self.new_fullname,
        }, auth=self.auth_two, expect_errors=True)
        # This is 403 instead of 401 because basic authentication is only for unit tests and, in order to keep from
        # presenting a basic authentication dialog box in the front end. We may change this as we understand CAS
        # a little better
        assert_equal(res.status_code, 403)

    def test_update_user_sanitizes_html_properly(self):
        """Post request should update resource, and any HTML in fields should be stripped"""
        bad_fullname = 'Malcolm <strong>X</strong>'
        bad_family_name = 'X <script>alert("is")</script> a cool name'
        res = self.app.patch_json(self.user_one_url, {
            'fullname': bad_fullname,
            'family_name': bad_family_name,
        }, auth=self.auth_one)
        assert_equal(res.status_code, 200)
        assert_equal(res.json['data']['fullname'], strip_html(bad_fullname))
        assert_equal(res.json['data']['family_name'], strip_html(bad_family_name))<|MERGE_RESOLUTION|>--- conflicted
+++ resolved
@@ -4,12 +4,7 @@
 from website.models import Node
 from tests.base import ApiTestCase
 from api.base.settings.defaults import API_BASE
-<<<<<<< HEAD
 from tests.factories import UserFactory, ProjectFactory, FolderFactory, DashboardFactory, AuthUserFactory
-=======
-from tests.factories import UserFactory, ProjectFactory, FolderFactory, DashboardFactory
-from website.util.sanitize import strip_html
->>>>>>> 85ada11c
 
 
 class TestUsers(ApiTestCase):
@@ -96,7 +91,7 @@
         res = self.app.get(url)
         user_json = res.json['data']
         assert_equal(user_json['fullname'], self.user_one.fullname)
-        assert_equal(user_json['twitter'], 'howtopizza')
+        assert_equal(user_json['social_accounts']['twitter'], 'howtopizza')
 
     def test_get_incorrect_pk_user_logged_in(self):
         url = "/{}users/{}/".format(API_BASE, self.user_two._id)
@@ -198,6 +193,195 @@
         assert_not_in(self.deleted_project_user_one._id, ids)
 
 
+class TestUserRoutesNodeRoutes(ApiTestCase):
+
+    def setUp(self):
+        super(TestUserRoutesNodeRoutes, self).setUp()
+        self.user_one = AuthUserFactory()
+        self.user_one.social['twitter'] = 'howtopizza'
+        self.user_two = AuthUserFactory()
+        self.public_project_user_one = ProjectFactory(title="Public Project User One", is_public=True, creator=self.user_one)
+        self.private_project_user_one = ProjectFactory(title="Private Project User One", is_public=False, creator=self.user_one)
+        self.public_project_user_two = ProjectFactory(title="Public Project User Two", is_public=True, creator=self.user_two)
+        self.private_project_user_two = ProjectFactory(title="Private Project User Two", is_public=False, creator=self.user_two)
+        self.deleted_project_user_one = FolderFactory(title="Deleted Project User One", is_public=False, creator=self.user_one, is_deleted=True)
+
+        self.folder = FolderFactory()
+        self.deleted_folder = FolderFactory(title="Deleted Folder User One", is_public=False, creator=self.user_one, is_deleted=True)
+        self.dashboard = DashboardFactory()
+
+    def tearDown(self):
+        super(TestUserRoutesNodeRoutes, self).tearDown()
+        Node.remove()
+
+    def test_get_200_path_users_me_userone_logged_in(self):
+        url = "/{}users/me/".format(API_BASE)
+        res = self.app.get(url, auth=self.user_one.auth)
+        assert_equal(res.status_code, 200)
+
+    def test_get_200_path_users_me_usertwo_logged_in(self):
+        url = "/{}users/me/".format(API_BASE)
+        res = self.app.get(url, auth=self.user_two.auth)
+        assert_equal(res.status_code, 200)
+
+    def test_get_403_path_users_me_no_user(self):
+        # TODO: change expected exception from 403 to 401 for unauthorized users
+
+        url = "/{}users/me/".format(API_BASE)
+        res = self.app.get(url, expect_errors=True)
+        # This is 403 instead of 401 because basic authentication is only for unit tests and, in order to keep from
+        # presenting a basic authentication dialog box in the front end. We may change this as we understand CAS
+        # a little better
+        assert_equal(res.status_code, 403)
+
+    def test_get_404_path_users_user_id_me_user_logged_in(self):
+        url = "/{}users/{}/me/".format(API_BASE, self.user_one._id)
+        res = self.app.get(url, auth=self.user_one.auth, expect_errors=True)
+        assert_equal(res.status_code, 404)
+
+    def test_get_404_path_users_user_id_me_no_user(self):
+        url = "/{}users/{}/me/".format(API_BASE, self.user_one._id)
+        res = self.app.get(url, expect_errors=True)
+        assert_equal(res.status_code, 404)
+
+    def test_get_404_path_users_user_id_me_unauthorized_user(self):
+        url = "/{}users/{}/me/".format(API_BASE, self.user_one._id)
+        res = self.app.get(url, auth= self.user_two.auth, expect_errors=True)
+        assert_equal(res.status_code, 404)
+
+    def test_get_200_path_users_user_id_user_logged_in(self):
+        url = "/{}users/{}/".format(API_BASE, self.user_one._id)
+        res = self.app.get(url, auth=self.user_one.auth)
+        assert_equal(res.status_code, 200)
+
+    def test_get_200_path_users_user_id_no_user(self):
+        url = "/{}users/{}/".format(API_BASE, self.user_two._id)
+        res = self.app.get(url)
+        assert_equal(res.status_code, 200)
+
+    def test_get_200_path_users_user_id_unauthorized_user(self):
+        url = "/{}users/{}/".format(API_BASE, self.user_two._id)
+        res = self.app.get(url, auth=self.user_one.auth)
+        assert_equal(res.status_code, 200)
+
+        ids = {each['id'] for each in res.json['data']}
+        assert_in(self.public_project_user_one._id, ids)
+        assert_in(self.private_project_user_one._id, ids)
+        assert_not_in(self.public_project_user_two._id, ids)
+        assert_not_in(self.private_project_user_two._id, ids)
+        assert_not_in(self.folder._id, ids)
+        assert_not_in(self.deleted_folder._id, ids)
+        assert_not_in(self.deleted_project_user_one._id, ids)
+
+    def test_get_200_path_users_me_nodes_user_logged_in(self):
+        url = "/{}users/me/nodes/".format(API_BASE, self.user_one._id)
+        res = self.app.get(url, auth=self.user_one.auth)
+        assert_equal(res.status_code, 200)
+
+        ids = {each['id'] for each in res.json['data']}
+        assert_in(self.public_project_user_one._id, ids)
+        assert_in(self.private_project_user_one._id, ids)
+        assert_not_in(self.public_project_user_two._id, ids)
+        assert_not_in(self.private_project_user_two._id, ids)
+        assert_not_in(self.folder._id, ids)
+        assert_not_in(self.deleted_folder._id, ids)
+        assert_not_in(self.deleted_project_user_one._id, ids)
+
+    def test_get_403_path_users_me_nodes_no_user(self):
+        # TODO: change expected exception from 403 to 401 for unauthorized users
+
+        url = "/{}users/me/nodes/".format(API_BASE)
+        res = self.app.get(url, expect_errors=True)
+        # This is 403 instead of 401 because basic authentication is only for unit tests and, in order to keep from
+        # presenting a basic authentication dialog box in the front end. We may change this as we understand CAS
+        # a little better
+        assert_equal(res.status_code, 403)
+
+    def test_get_200_path_users_user_id_nodes_user_logged_in(self):
+        url = "/{}users/{}/nodes/".format(API_BASE, self.user_one._id)
+        res = self.app.get(url, auth=self.user_one.auth)
+        assert_equal(res.status_code, 200)
+
+        ids = {each['id'] for each in res.json['data']}
+        assert_in(self.public_project_user_one._id, ids)
+        assert_in(self.private_project_user_one._id, ids)
+        assert_not_in(self.public_project_user_two._id, ids)
+        assert_not_in(self.private_project_user_two._id, ids)
+        assert_not_in(self.folder._id, ids)
+        assert_not_in(self.deleted_folder._id, ids)
+        assert_not_in(self.deleted_project_user_one._id, ids)
+
+    def test_get_200_path_users_user_id_nodes_no_user(self):
+        url = "/{}users/{}/nodes/".format(API_BASE, self.user_one._id)
+        res = self.app.get(url)
+        assert_equal(res.status_code, 200)
+
+        # an anonymous/unauthorized user can only see the public projects user_one contributes to.
+        ids = {each['id'] for each in res.json['data']}
+        assert_in(self.public_project_user_one._id, ids)
+        assert_not_in(self.private_project_user_one._id, ids)
+        assert_not_in(self.public_project_user_two._id, ids)
+        assert_not_in(self.private_project_user_two._id, ids)
+        assert_not_in(self.folder._id, ids)
+        assert_not_in(self.deleted_folder._id, ids)
+        assert_not_in(self.deleted_project_user_one._id, ids)
+
+    def test_get_200_path_users_user_id_unauthorized_user(self):
+        url = "/{}users/{}/nodes/".format(API_BASE, self.user_one._id)
+        res = self.app.get(url, auth=self.user_two.auth)
+        assert_equal(res.status_code, 200)
+
+        # an anonymous/unauthorized user can only see the public projects user_one contributes to.
+        ids = {each['id'] for each in res.json['data']}
+        assert_in(self.public_project_user_one._id, ids)
+        assert_not_in(self.private_project_user_one._id, ids)
+        assert_not_in(self.public_project_user_two._id, ids)
+        assert_not_in(self.private_project_user_two._id, ids)
+        assert_not_in(self.folder._id, ids)
+        assert_not_in(self.deleted_folder._id, ids)
+        assert_not_in(self.deleted_project_user_one._id, ids)
+
+    def test_get_404_path_users_user_id_nodes_me_user_logged_in(self):
+        url = "/{}users/{}/nodes/me/".format(API_BASE, self.user_one._id)
+        res = self.app.get(url, auth=self.user_one.auth, expect_errors=True)
+        assert_equal(res.status_code, 404)
+
+    def test_get_404_path_users_user_id_nodes_me_unauthorized_user(self):
+        url = "/{}users/{}/nodes/me/".format(API_BASE, self.user_one._id)
+        res = self.app.get(url, auth=self.user_two.auth, expect_errors=True)
+        assert_equal(res.status_code, 404)
+
+    def test_get_404_path_users_user_id_nodes_me_no_user(self):
+        url = "/{}users/{}/nodes/me/".format(API_BASE, self.user_one._id)
+        res = self.app.get(url, expect_errors=True)
+        assert_equal(res.status_code, 404)
+
+    def test_get_404_path_nodes_me_user_logged_in(self):
+        url = "/{}nodes/me/".format(API_BASE)
+        res = self.app.get(url, auth=self.user_one.auth, expect_errors=True)
+        assert_equal(res.status_code, 404)
+
+    def test_get_404_path_nodes_me_no_user(self):
+        url = "/{}nodes/me/".format(API_BASE)
+        res = self.app.get(url, expect_errors=True)
+        assert_equal(res.status_code, 404)
+
+    def test_get_404_path_nodes_user_id_user_logged_in(self):
+        url = "/{}nodes/{}/".format(API_BASE, self.user_one._id)
+        res = self.app.get(url, auth=self.user_one.auth, expect_errors=True)
+        assert_equal(res.status_code, 404)
+
+    def test_get_404_path_nodes_user_id_unauthorized_user(self):
+        url = "/{}nodes/{}/".format(API_BASE, self.user_one._id)
+        res = self.app.get(url, auth=self.user_two.auth, expect_errors=True)
+        assert_equal(res.status_code, 404)
+
+    def test_get_404_path_nodes_user_id_no_user(self):
+        url = "/{}nodes/{}/".format(API_BASE, self.user_one._id)
+        res = self.app.get(url, expect_errors=True)
+        assert_equal(res.status_code, 404)
+
+
 class TestUserUpdate(ApiTestCase):
 
     def setUp(self):
@@ -218,502 +402,6 @@
         self.user_one.social['researcherId'] = 'userOneResearcherId'
 
         self.user_one.jobs = [
-            {
-                'startYear': '1995',
-                'title': '',
-                'startMonth': 1,
-                'endMonth': None,
-                'endYear': None,
-                'ongoing': False,
-                'department': '',
-                'institution': 'Waffle House'
-            }
-        ]
-        self.user_one.save()
-        self.auth_one = (self.user_one.username, 'justapoorboy')
-        self.user_one_url = "/v2/users/{}/".format(self.user_one._id)
-
-        self.user_two = UserFactory.build()
-        self.user_two.set_password('justapoorboy')
-        self.user_two.save()
-        self.auth_two = (self.user_two.username, 'justapoorboy')
-
-        self.new_fullname = 'el-Hajj Malik el-Shabazz'
-        self.new_given_name = 'Malcolm'
-        self.new_family_name = 'X'
-        self.new_suffix = 'Sr.'
-        self.blank_suffix = ''
-        self.new_gitHub = 'newgitHub'
-        self.new_scholar = 'newScholar'
-        self.new_personal_website = 'http://www.newpersonalwebsite.com'
-        self.new_twitter = 'newTwitter'
-        self.new_linkedIn = 'newLinkedIn'
-        self.new_impactStory = 'newImpactStory'
-        self.new_orcid = 'newOrcid'
-        self.new_researcherId = 'newResearcherId'
-        self.new_user_data = {
-            'id': self.user_one._id,
-            'fullname': self.new_fullname,
-            'given_name': self.new_given_name,
-            'family_name': self.new_family_name,
-            'suffix': self.new_suffix,
-            'gitHub': self.new_gitHub,
-            'personal_website': self.new_personal_website,
-            'twitter': self.new_twitter,
-            'linkedIn': self.new_linkedIn,
-            'impactStory': self.new_impactStory,
-            'orcid': self.new_orcid,
-            'researcherId': self.new_researcherId,
-        }
-        self.blank_user_data =  {
-            'id': self.user_one._id,
-            'fullname': self.new_fullname,
-            'given_name': '',
-            'family_name': '',
-            'suffix': '',
-            'gitHub': '',
-            'personal_website': '',
-            'twitter': '',
-            'linkedIn':  '',
-            'impactStory': '',
-            'orcid': '',
-            'researcherId': '',
-        }
-
-    def tearDown(self):
-        super(TestUserUpdate, self).tearDown()
-
-    def test_patch_user_logged_out(self):
-        res = self.app.patch_json(self.user_one_url, {
-            'fullname': self.new_fullname,
-        }, expect_errors=True)
-        # This is 403 instead of 401 because basic authentication is only for unit tests and, in order to keep from
-        # presenting a basic authentication dialog box in the front end. We may change this as we understand CAS
-        # a little better
-        assert_equal(res.status_code, 403)
-
-    def test_patch_user_read_only_field(self):
-        # Test to make sure read only fields cannot be updated
-        self.new_employment_institutions = [
-            {
-                'startYear': '1982',
-                'title': '',
-                'startMonth': 1,
-                'endMonth': 4,
-                'endYear': 1999,
-                'ongoing': True,
-                'department': 'department of revolution',
-                'institution': 'IHop'
-            }
-        ]
-        self.new_educational_institutions = [
-            {
-                "startYear": '',
-                "degree": '',
-                "startMonth": None,
-                "endMonth": None,
-                "endYear": '2000',
-                "ongoing": False,
-                "department": 'Mom',
-                "institution": 'Heeyyyy'
-            }
-        ]
-        res = self.app.patch_json(self.user_one_url, {
-            'employment_institutions': self.new_employment_institutions,
-            'educational_institutions': self.new_educational_institutions,
-            'fullname': self.new_fullname,
-        }, auth=self.auth_one)
-        assert_equal(res.status_code, 200)
-        assert_equal(res.json['data']['employment_institutions'], self.user_one.jobs)
-        assert_equal(res.json['data']['educational_institutions'], self.user_one.schools)
-        assert_equal(res.json['data']['fullname'], self.new_fullname)
-
-    def test_put_user_logged_in(self):
-        # Logged in user updates their user information via patch
-        res = self.app.put_json(self.user_one_url, self.new_user_data, auth=self.auth_one)
-        assert_equal(res.status_code, 200)
-        assert_equal(res.json['data']['fullname'], self.new_fullname)
-        assert_equal(res.json['data']['given_name'], self.new_given_name)
-        assert_equal(res.json['data']['family_name'], self.new_family_name)
-        assert_equal(res.json['data']['suffix'], self.new_suffix)
-        assert_equal(res.json['data']['gitHub'], self.new_gitHub)
-        assert_equal(res.json['data']['personal_website'], self.new_personal_website)
-        assert_equal(res.json['data']['twitter'], self.new_twitter)
-        assert_equal(res.json['data']['linkedIn'], self.new_linkedIn)
-        assert_equal(res.json['data']['impactStory'], self.new_impactStory)
-        assert_equal(res.json['data']['orcid'], self.new_orcid)
-        assert_equal(res.json['data']['researcherId'], self.new_researcherId)
-        self.user_one.reload()
-        assert_equal(self.user_one.fullname, self.new_fullname)
-        assert_equal(self.user_one.given_name, self.new_given_name)
-        assert_equal(self.user_one.family_name, self.new_family_name)
-        assert_equal(self.user_one.suffix, self.new_suffix)
-        assert_equal(self.user_one.social['github'], self.new_gitHub)
-        assert_equal(self.user_one.social['personal'], self.new_personal_website)
-        assert_equal(self.user_one.social['twitter'], self.new_twitter)
-        assert_equal(self.user_one.social['linkedIn'], self.new_linkedIn)
-        assert_equal(self.user_one.social['impactStory'], self.new_impactStory)
-        assert_equal(self.user_one.social['orcid'], self.new_orcid)
-        assert_equal(self.user_one.social['researcherId'], self.new_researcherId)
-
-    def test_put_blank_user(self):
-        # Logged in user updates their user information via patch
-        res = self.app.put_json(self.user_one_url,self.blank_user_data, auth=self.auth_one)
-        assert_equal(res.status_code, 200)
-        assert_equal(res.json['data']['id'], self.user_one._id)
-        assert_equal(res.json['data']['fullname'], self.new_fullname)
-        assert_equal(res.json['data']['given_name'], '')
-        assert_equal(res.json['data']['family_name'], '')
-        assert_equal(res.json['data']['suffix'], '')
-        assert_equal(res.json['data']['gitHub'], '')
-        assert_equal(res.json['data']['personal_website'], '')
-        assert_equal(res.json['data']['twitter'], '')
-        assert_equal(res.json['data']['linkedIn'], '')
-        assert_equal(res.json['data']['impactStory'], '')
-        assert_equal(res.json['data']['orcid'], '')
-        assert_equal(res.json['data']['researcherId'], '')
-        self.user_one.reload()
-        assert_equal(self.user_one.fullname, self.new_fullname)
-        assert_equal(self.user_one.given_name, '')
-        assert_equal(self.user_one.family_name, '')
-        assert_equal(self.user_one.suffix, '')
-        assert_equal(self.user_one.social['github'], '')
-        assert_equal(self.user_one.social['personal'], '')
-        assert_equal(self.user_one.social['twitter'], '')
-        assert_equal(self.user_one.social['linkedIn'], '')
-        assert_equal(self.user_one.social['impactStory'], '')
-        assert_equal(self.user_one.social['orcid'], '')
-        assert_equal(self.user_one.social['researcherId'], '')
-
-    def test_patch_user_logged_in_blank_suffix(self):
-        # Logged in user updates their user information via patch
-        res = self.app.patch_json(self.user_one_url, self.blank_user_data, auth=self.auth_one)
-        assert_equal(res.status_code, 200)
-        assert_equal(res.json['data']['id'], self.user_one._id)
-        assert_equal(res.json['data']['fullname'], self.new_fullname)
-        assert_equal(res.json['data']['given_name'], '')
-        assert_equal(res.json['data']['family_name'], '')
-        assert_equal(res.json['data']['suffix'], '')
-        assert_equal(res.json['data']['gitHub'], '')
-        assert_equal(res.json['data']['personal_website'], '')
-        assert_equal(res.json['data']['twitter'], '')
-        assert_equal(res.json['data']['linkedIn'], '')
-        assert_equal(res.json['data']['impactStory'], '')
-        assert_equal(res.json['data']['orcid'], '')
-        assert_equal(res.json['data']['researcherId'], '')
-        self.user_one.reload()
-        assert_equal(self.user_one.fullname, self.new_fullname)
-        assert_equal(self.user_one.given_name, '')
-        assert_equal(self.user_one.family_name, '')
-        assert_equal(self.user_one.suffix, '')
-        assert_equal(self.user_one.social['github'], '')
-        assert_equal(self.user_one.social['personal'], '')
-        assert_equal(self.user_one.social['twitter'], '')
-        assert_equal(self.user_one.social['linkedIn'], '')
-        assert_equal(self.user_one.social['impactStory'], '')
-        assert_equal(self.user_one.social['orcid'], '')
-        assert_equal(self.user_one.social['researcherId'], '')
-
-    def test_put_user_logged_in_blank_required_field(self):
-        # Logged in user updates their user information via patch
-        res = self.app.put_json(self.user_one_url, {
-            'id': self.user_one._id,
-            'fullname': '',
-        }, auth=self.auth_one, expect_errors=True)
-        assert_equal(res.status_code, 400)
-
-    def test_patch_user_logged_in_blank_required_field(self):
-        # Logged in user updates their user information via patch
-        res = self.app.patch_json(self.user_one_url, {
-            'id': self.user_one._id,
-            'fullname': '',
-        }, auth=self.auth_one, expect_errors=True)
-        assert_equal(res.status_code, 400)
-
-    def test_put_user_logged_out(self):
-        put = self.app.put_json(self.user_one_url, self.new_user_data, expect_errors=True)
-        # This is 403 instead of 401 because basic authentication is only for unit tests and, in order to keep from
-        # presenting a basic authentication dialog box in the front end. We may change this as we understand CAS
-        # a little better
-        assert_equal(put.status_code, 403)
-        self.user_one.reload()
-        res = self.app.get(self.user_one_url)
-        assert_equal(res.json['data']['fullname'], self.user_one.fullname)
-        assert_equal(res.json['data']['given_name'],self.user_one.given_name)
-        assert_equal(res.json['data']['family_name'], self.user_one.family_name)
-        assert_equal(res.json['data']['suffix'], self.user_one.suffix)
-        assert_equal(res.json['data']['gitHub'], self.user_one.social['github'])
-        assert_equal(res.json['data']['personal_website'], self.user_one.social['personal'])
-        assert_equal(res.json['data']['twitter'], self.user_one.social['twitter'])
-        assert_equal(res.json['data']['linkedIn'], self.user_one.social['linkedIn'])
-        assert_equal(res.json['data']['impactStory'], self.user_one.social['impactStory'])
-        assert_equal(res.json['data']['orcid'], self.user_one.social['orcid'])
-        assert_equal(res.json['data']['researcherId'], self.user_one.social['researcherId'])
-
-    def test_put_wrong_user(self):
-        # User tries to update someone else's user information via put
-        put = self.app.put_json(self.user_one_url, self.new_user_data, auth=self.auth_two, expect_errors=True)
-        # This is 403 instead of 401 because basic authentication is only for unit tests and, in order to keep from
-        # presenting a basic authentication dialog box in the front end. We may change this as we understand CAS
-        # a little better
-        assert_equal(put.status_code, 403)
-        self.user_one.reload()
-        res = self.app.get(self.user_one_url)
-        assert_equal(res.json['data']['fullname'], self.user_one.fullname)
-        assert_equal(res.json['data']['given_name'],self.user_one.given_name)
-        assert_equal(res.json['data']['family_name'], self.user_one.family_name)
-        assert_equal(res.json['data']['suffix'], self.user_one.suffix)
-        assert_equal(res.json['data']['gitHub'], self.user_one.social['github'])
-        assert_equal(res.json['data']['personal_website'], self.user_one.social['personal'])
-        assert_equal(res.json['data']['twitter'], self.user_one.social['twitter'])
-        assert_equal(res.json['data']['linkedIn'], self.user_one.social['linkedIn'])
-        assert_equal(res.json['data']['impactStory'], self.user_one.social['impactStory'])
-        assert_equal(res.json['data']['orcid'], self.user_one.social['orcid'])
-        assert_equal(res.json['data']['researcherId'], self.user_one.social['researcherId'])
-
-
-    def test_patch_wrong_user(self):
-        # User tries to update someone else's user information via patch
-        patch = self.app.patch_json(self.user_one_url, self.new_user_data, auth=self.auth_two, expect_errors=True)
-        # This is 403 instead of 401 because basic authentication is only for unit tests and, in order to keep from
-        # presenting a basic authentication dialog box in the front end. We may change this as we understand CAS
-        # a little better
-        assert_equal(patch.status_code, 403)
-        res = self.app.get(self.user_one_url)
-        assert_equal(res.json['data']['fullname'], self.user_one.fullname)
-        assert_equal(res.json['data']['given_name'],self.user_one.given_name)
-        assert_equal(res.json['data']['family_name'], self.user_one.family_name)
-        assert_equal(res.json['data']['suffix'], self.user_one.suffix)
-        assert_equal(res.json['data']['gitHub'], self.user_one.social['github'])
-        assert_equal(res.json['data']['personal_website'], self.user_one.social['personal'])
-        assert_equal(res.json['data']['twitter'], self.user_one.social['twitter'])
-        assert_equal(res.json['data']['linkedIn'], self.user_one.social['linkedIn'])
-        assert_equal(res.json['data']['impactStory'], self.user_one.social['impactStory'])
-        assert_equal(res.json['data']['orcid'], self.user_one.social['orcid'])
-        assert_equal(res.json['data']['researcherId'], self.user_one.social['researcherId'])
-
-    def test_update_user_sanitizes_html_properly(self):
-        """Post request should update resource, and any HTML in fields should be stripped"""
-        bad_fullname = 'Malcolm <strong>X</strong>'
-        bad_family_name = 'X <script>alert("is")</script> a cool name'
-        res = self.app.patch_json(self.user_one_url, {
-            'fullname': bad_fullname,
-            'family_name': bad_family_name,
-        }, auth=self.auth_one)
-        assert_equal(res.status_code, 200)
-        assert_equal(res.json['data']['fullname'], strip_html(bad_fullname))
-        assert_equal(res.json['data']['family_name'], strip_html(bad_family_name))
-
-
-class TestUserRoutesNodeRoutes(ApiTestCase):
-
-    def setUp(self):
-        super(TestUserRoutesNodeRoutes, self).setUp()
-        self.user_one = AuthUserFactory()
-        self.user_one.social['twitter'] = 'howtopizza'
-        self.user_two = AuthUserFactory()
-        self.public_project_user_one = ProjectFactory(title="Public Project User One", is_public=True, creator=self.user_one)
-        self.private_project_user_one = ProjectFactory(title="Private Project User One", is_public=False, creator=self.user_one)
-        self.public_project_user_two = ProjectFactory(title="Public Project User Two", is_public=True, creator=self.user_two)
-        self.private_project_user_two = ProjectFactory(title="Private Project User Two", is_public=False, creator=self.user_two)
-        self.deleted_project_user_one = FolderFactory(title="Deleted Project User One", is_public=False, creator=self.user_one, is_deleted=True)
-
-        self.folder = FolderFactory()
-        self.deleted_folder = FolderFactory(title="Deleted Folder User One", is_public=False, creator=self.user_one, is_deleted=True)
-        self.dashboard = DashboardFactory()
-
-    def tearDown(self):
-        super(TestUserRoutesNodeRoutes, self).tearDown()
-        Node.remove()
-
-    def test_get_200_path_users_me_userone_logged_in(self):
-        url = "/{}users/me/".format(API_BASE)
-        res = self.app.get(url, auth=self.user_one.auth)
-        assert_equal(res.status_code, 200)
-
-    def test_get_200_path_users_me_usertwo_logged_in(self):
-        url = "/{}users/me/".format(API_BASE)
-        res = self.app.get(url, auth=self.user_two.auth)
-        assert_equal(res.status_code, 200)
-
-    def test_get_403_path_users_me_no_user(self):
-        # TODO: change expected exception from 403 to 401 for unauthorized users
-
-        url = "/{}users/me/".format(API_BASE)
-        res = self.app.get(url, expect_errors=True)
-        # This is 403 instead of 401 because basic authentication is only for unit tests and, in order to keep from
-        # presenting a basic authentication dialog box in the front end. We may change this as we understand CAS
-        # a little better
-        assert_equal(res.status_code, 403)
-
-    def test_get_404_path_users_user_id_me_user_logged_in(self):
-        url = "/{}users/{}/me/".format(API_BASE, self.user_one._id)
-        res = self.app.get(url, auth=self.user_one.auth, expect_errors=True)
-        assert_equal(res.status_code, 404)
-
-    def test_get_404_path_users_user_id_me_no_user(self):
-        url = "/{}users/{}/me/".format(API_BASE, self.user_one._id)
-        res = self.app.get(url, expect_errors=True)
-        assert_equal(res.status_code, 404)
-
-    def test_get_404_path_users_user_id_me_unauthorized_user(self):
-        url = "/{}users/{}/me/".format(API_BASE, self.user_one._id)
-        res = self.app.get(url, auth= self.user_two.auth, expect_errors=True)
-        assert_equal(res.status_code, 404)
-
-    def test_get_200_path_users_user_id_user_logged_in(self):
-        url = "/{}users/{}/".format(API_BASE, self.user_one._id)
-        res = self.app.get(url, auth=self.user_one.auth)
-        assert_equal(res.status_code, 200)
-
-    def test_get_200_path_users_user_id_no_user(self):
-        url = "/{}users/{}/".format(API_BASE, self.user_two._id)
-        res = self.app.get(url)
-        assert_equal(res.status_code, 200)
-
-    def test_get_200_path_users_user_id_unauthorized_user(self):
-        url = "/{}users/{}/".format(API_BASE, self.user_two._id)
-        res = self.app.get(url, auth=self.user_one.auth)
-        assert_equal(res.status_code, 200)
-
-        ids = {each['id'] for each in res.json['data']}
-        assert_in(self.public_project_user_one._id, ids)
-        assert_in(self.private_project_user_one._id, ids)
-        assert_not_in(self.public_project_user_two._id, ids)
-        assert_not_in(self.private_project_user_two._id, ids)
-        assert_not_in(self.folder._id, ids)
-        assert_not_in(self.deleted_folder._id, ids)
-        assert_not_in(self.deleted_project_user_one._id, ids)
-
-    def test_get_200_path_users_me_nodes_user_logged_in(self):
-        url = "/{}users/me/nodes/".format(API_BASE, self.user_one._id)
-        res = self.app.get(url, auth=self.user_one.auth)
-        assert_equal(res.status_code, 200)
-
-        ids = {each['id'] for each in res.json['data']}
-        assert_in(self.public_project_user_one._id, ids)
-        assert_in(self.private_project_user_one._id, ids)
-        assert_not_in(self.public_project_user_two._id, ids)
-        assert_not_in(self.private_project_user_two._id, ids)
-        assert_not_in(self.folder._id, ids)
-        assert_not_in(self.deleted_folder._id, ids)
-        assert_not_in(self.deleted_project_user_one._id, ids)
-
-    def test_get_403_path_users_me_nodes_no_user(self):
-        # TODO: change expected exception from 403 to 401 for unauthorized users
-
-        url = "/{}users/me/nodes/".format(API_BASE)
-        res = self.app.get(url, expect_errors=True)
-        # This is 403 instead of 401 because basic authentication is only for unit tests and, in order to keep from
-        # presenting a basic authentication dialog box in the front end. We may change this as we understand CAS
-        # a little better
-        assert_equal(res.status_code, 403)
-
-    def test_get_200_path_users_user_id_nodes_user_logged_in(self):
-        url = "/{}users/{}/nodes/".format(API_BASE, self.user_one._id)
-        res = self.app.get(url, auth=self.user_one.auth)
-        assert_equal(res.status_code, 200)
-
-        ids = {each['id'] for each in res.json['data']}
-        assert_in(self.public_project_user_one._id, ids)
-        assert_in(self.private_project_user_one._id, ids)
-        assert_not_in(self.public_project_user_two._id, ids)
-        assert_not_in(self.private_project_user_two._id, ids)
-        assert_not_in(self.folder._id, ids)
-        assert_not_in(self.deleted_folder._id, ids)
-        assert_not_in(self.deleted_project_user_one._id, ids)
-
-    def test_get_200_path_users_user_id_nodes_no_user(self):
-        url = "/{}users/{}/nodes/".format(API_BASE, self.user_one._id)
-        res = self.app.get(url)
-        assert_equal(res.status_code, 200)
-
-        # an anonymous/unauthorized user can only see the public projects user_one contributes to.
-        ids = {each['id'] for each in res.json['data']}
-        assert_in(self.public_project_user_one._id, ids)
-        assert_not_in(self.private_project_user_one._id, ids)
-        assert_not_in(self.public_project_user_two._id, ids)
-        assert_not_in(self.private_project_user_two._id, ids)
-        assert_not_in(self.folder._id, ids)
-        assert_not_in(self.deleted_folder._id, ids)
-        assert_not_in(self.deleted_project_user_one._id, ids)
-
-    def test_get_200_path_users_user_id_unauthorized_user(self):
-        url = "/{}users/{}/nodes/".format(API_BASE, self.user_one._id)
-        res = self.app.get(url, auth=self.user_two.auth)
-        assert_equal(res.status_code, 200)
-
-        # an anonymous/unauthorized user can only see the public projects user_one contributes to.
-        ids = {each['id'] for each in res.json['data']}
-        assert_in(self.public_project_user_one._id, ids)
-        assert_not_in(self.private_project_user_one._id, ids)
-        assert_not_in(self.public_project_user_two._id, ids)
-        assert_not_in(self.private_project_user_two._id, ids)
-        assert_not_in(self.folder._id, ids)
-        assert_not_in(self.deleted_folder._id, ids)
-        assert_not_in(self.deleted_project_user_one._id, ids)
-
-    def test_get_404_path_users_user_id_nodes_me_user_logged_in(self):
-        url = "/{}users/{}/nodes/me/".format(API_BASE, self.user_one._id)
-        res = self.app.get(url, auth=self.user_one.auth, expect_errors=True)
-        assert_equal(res.status_code, 404)
-
-    def test_get_404_path_users_user_id_nodes_me_unauthorized_user(self):
-        url = "/{}users/{}/nodes/me/".format(API_BASE, self.user_one._id)
-        res = self.app.get(url, auth=self.user_two.auth, expect_errors=True)
-        assert_equal(res.status_code, 404)
-
-    def test_get_404_path_users_user_id_nodes_me_no_user(self):
-        url = "/{}users/{}/nodes/me/".format(API_BASE, self.user_one._id)
-        res = self.app.get(url, expect_errors=True)
-        assert_equal(res.status_code, 404)
-
-    def test_get_404_path_nodes_me_user_logged_in(self):
-        url = "/{}nodes/me/".format(API_BASE)
-        res = self.app.get(url, auth=self.user_one.auth, expect_errors=True)
-        assert_equal(res.status_code, 404)
-
-    def test_get_404_path_nodes_me_no_user(self):
-        url = "/{}nodes/me/".format(API_BASE)
-        res = self.app.get(url, expect_errors=True)
-        assert_equal(res.status_code, 404)
-
-    def test_get_404_path_nodes_user_id_user_logged_in(self):
-        url = "/{}nodes/{}/".format(API_BASE, self.user_one._id)
-        res = self.app.get(url, auth=self.user_one.auth, expect_errors=True)
-        assert_equal(res.status_code, 404)
-
-    def test_get_404_path_nodes_user_id_unauthorized_user(self):
-        url = "/{}nodes/{}/".format(API_BASE, self.user_one._id)
-        res = self.app.get(url, auth=self.user_two.auth, expect_errors=True)
-        assert_equal(res.status_code, 404)
-
-    def test_get_404_path_nodes_user_id_no_user(self):
-        url = "/{}nodes/{}/".format(API_BASE, self.user_one._id)
-        res = self.app.get(url, expect_errors=True)
-        assert_equal(res.status_code, 404)
-
-
-class TestUserUpdate(ApiTestCase):
-
-    def setUp(self):
-        ApiTestCase.setUp(self)
-        self.user_one = UserFactory.build()
-        self.user_one.set_password('justapoorboy')
-        self.user_one.fullname = 'Martin Luther King Jr.'
-        self.user_one.given_name = 'Martin'
-        self.user_one.family_name = 'King'
-        self.user_one.suffix = 'Jr.'
-        self.user_one.github = 'userOneGithub'
-        self.user_one.scholar = 'userOneScholar'
-        self.user_one.personal_website = 'http://www.useronepersonalwebsite.com'
-        self.user_one.twitter = 'userOneTwitter'
-        self.user_one.linkedIn = 'userOneLinkedIn'
-        self.user_one.impactStory = 'userOneImpactStory'
-        self.user_one.orcid = 'userOneOrcid'
-        self.user_one.researcherId = 'userOneResearcherId'
-
-        self.user_one.employment_institutions = [
             {
                 'startYear': '1995',
                 'title': '',
