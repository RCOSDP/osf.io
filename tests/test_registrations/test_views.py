--- conflicted
+++ resolved
@@ -162,151 +162,6 @@
         )
         assert_equal(res.status_code, http.FORBIDDEN)
 
-<<<<<<< HEAD
-        # admin group members cannot submit draft
-        res = self.app.post_json(
-            url,
-            self.embargo_payload,
-            auth=self.group_mem.auth,
-            expect_errors=True
-        )
-        assert_equal(res.status_code, http.FORBIDDEN)
-
-    @mock.patch('osf.models.DraftRegistration.register', autospec=True)
-    def test_register_draft_registration(self, mock_register_draft):
-
-        url = self.node.api_url_for('register_draft_registration', draft_id=self.draft._id)
-        res = self.app.post_json(url, {
-            'data': {
-                'attributes': {
-                    'registration_choice': 'immediate',
-                },
-            },
-        }, auth=self.user.auth)
-
-        assert_equal(res.status_code, http.ACCEPTED)
-        assert_equal(mock_register_draft.call_args[0][0]._id, self.draft._id)
-
-    @mock.patch('framework.celery_tasks.handlers.enqueue_task')
-    def test_register_template_make_public_creates_pending_registration(self, mock_enqueue):
-        url = self.node.api_url_for('register_draft_registration', draft_id=self.draft._id)
-        res = self.app.post_json(url, self.immediate_payload, auth=self.user.auth)
-
-        assert_equal(res.status_code, http.ACCEPTED)
-        self.node.reload()
-        # Most recent node is a registration
-        reg = self.node.registrations_all.order_by('-registered_date').first()
-        assert_true(reg.is_registration)
-        # The registration created is public
-        assert_true(reg.is_pending_registration)
-
-    @mock.patch('framework.celery_tasks.handlers.enqueue_task')
-    def test_register_template_make_public_makes_children_pending_registration(self, mock_enqueue):
-        comp1 = NodeFactory(parent=self.node)
-        NodeFactory(parent=comp1)
-
-        url = self.node.api_url_for('register_draft_registration', draft_id=self.draft._id)
-        res = self.app.post_json(url, self.immediate_payload, auth=self.user.auth)
-
-        assert_equal(res.status_code, http.ACCEPTED)
-        self.node.reload()
-        # Most recent node is a registration
-        reg = self.node.registrations_all.order_by('-registered_date').first()
-        for node in reg.get_descendants_recursive():
-            assert_true(node.is_registration)
-            assert_true(node.is_pending_registration)
-
-    @mock.patch('framework.celery_tasks.handlers.enqueue_task')
-    def test_register_draft_registration_with_embargo_creates_embargo(self, mock_enqueue):
-        url = self.node.api_url_for('register_draft_registration', draft_id=self.draft._id)
-        end_date = timezone.now() + dt.timedelta(days=3)
-        res = self.app.post_json(
-            url,
-            {
-                'data': {
-                    'attributes': {
-                        'children': [self.node._id],
-                        'registration_choice': 'embargo',
-                        'lift_embargo': end_date.strftime('%c'),
-                    },
-                    'type': 'registrations',
-                }
-            },
-            auth=self.user.auth)
-
-        assert_equal(res.status_code, http.ACCEPTED)
-        self.node.reload()
-        # Most recent node is a registration
-        reg = self.node.registrations_all.order_by('-registered_date').first()
-        assert_true(reg.is_registration)
-        # The registration created is not public
-        assert_false(reg.is_public)
-        # The registration is pending an embargo that has not been approved
-        assert_true(reg.is_pending_embargo)
-        assert_true(reg.embargo.end_date)
-
-    @mock.patch('framework.celery_tasks.handlers.enqueue_task')
-    def test_register_draft_registration_with_embargo_adds_to_parent_project_logs(self, mock_enqueue):
-        initial_project_logs = self.node.logs.count()
-        res = self.app.post_json(
-            self.node.api_url_for('register_draft_registration', draft_id=self.draft._id),
-            self.embargo_payload,
-            auth=self.user.auth
-        )
-
-        assert_equal(res.status_code, http.ACCEPTED)
-        self.node.reload()
-        # Logs: Created, registered, embargo initiated
-        assert_equal(self.node.logs.count(), initial_project_logs + 1)
-
-    @mock.patch('framework.celery_tasks.handlers.enqueue_task')
-    def test_register_draft_registration_with_embargo_is_not_public(self, mock_enqueue):
-        res = self.app.post_json(
-            self.node.api_url_for('register_draft_registration', draft_id=self.draft._id),
-            self.embargo_payload,
-            auth=self.user.auth
-        )
-
-        assert_equal(res.status_code, http.ACCEPTED)
-
-        registration = Registration.objects.all().order_by('-registered_date').first()
-
-        assert_false(registration.is_public)
-        assert_true(registration.is_pending_embargo)
-        assert_is_not_none(registration.embargo)
-
-    @mock.patch('framework.celery_tasks.handlers.enqueue_task')
-    def test_register_draft_registration_invalid_embargo_end_date_raises_HTTPError(self, mock_enqueue):
-        res = self.app.post_json(
-            self.node.api_url_for('register_draft_registration', draft_id=self.draft._id),
-            self.invalid_embargo_date_payload,
-            auth=self.user.auth,
-            expect_errors=True
-        )
-
-        assert_equal(res.status_code, http.BAD_REQUEST)
-
-    def test_register_draft_registration_invalid_registrationChoice(self):
-        res = self.app.post_json(
-            self.node.api_url_for('register_draft_registration', draft_id=self.draft._id),
-            self.invalid_payload,
-            auth=self.user.auth,
-            expect_errors=True
-        )
-        assert_equal(res.status_code, http.BAD_REQUEST)
-
-    def test_register_draft_registration_already_registered(self):
-        reg = RegistrationFactory(user=self.user)
-        res = self.app.post_json(
-            reg.api_url_for('register_draft_registration', draft_id=self.draft._id),
-            self.invalid_payload,
-            auth=self.user.auth,
-            expect_errors=True
-        )
-        assert_equal(res.status_code, http.BAD_REQUEST)
-
-=======
->>>>>>> 37c18cc9
     def test_get_draft_registration(self):
         url = self.draft_api_url('get_draft_registration')
         res = self.app.get(url, auth=self.user.auth)
