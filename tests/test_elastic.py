
import unittest
from nose.tools import *  # PEP8 asserts

from tests.base import OsfTestCase
from tests.test_features import requires_search
from tests.factories import (
    UserFactory, ProjectFactory, NodeFactory,
    UnregUserFactory, UnconfirmedUserFactory
)

from framework.auth.core import Auth

from website import settings
import website.search.search as search
from website.search import elastic_search
from website.search.util import build_query
from website.search_migration.migrate import migrate

@requires_search
class SearchTestCase(OsfTestCase):

    def tearDown(self):
        super(SearchTestCase, self).tearDown()
        search.delete_index(elastic_search.INDEX)
        search.create_index(elastic_search.INDEX)

    def setUp(self):
        super(SearchTestCase, self).setUp()
        search.create_index(elastic_search.INDEX)


def query(term):
    results = search.search(build_query(term), index=elastic_search.INDEX)
    return results


def query_user(name):
    term = 'category:user AND "{}"'.format(name)
    return query(term)


@requires_search
class TestUserUpdate(SearchTestCase):

    def setUp(self):
        super(TestUserUpdate, self).setUp()
        search.delete_index(elastic_search.INDEX)
        search.create_index(elastic_search.INDEX)
        self.user = UserFactory(fullname='David Bowie')

    def test_new_user(self):
        # Verify that user has been added to Elastic Search
        docs = query_user(self.user.fullname)['results']
        assert_equal(len(docs), 1)

    def test_new_user_unconfirmed(self):
        user = UnconfirmedUserFactory()
        docs = query_user(user.fullname)['results']
        assert_equal(len(docs), 0)
        token = user.get_confirmation_token(user.username)
        user.confirm_email(token)
        user.save()
        docs = query_user(user.fullname)['results']
        assert_equal(len(docs), 1)

    def test_change_name(self):
        """Add a user, change her name, and verify that only the new name is
        found in search.

        """
        user = UserFactory(fullname='Barry Mitchell')
        fullname_original = user.fullname
        user.fullname = user.fullname[::-1]
        user.save()

        docs_original = query_user(fullname_original)['results']
        assert_equal(len(docs_original), 0)

        docs_current = query_user(user.fullname)['results']
        assert_equal(len(docs_current), 1)

    def test_disabled_user(self):
        """Test that disabled users are not in search index"""

        user = UserFactory(fullname='Bettie Page')
        user.save()

        # Ensure user is in search index
        assert_equal(len(query_user(user.fullname)['results']), 1)

        # Disable the user
        user.is_disabled = True
        user.save()

        # Ensure user is not in search index
        assert_equal(len(query_user(user.fullname)['results']), 0)

    def test_merged_user(self):
        user = UserFactory(fullname='Annie Lennox')
        merged_user = UserFactory(fullname='Lisa Stansfield')
        user.save()
        merged_user.save()
        assert_equal(len(query_user(user.fullname)['results']), 1)
        assert_equal(len(query_user(merged_user.fullname)['results']), 1)

        user.merge_user(merged_user)

        assert_equal(len(query_user(user.fullname)['results']), 1)
        assert_equal(len(query_user(merged_user.fullname)['results']), 0)

    def test_employment(self):
        user = UserFactory(fullname='Helga Finn')
        user.save()
        institution = 'Finn\'s Fine Filers'

        docs = query_user(institution)['results']
        assert_equal(len(docs), 0)
        user.jobs.append({
            'institution': institution,
            'title': 'The Big Finn',
        })
        user.save()

        docs = query_user(institution)['results']
        assert_equal(len(docs), 1)

    def test_education(self):
        user = UserFactory(fullname='Henry Johnson')
        user.save()
        institution = 'Henry\'s Amazing School!!!'

        docs = query_user(institution)['results']
        assert_equal(len(docs), 0)
        user.schools.append({
            'institution': institution,
            'degree': 'failed all classes',
        })
        user.save()

        docs = query_user(institution)['results']
        assert_equal(len(docs), 1)


    def test_name_fields(self):
        names = ['Bill Nye', 'William', 'the science guy', 'Sanford', 'the Great']
        user = UserFactory(fullname=names[0])
        user.given_name = names[1]
        user.middle_names = names[2]
        user.family_name = names[3]
        user.suffix = names[4]
        user.save()
        docs = [query_user(name)['results'] for name in names]
        assert_equal(sum(map(len, docs)), len(docs))  # 1 result each
        assert_true(all([user._id == doc[0]['id'] for doc in docs]))


@requires_search
class TestProject(SearchTestCase):

    def setUp(self):
        super(TestProject, self).setUp()
        search.delete_index(elastic_search.INDEX)
        search.create_index(elastic_search.INDEX)
        self.user = UserFactory(fullname='John Deacon')
        self.project = ProjectFactory(title='Red Special', creator=self.user)

    def test_new_project_private(self):
        """Verify that a private project is not present in Elastic Search.
        """
        docs = query(self.project.title)['results']
        assert_equal(len(docs), 0)

    def test_make_public(self):
        """Make project public, and verify that it is present in Elastic
        Search.
        """
        self.project.set_privacy('public')
        docs = query(self.project.title)['results']
        assert_equal(len(docs), 1)


@requires_search
class TestPublicNodes(SearchTestCase):

    def setUp(self):
        super(TestPublicNodes, self).setUp()
        self.user = UserFactory(usename='Doug Bogie')
        self.title = 'Red Special'
        self.consolidate_auth = Auth(user=self.user)
        self.project = ProjectFactory(
            title=self.title,
            creator=self.user,
            is_public=True,
        )
        self.component = NodeFactory(
            project=self.project,
            title=self.title,
            creator=self.user,
            is_public=True
        )
        self.registration = ProjectFactory(
            title=self.title,
            creator=self.user,
            is_public=True,
            is_registration=True
        )

    def test_make_private(self):
        """Make project public, then private, and verify that it is not present
        in search.
        """
        self.project.set_privacy('private')
        docs = query('category:project AND ' + self.title)['results']
        assert_equal(len(docs), 0)

        self.component.set_privacy('private')
        docs = query('category:component AND ' + self.title)['results']
        assert_equal(len(docs), 0)

        self.registration.set_privacy('private')
        docs = query('category:registration AND ' + self.title)['results']
        assert_equal(len(docs), 0)

    def test_public_parent_title(self):
        self.project.set_title('hello &amp; world',self.consolidate_auth)
        self.project.save()
        docs = query('category:component AND ' + self.title)['results']
        assert_equal(len(docs), 1)
        assert_equal(docs[0]['parent_title'], 'hello & world')
        assert_true(docs[0]['parent_url'])

    def test_make_parent_private(self):
        """Make parent of component, public, then private, and verify that the
        component still appears but doesn't link to the parent in search.
        """
        self.project.set_privacy('private')
        docs = query('category:component AND ' + self.title)['results']
        assert_equal(len(docs), 1)
        assert_equal(docs[0]['parent_title'], '-- private project --')
        assert_false(docs[0]['parent_url'])

    def test_delete_project(self):
        """

        """
        self.component.remove_node(self.consolidate_auth)
        docs = query('category:component AND ' + self.title)['results']
        assert_equal(len(docs), 0)

        self.project.remove_node(self.consolidate_auth)
        docs = query('category:project AND ' + self.title)['results']
        assert_equal(len(docs), 0)

    def test_change_title(self):
        """

        """
        title_original = self.project.title
        self.project.set_title(
            'Blue Ordinary', self.consolidate_auth, save=True)

        docs = query('category:project AND ' + title_original)['results']
        assert_equal(len(docs), 0)

        docs = query('category:project AND ' + self.project.title)['results']
        assert_equal(len(docs), 1)

    def test_add_tags(self):

        tags = ['stonecoldcrazy', 'just a poor boy', 'from-a-poor-family']

        for tag in tags:
            docs = query('tags:"{}"'.format(tag))['results']
            assert_equal(len(docs), 0)
            self.project.add_tag(tag, self.consolidate_auth, save=True)

        for tag in tags:
            docs = query('tags:"{}"'.format(tag))['results']
            assert_equal(len(docs), 1)

    def test_remove_tag(self):

        tags = ['stonecoldcrazy', 'just a poor boy', 'from-a-poor-family']

        for tag in tags:
            self.project.add_tag(tag, self.consolidate_auth, save=True)
            self.project.remove_tag(tag, self.consolidate_auth, save=True)
            docs = query('tags:"{}"'.format(tag))['results']
            assert_equal(len(docs), 0)

    def test_update_wiki(self):
        """Add text to a wiki page, then verify that project is found when
        searching for wiki text.

        """
        wiki_content = {
            'home': 'Hammer to fall',
            'swag': '#YOLO'
        }
        for key, value in wiki_content.items():
            docs = query(value)['results']
            assert_equal(len(docs), 0)
            self.project.update_node_wiki(
                key, value, self.consolidate_auth,
            )
            docs = query(value)['results']
            assert_equal(len(docs), 1)

    def test_clear_wiki(self):
        """Add wiki text to page, then delete, then verify that project is not
        found when searching for wiki text.

        """
        wiki_content = 'Hammer to fall'
        self.project.update_node_wiki(
            'home', wiki_content, self.consolidate_auth,
        )
        self.project.update_node_wiki('home', '', self.consolidate_auth)

        docs = query(wiki_content)['results']
        assert_equal(len(docs), 0)

    def test_add_contributor(self):
        """Add a contributor, then verify that project is found when searching
        for contributor.

        """
        user2 = UserFactory(fullname='Adam Lambert')

        docs = query('category:project AND "{}"'.format(user2.fullname))['results']
        assert_equal(len(docs), 0)

        self.project.add_contributor(user2, save=True)

        docs = query('category:project AND "{}"'.format(user2.fullname))['results']
        assert_equal(len(docs), 1)

    def test_remove_contributor(self):
        """Add and remove a contributor, then verify that project is not found
        when searching for contributor.

        """
        user2 = UserFactory(fullname='Brian May')

        self.project.add_contributor(user2, save=True)
        self.project.remove_contributor(user2, self.consolidate_auth)

        docs = query('category:project AND "{}"'.format(user2.fullname))['results']
        assert_equal(len(docs), 0)

    def test_hide_contributor(self):
        user2 = UserFactory(fullname='Brian May')
        self.project.add_contributor(user2)
        self.project.set_visible(user2, False, save=True)
        docs = query('category:project AND "{}"'.format(user2.fullname))['results']
        assert_equal(len(docs), 0)
        self.project.set_visible(user2, True, save=True)
        docs = query('category:project AND "{}"'.format(user2.fullname))['results']
        assert_equal(len(docs), 1)

    def test_wrong_order_search(self):
        title_parts = self.title.split(' ')
        title_parts.reverse()
        title_search = ' '.join(title_parts)

        docs = query(title_search)['results']
        assert_equal(len(docs), 3)

    def test_tag_aggregation(self):
        tags = ['stonecoldcrazy', 'just a poor boy', 'from-a-poor-family']

        for tag in tags:
            self.project.add_tag(tag, self.consolidate_auth, save=True)

        docs = query(self.title)['tags']
        assert len(docs) == 3
        for doc in docs:
            assert doc['key'] in tags

    def test_count_aggregation(self):
        docs = query("*")['counts']
        assert_equal(docs['total'], 4)
        assert_equal(docs['project'], 1)
        assert_equal(docs['component'], 1)
        assert_equal(docs['registration'], 1)



@requires_search
class TestAddContributor(SearchTestCase):
    """Tests of the search.search_contributor method

    """

    def setUp(self):
        super(TestAddContributor, self).setUp()
        self.name1 = 'Roger1 Taylor1'
        self.name2 = 'John2 Deacon2'
        self.user = UserFactory(fullname=self.name1)

    def test_unreg_users_dont_show_in_search(self):
        unreg = UnregUserFactory()
        contribs = search.search_contributor(unreg.fullname)
        assert_equal(len(contribs['users']), 0)


    def test_unreg_users_do_show_on_projects(self):
        unreg = UnregUserFactory(fullname='Robert Paulson')
        self.project = ProjectFactory(
            title='Glamour Rock',
            creator=unreg,
            is_public=True,
        )
        results = query(unreg.fullname)['results']
        assert_equal(len(results), 1)


    def test_search_fullname(self):
        """Verify that searching for full name yields exactly one result.

        """
        contribs = search.search_contributor(self.name1)
        assert_equal(len(contribs['users']), 1)

        contribs = search.search_contributor(self.name2)
        assert_equal(len(contribs['users']), 0)

    def test_search_firstname(self):
        """Verify that searching for first name yields exactly one result.

        """
        contribs = search.search_contributor(self.name1.split(' ')[0])
        assert_equal(len(contribs['users']), 1)

        contribs = search.search_contributor(self.name2.split(' ')[0])
        assert_equal(len(contribs['users']), 0)

    def test_search_partial(self):
        """Verify that searching for part of first name yields exactly one
        result.

        """
        contribs = search.search_contributor(self.name1.split(' ')[0][:-1])
        assert_equal(len(contribs['users']), 1)

        contribs = search.search_contributor(self.name2.split(' ')[0][:-1])
        assert_equal(len(contribs['users']), 0)


class TestSearchExceptions(OsfTestCase):
    """
    Verify that the correct exception is thrown when the connection is lost
    """

    @classmethod
    def setUpClass(cls):
        super(TestSearchExceptions, cls).setUpClass()
        if settings.SEARCH_ENGINE == 'elastic':
            cls._es = search.search_engine.es
            search.search_engine.es = None

    @classmethod
    def tearDownClass(cls):
        super(TestSearchExceptions, cls).tearDownClass()
        if settings.SEARCH_ENGINE == 'elastic':
            search.search_engine.es = cls._es


    def test_connection_error(self):
        """
        Ensures that saving projects/users doesn't break as a result of connection errors
        """
        self.user = UserFactory(usename='Doug Bogie')
        self.project = ProjectFactory(
            title="Tom Sawyer",
            creator=self.user,
            is_public=True,
        )
        self.user.save()
        self.project.save()


class TestSearchMigration(SearchTestCase):
    """
    Verify that the correct indices are created/deleted during migration
    """

    @classmethod
    def tearDownClass(cls):
        super(TestSearchMigration, cls).tearDownClass()
        search.create_index(settings.ELASTIC_INDEX)

    def setUp(self):
        super(TestSearchMigration, self).setUp()
        self.es = search.search_engine.es
        search.delete_index(settings.ELASTIC_INDEX)
        search.create_index(settings.ELASTIC_INDEX)
        self.user = UserFactory(fullname='David Bowie')
        self.project = ProjectFactory(
            title=settings.ELASTIC_INDEX,
            creator=self.user,
            is_public=True
        )

    def test_first_migration_no_delete(self):
        migrate(delete=False, index=settings.ELASTIC_INDEX)
        var = self.es.indices.get_aliases()
        assert_equal(var[settings.ELASTIC_INDEX + '_v1']['aliases'].keys()[0], settings.ELASTIC_INDEX)

    def test_multiple_migrations_no_delete(self):
<<<<<<< HEAD
        migrate(delete=False, index=settings.ELASTIC_INDEX)
        var = self.es.indices.get_aliases()
        assert_equal(var[settings.ELASTIC_INDEX + '_v1']['aliases'].keys()[0], settings.ELASTIC_INDEX)

        migrate(delete=False, index=settings.ELASTIC_INDEX)
        var = self.es.indices.get_aliases()
        assert_equal(var[settings.ELASTIC_INDEX + '_v2']['aliases'].keys()[0], settings.ELASTIC_INDEX)

=======
        for n in xrange(1, 21):
            migrate(delete=False, index=settings.ELASTIC_INDEX)
            var = self.es.indices.get_aliases()
            assert_equal(var[settings.ELASTIC_INDEX + '_v{}'.format(n)]['aliases'].keys()[0], settings.ELASTIC_INDEX)
>>>>>>> 72ff5651

    def test_first_migration_with_delete(self):
        migrate(delete=True, index=settings.ELASTIC_INDEX)
        var = self.es.indices.get_aliases()
        assert_equal(var[settings.ELASTIC_INDEX + '_v1']['aliases'].keys()[0], settings.ELASTIC_INDEX)

    def test_multiple_migrations_with_delete(self):
<<<<<<< HEAD
        migrate(delete=True, index=settings.ELASTIC_INDEX)
        var = self.es.indices.get_aliases()
        assert_equal(var[settings.ELASTIC_INDEX + '_v1']['aliases'].keys()[0], settings.ELASTIC_INDEX)

        migrate(delete=True, index=settings.ELASTIC_INDEX)
        var = self.es.indices.get_aliases()
        assert_equal(var[settings.ELASTIC_INDEX + '_v2']['aliases'].keys()[0], settings.ELASTIC_INDEX)
        assert not var.get(settings.ELASTIC_INDEX + '_v1')
=======
        for n in xrange(1, 21, 2):
            migrate(delete=True, index=settings.ELASTIC_INDEX)
            var = self.es.indices.get_aliases()
            assert_equal(var[settings.ELASTIC_INDEX + '_v{}'.format(n)]['aliases'].keys()[0], settings.ELASTIC_INDEX)

            migrate(delete=True, index=settings.ELASTIC_INDEX)
            var = self.es.indices.get_aliases()
            assert_equal(var[settings.ELASTIC_INDEX + '_v{}'.format(n + 1)]['aliases'].keys()[0], settings.ELASTIC_INDEX)
            assert not var.get(settings.ELASTIC_INDEX + '_v{}'.format(n))
>>>>>>> 72ff5651
<|MERGE_RESOLUTION|>--- conflicted
+++ resolved
@@ -509,21 +509,10 @@
         assert_equal(var[settings.ELASTIC_INDEX + '_v1']['aliases'].keys()[0], settings.ELASTIC_INDEX)
 
     def test_multiple_migrations_no_delete(self):
-<<<<<<< HEAD
-        migrate(delete=False, index=settings.ELASTIC_INDEX)
-        var = self.es.indices.get_aliases()
-        assert_equal(var[settings.ELASTIC_INDEX + '_v1']['aliases'].keys()[0], settings.ELASTIC_INDEX)
-
-        migrate(delete=False, index=settings.ELASTIC_INDEX)
-        var = self.es.indices.get_aliases()
-        assert_equal(var[settings.ELASTIC_INDEX + '_v2']['aliases'].keys()[0], settings.ELASTIC_INDEX)
-
-=======
         for n in xrange(1, 21):
             migrate(delete=False, index=settings.ELASTIC_INDEX)
             var = self.es.indices.get_aliases()
             assert_equal(var[settings.ELASTIC_INDEX + '_v{}'.format(n)]['aliases'].keys()[0], settings.ELASTIC_INDEX)
->>>>>>> 72ff5651
 
     def test_first_migration_with_delete(self):
         migrate(delete=True, index=settings.ELASTIC_INDEX)
@@ -531,16 +520,6 @@
         assert_equal(var[settings.ELASTIC_INDEX + '_v1']['aliases'].keys()[0], settings.ELASTIC_INDEX)
 
     def test_multiple_migrations_with_delete(self):
-<<<<<<< HEAD
-        migrate(delete=True, index=settings.ELASTIC_INDEX)
-        var = self.es.indices.get_aliases()
-        assert_equal(var[settings.ELASTIC_INDEX + '_v1']['aliases'].keys()[0], settings.ELASTIC_INDEX)
-
-        migrate(delete=True, index=settings.ELASTIC_INDEX)
-        var = self.es.indices.get_aliases()
-        assert_equal(var[settings.ELASTIC_INDEX + '_v2']['aliases'].keys()[0], settings.ELASTIC_INDEX)
-        assert not var.get(settings.ELASTIC_INDEX + '_v1')
-=======
         for n in xrange(1, 21, 2):
             migrate(delete=True, index=settings.ELASTIC_INDEX)
             var = self.es.indices.get_aliases()
@@ -549,5 +528,4 @@
             migrate(delete=True, index=settings.ELASTIC_INDEX)
             var = self.es.indices.get_aliases()
             assert_equal(var[settings.ELASTIC_INDEX + '_v{}'.format(n + 1)]['aliases'].keys()[0], settings.ELASTIC_INDEX)
-            assert not var.get(settings.ELASTIC_INDEX + '_v{}'.format(n))
->>>>>>> 72ff5651
+            assert not var.get(settings.ELASTIC_INDEX + '_v{}'.format(n))