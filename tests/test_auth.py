--- conflicted
+++ resolved
@@ -90,28 +90,15 @@
 
         user.reload()
 
-<<<<<<< HEAD
-        assert_equal(empty, ())
-        assert_equal(kwargs, {
-            'user': user,
-            'mimetype': 'html',
-            'mail': mails.WELCOME,
-            'domain': settings.DOMAIN,
-            'to_addr': user.username,
-            'osf_support_email': settings.OSF_SUPPORT_EMAIL,
-            'storage_flag_is_active': storage_i18n_flag_active(),
-            'use_viewonlylinks': settings.to_bool('USE_VIEWONLYLINKS', True),
-        })
-=======
         mock_mail.assert_called_with(osf_support_email=settings.OSF_SUPPORT_EMAIL,
                                      mimetype='html',
                                      storage_flag_is_active=False,
+                                     use_viewonlylinks=settings.to_bool('USE_VIEWONLYLINKS', True),
                                      to_addr=user.username,
                                      domain=settings.DOMAIN,
                                      user=user,
                                      mail=mails.WELCOME)
 
->>>>>>> 9746676e
 
         self.app.set_cookie(settings.COOKIE_NAME, user.get_or_create_cookie())
         res = self.app.get('/confirm/{}/{}'.format(user._id, token))
