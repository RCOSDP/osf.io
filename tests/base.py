# -*- coding: utf-8 -*-
'''Base TestCase class for OSF unittests. Uses a temporary MongoDB database.'''
import os
import re
import shutil
import logging
import unittest
import functools
import datetime as dt
from json import dumps

import blinker
import httpretty
from webtest_plus import TestApp
from webtest.utils import NoDefault

import mock
from faker import Factory
from nose.tools import *  # noqa (PEP8 asserts)
from pymongo.errors import OperationFailure
from modularodm import storage
from django.test import SimpleTestCase, override_settings
from django.test import TestCase as DjangoTestCase


from api.base.wsgi import application as api_django_app
from admin.base.wsgi import application as admin_django_app
from framework.mongo import set_up_storage
from framework.auth import User
from framework.sessions.model import Session
from framework.guid.model import Guid
from framework.mongo import client as client_proxy
from framework.mongo import database as database_proxy
from framework.transactions import commands, messages, utils
from framework.celery_tasks.handlers import celery_before_request

from website.project.model import (
    Node, NodeLog, Tag, WatchConfig, MetaSchema,
    ensure_schemas,
)
from website import settings

from website.addons.wiki.model import NodeWikiPage

import website.models
from website.notifications.listeners import subscribe_contributor, subscribe_creator
from website.signals import ALL_SIGNALS
from website.project.signals import contributor_added, project_created
from website.app import init_app
from website.addons.base import AddonConfig
from website.project.views.contributor import notify_added_contributor


def get_default_metaschema():
    """This needs to be a method so it gets called after the test database is set up"""
    try:
        return MetaSchema.find()[0]
    except IndexError:
        ensure_schemas()
        return MetaSchema.find()[0]

# Just a simple app without routing set up or backends
test_app = init_app(
    settings_module='website.settings', routes=True, set_backends=False,
)
test_app.testing = True


# Silence some 3rd-party logging and some "loud" internal loggers
SILENT_LOGGERS = [
    'factory.generate',
    'factory.containers',
    'website.search.elastic_search',
    'framework.auth.core',
    'website.mails',
    'website.search_migration.migrate',
    'website.util.paths',
    'api.caching.tasks'
]
for logger_name in SILENT_LOGGERS:
    logging.getLogger(logger_name).setLevel(logging.CRITICAL)

# Fake factory
fake = Factory.create()

# All Models
MODELS = (User, Node, NodeLog, NodeWikiPage,
          Tag, WatchConfig, Session, Guid)


def teardown_database(client=None, database=None):
    client = client or client_proxy
    database = database or database_proxy
    try:
        commands.rollback(database)
    except OperationFailure as error:
        message = utils.get_error_message(error)
        if messages.NO_TRANSACTION_ERROR not in message:
            raise
    client.drop_database(database)


class DbTestCase(unittest.TestCase):
    """Base `TestCase` for tests that require a scratch database.
    """
    DB_NAME = getattr(settings, 'TEST_DB_NAME', 'osf_test')

    # dict of addons to inject into the app.
    ADDONS_UNDER_TEST = {}
    # format: {
    #    <addon shortname>: {
    #        'user_settings': <AddonUserSettingsBase instance>,
    #        'node_settings': <AddonNodeSettingsBase instance>,
    #}

    # list of AddonConfig instances of injected addons
    __ADDONS_UNDER_TEST = []

    @classmethod
    def setUpClass(cls):
        super(DbTestCase, cls).setUpClass()

        for (short_name, options) in cls.ADDONS_UNDER_TEST.iteritems():
            cls.__ADDONS_UNDER_TEST.append(
                init_mock_addon(short_name, **options)
            )

        cls._original_db_name = settings.DB_NAME
        settings.DB_NAME = cls.DB_NAME
        cls._original_piwik_host = settings.PIWIK_HOST
        settings.PIWIK_HOST = None
        cls._original_enable_email_subscriptions = settings.ENABLE_EMAIL_SUBSCRIPTIONS
        settings.ENABLE_EMAIL_SUBSCRIPTIONS = False

        cls._original_bcrypt_log_rounds = settings.BCRYPT_LOG_ROUNDS
        settings.BCRYPT_LOG_ROUNDS = 1

        teardown_database(database=database_proxy._get_current_object())
        # TODO: With `database` as a `LocalProxy`, we should be able to simply
        # this logic
        set_up_storage(
            website.models.MODELS,
            storage.MongoStorage,
            addons=settings.ADDONS_AVAILABLE,
        )
        cls.db = database_proxy

    @classmethod
    def tearDownClass(cls):
        super(DbTestCase, cls).tearDownClass()

        for addon in cls.__ADDONS_UNDER_TEST:
            remove_mock_addon(addon)

        teardown_database(database=database_proxy._get_current_object())
        settings.DB_NAME = cls._original_db_name
        settings.PIWIK_HOST = cls._original_piwik_host
        settings.ENABLE_EMAIL_SUBSCRIPTIONS = cls._original_enable_email_subscriptions
        settings.BCRYPT_LOG_ROUNDS = cls._original_bcrypt_log_rounds


class   AppTestCase(unittest.TestCase):
    """Base `TestCase` for OSF tests that require the WSGI app (but no database).
    """

    PUSH_CONTEXT = True
    DISCONNECTED_SIGNALS = {
        # disconnect notify_add_contributor so that add_contributor does not send "fake" emails in tests
        contributor_added: [notify_added_contributor]
    }

    def setUp(self):
        super(AppTestCase, self).setUp()
        self.app = TestApp(test_app)
        if not self.PUSH_CONTEXT:
            return
        self.context = test_app.test_request_context()
        self.context.push()
        with self.context:
            celery_before_request()
        for signal in self.DISCONNECTED_SIGNALS:
            for receiver in self.DISCONNECTED_SIGNALS[signal]:
                signal.disconnect(receiver)

    def tearDown(self):
        super(AppTestCase, self).tearDown()
        if not self.PUSH_CONTEXT:
            return
        with mock.patch('website.mailchimp_utils.get_mailchimp_api'):
            self.context.pop()
        for signal in self.DISCONNECTED_SIGNALS:
            for receiver in self.DISCONNECTED_SIGNALS[signal]:
                signal.connect(receiver)


class JSONAPIWrapper(object):
    """
    Creates wrapper with stated content_type.
    """
    def make_wrapper(self, url, method, content_type, params=NoDefault, **kw):
        """
        Helper method for generating wrapper method.
        """

        if params is not NoDefault:
            params = dumps(params, cls=self.JSONEncoder)
        kw.update(
            params=params,
            content_type=content_type,
            upload_files=None,
        )
        wrapper = self._gen_request(method, url, **kw)

        subst = dict(lmethod=method.lower(), method=method)
        wrapper.__name__ = str('%(lmethod)s_json_api' % subst)

        return wrapper


class TestAppJSONAPI(TestApp, JSONAPIWrapper):
    """
    Extends TestApp to add json_api_methods(post, put, patch, and delete)
    which put content_type 'application/vnd.api+json' in header. Adheres to
    JSON API spec.
    """

    def __init__(self, app, *args, **kwargs):
        super(TestAppJSONAPI, self).__init__(app, *args, **kwargs)
        self.auth = None
        self.auth_type = 'basic'

    def json_api_method(method):

        def wrapper(self, url, params=NoDefault, bulk=False, **kw):
            content_type = 'application/vnd.api+json'
            if bulk:
                content_type = 'application/vnd.api+json; ext=bulk'
            return JSONAPIWrapper.make_wrapper(self, url, method, content_type , params, **kw)
        return wrapper

    post_json_api = json_api_method('POST')
    put_json_api = json_api_method('PUT')
    patch_json_api = json_api_method('PATCH')
    delete_json_api = json_api_method('DELETE')


@override_settings(DEBUG_PROPAGATE_EXCEPTIONS=True)
class ApiAppTestCase(SimpleTestCase):
    """Base `TestCase` for OSF API v2 tests that require the WSGI app (but no database).
    """
    def setUp(self):
        super(ApiAppTestCase, self).setUp()
        self.app = TestAppJSONAPI(api_django_app)


class UploadTestCase(unittest.TestCase):

    @classmethod
    def setUpClass(cls):
        """Store uploads in temp directory.
        """
        super(UploadTestCase, cls).setUpClass()
        cls._old_uploads_path = settings.UPLOADS_PATH
        cls._uploads_path = os.path.join('/tmp', 'osf', 'uploads')
        try:
            os.makedirs(cls._uploads_path)
        except OSError:  # Path already exists
            pass
        settings.UPLOADS_PATH = cls._uploads_path

    @classmethod
    def tearDownClass(cls):
        """Restore uploads path.
        """
        super(UploadTestCase, cls).tearDownClass()
        shutil.rmtree(cls._uploads_path)
        settings.UPLOADS_PATH = cls._old_uploads_path


methods = [
    httpretty.GET,
    httpretty.PUT,
    httpretty.HEAD,
    httpretty.POST,
    httpretty.PATCH,
    httpretty.DELETE,
]
def kill(*args, **kwargs):
    raise httpretty.errors.UnmockedError


class MockRequestTestCase(unittest.TestCase):

    @classmethod
    def setUpClass(cls):
        super(MockRequestTestCase, cls).setUpClass()
        httpretty.enable()
        for method in methods:
            httpretty.register_uri(
                method,
                re.compile(r'.*'),
                body=kill,
                priority=-1,
            )

    def tearDown(self):
        super(MockRequestTestCase, self).tearDown()
        httpretty.reset()

    @classmethod
    def tearDownClass(cls):
        super(MockRequestTestCase, cls).tearDownClass()
        httpretty.reset()
        httpretty.disable()


class OsfTestCase(DbTestCase, AppTestCase, UploadTestCase, MockRequestTestCase):
    """Base `TestCase` for tests that require both scratch databases and the OSF
    application. Note: superclasses must call `super` in order for all setup and
    teardown methods to be called correctly.
    """
    pass


class ApiTestCase(DbTestCase, ApiAppTestCase, UploadTestCase, MockRequestTestCase):
    """Base `TestCase` for tests that require both scratch databases and the OSF
    API application. Note: superclasses must call `super` in order for all setup and
    teardown methods to be called correctly.
    """
    def setUp(self):
        super(ApiTestCase, self).setUp()
        settings.USE_EMAIL = False


class AdminTestCase(DbTestCase, DjangoTestCase, UploadTestCase, MockRequestTestCase):
    pass


class NotificationTestCase(OsfTestCase):
    """An `OsfTestCase` to use when testing specific subscription behavior.
    Use when you'd like to manually create all Node subscriptions and subscriptions
    for added contributors yourself, and not rely on automatically added ones.
    """
    DISCONNECTED_SIGNALS = {
        # disconnect signals so that add_contributor does not send "fake" emails in tests
<<<<<<< HEAD
        contributor_added: [subscribe_contributor],
=======
        contributor_added: [notify_added_contributor, subscribe_contributor],
>>>>>>> 72309448
        project_created: [subscribe_creator]
    }

    def setUp(self):
        super(NotificationTestCase, self).setUp()

    def tearDown(self):
        super(NotificationTestCase, self).tearDown()


class ApiWikiTestCase(ApiTestCase):

    def setUp(self):
        from tests.factories import AuthUserFactory
        super(ApiWikiTestCase, self).setUp()
        self.user = AuthUserFactory()
        self.non_contributor = AuthUserFactory()

    def _add_project_wiki_page(self, node, user):
        from tests.factories import NodeWikiFactory
        # API will only return current wiki pages
        return NodeWikiFactory(node=node, user=user)

# From Flask-Security: https://github.com/mattupstate/flask-security/blob/develop/flask_security/utils.py
class CaptureSignals(object):
    """Testing utility for capturing blinker signals.

    Context manager which mocks out selected signals and registers which
    are `sent` on and what arguments were sent. Instantiate with a list of
    blinker `NamedSignals` to patch. Each signal has its `send` mocked out.

    """
    def __init__(self, signals):
        """Patch all given signals and make them available as attributes.

        :param signals: list of signals

        """
        self._records = {}
        self._receivers = {}
        for signal in signals:
            self._records[signal] = []
            self._receivers[signal] = functools.partial(self._record, signal)

    def __getitem__(self, signal):
        """All captured signals are available via `ctxt[signal]`.
        """
        if isinstance(signal, blinker.base.NamedSignal):
            return self._records[signal]
        else:
            super(CaptureSignals, self).__setitem__(signal)

    def _record(self, signal, *args, **kwargs):
        self._records[signal].append((args, kwargs))

    def __enter__(self):
        for signal, receiver in self._receivers.items():
            signal.connect(receiver)
        return self

    def __exit__(self, type, value, traceback):
        for signal, receiver in self._receivers.items():
            signal.disconnect(receiver)

    def signals_sent(self):
        """Return a set of the signals sent.
        :rtype: list of blinker `NamedSignals`.

        """
        return set([signal for signal, _ in self._records.items() if self._records[signal]])


def capture_signals():
    """Factory method that creates a ``CaptureSignals`` with all OSF signals."""
    return CaptureSignals(ALL_SIGNALS)


def assert_is_redirect(response, msg="Response is a redirect."):
    assert 300 <= response.status_code < 400, msg


def assert_before(lst, item1, item2):
    """Assert that item1 appears before item2 in lst."""
    assert_less(lst.index(item1), lst.index(item2),
        '{0!r} appears before {1!r}'.format(item1, item2))


def assert_datetime_equal(dt1, dt2, allowance=500):
    """Assert that two datetimes are about equal."""
    assert_less(dt1 - dt2, dt.timedelta(milliseconds=allowance))


def init_mock_addon(short_name, user_settings=None, node_settings=None):
    """Add an addon to the settings, so that it is ready for app init

    This is used to inject addons into the application context for tests."""

    #Importing within the function to prevent circular import problems.
    import factories
    user_settings = user_settings or factories.MockAddonUserSettings
    node_settings = node_settings or factories.MockAddonNodeSettings
    settings.ADDONS_REQUESTED.append(short_name)

    addon_config = AddonConfig(
        short_name=short_name,
        full_name=short_name,
        owners=['User', 'Node'],
        categories=['Storage'],
        user_settings_model=user_settings,
        node_settings_model=node_settings,
        models=[user_settings, node_settings],
    )
    settings.ADDONS_AVAILABLE_DICT[addon_config.short_name] = addon_config
    settings.ADDONS_AVAILABLE.append(addon_config)
    return addon_config


def remove_mock_addon(addon_config):
    """Given an AddonConfig instance, remove that addon from the settings"""
    settings.ADDONS_AVAILABLE_DICT.pop(addon_config.short_name, None)

    try:
        settings.ADDONS_AVAILABLE.remove(addon_config)
    except ValueError:
        pass

    try:
        settings.ADDONS_REQUESTED.remove(addon_config.short_name)
    except ValueError:
        pass<|MERGE_RESOLUTION|>--- conflicted
+++ resolved
@@ -343,11 +343,7 @@
     """
     DISCONNECTED_SIGNALS = {
         # disconnect signals so that add_contributor does not send "fake" emails in tests
-<<<<<<< HEAD
-        contributor_added: [subscribe_contributor],
-=======
         contributor_added: [notify_added_contributor, subscribe_contributor],
->>>>>>> 72309448
         project_created: [subscribe_creator]
     }
 
