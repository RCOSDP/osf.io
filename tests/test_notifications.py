import collections
import datetime
import mock
import pytz
from babel import dates, Locale
from schema import Schema, And, Use, Or

from modularodm import Q
from modularodm.exceptions import NoResultsFound
from nose.tools import *  # noqa PEP8 asserts

from framework.auth import Auth
from framework.auth.core import User
from framework.auth.signals import contributor_removed
from framework.auth.signals import node_deleted
from framework.guid.model import Guid

from website.notifications.tasks import get_users_emails, send_users_email, group_by_node, remove_notifications
from website.notifications import constants
from website.notifications.model import NotificationDigest
from website.notifications.model import NotificationSubscription
from website.notifications import emails
from website.notifications import utils
from website.project.model import Node, Comment
from website import mails, settings
from website.util import api_url_for
from website.util import web_url_for

from tests import factories
from tests.base import capture_signals
from tests.base import OsfTestCase


class TestNotificationsModels(OsfTestCase):

    @classmethod
    def setUpClass(cls):
        super(TestNotificationsModels, cls).setUpClass()
        cls._original_enable_notification_subscription_creation = settings.ENABLE_NOTIFICATION_SUBSCRIPTION_CREATION
        settings.ENABLE_NOTIFICATION_SUBSCRIPTION_CREATION = True

    def setUp(self):
        super(TestNotificationsModels, self).setUp()
        # Create project with component
        self.user = factories.UserFactory()
        self.consolidate_auth = Auth(user=self.user)
        self.parent = factories.ProjectFactory(creator=self.user)
        self.node = factories.NodeFactory(creator=self.user, parent=self.parent)

    def test_has_permission_on_children(self):
        non_admin_user = factories.UserFactory()
        parent = factories.ProjectFactory()
        parent.add_contributor(contributor=non_admin_user, permissions=['read'])
        parent.save()

        node = factories.NodeFactory(parent=parent, category='project')
        sub_component = factories.NodeFactory(parent=node)
        sub_component.add_contributor(contributor=non_admin_user)
        sub_component.save()
        sub_component2 = factories.NodeFactory(parent=node)

        assert_true(
            node.has_permission_on_children(non_admin_user, 'read')
        )

    def test_check_user_has_permission_excludes_deleted_components(self):
        non_admin_user = factories.UserFactory()
        parent = factories.ProjectFactory()
        parent.add_contributor(contributor=non_admin_user, permissions=['read'])
        parent.save()

        node = factories.NodeFactory(parent=parent, category='project')
        sub_component = factories.NodeFactory(parent=node)
        sub_component.add_contributor(contributor=non_admin_user)
        sub_component.is_deleted = True
        sub_component.save()
        sub_component2 = factories.NodeFactory(parent=node)

        assert_false(
            node.has_permission_on_children(non_admin_user,'read')
        )

    def test_check_user_does_not_have_permission_on_private_node_child(self):
        non_admin_user = factories.UserFactory()
        parent = factories.ProjectFactory()
        parent.add_contributor(contributor=non_admin_user, permissions=['read'])
        parent.save()
        node = factories.NodeFactory(parent=parent, category='project')
        sub_component = factories.NodeFactory(parent=node)

        assert_false(
            node.has_permission_on_children(non_admin_user,'read')
        )

    def test_check_user_child_node_permissions_false_if_no_children(self):
        non_admin_user = factories.UserFactory()
        parent = factories.ProjectFactory()
        parent.add_contributor(contributor=non_admin_user, permissions=['read'])
        parent.save()
        node = factories.NodeFactory(parent=parent, category='project')

        assert_false(
            node.has_permission_on_children(non_admin_user,'read')
        )

    def test_check_admin_has_permissions_on_private_component(self):
        parent = factories.ProjectFactory()
        node = factories.NodeFactory(parent=parent, category='project')
        sub_component = factories.NodeFactory(parent=node)

        assert_true(
            node.has_permission_on_children(parent.creator,'read')
        )

    def test_check_user_private_node_child_permissions_excludes_pointers(self):
        user = factories.UserFactory()
        parent = factories.ProjectFactory()
        pointed = factories.ProjectFactory(contributor=user)
        parent.add_pointer(pointed, Auth(parent.creator))
        parent.save()

        assert_false(
            parent.has_permission_on_children(user,'read')
        )

    def test_new_node_creator_is_subscribed(self):
        user = factories.UserFactory()
        factories.NodeFactory(creator=user)
        user_subscriptions = [x for x in utils.get_all_user_subscriptions(user)]
        event_types = [sub.event_name for sub in user_subscriptions]

        assert_equal(len(user_subscriptions), 2)  # subscribed to both file_updated and comments
        assert_in('file_updated', event_types)
        assert_in('comments', event_types)

    def test_contributor_subscribed_when_added(self):
        user = factories.UserFactory()
        contributor = factories.UserFactory()
        project = factories.NodeFactory(creator=user)
        project.add_contributor(contributor=contributor)
        contributor_subscriptions = [x for x in utils.get_all_user_subscriptions(contributor)]
        event_types = [sub.event_name for sub in contributor_subscriptions]

        assert_equal(len(contributor_subscriptions), 2)
        assert_in('file_updated', event_types)
        assert_in('comments', event_types)

    def test_unregistered_contributor_not_subscribed(self):
        user = factories.UserFactory()
        unregistered_contributor = factories.UnregUserFactory()
        project = factories.NodeFactory(creator=user)
        project.add_contributor(contributor=unregistered_contributor)
        contributor_subscriptions = [x for x in utils.get_all_user_subscriptions(unregistered_contributor)]
        assert_equal(len(contributor_subscriptions), 0)

    @classmethod
    def tearDownClass(cls):
        super(TestNotificationsModels, cls).tearDownClass()
        settings.ENABLE_NOTIFICATION_SUBSCRIPTION_CREATION = cls._original_enable_notification_subscription_creation


class TestSubscriptionView(OsfTestCase):

    @classmethod
    def setUpClass(cls):
        super(TestSubscriptionView, cls).setUpClass()
        cls._original_enable_notification_subscription_creation = settings.ENABLE_NOTIFICATION_SUBSCRIPTION_CREATION
        settings.ENABLE_NOTIFICATION_SUBSCRIPTION_CREATION = True

    def setUp(self):
        super(TestSubscriptionView, self).setUp()
        self.node = factories.NodeFactory()
        self.user = self.node.creator

    def test_create_new_subscription(self):
        payload = {
            'id': self.node._id,
            'event': 'comments',
            'notification_type': 'email_transactional'
        }
        url = api_url_for('configure_subscription')
        self.app.post_json(url, payload, auth=self.node.creator.auth)

        # check that subscription was created
        event_id = self.node._id + '_' + 'comments'
        s = NotificationSubscription.find_one(Q('_id', 'eq', event_id))

        # check that user was added to notification_type field
        assert_equal(payload['id'], s.owner._id)
        assert_equal(payload['event'], s.event_name)
        assert_in(self.node.creator, getattr(s, payload['notification_type']))

        # change subscription
        new_payload = {
            'id': self.node._id,
            'event': 'comments',
            'notification_type': 'email_digest'
        }
        url = api_url_for('configure_subscription')
        self.app.post_json(url, new_payload, auth=self.node.creator.auth)
        s.reload()
        assert_false(self.node.creator in getattr(s, payload['notification_type']))
        assert_in(self.node.creator, getattr(s, new_payload['notification_type']))

    def test_adopt_parent_subscription_default(self):
        payload = {
            'id': self.node._id,
            'event': 'comments',
            'notification_type': 'adopt_parent'
        }
        url = api_url_for('configure_subscription')
        self.app.post_json(url, payload, auth=self.node.creator.auth)
        event_id = self.node._id + '_' + 'comments'
        # confirm subscription was created because parent had default subscription
        s = NotificationSubscription.find_one(Q('_id', 'eq', event_id))
        assert_equal(payload['event'], s.event_name)

    def test_change_subscription_to_adopt_parent_subscription_removes_user(self):
        payload = {
            'id': self.node._id,
            'event': 'comments',
            'notification_type': 'email_transactional'
        }
        url = api_url_for('configure_subscription')
        self.app.post_json(url, payload, auth=self.node.creator.auth)

        # check that subscription was created
        event_id = self.node._id + '_' + 'comments'
        s = NotificationSubscription.find_one(Q('_id', 'eq', event_id))

        # change subscription to adopt_parent
        new_payload = {
            'id': self.node._id,
            'event': 'comments',
            'notification_type': 'adopt_parent'
        }
        url = api_url_for('configure_subscription')
        self.app.post_json(url, new_payload, auth=self.node.creator.auth)
        s.reload()

        # assert that user is removed from the subscription entirely
        for n in constants.NOTIFICATION_TYPES:
            assert_false(self.node.creator in getattr(s, n))

    @classmethod
    def tearDownClass(cls):
        super(TestSubscriptionView, cls).tearDownClass()
        settings.ENABLE_NOTIFICATION_SUBSCRIPTION_CREATION = cls._original_enable_notification_subscription_creation


class TestRemoveContributor(OsfTestCase):

    @classmethod
    def setUpClass(cls):
        super(TestRemoveContributor, cls).setUpClass()
        cls._original_enable_notification_subscription_creation = settings.ENABLE_NOTIFICATION_SUBSCRIPTION_CREATION
        settings.ENABLE_NOTIFICATION_SUBSCRIPTION_CREATION = True

    def setUp(self):
        super(OsfTestCase, self).setUp()
        self.project = factories.ProjectFactory()
        self.contributor = factories.UserFactory()
        self.project.add_contributor(contributor=self.contributor, permissions=['read'])
        self.project.save()

        self.subscription = NotificationSubscription.find_one(
            Q('owner', 'eq', self.project) &
            Q('_id', 'eq', self.project._id + '_comments')
        )

        self.node = factories.NodeFactory(parent=self.project)
        self.node.add_contributor(contributor=self.project.creator, permissions=['read', 'write', 'admin'])
        self.node.save()

        self.node_subscription = NotificationSubscription.find_one(Q(
                '_id', 'eq', self.node._id + '_comments') & Q('owner', 'eq', self.node)
        )

    def test_removed_non_admin_contributor_is_removed_from_subscriptions(self):
        assert_in(self.contributor, self.subscription.email_transactional)
        self.project.remove_contributor(self.contributor, auth=Auth(self.project.creator))
        assert_not_in(self.contributor, self.project.contributors)
        self.subscription.reload()
        assert_not_in(self.contributor, self.subscription.email_transactional)

    def test_removed_non_parent_admin_contributor_is_removed_from_subscriptions(self):
        assert_in(self.node.creator, self.node_subscription.email_transactional)
        self.node.remove_contributor(self.node.creator, auth=Auth(self.node.creator))
        assert_not_in(self.node.creator, self.node.contributors)
        self.node_subscription.reload()
        assert_not_in(self.node.creator, self.node_subscription.email_transactional)

    def test_removed_contributor_admin_on_parent_not_removed_from_node_subscription(self):
        # Admin on parent project is removed as a contributor on a component. Check
        #     that admin is not removed from component subscriptions, as the admin
        #     now has read-only access.
        assert_in(self.project.creator, self.node_subscription.email_transactional)
        self.node.remove_contributor(self.project.creator, auth=Auth(self.project.creator))
        assert_not_in(self.project.creator, self.node.contributors)
        assert_in(self.project.creator, self.node_subscription.email_transactional)

    def test_remove_contributor_signal_called_when_contributor_is_removed(self):
        with capture_signals() as mock_signals:
            self.project.remove_contributor(self.contributor, auth=Auth(self.project.creator))
        assert_equal(mock_signals.signals_sent(), set([contributor_removed]))

    @classmethod
    def tearDownClass(cls):
        super(TestRemoveContributor, cls).tearDownClass()
        settings.ENABLE_NOTIFICATION_SUBSCRIPTION_CREATION= cls._original_enable_notification_subscription_creation


class TestRemoveNodeSignal(OsfTestCase):
<<<<<<< HEAD

    @classmethod
    def setUpClass(cls):
        super(TestRemoveNodeSignal, cls).setUpClass()
        cls._original_enable_notification_subscription_creation = settings.ENABLE_NOTIFICATION_SUBSCRIPTION_CREATION
        settings.ENABLE_NOTIFICATION_SUBSCRIPTION_CREATION = True

    def test_node_subscriptions_and_backrefs_removed_when_node_is_deleted(self):
        project = factories.ProjectFactory()
        s = getattr(project.creator, 'email_transactional', [])
        assert_equal(len(s), 2)
=======
    def test_node_subscriptions_and_backrefs_removed_when_node_is_deleted(self):
        project = factories.ProjectFactory()
        subscription = factories.NotificationSubscriptionFactory(
            _id=project._id + '_comments',
            owner=project
        )
        subscription.save()
        subscription.email_transactional.append(project.creator)
        subscription.save()

        s = NotificationSubscription.find(Q('email_transactional', 'eq', project.creator._id))
        assert_equal(s.count(), 1)
>>>>>>> 110ee0b6

        with capture_signals() as mock_signals:
            project.remove_node(auth=Auth(project.creator))
        assert_true(project.is_deleted)
        assert_equal(mock_signals.signals_sent(), set([node_deleted]))

<<<<<<< HEAD
        s = getattr(project.creator, 'email_transactional', [])
        assert_equal(len(s), 0)

        with assert_raises(NoResultsFound):
            NotificationSubscription.find_one(Q('owner', 'eq', project))

    @classmethod
    def tearDownClass(cls):
        super(TestRemoveNodeSignal, cls).tearDownClass()
        settings.ENABLE_NOTIFICATION_SUBSCRIPTION_CREATION = cls._original_enable_notification_subscription_creation
=======
        s = NotificationSubscription.find(Q('email_transactional', 'eq', project.creator._id))
        assert_equal(s.count(), 0)

        with assert_raises(NoResultsFound):
            NotificationSubscription.find_one(Q('owner', 'eq', project))
>>>>>>> 110ee0b6


def list_or_dict(data):
    # Generator only returns lists or dicts from list or dict
    if isinstance(data, dict):
        for key in data:
            if isinstance(data[key], dict) or isinstance(data[key], list):
                yield data[key]
    elif isinstance(data, list):
        for item in data:
            if isinstance(item, dict) or isinstance(item, list):
                yield item


def has(data, sub_data):
    # Recursive approach to look for a subset of data in data.
    # WARNING: Don't use on huge structures
    # :param data: Data structure
    # :param sub_data: subset being checked for
    # :return: True or False
    try:
        (item for item in data if item == sub_data).next()
        return True
    except StopIteration:
        lists_and_dicts = list_or_dict(data)
        for item in lists_and_dicts:
            if has(item, sub_data):
                return True
    return False


def subscription_schema(project, structure, level=0):
    # builds a schema from a list of nodes and events
    # :param project: validation type
    # :param structure: list of nodes (another list) and events
    # :return: schema
    sub_list = []
    for item in list_or_dict(structure):
        sub_list.append(subscription_schema(project, item, level=level+1))
    sub_list.append(event_schema(level))

    node_schema = {
        'node': {
            'id': Use(type(project._id), error="node_id{}".format(level)),
            'title': Use(type(project.title), error="node_title{}".format(level)),
            'url': Use(type(project.url), error="node_{}".format(level))
        },
        'kind': And(str, Use(lambda s: s in ('node', 'folder'),
                             error="kind didn't match node or folder {}".format(level))),
        'nodeType': Use(lambda s: s in ('project', 'component'), error='nodeType not project or component'),
        'category': Use(lambda s: s in Node.CATEGORY_MAP, error='category not in Node.CATEGORY_MAP'),
        'permissions': {
            'view': Use(lambda s: s in (True, False), error='view permissions is not True/False')
        },
        'children': sub_list
    }
    if level == 0:
        return Schema([node_schema])
    return node_schema


def event_schema(level=None):
    return {
        'event': {
            'title': And(Use(str, error="event_title{} not a string".format(level)),
                         Use(lambda s: s in constants.NOTIFICATION_TYPES,
                             error="event_title{} not in list".format(level))),
            'description': And(Use(str, error="event_desc{} not a string".format(level)),
                               Use(lambda s: s in constants.NODE_SUBSCRIPTIONS_AVAILABLE,
                                   error="event_desc{} not in list".format(level))),
            'notificationType': And(str, Or('adopt_parent', lambda s: s in constants.NOTIFICATION_TYPES)),
            'parent_notification_type': Or(None, 'adopt_parent', lambda s: s in constants.NOTIFICATION_TYPES)
        },
        'kind': 'event',
        'children': And(list, lambda l: len(l) == 0)
    }


class TestNotificationUtils(OsfTestCase):

    @classmethod
    def setUpClass(cls):
        super(TestNotificationUtils, cls).setUpClass()
        cls._original_enable_notification_subscription_creation = settings.ENABLE_NOTIFICATION_SUBSCRIPTION_CREATION
        settings.ENABLE_NOTIFICATION_SUBSCRIPTION_CREATION = True

    def setUp(self):
        super(TestNotificationUtils, self).setUp()
        self.user = factories.UserFactory()
        self.project = factories.ProjectFactory(creator=self.user)

        self.project_subscription = NotificationSubscription.find_one(
            Q('owner', 'eq', self.project) &
            Q('_id', 'eq', self.project._id + '_comments') &
            Q('event_name', 'eq', 'comments')
        )

        self.node = factories.NodeFactory(parent=self.project, creator=self.user)

        self.node_comments_subscription = NotificationSubscription.find_one(
            Q('owner', 'eq', self.node) &
            Q('_id', 'eq', self.node._id + '_comments') &
            Q('event_name', 'eq', 'comments')
        )

        self.node_subscription = list(NotificationSubscription.find(Q('owner', 'eq', self.node)))

        self.user_subscription = factories.NotificationSubscriptionFactory(
            _id=self.user._id + '_' + 'comment_replies',
            owner=self.user,
            event_name='comment_replies'
        )
        self.user_subscription.save()
        self.user_subscription.email_transactional.append(self.user)
        self.user_subscription.save()

    def test_to_subscription_key(self):
        key = utils.to_subscription_key('xyz', 'comments')
        assert_equal(key, 'xyz_comments')

    def test_from_subscription_key(self):
        parsed_key = utils.from_subscription_key('xyz_comment_replies')
        assert_equal(parsed_key, {
            'uid': 'xyz',
            'event': 'comment_replies'
        })

    def test_get_all_user_subscriptions(self):
        user_subscriptions = [x for x in utils.get_all_user_subscriptions(self.user)]
        assert_in(self.project_subscription, user_subscriptions)
        assert_in(self.node_comments_subscription, user_subscriptions)
        assert_in(self.user_subscription, user_subscriptions)
        assert_equal(len(user_subscriptions), 5)

    def test_get_all_node_subscriptions_given_user_subscriptions(self):
        user_subscriptions = utils.get_all_user_subscriptions(self.user)
        node_subscriptions = [x for x in utils.get_all_node_subscriptions(self.user, self.node,
                                                                          user_subscriptions=user_subscriptions)]
        assert_items_equal(node_subscriptions, self.node_subscription)

    def test_get_all_node_subscriptions_given_user_and_node(self):
        node_subscriptions = [x for x in utils.get_all_node_subscriptions(self.user, self.node)]
        assert_items_equal(node_subscriptions, self.node_subscription)

    def test_get_configured_project_ids_does_not_return_user_or_node_ids(self):
        configured_ids = utils.get_configured_projects(self.user)

        # No dupilcates!
        assert_equal(len(configured_ids), 1)

        assert_in(self.project._id, configured_ids)
        assert_not_in(self.node._id, configured_ids)
        assert_not_in(self.user._id, configured_ids)

    def test_get_configured_project_ids_excludes_deleted_projects(self):
        project = factories.ProjectFactory()
        project.is_deleted = True
        project.save()
        assert_not_in(project._id, utils.get_configured_projects(self.user))

    def test_get_configured_project_ids_excludes_node_with_project_category(self):
        node = factories.NodeFactory(parent=self.project, category='project')
        assert_not_in(node._id, utils.get_configured_projects(self.user))

    def test_get_configured_project_ids_includes_top_level_private_projects_if_subscriptions_on_node(self):
        private_project = factories.ProjectFactory()
        node = factories.NodeFactory(parent=private_project)
        configured_project_ids = utils.get_configured_projects(node.creator)
        assert_in(private_project._id, configured_project_ids)

    def test_get_configured_project_ids_excludes_private_projects_if_no_subscriptions_on_node(self):
        private_project = factories.ProjectFactory()
        node = factories.NodeFactory(parent=private_project)
        configured_project_ids = utils.get_configured_projects(node.creator)
        assert_not_in(private_project._id, configured_project_ids)

    def test_get_configured_project_ids_excludes_private_projects_if_no_subscriptions_on_node(self):
        user = factories.UserFactory()

        private_project = factories.ProjectFactory()
        node = factories.NodeFactory(parent=private_project)
        node.add_contributor(user)

        utils.remove_contributor_from_subscriptions(user, node)

        configured_project_ids = utils.get_configured_projects(user)
        assert_not_in(private_project._id, configured_project_ids)

    def test_get_parent_notification_type(self):
        nt = utils.get_parent_notification_type(self.node, 'comments', self.user)
        assert_equal(nt, 'email_transactional')

    def test_get_parent_notification_type_no_parent_subscriptions(self):
        node = factories.NodeFactory()
        nt = utils.get_parent_notification_type(node._id, 'comments', self.user)
        assert_equal(nt, None)

    def test_get_parent_notification_type_no_parent(self):
        project = factories.ProjectFactory()
        nt = utils.get_parent_notification_type(project._id, 'comments', self.user)
        assert_equal(nt, None)

    def test_get_parent_notification_type_handles_user_id(self):
        nt = utils.get_parent_notification_type(self.user._id, 'comments', self.user)
        assert_equal(nt, None)

    def test_format_data_project_settings(self):
        data = utils.format_data(self.user, [self.project._id])
        parent_event = {
            'event': {
                'title': 'comments',
                'description': constants.NODE_SUBSCRIPTIONS_AVAILABLE['comments'],
                'notificationType': 'email_transactional',
                'parent_notification_type': None
            },
            'kind': 'event',
            'children': []
        }
        child_event = {
            'event': {
                'title': 'comments',
                'description': constants.NODE_SUBSCRIPTIONS_AVAILABLE['comments'],
                'notificationType': 'email_transactional',
                'parent_notification_type': 'email_transactional'
            },
            'kind': 'event',
            'children': []
        }
        expected_new = [['event'], 'event']
        schema = subscription_schema(self.project, expected_new)
        assert schema.validate(data)
        assert has(data, parent_event)
        assert has(data, child_event)

    def test_format_data_node_settings(self):
        data = utils.format_data(self.user, [self.node._id])
        event = {
            'event': {
                'title': 'comments',
                'description': constants.NODE_SUBSCRIPTIONS_AVAILABLE['comments'],
                'notificationType': 'email_transactional',
                'parent_notification_type': 'email_transactional'
            },
            'kind': 'event',
            'children': []
        }
        schema = subscription_schema(self.project, ['event'])
        assert schema.validate(data)
        assert has(data, event)

    def test_format_includes_admin_view_only_component_subscriptions(self):
        # Test private components in which parent project admins are not contributors still appear in their
        # notifications settings.
        node = factories.NodeFactory(parent=self.project)
        data = utils.format_data(self.user, [self.project._id])
        event = {
            'event': {
                'title': 'comments',
                'description': constants.NODE_SUBSCRIPTIONS_AVAILABLE['comments'],
                'notificationType': 'adopt_parent',
                'parent_notification_type': 'email_transactional'
            },
            'kind': 'event',
            'children': [],
        }
        schema = subscription_schema(self.project, ['event', ['event'], ['event']])
        assert schema.validate(data)
        assert has(data, event)

    def test_format_data_excludes_pointers(self):
        project = factories.ProjectFactory()
        pointed = factories.ProjectFactory()
        project.add_pointer(pointed, Auth(project.creator))
        project.save()
        configured_project_ids = utils.get_configured_projects(project.creator)
        data = utils.format_data(project.creator, configured_project_ids)
        event = {
            'event': {
                'title': 'comments',
                'description': constants.NODE_SUBSCRIPTIONS_AVAILABLE['comments'],
                'notificationType': 'email_transactional',
                'parent_notification_type': None
            },
            'kind': 'event',
            'children': [],
        }
        schema = subscription_schema(self.project, ['event'])
        assert schema.validate(data)
        assert has(data, event)

    def test_format_data_user_subscriptions_includes_private_parent_if_configured_children(self):
        private_project = factories.ProjectFactory()
        node = factories.NodeFactory(parent=private_project)
        configured_project_ids = utils.get_configured_projects(node.creator)
        data = utils.format_data(node.creator, configured_project_ids)
        event = {
            'event': {
                'title': 'comments',
                'description': constants.NODE_SUBSCRIPTIONS_AVAILABLE['comments'],
                'notificationType': 'email_transactional',
                'parent_notification_type': None
            },
            'kind': 'event',
            'children': [],
        }
        schema = subscription_schema(self.project, ['event', ['event']])
        assert schema.validate(data)
        assert has(data, event)

    def test_format_user_subscriptions(self):
        data = utils.format_user_subscriptions(self.user)
        expected = [{
            'event': {
                'title': 'comment_replies',
                'description': constants.USER_SUBSCRIPTIONS_AVAILABLE['comment_replies'],
                'notificationType': 'email_transactional',
                'parent_notification_type': None
            },
            'kind': 'event',
            'children': [],
        }]
        assert_equal(data, expected)

    def test_format_data_user_settings(self):
        data = utils.format_user_and_project_subscriptions(self.user)
        expected = [
            {
                'node': {
                    'id': self.user._id,
                    'title': 'User Notifications'
            },
                'kind': 'heading',
                'children': utils.format_user_subscriptions(self.user)
            },
            {
                'node': {
                    'id': '',
                    'title': 'Project Notifications'
                },
                'kind': 'heading',
                'children': utils.format_data(self.user, utils.get_configured_projects(self.user))
            }]
        assert_equal(data, expected)

    def test_serialize_user_level_event(self):
        user_subscriptions = [x for x in utils.get_all_user_subscriptions(self.user)]
        user_subscription = None
        for subscription in user_subscriptions:
            if 'comment_replies' in getattr(subscription, 'event_name'):
                user_subscription = subscription
        data = utils.serialize_event(self.user, event_description='comment_replies',
                                     subscription=user_subscription)
        expected = {
            'event': {
                'title': 'comment_replies',
                'description': constants.USER_SUBSCRIPTIONS_AVAILABLE['comment_replies'],
                'notificationType': 'email_transactional',
                'parent_notification_type': None
            },
            'kind': 'event',
            'children': []
        }
        assert_equal(data, expected)

    def test_serialize_node_level_event(self):
        node_subscriptions = [x for x in utils.get_all_node_subscriptions(self.user, self.node)]
        data = utils.serialize_event(user=self.user, event_description='comments',
                                     subscription=node_subscriptions[0], node=self.node)
        expected = {
            'event': {
                'title': 'comments',
                'description': constants.NODE_SUBSCRIPTIONS_AVAILABLE['comments'],
                'notificationType': 'email_transactional',
                'parent_notification_type': 'email_transactional'
            },
            'kind': 'event',
            'children': [],
        }
        assert_equal(data, expected)

    def test_serialize_node_level_event_that_adopts_parent_settings(self):
        user = factories.UserFactory()
        self.project.add_contributor(contributor=user, permissions=['read'])
        self.project.save()
        self.node.add_contributor(contributor=user, permissions=['read'])
        self.node.save()

        # set up how it was in original test - remove existing subscriptions
        utils.remove_contributor_from_subscriptions(user, self.node)

        node_subscriptions = [x for x in utils.get_all_node_subscriptions(user, self.node)]
        data = utils.serialize_event(user=user, event_description='comments',
                                     subscription=node_subscriptions, node=self.node)
        expected = {
            'event': {
                'title': 'comments',
                'description': constants.NODE_SUBSCRIPTIONS_AVAILABLE['comments'],
                'notificationType': 'adopt_parent',
                'parent_notification_type': 'email_transactional'
            },
            'kind': 'event',
            'children': [],
        }
        assert_equal(data, expected)

    @classmethod
    def tearDownClass(cls):
        super(TestNotificationUtils, cls).tearDownClass()
        settings.ENABLE_NOTIFICATION_SUBSCRIPTION_CREATION = cls._original_enable_notification_subscription_creation


class TestNotificationsDict(OsfTestCase):
    def test_notifications_dict_add_message_returns_proper_format(self):
        d = utils.NotificationsDict()
        message = {
            'message': 'Freddie commented on your project',
            'timestamp': datetime.datetime.utcnow().replace(tzinfo=pytz.utc)
        }
        message2 = {
            'message': 'Mercury commented on your component',
            'timestamp': datetime.datetime.utcnow().replace(tzinfo=pytz.utc)
        }

        d.add_message(['project'], message)
        d.add_message(['project', 'node'], message2)

        expected = {
            'messages': [],
            'children': collections.defaultdict(
                utils.NotificationsDict, {
                    'project': {
                        'messages': [message],
                        'children': collections.defaultdict(utils.NotificationsDict, {
                            'node': {
                                'messages': [message2],
                                'children': collections.defaultdict(utils.NotificationsDict, {})
                            }
                        })
                    }
                }
            )}
        assert_equal(d, expected)


class TestCompileSubscriptions(OsfTestCase):
    def setUp(self):
        super(TestCompileSubscriptions, self).setUp()
        self.user_1 = factories.UserFactory()
        self.user_2 = factories.UserFactory()
        self.user_3 = factories.UserFactory()
        self.user_4 = factories.UserFactory()
        # Base project + 1 project shared with 3 + 1 project shared with 2
        self.base_project = factories.ProjectFactory(is_public=False, creator=self.user_1)
        self.shared_node = factories.NodeFactory(parent=self.base_project, is_public=False, creator=self.user_1)
        self.private_node = factories.NodeFactory(parent=self.base_project, is_public=False, creator=self.user_1)
        # Adding contributors
        for node in [self.base_project, self.shared_node, self.private_node]:
            node.add_contributor(self.user_2, permissions='admin')
        self.base_project.add_contributor(self.user_3, permissions='write')
        self.shared_node.add_contributor(self.user_3, permissions='write')
        # Setting basic subscriptions
        self.base_sub = factories.NotificationSubscriptionFactory(
            _id=self.base_project._id + '_file_updated',
            owner=self.base_project,
            event_name='file_updated'
        )
        self.base_sub.save()
        self.shared_sub = factories.NotificationSubscriptionFactory(
            _id=self.shared_node._id + '_file_updated',
            owner=self.shared_node,
            event_name='file_updated'
        )
        self.shared_sub.save()
        self.private_sub = factories.NotificationSubscriptionFactory(
            _id=self.private_node._id + '_file_updated',
            owner=self.private_node,
            event_name='file_updated'
        )
        self.private_sub.save()

    def test_no_subscription(self):
        node = factories.NodeFactory()
        result = emails.compile_subscriptions(node, 'file_updated')
        assert_equal({'email_transactional': [], 'none': [], 'email_digest': []}, result)

    def test_no_subscribers(self):
        node = factories.NodeFactory()
        node_sub = factories.NotificationSubscriptionFactory(
            _id=node._id + '_file_updated',
            owner=node,
            event_name='file_updated'
        )
        node_sub.save()
        result = emails.compile_subscriptions(node, 'file_updated')
        assert_equal({'email_transactional': [], 'none': [], 'email_digest': []}, result)

    def test_creator_subbed_parent(self):
        # Basic sub check
        self.base_sub.email_transactional.append(self.user_1)
        self.base_sub.save()
        result = emails.compile_subscriptions(self.base_project, 'file_updated')
        assert_equal({'email_transactional': [self.user_1._id], 'none': [], 'email_digest': []}, result)

    def test_creator_subbed_to_parent_from_child(self):
        # checks the parent sub is the one to appear without a child sub
        self.base_sub.email_transactional.append(self.user_1)
        self.base_sub.save()
        result = emails.compile_subscriptions(self.shared_node, 'file_updated')
        assert_equal({'email_transactional': [self.user_1._id], 'none': [], 'email_digest': []}, result)

    def test_creator_subbed_to_both_from_child(self):
        # checks that only one sub is in the list.
        self.base_sub.email_transactional.append(self.user_1)
        self.base_sub.save()
        self.shared_sub.email_transactional.append(self.user_1)
        self.shared_sub.save()
        result = emails.compile_subscriptions(self.shared_node, 'file_updated')
        assert_equal({'email_transactional': [self.user_1._id], 'none': [], 'email_digest': []}, result)

    def test_creator_diff_subs_to_both_from_child(self):
        # Check that the child node sub overrides the parent node sub
        self.base_sub.email_transactional.append(self.user_1)
        self.base_sub.save()
        self.shared_sub.none.append(self.user_1)
        self.shared_sub.save()
        result = emails.compile_subscriptions(self.shared_node, 'file_updated')
        assert_equal({'email_transactional': [], 'none': [self.user_1._id], 'email_digest': []}, result)

    def test_user_wo_permission_on_child_node_not_listed(self):
        # Tests to see if a user without permission gets an Email about a node they cannot see.
        self.base_sub.email_transactional.append(self.user_3)
        self.base_sub.save()
        result = emails.compile_subscriptions(self.private_node, 'file_updated')
        assert_equal({'email_transactional': [], 'none': [], 'email_digest': []}, result)

    def test_several_nodes_deep(self):
        self.base_sub.email_transactional.append(self.user_1)
        self.base_sub.save()
        node2 = factories.NodeFactory(parent=self.shared_node)
        node3 = factories.NodeFactory(parent=node2)
        node4 = factories.NodeFactory(parent=node3)
        node5 = factories.NodeFactory(parent=node4)
        subs = emails.compile_subscriptions(node5, 'file_updated')
        assert_equal(subs, {'email_transactional': [self.user_1._id], 'email_digest': [], 'none': []})

    def test_several_nodes_deep_precedence(self):
        self.base_sub.email_transactional.append(self.user_1)
        self.base_sub.save()
        node2 = factories.NodeFactory(parent=self.shared_node)
        node3 = factories.NodeFactory(parent=node2)
        node4 = factories.NodeFactory(parent=node3)
        node4_subscription = factories.NotificationSubscriptionFactory(
            _id=node4._id + '_file_updated',
            owner=node4,
            event_name='file_updated'
        )
        node4_subscription.save()
        node4_subscription.email_digest.append(self.user_1)
        node4_subscription.save()
        node5 = factories.NodeFactory(parent=node4)
        subs = emails.compile_subscriptions(node5, 'file_updated')
        assert_equal(subs, {'email_transactional': [], 'email_digest': [self.user_1._id], 'none': []})


class TestMoveSubscription(OsfTestCase):

    @classmethod
    def setUpClass(cls):
        super(TestMoveSubscription, cls).setUpClass()
        cls._original_enable_notification_subscription_creation = settings.ENABLE_NOTIFICATION_SUBSCRIPTION_CREATION
        settings.ENABLE_NOTIFICATION_SUBSCRIPTION_CREATION = True

    def setUp(self):
        super(TestMoveSubscription, self).setUp()
        self.blank = {key: [] for key in constants.NOTIFICATION_TYPES}  # For use where it is blank.
        self.user_1 = factories.AuthUserFactory()
        self.auth = Auth(user=self.user_1)
        self.user_2 = factories.AuthUserFactory()
        self.user_3 = factories.AuthUserFactory()
        self.user_4 = factories.AuthUserFactory()
        self.project = factories.ProjectFactory(creator=self.user_1)
        self.private_node = factories.NodeFactory(parent=self.project, is_public=False, creator=self.user_1)

        self.sub = NotificationSubscription.find_one(
            Q('_id', 'eq', self.project._id + '_file_updated') &
            Q('owner', 'eq', self.project) &
            Q('event_name', 'eq', 'file_updated')
        )

        self.file_sub = factories.NotificationSubscriptionFactory(
            _id=self.project._id + '_xyz42_file_updated',
            owner=self.project,
            event_name='xyz42_file_updated'
        )
        self.file_sub.save()

    def test_separate_users(self):
        self.private_node.add_contributor(self.user_2, permissions=['admin', 'write', 'read'], auth=self.auth)
        self.private_node.add_contributor(self.user_3, permissions=['write', 'read'], auth=self.auth)
        self.private_node.save()
        subbed, removed = utils.separate_users(
            self.private_node, [self.user_2._id, self.user_3._id, self.user_4._id]
        )
        assert_equal([self.user_2._id, self.user_3._id], subbed)
        assert_equal([self.user_4._id], removed)

    def test_event_subs_same(self):
        self.file_sub.email_transactional.extend([self.user_2, self.user_3, self.user_4])
        self.file_sub.save()
        self.private_node.add_contributor(self.user_2, permissions=['admin', 'write', 'read'], auth=self.auth)
        self.private_node.add_contributor(self.user_3, permissions=['write', 'read'], auth=self.auth)
        self.private_node.save()
        results = utils.users_to_remove('xyz42_file_updated', self.project, self.private_node)
        assert_equal({'email_transactional': [self.user_4._id], 'email_digest': [], 'none': []}, results)

    def test_event_nodes_same(self):
        self.file_sub.email_transactional.extend([self.user_2, self.user_3, self.user_4])
        self.file_sub.save()
        self.private_node.add_contributor(self.user_2, permissions=['admin', 'write', 'read'], auth=self.auth)
        self.private_node.add_contributor(self.user_3, permissions=['write', 'read'], auth=self.auth)
        self.private_node.save()
        results = utils.users_to_remove('xyz42_file_updated', self.project, self.project)
        assert_equal({'email_transactional': [], 'email_digest': [], 'none': []}, results)

    def test_move_sub(self):
        # Tests old sub is replaced with new sub.
        utils.move_subscription(self.blank, 'xyz42_file_updated', self.project, 'abc42_file_updated', self.private_node)
        assert_equal('abc42_file_updated', self.file_sub.event_name)
        assert_equal(self.private_node, self.file_sub.owner)
        assert_equal(self.private_node._id + '_abc42_file_updated', self.file_sub._id)

    def test_move_sub_with_none(self):
        # Attempt to reproduce an error that is seen when moving files
        self.project.add_contributor(self.user_2, permissions=['write', 'read'], auth=self.auth)
        utils.remove_contributor_from_subscriptions(self.user_2, self.project)
        self.project.save()
        self.file_sub.none.append(self.user_2)
        self.file_sub.save()
        results = utils.users_to_remove('xyz42_file_updated', self.project, self.private_node)
        assert_equal({'email_transactional': [], 'email_digest': [], 'none': [self.user_2._id]}, results)

    def test_remove_one_user(self):
        # One user doesn't have permissions on the node the sub is moved to. Should be listed.
        self.file_sub.email_transactional.extend([self.user_2, self.user_3, self.user_4])
        self.file_sub.save()
        self.private_node.add_contributor(self.user_2, permissions=['admin', 'write', 'read'], auth=self.auth)
        self.private_node.add_contributor(self.user_3, permissions=['write', 'read'], auth=self.auth)
        self.private_node.save()
        results = utils.users_to_remove('xyz42_file_updated', self.project, self.private_node)
        assert_equal({'email_transactional': [self.user_4._id], 'email_digest': [], 'none': []}, results)

    def test_remove_one_user_warn_another(self):
        # Two users do not have permissions on new node, but one has a project sub. Both should be listed.
        self.private_node.add_contributor(self.user_2, permissions=['admin', 'write', 'read'], auth=self.auth)
        self.private_node.save()
        self.project.add_contributor(self.user_3, permissions=['write', 'read'], auth=self.auth)
        self.project.save()
        utils.remove_contributor_from_subscriptions(self.user_3, self.project)
        self.sub.email_digest.append(self.user_3)
        self.sub.save()
        self.file_sub.email_transactional.extend([self.user_2, self.user_4])
        results = utils.users_to_remove('xyz42_file_updated', self.project, self.private_node)
        utils.move_subscription(results, 'xyz42_file_updated', self.project, 'abc42_file_updated', self.private_node)
        assert_equal({'email_transactional': [self.user_4._id], 'email_digest': [self.user_3._id], 'none': []}, results)
        assert_in(self.user_3, self.sub.email_digest)  # Is not removed from the project subscription.

    def test_warn_user(self):
        # One user with a project sub does not have permission on new node. User should be listed.
        self.private_node.add_contributor(self.user_2, permissions=['admin', 'write', 'read'], auth=self.auth)
        self.private_node.save()

        self.project.add_contributor(self.user_3, permissions=['write', 'read'], auth=self.auth)
        self.project.save()
        self.sub.email_transactional = []
        self.sub.email_digest.append(self.user_3)
        self.sub.save()
        self.file_sub.email_transactional.extend([self.user_2])
        results = utils.users_to_remove('xyz42_file_updated', self.project, self.private_node)
        utils.move_subscription(results, 'xyz42_file_updated', self.project, 'abc42_file_updated', self.private_node)
        assert_equal({'email_transactional': [], 'email_digest': [self.user_3._id], 'none': []}, results)
        assert_in(self.user_3, self.sub.email_digest)  # Is not removed from the project subscription.

    def test_user_node_subbed_and_not_removed(self):
        self.project.add_contributor(self.user_3, permissions=['write', 'read'], auth=self.auth)
        self.project.save()
        self.private_node.add_contributor(self.user_3, permissions=['write', 'read'], auth=self.auth)
        self.private_node.save()
        self.sub.email_digest.append(self.user_3)
        self.sub.save()
        utils.move_subscription(self.blank, 'xyz42_file_updated', self.project, 'abc42_file_updated', self.private_node)
        assert_equal([], self.file_sub.email_digest)

    @classmethod
    def tearDownClass(cls):
        super(TestMoveSubscription, cls).tearDownClass()
        settings.ENABLE_NOTIFICATION_SUBSCRIPTION_CREATION = cls._original_enable_notification_subscription_creation


class TestSendEmails(OsfTestCase):
    def setUp(self):
        super(TestSendEmails, self).setUp()
        self.user = factories.AuthUserFactory()
        self.project = factories.ProjectFactory()
        self.project_subscription = factories.NotificationSubscriptionFactory(
            _id=self.project._id + '_' + 'comments',
            owner=self.project,
            event_name='comments'
        )
        self.project_subscription.save()
        self.project_subscription.email_transactional.append(self.project.creator)
        self.project_subscription.save()

        self.node = factories.NodeFactory(parent=self.project)
        self.node_subscription = factories.NotificationSubscriptionFactory(
            _id=self.node._id + '_comments',
            owner=self.node,
            event_name='comments'
        )
        self.node_subscription.save()
        self.user_subscription = factories.NotificationSubscriptionFactory(
            _id=self.user._id + '_' + 'comment_replies',
            owner=self.user,
            event_name='comment_replies',
            email_transactional=[self.user._id]
        )

    @mock.patch('website.notifications.emails.store_emails')
    def test_notify_no_subscription(self, mock_store):
        node = factories.NodeFactory()
        emails.notify('comments', user=self.user, node=node, timestamp=datetime.datetime.utcnow())
        assert_false(mock_store.called)

    @mock.patch('website.notifications.emails.store_emails')
    def test_notify_no_subscribers(self, mock_store):
        node = factories.NodeFactory()
        node_subscription = factories.NotificationSubscriptionFactory(
            _id=node._id + '_comments',
            owner=node,
            event_name='comments'
        )
        node_subscription.save()
        emails.notify('comments', user=self.user, node=node, timestamp=datetime.datetime.utcnow())
        assert_false(mock_store.called)

    @mock.patch('website.notifications.emails.store_emails')
    def test_notify_sends_with_correct_args(self, mock_store):
        time_now = datetime.datetime.utcnow()
        emails.notify('comments', user=self.user, node=self.node, timestamp=time_now)
        assert_true(mock_store.called)
        mock_store.assert_called_with([self.project.creator._id], 'email_transactional', 'comments', self.user,
                                      self.node, time_now)

    @mock.patch('website.notifications.emails.store_emails')
    def test_notify_does_not_send_to_users_subscribed_to_none(self, mock_store):
        node = factories.NodeFactory()
        user = factories.UserFactory()
        node_subscription = factories.NotificationSubscriptionFactory(
            _id=node._id + '_comments',
            owner=node,
            event_name='comments'
        )
        node_subscription.save()
        node_subscription.none.append(user)
        node_subscription.save()
        sent = emails.notify('comments', user=user, node=node, timestamp=datetime.datetime.utcnow())
        assert_false(mock_store.called)
        assert_equal(sent, [])

    @mock.patch('website.notifications.emails.store_emails')
    def test_notify_sends_comment_reply_event_if_comment_is_direct_reply(self, mock_store):
        time_now = datetime.datetime.utcnow()
        emails.notify('comments', user=self.user, node=self.node, timestamp=time_now, target_user=self.project.creator)
        mock_store.assert_called_with([self.project.creator._id], 'email_transactional', 'comment_replies',
                                      self.user, self.node, time_now, target_user=self.project.creator)

    @mock.patch('website.notifications.emails.store_emails')
    def test_notify_sends_comment_reply_when_target_user_is_subscribed_via_user_settings(self, mock_store):
        time_now = datetime.datetime.utcnow()
        emails.notify('comment_replies', user=self.project.creator, node=self.node, timestamp=time_now, target_user=self.user)
        mock_store.assert_called_with([self.user._id], 'email_transactional', 'comment_replies',
                                      self.project.creator, self.node, time_now, target_user=self.user)

    @mock.patch('website.notifications.emails.store_emails')
    def test_notify_sends_comment_event_if_comment_reply_is_not_direct_reply(self, mock_store):
        user = factories.UserFactory()
        time_now = datetime.datetime.utcnow()
        emails.notify('comments', user=user, node=self.node, timestamp=time_now, target_user=user)
        mock_store.assert_called_with([self.project.creator._id], 'email_transactional', 'comments', user,
                                      self.node, time_now, target_user=user)

    @mock.patch('website.mails.send_mail')
    @mock.patch('website.notifications.emails.store_emails')
    def test_notify_does_not_send_comment_if_they_reply_to_their_own_comment(self, mock_store, mock_send_mail):
        time_now = datetime.datetime.utcnow()
        emails.notify('comments', user=self.project.creator, node=self.project, timestamp=time_now,
                      target_user=self.project.creator)
        assert_false(mock_store.called)
        assert_false(mock_send_mail.called)

    @mock.patch('website.notifications.emails.store_emails')
    def test_notify_sends_comment_event_if_comment_reply_is_not_direct_reply_on_component(self, mock_store):
        # Test that comment replies on components that are not direct replies to the subscriber use the
        # "comments" email template.
        user = factories.UserFactory()
        time_now = datetime.datetime.utcnow()
        emails.notify('comments', user, self.node, time_now, target_user=user)
        mock_store.assert_called_with([self.project.creator._id], 'email_transactional', 'comments', user,
                                      self.node, time_now, target_user=user)

    def test_check_node_node_none(self):
        subs = emails.check_node(None, 'comments')
        assert_equal(subs, {'email_transactional': [], 'email_digest': [], 'none': []})

    def test_check_node_one(self):
        subs = emails.check_node(self.project, 'comments')
        assert_equal(subs, {'email_transactional': [self.project.creator._id], 'email_digest': [], 'none': []})

    @mock.patch('website.project.views.comment.notify')
    def test_check_user_comment_reply_subscription_if_email_not_sent_to_target_user(self, mock_notify):
        # user subscribed to comment replies
        user = factories.UserFactory()
        user_subscription = factories.NotificationSubscriptionFactory(
            _id=user._id + '_comments',
            owner=user,
            event_name='comment_replies'
        )
        user_subscription.email_transactional.append(user)
        user_subscription.save()

        # user is not subscribed to project comment notifications
        project = factories.ProjectFactory()

        # user comments on project
        target = factories.CommentFactory(node=project, user=user)
        content = 'hammer to fall'

        # reply to user (note: notify is called from Comment.create)
        reply = Comment.create(
            auth=Auth(project.creator),
            user=project.creator,
            node=project,
            content=content,
            target=Guid.load(target._id),
            is_public=True,
        )
        assert_true(mock_notify.called)
        assert_equal(mock_notify.call_count, 2)

    def test_get_settings_url_for_node(self):
        url = emails.get_settings_url(self.project._id, self.user)
        assert_equal(url, self.project.absolute_url + 'settings/')

    def test_get_settings_url_for_user(self):
        url = emails.get_settings_url(self.user._id, self.user)
        assert_equal(url, web_url_for('user_notifications', _absolute=True))

    def test_get_node_lineage(self):
        node_lineage = emails.get_node_lineage(self.node)
        assert_equal(node_lineage, [self.project._id, self.node._id])

    def test_localize_timestamp(self):
        timestamp = datetime.datetime.utcnow().replace(tzinfo=pytz.utc)
        self.user.timezone = 'America/New_York'
        self.user.locale = 'en_US'
        self.user.save()
        tz = dates.get_timezone(self.user.timezone)
        locale = Locale(self.user.locale)
        formatted_date = dates.format_date(timestamp, format='full', locale=locale)
        formatted_time = dates.format_time(timestamp, format='short', tzinfo=tz, locale=locale)
        formatted_datetime = u'{time} on {date}'.format(time=formatted_time, date=formatted_date)
        assert_equal(emails.localize_timestamp(timestamp, self.user), formatted_datetime)

    def test_localize_timestamp_empty_timezone(self):
        timestamp = datetime.datetime.utcnow().replace(tzinfo=pytz.utc)
        self.user.timezone = ''
        self.user.locale = 'en_US'
        self.user.save()
        tz = dates.get_timezone('Etc/UTC')
        locale = Locale(self.user.locale)
        formatted_date = dates.format_date(timestamp, format='full', locale=locale)
        formatted_time = dates.format_time(timestamp, format='short', tzinfo=tz, locale=locale)
        formatted_datetime = u'{time} on {date}'.format(time=formatted_time, date=formatted_date)
        assert_equal(emails.localize_timestamp(timestamp, self.user), formatted_datetime)

    def test_localize_timestamp_empty_locale(self):
        timestamp = datetime.datetime.utcnow().replace(tzinfo=pytz.utc)
        self.user.timezone = 'America/New_York'
        self.user.locale = ''
        self.user.save()
        tz = dates.get_timezone(self.user.timezone)
        locale = Locale('en')
        formatted_date = dates.format_date(timestamp, format='full', locale=locale)
        formatted_time = dates.format_time(timestamp, format='short', tzinfo=tz, locale=locale)
        formatted_datetime = u'{time} on {date}'.format(time=formatted_time, date=formatted_date)
        assert_equal(emails.localize_timestamp(timestamp, self.user), formatted_datetime)

    def test_localize_timestamp_handles_unicode(self):
        timestamp = datetime.datetime.utcnow().replace(tzinfo=pytz.utc)
        self.user.timezone = 'Europe/Moscow'
        self.user.locale = 'ru_RU'
        self.user.save()
        tz = dates.get_timezone(self.user.timezone)
        locale = Locale(self.user.locale)
        formatted_date = dates.format_date(timestamp, format='full', locale=locale)
        formatted_time = dates.format_time(timestamp, format='short', tzinfo=tz, locale=locale)
        formatted_datetime = u'{time} on {date}'.format(time=formatted_time, date=formatted_date)
        assert_equal(emails.localize_timestamp(timestamp, self.user), formatted_datetime)


class TestSendDigest(OsfTestCase):
    def setUp(self):
        super(TestSendDigest, self).setUp()
        self.user_1 = factories.UserFactory()
        self.user_2 = factories.UserFactory()
        self.project = factories.ProjectFactory()
        self.timestamp = datetime.datetime.utcnow()

    def test_group_notifications_by_user_transactional(self):
        send_type = 'email_transactional'
        d = factories.NotificationDigestFactory(
            user_id=self.user_1._id,
            send_type=send_type,
            timestamp=self.timestamp,
            message='Hello',
            node_lineage=[self.project._id]
        )
        d.save()
        d2 = factories.NotificationDigestFactory(
            user_id=self.user_2._id,
            send_type=send_type,
            timestamp=self.timestamp,
            message='Hello',
            node_lineage=[self.project._id]
        )
        d2.save()
        d3 = factories.NotificationDigestFactory(
            user_id=self.user_2._id,
            send_type='email_digest',
            timestamp=self.timestamp,
            message='Hello, but this should not appear (this is a digest)',
            node_lineage=[self.project._id]
        )
        d3.save()
        user_groups = get_users_emails(send_type)
        expected = [
            {
                u'user_id': self.user_1._id,
                u'info': [{
                    u'message': u'Hello',
                    u'node_lineage': [unicode(self.project._id)],
                    u'_id': d._id
                }]
                },
                {
                u'user_id': self.user_2._id,
                u'info': [{
                    u'message': u'Hello',
                    u'node_lineage': [unicode(self.project._id)],
                    u'_id': d2._id
                }]
            }
        ]

        assert_equal(len(user_groups), 2)
        assert_equal(user_groups, expected)
        digest_ids = [d._id, d2._id, d3._id]
        remove_notifications(email_notification_ids=digest_ids)

    def test_group_notifications_by_user_digest(self):
        send_type = 'email_digest'
        d = factories.NotificationDigestFactory(
            user_id=self.user_1._id,
            send_type=send_type,
            timestamp=self.timestamp,
            message='Hello',
            node_lineage=[self.project._id]
        )
        d.save()
        d2 = factories.NotificationDigestFactory(
            user_id=self.user_2._id,
            send_type=send_type,
            timestamp=self.timestamp,
            message='Hello',
            node_lineage=[self.project._id]
        )
        d2.save()
        d3 = factories.NotificationDigestFactory(
            user_id=self.user_2._id,
            send_type='email_transactional',
            timestamp=self.timestamp,
            message='Hello, but this should not appear (this is transactional)',
            node_lineage=[self.project._id]
        )
        d3.save()
        user_groups = get_users_emails(send_type)
        expected = [
            {
                u'user_id': self.user_1._id,
                u'info': [{
                    u'message': u'Hello',
                    u'node_lineage': [unicode(self.project._id)],
                    u'_id': d._id
                }]
            },
            {
                u'user_id': self.user_2._id,
                u'info': [{
                    u'message': u'Hello',
                    u'node_lineage': [unicode(self.project._id)],
                    u'_id': d2._id
                }]
            }
        ]

        assert_equal(len(user_groups), 2)
        assert_equal(user_groups, expected)
        digest_ids = [d._id, d2._id, d3._id]
        remove_notifications(email_notification_ids=digest_ids)

    @mock.patch('website.mails.send_mail')
    def test_send_users_email_called_with_correct_args(self, mock_send_mail):
        send_type = 'email_transactional'
        d = factories.NotificationDigestFactory(
            user_id=factories.UserFactory()._id,
            send_type=send_type,
            timestamp=datetime.datetime.utcnow(),
            message='Hello',
            node_lineage=[factories.ProjectFactory()._id]
        )
        d.save()
        user_groups = get_users_emails(send_type)
        send_users_email(send_type)
        assert_true(mock_send_mail.called)
        assert_equals(mock_send_mail.call_count, len(user_groups))

        last_user_index = len(user_groups) - 1
        user = User.load(user_groups[last_user_index]['user_id'])
        email_notification_ids = [message['_id'] for message in user_groups[last_user_index]['info']]

        args, kwargs = mock_send_mail.call_args

        assert_equal(kwargs['to_addr'], user.username)
        assert_equal(kwargs['mimetype'], 'html')
        assert_equal(kwargs['mail'], mails.DIGEST)
        assert_equal(kwargs['name'], user.fullname)
        message = group_by_node(user_groups[last_user_index]['info'])
        assert_equal(kwargs['message'], message)
        assert_equal(kwargs['callback'], remove_notifications(email_notification_ids=email_notification_ids))

    def test_remove_sent_digest_notifications(self):
        d = factories.NotificationDigestFactory(
            user_id=factories.UserFactory()._id,
            timestamp=datetime.datetime.utcnow(),
            message='Hello',
            node_lineage=[factories.ProjectFactory()._id]
        )
        digest_id = d._id
        remove_notifications(email_notification_ids=[digest_id])
        with assert_raises(NoResultsFound):
            NotificationDigest.find_one(Q('_id', 'eq', digest_id))<|MERGE_RESOLUTION|>--- conflicted
+++ resolved
@@ -311,8 +311,6 @@
 
 
 class TestRemoveNodeSignal(OsfTestCase):
-<<<<<<< HEAD
-
     @classmethod
     def setUpClass(cls):
         super(TestRemoveNodeSignal, cls).setUpClass()
@@ -321,11 +319,6 @@
 
     def test_node_subscriptions_and_backrefs_removed_when_node_is_deleted(self):
         project = factories.ProjectFactory()
-        s = getattr(project.creator, 'email_transactional', [])
-        assert_equal(len(s), 2)
-=======
-    def test_node_subscriptions_and_backrefs_removed_when_node_is_deleted(self):
-        project = factories.ProjectFactory()
         subscription = factories.NotificationSubscriptionFactory(
             _id=project._id + '_comments',
             owner=project
@@ -336,16 +329,14 @@
 
         s = NotificationSubscription.find(Q('email_transactional', 'eq', project.creator._id))
         assert_equal(s.count(), 1)
->>>>>>> 110ee0b6
 
         with capture_signals() as mock_signals:
             project.remove_node(auth=Auth(project.creator))
         assert_true(project.is_deleted)
         assert_equal(mock_signals.signals_sent(), set([node_deleted]))
 
-<<<<<<< HEAD
-        s = getattr(project.creator, 'email_transactional', [])
-        assert_equal(len(s), 0)
+        s = NotificationSubscription.find(Q('email_transactional', 'eq', project.creator._id))
+        assert_equal(s.count(), 0)
 
         with assert_raises(NoResultsFound):
             NotificationSubscription.find_one(Q('owner', 'eq', project))
@@ -354,13 +345,6 @@
     def tearDownClass(cls):
         super(TestRemoveNodeSignal, cls).tearDownClass()
         settings.ENABLE_NOTIFICATION_SUBSCRIPTION_CREATION = cls._original_enable_notification_subscription_creation
-=======
-        s = NotificationSubscription.find(Q('email_transactional', 'eq', project.creator._id))
-        assert_equal(s.count(), 0)
-
-        with assert_raises(NoResultsFound):
-            NotificationSubscription.find_one(Q('owner', 'eq', project))
->>>>>>> 110ee0b6
 
 
 def list_or_dict(data):
@@ -530,12 +514,6 @@
         node = factories.NodeFactory(parent=private_project)
         configured_project_ids = utils.get_configured_projects(node.creator)
         assert_in(private_project._id, configured_project_ids)
-
-    def test_get_configured_project_ids_excludes_private_projects_if_no_subscriptions_on_node(self):
-        private_project = factories.ProjectFactory()
-        node = factories.NodeFactory(parent=private_project)
-        configured_project_ids = utils.get_configured_projects(node.creator)
-        assert_not_in(private_project._id, configured_project_ids)
 
     def test_get_configured_project_ids_excludes_private_projects_if_no_subscriptions_on_node(self):
         user = factories.UserFactory()
@@ -943,13 +921,11 @@
         self.user_4 = factories.AuthUserFactory()
         self.project = factories.ProjectFactory(creator=self.user_1)
         self.private_node = factories.NodeFactory(parent=self.project, is_public=False, creator=self.user_1)
-
         self.sub = NotificationSubscription.find_one(
             Q('_id', 'eq', self.project._id + '_file_updated') &
             Q('owner', 'eq', self.project) &
             Q('event_name', 'eq', 'file_updated')
         )
-
         self.file_sub = factories.NotificationSubscriptionFactory(
             _id=self.project._id + '_xyz42_file_updated',
             owner=self.project,
@@ -1031,7 +1007,6 @@
         # One user with a project sub does not have permission on new node. User should be listed.
         self.private_node.add_contributor(self.user_2, permissions=['admin', 'write', 'read'], auth=self.auth)
         self.private_node.save()
-
         self.project.add_contributor(self.user_3, permissions=['write', 'read'], auth=self.auth)
         self.project.save()
         self.sub.email_transactional = []
