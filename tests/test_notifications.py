--- conflicted
+++ resolved
@@ -23,6 +23,7 @@
 from website.notifications.model import NotificationSubscription
 from website.notifications import emails
 from website.notifications import utils
+from website.project.model import Node
 from website import mails
 from website.util import api_url_for
 from website.util import web_url_for
@@ -318,7 +319,12 @@
             'title': Use(type(project.title), error="node_title{}".format(level)),
             'url': Use(type(project.url), error="node_{}".format(level))
         },
-        'kind': And(str, Use(lambda s: s in ('node', 'folder'), error="kind didn't match node or folder{}".format(level))),
+        'kind': And(str, Use(lambda s: s in ('node', 'folder'), error="kind didn't match node or folder {}".format(level))),
+        'nodeType': Use(lambda s: s in ('project', 'component'), error='nodeType not project or component'),
+        'category': Use(lambda s: s in Node.CATEGORY_MAP, error='category not in Node.CATEGORY_MAP'),
+        'permissions': {
+            'view': Use(lambda s: s in (True, False), error='view permissions is not True/False')
+        },
         'children': sub_list
     }
     if level == 0:
@@ -477,7 +483,6 @@
 
     def test_format_data_project_settings(self):
         data = utils.format_data(self.user, [self.project._id])
-<<<<<<< HEAD
         parent_event = {
             'event': {
                 'title': 'comments',
@@ -503,63 +508,6 @@
         assert schema.validate(data)
         assert has(data, parent_event)
         assert has(data, child_event)
-=======
-        expected = [
-            {
-                'node': {
-                    'id': self.project._id,
-                    'title': self.project.title,
-                    'url': self.project.url,
-                },
-                'kind': 'folder',
-                'nodeType': 'project',
-                'category': 'project',
-                'permissions': {
-                    'view': True,
-                },
-                'children': [
-                    {
-                        'event': {
-                            'title': 'comments',
-                            'description': constants.NODE_SUBSCRIPTIONS_AVAILABLE['comments'],
-                            'notificationType': 'email_transactional',
-                            'parent_notification_type': None
-                        },
-
-                        'kind': 'event',
-                        'children': []
-                    },
-                    {
-                        'node': {
-                            'id': self.node._id,
-                            'title': self.node.title,
-                            'url': self.node.url,
-                        },
-
-                        'kind': 'node',
-                        'nodeType': 'component',
-                        'category': 'hypothesis',
-                        'permissions': {
-                            'view': True,
-                        },
-                        'children': [
-                            {
-                                'event': {
-                                    'title': 'comments',
-                                    'description': constants.NODE_SUBSCRIPTIONS_AVAILABLE['comments'],
-                                    'notificationType': 'email_transactional',
-                                    'parent_notification_type': 'email_transactional'
-                                },
-                                'kind': 'event',
-                                'children': [],
-                            }
-                        ]
-                    }
-                ]
-            }
-        ]
-        assert_equal(data, expected)
->>>>>>> 36e1dd28
 
     def test_format_data_node_settings(self):
         data = utils.format_data(self.user, [self.node._id])
@@ -570,36 +518,12 @@
                 'notificationType': 'email_transactional',
                 'parent_notification_type': 'email_transactional'
             },
-<<<<<<< HEAD
             'kind': 'event',
             'children': []
         }
         schema = subscription_schema(self.project, ['event'])
         assert schema.validate(data)
         assert has(data, event)
-=======
-            'kind': 'node',
-            'nodeType': 'component',
-            'category': 'hypothesis',
-            'permissions': {
-                'view': True,
-            },
-            'children': [
-                {
-                    'event': {
-                        'title': 'comments',
-                        'description': constants.NODE_SUBSCRIPTIONS_AVAILABLE['comments'],
-                        'notificationType': 'email_transactional',
-                        'parent_notification_type': 'email_transactional'
-                    },
-                    'kind': 'event',
-                    'children': []
-                }
-            ]
-        }]
-
-        assert_equal(data, expected)
->>>>>>> 36e1dd28
 
     def test_format_includes_admin_view_only_component_subscriptions(self):
         """ Test private components in which parent project admins are not contributors still appear in their
@@ -607,7 +531,6 @@
         """
         node = factories.NodeFactory(parent=self.project)
         data = utils.format_data(self.user, [self.project._id])
-<<<<<<< HEAD
         event = {
             'event': {
                 'title': 'comments',
@@ -621,89 +544,6 @@
         schema = subscription_schema(self.project, ['event', ['event'], ['event']])
         assert schema.validate(data)
         assert has(data, event)
-=======
-        expected = [
-            {
-                'node': {
-                    'id': self.project._id,
-                    'title': self.project.title,
-                    'url': self.project.url,
-                },
-                'kind': 'folder',
-                'nodeType': 'project',
-                'category': 'project',
-                'permissions': {
-                    'view': True,
-                },
-                'children': [
-                    {
-                        'event': {
-                            'title': 'comments',
-                            'description': constants.NODE_SUBSCRIPTIONS_AVAILABLE['comments'],
-                            'notificationType': 'email_transactional',
-                            'parent_notification_type': None
-                        },
-                        'kind': 'event',
-                        'children': []
-                    },
-                    {
-                        'node': {
-                            'id': self.node._id,
-                            'title': self.node.title,
-                            'url': self.node.url,
-                        },
-
-                        'kind': 'node',
-                        'nodeType': 'component',
-                        'category': 'hypothesis',
-                        'permissions': {
-                            'view': True,
-                        },
-                        'children': [
-                            {
-                                'event': {
-                                    'title': 'comments',
-                                    'description': constants.NODE_SUBSCRIPTIONS_AVAILABLE['comments'],
-                                    'notificationType': 'email_transactional',
-                                    'parent_notification_type': 'email_transactional'
-                                },
-                                'kind': 'event',
-                                'children': [],
-                            }
-                        ]
-                    },
-                    {
-                        'node': {
-                            'id': node._id,
-                            'title': node.title,
-                            'url': node.url,
-                        },
-
-                        'kind': 'node',
-                        'nodeType': 'component',
-                        'category': 'hypothesis',
-                        'permissions': {
-                            'view': True,
-                        },
-                        'children': [
-                            {
-                                'event': {
-                                    'title': 'comments',
-                                    'description': constants.NODE_SUBSCRIPTIONS_AVAILABLE['comments'],
-                                    'notificationType': 'adopt_parent',
-                                    'parent_notification_type': 'email_transactional'
-                                },
-                                'kind': 'event',
-                                'children': [],
-                            }
-                        ]
-                    }
-                ]
-            }
-        ]
-
-        assert_equal(data, expected)
->>>>>>> 36e1dd28
 
     def test_format_data_excludes_pointers(self):
         project = factories.ProjectFactory()
@@ -726,35 +566,12 @@
                 'notificationType': 'email_transactional',
                 'parent_notification_type': None
             },
-<<<<<<< HEAD
             'kind': 'event',
             'children': [],
         }
         schema = subscription_schema(self.project, ['event'])
         assert schema.validate(data)
         assert has(data, event)
-=======
-            'kind': 'folder',
-            'nodeType': 'project',
-            'category': 'project',
-            'permissions': {
-                'view': True,
-            },
-            'children': [
-                {
-                    'event': {
-                        'title': 'comments',
-                        'description': constants.NODE_SUBSCRIPTIONS_AVAILABLE['comments'],
-                        'notificationType': 'email_transactional',
-                        'parent_notification_type': None
-                    },
-                    'kind': 'event',
-                    'children': [],
-                }
-            ]
-        }]
-        assert_equal(data, expected)
->>>>>>> 36e1dd28
 
     def test_format_data_user_subscriptions_includes_private_parent_if_configured_children(self):
         private_project = factories.ProjectFactory()
@@ -768,7 +585,6 @@
         node_subscription.save()
         configured_project_ids = utils.get_configured_projects(node.creator)
         data = utils.format_data(node.creator, configured_project_ids)
-<<<<<<< HEAD
         event = {
             'event': {
                 'title': 'comments',
@@ -782,52 +598,6 @@
         schema = subscription_schema(self.project, ['event', ['event']])
         assert schema.validate(data)
         assert has(data, event)
-=======
-        expected = [
-            {
-                'node': {
-                    'id': private_project._id,
-                    'title': 'Private Project',
-                    'url': '',
-                },
-                'kind': 'folder',
-                'nodeType': 'project',
-                'category': 'project',
-                'permissions': {
-                    'view': False,
-                },
-                'children': [
-                    {
-                        'node': {
-                            'id': node._id,
-                            'title': node.title,
-                            'url': node.url,
-                        },
-
-                        'kind': 'folder',
-                        'nodeType': 'component',
-                        'category': 'hypothesis',
-                        'permissions': {
-                            'view': True,
-                        },
-                        'children': [
-                            {
-                                'event': {
-                                    'title': 'comments',
-                                    'description': constants.NODE_SUBSCRIPTIONS_AVAILABLE['comments'],
-                                    'notificationType': 'email_transactional',
-                                    'parent_notification_type': None
-                                },
-                                'kind': 'event',
-                                'children': [],
-                            }
-                        ]
-                    }
-                ]
-            }
-        ]
-        assert_equal(data, expected)
->>>>>>> 36e1dd28
 
     def test_format_user_subscriptions(self):
         data = utils.format_user_subscriptions(self.user)
