--- conflicted
+++ resolved
@@ -7,11 +7,8 @@
 
 import bson
 import pytz
-<<<<<<< HEAD
-=======
 import itsdangerous
 
->>>>>>> 5c8d1467
 from modularodm import fields, Q
 from modularodm.validators import URLValidator
 from modularodm.exceptions import NoResultsFound
