--- conflicted
+++ resolved
@@ -466,13 +466,12 @@
             return False
         return check_password_hash(self.password, raw_password)
 
-<<<<<<< HEAD
     def authors_to_csl(self):
         return {
             'family': self.family_name,
             'given': self.given_name,
         }
-=======
+
     def change_password(self, raw_old_password, raw_new_password, raw_confirm_password):
         """Change the password for this user to the hash of ``raw_new_password``."""
         raw_old_password = (raw_old_password or '').strip()
@@ -507,7 +506,6 @@
         expiration = expiration or dt.datetime.utcnow() + dt.timedelta(1)
         self.email_verifications[token]['expiration'] = expiration
         return expiration
->>>>>>> 3329ae9f
 
     def add_email_verification(self, email):
         """Add an email verification token for a given email."""
