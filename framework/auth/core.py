--- conflicted
+++ resolved
@@ -455,13 +455,12 @@
             return False
         return check_password_hash(self.password, raw_password)
 
-<<<<<<< HEAD
     def set_email_token_expiration(self, token, manual_expiration=None):
         '''manual_expiration should be in the same format as utcnow()'''
         expiration = manual_expiration or dt.datetime.utcnow() + dt.timedelta(1)
         self.email_verifications[token]['expiration'] = expiration
         return expiration
-=======
+
     def change_password(self, raw_old_password, raw_new_password, raw_confirm_password):
         '''Change the password for this user to the hash of ``raw_new_password``.'''
         raw_old_password = (raw_old_password or '').strip()
@@ -485,7 +484,6 @@
         if issues:
             raise ChangePasswordError(issues)
         self.set_password(raw_new_password)
->>>>>>> 63e83486
 
     def add_email_verification(self, email):
         """Add an email verification token for a given email."""
