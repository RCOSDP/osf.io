# -*- coding: utf-8 -*-
import re
import itertools
import logging
import urlparse
import datetime as dt

import pytz
import bson

from modularodm import fields, Q
from modularodm.validators import URLValidator
from modularodm.exceptions import ValidationValueError

import framework
from framework.sessions import session
from framework.analytics import piwik
from framework.bcrypt import generate_password_hash, check_password_hash
from framework import analytics
from framework.guid.model import GuidStoredObject
from framework.addons import AddonModelMixin
from framework.auth import utils
from framework.exceptions import PermissionsError

from website import settings, filters, security


name_formatters = {
    'long': lambda user: user.fullname,
    'surname': lambda user: user.family_name if user.family_name else user.fullname,
    'initials': lambda user: u'{surname}, {initial}.'.format(
        surname=user.family_name,
        initial=user.given_name_initial
    ),
}

logger = logging.getLogger(__name__)

# Hide implementation of token generation
def generate_confirm_token():
    return security.random_string(30)


def generate_claim_token():
    return security.random_string(30)


def string_required(value):
    if value is None or value == '':
        raise ValidationValueError('Value must not be empty.')


def validate_history_item(item):
    string_required(item.get('institution'))
    start = item.get('start')
    end = item.get('end')
    if start and end and end < start:
        raise ValidationValueError('End date must be later than start date.')


validate_url = URLValidator()
def validate_personal_site(value):
    if value:
        validate_url(value)


def validate_social(value):
    validate_personal_site(value.get('personal_site'))


def get_current_username():
    return session.data.get('auth_user_username')


def get_current_user_id():
    return session.data.get('auth_user_id')


def get_current_user():
    uid = session._get_current_object() and session.data.get('auth_user_id')
    return User.load(uid)


# TODO(sloria): This belongs in website.project
def get_current_node():
    from website.models import Node
    nid = session.data.get('auth_node_id')
    if nid:
        return Node.load(nid)


def get_api_key():
    # Hack: Avoid circular import
    from website.project.model import ApiKey
    api_key = session.data.get('auth_api_key')
    return ApiKey.load(api_key)


# TODO: This should be a class method of User?
def get_user(username=None, password=None, verification_key=None):
    """Get an instance of User matching the provided params.

    :return: The instance of User requested
    :rtype: User or None
    """
    # tag: database
    if password and not username:
        raise AssertionError("If a password is provided, a username must also "
                             "be provided.")

    query_list = []
    if username:
        username = username.strip().lower()
        query_list.append(Q('username', 'eq', username))
    if password:
        password = password.strip()
        try:
            query = query_list[0]
            for query_part in query_list[1:]:
                query = query & query_part
            user = User.find_one(query)
        except Exception as err:
            logger.error(err)
            user = None
        if user and not user.check_password(password):
            return False
        return user
    if verification_key:
        query_list.append(Q('verification_key', 'eq', verification_key))
    try:
        query = query_list[0]
        for query_part in query_list[1:]:
            query = query & query_part
        user = User.find_one(query)
        return user
    except Exception as err:
        logger.error(err)
        return None


class Auth(object):

    def __init__(self, user=None, api_key=None, api_node=None,
                 private_key=None):
        self.user = user
        self.api_key = api_key
        self.api_node = api_node
        self.private_key = private_key

    def __repr__(self):
        return ('<Auth(user="{self.user}", api_key={self.api_key}, '
                'api_node={self.api_node}, '
                'private_key={self.private_key})>').format(self=self)

    @property
    def logged_in(self):
        return self.user is not None

    @classmethod
    def from_kwargs(cls, request_args, kwargs):
        user = request_args.get('user') or kwargs.get('user') or get_current_user()
        api_key = request_args.get('api_key') or kwargs.get('api_key') or get_api_key()
        api_node = request_args.get('api_node') or kwargs.get('api_node') or get_current_node()
        private_key = request_args.get('view_only')
        return cls(
            user=user,
            api_key=api_key,
            api_node=api_node,
            private_key=private_key,
        )


class User(GuidStoredObject, AddonModelMixin):

    redirect_mode = 'proxy'

    # Node fields that trigger an update to the search engine on save
    SEARCH_UPDATE_FIELDS = {
        'fullname',
        'merged_by',
    }

    _id = fields.StringField(primary=True)

    # NOTE: In the OSF, username is an email
    # May be None for unregistered contributors
    username = fields.StringField(required=False, unique=True, index=True)
    password = fields.StringField()
    fullname = fields.StringField(required=True, validate=string_required)
    is_registered = fields.BooleanField()

    # TODO: Migrate unclaimed users to the new style, then remove this attribute
    # Note: No new users should be created where is_claimed is False.
    #   As of 9 Sep 2014, there were 331 legacy unclaimed users in the system.
    #   When those users are migrated to the new style, this attribute should be
    #   removed.
    is_claimed = fields.BooleanField()

    # Tags for internal use
    system_tags = fields.StringField(list=True)

    # Per-project unclaimed user data:
    # Format: {
    #   <project_id>: {
    #       'name': <name that referrer provided>,
    #       'referrer_id': <user ID of referrer>,
    #       'token': <token used for verification urls>,
    #       'email': <email the referrer provided or None>,
    #       'last_sent': <timestamp of last email sent to referrer or None>
    #   }
    #   ...
    # }
    # TODO: add validation
    unclaimed_records = fields.DictionaryField(required=False)
    # The user who merged this account
    merged_by = fields.ForeignField('user', default=None, backref="merged")
    #: Verification key used for resetting password
    verification_key = fields.StringField()
    emails = fields.StringField(list=True)
    # Email verification tokens
    # Format: {
    #   <token> : {'email': <email address>}
    # }
    # TODO: add timestamp to allow for timed expiration?
    email_verifications = fields.DictionaryField()
    aka = fields.StringField(list=True)
    date_registered = fields.DateTimeField(auto_now_add=dt.datetime.utcnow)
    # Watched nodes are stored via a list of WatchConfigs
    watched = fields.ForeignField("WatchConfig", list=True, backref="watched")

    # Recently added contributors stored via a list of users
    recently_added = fields.ForeignField("user", list=True, backref="recently_added")

    # CSL names
    given_name = fields.StringField()
    middle_names = fields.StringField()
    family_name = fields.StringField()
    suffix = fields.StringField()

    # Employment history
    # Format: {
    #     'position': <position or job title>,
    #     'institution': <institution or organization>,
    #     'department': <department>,
    #     'location': <location>,
    #     'start': <start date>,
    #     'end': <end date>,
    #     'ongoing: <boolean>
    # }
    jobs = fields.DictionaryField(list=True, validate=validate_history_item)

    # Educational history
    # Format: {
    #     'degree': <position or job title>,
    #     'institution': <institution or organization>,
    #     'department': <department>,
    #     'location': <location>,
    #     'start': <start date>,
    #     'end': <end date>,
    #     'ongoing: <boolean>
    # }
    schools = fields.DictionaryField(list=True, validate=validate_history_item)

    # Social links
    # Format: {
    #     'personal': <personal site>,
    #     'twitter': <twitter id>,
    # }
    social = fields.DictionaryField(validate=validate_social)

    api_keys = fields.ForeignField('apikey', list=True, backref='keyed')

    piwik_token = fields.StringField()

    date_last_login = fields.DateTimeField()

    date_confirmed = fields.DateTimeField()

<<<<<<< HEAD
    # Format: {
    #   'node_id': 'timestamp'
    # }
    comments_viewed_timestamp = fields.DictionaryField()

    _meta = {'optimistic' : True}
=======
    _meta = {'optimistic': True}
>>>>>>> 4b84085e

    def __repr__(self):
        return '<User({0!r}) with id {1!r}>'.format(self.username, self._id)

    @classmethod
    def create_unregistered(cls, fullname, email=None):
        """Creates a new unregistered user.

        :raises: DuplicateEmailError if a user with the given email address
            is already in the database.
        """
        user = cls(
            username=email,
            fullname=fullname,
        )
        user.update_guessed_names()
        if email:
            user.emails.append(email)
        user.is_registered = False
        return user

    @classmethod
    def create(cls, username, password, fullname):
        user = cls(
            username=username,
            fullname=fullname,
        )
        user.update_guessed_names()
        user.set_password(password)
        return user

    @classmethod
    def create_unconfirmed(cls, username, password, fullname, do_confirm=True):
        """Create a new user who has begun registration but needs to verify
        their primary email address (username).
        """
        user = cls.create(username, password, fullname)
        user.add_email_verification(username)
        user.is_registered = False
        return user

    @classmethod
    def create_confirmed(cls, username, password, fullname):
        user = cls.create(username, password, fullname)
        user.is_registered = True
        user.is_claimed = True
        user.date_confirmed = user.date_registered
        return user

    def update_guessed_names(self):
        """Updates the CSL name fields inferred from the the full name.
        """
        parsed = utils.impute_names(self.fullname)
        self.given_name = parsed['given']
        self.middle_names = parsed['middle']
        self.family_name = parsed['family']
        self.suffix = parsed['suffix']

    def register(self, username, password=None):
        """Registers the user.
        """
        self.username = username
        if password:
            self.set_password(password)
        if username not in self.emails:
            self.emails.append(username)
        self.is_registered = True
        self.is_claimed = True
        self.date_confirmed = dt.datetime.utcnow()
        self.update_search()
        self.update_search_nodes()
        return self

    def add_unclaimed_record(self, node, referrer, given_name, email=None):
        """Add a new project entry in the unclaimed records dictionary.

        :param Node node: Node this unclaimed user was added to.
        :param User referrer: User who referred this user.
        :param str given_name: The full name that the referrer gave for this user.
        :param str email: The given email address.
        :returns: The added record
        """
        if not node.can_edit(user=referrer):
            raise PermissionsError('Referrer does not have permission to add a contributor '
                'to project {0}'.format(node._primary_key))
        project_id = node._primary_key
        referrer_id = referrer._primary_key
        if email:
            clean_email = email.lower().strip()
        else:
            clean_email = None
        record = {
            'name': given_name,
            'referrer_id': referrer_id,
            'token': generate_confirm_token(),
            'email': clean_email
        }
        self.unclaimed_records[project_id] = record
        return record

    def display_full_name(self, node=None):
        """Return the full name , as it would display in a contributor list for a
        given node.

        NOTE: Unclaimed users may have a different name for different nodes.
        """
        if node:
            unclaimed_data = self.unclaimed_records.get(node._primary_key, None)
            if unclaimed_data:
                return unclaimed_data['name']
        return self.fullname

    def is_active(self):
        """Returns True if the user is active. The user must have activated
        their account, must not be deleted, suspended, etc.
        """
        return (self.is_registered and
                self.password is not None and
                not self.is_merged and
                self.is_confirmed())

    def get_unclaimed_record(self, project_id):
        """Get an unclaimed record for a given project_id.

        :raises: ValueError if there is no record for the given project.
        """
        try:
            return self.unclaimed_records[project_id]
        except KeyError:  # reraise as ValueError
            raise ValueError('No unclaimed record for user {self._id} on node {project_id}'
                                .format(**locals()))

    def get_claim_url(self, project_id, external=False):
        """Return the URL that an unclaimed user should use to claim their
        account. Return ``None`` if there is no unclaimed_record for the given
        project ID.

        :param project_id: The project ID for the unclaimed record
        :raises: ValueError if a record doesn't exist for the given project ID
        :rtype: dict
        :returns: The unclaimed record for the project
        """
        uid = self._primary_key
        base_url = settings.DOMAIN if external else '/'
        unclaimed_record = self.get_unclaimed_record(project_id)
        token = unclaimed_record['token']
        return '{base_url}user/{uid}/{project_id}/claim/?token={token}'\
                    .format(**locals())

    def set_password(self, raw_password):
        '''Set the password for this user to the hash of ``raw_password``.'''
        self.password = generate_password_hash(raw_password)
        return None

    def check_password(self, raw_password):
        '''Return a boolean of whether ``raw_password`` was correct.'''
        if not self.password or not raw_password:
            return False
        return check_password_hash(self.password, raw_password)

    def add_email_verification(self, email):
        """Add an email verification token for a given email."""
        token = generate_confirm_token()
        self.email_verifications[token] = {'email': email}
        return token

    def get_confirmation_token(self, email):
        """Return the confirmation token for a given email.

        :raises: KeyError if there no token for the email
        """
        for token, info in self.email_verifications.items():
            if info['email'].lower() == email.lower():
                return token
        raise KeyError('No confirmation token for email {0!r}'.format(email))

    def get_confirmation_url(self, email, external=True):
        """Return the confirmation url for a given email.

        :raises: KeyError if there is no token for the email.
        """
        base = settings.DOMAIN if external else '/'
        token = self.get_confirmation_token(email)
        return "{0}confirm/{1}/{2}/".format(base, self._primary_key, token)

    def verify_confirmation_token(self, token):
        """Return whether or not a confirmation token is valid for this user.
        """
        return token in self.email_verifications.keys()

    def verify_claim_token(self, token, project_id):
        """Return whether or not a claim token is valid for this user for
        a given node which they were added as a unregistered contributor for.
        """
        try:
            record = self.get_unclaimed_record(project_id)
        except ValueError:  # No unclaimed record for given pid
            return False
        return record['token'] == token

    def confirm_email(self, token):
        if self.verify_confirmation_token(token):
            email = self.email_verifications[token]['email']
            self.emails.append(email)
            # Complete registration if primary email
            if email == self.username:
                self.register(self.username)
                self.date_confirmed = dt.datetime.utcnow()
            # Revoke token
            del self.email_verifications[token]
            # Clear unclaimed records, so user's name shows up correctly on
            # all projects
            self.unclaimed_records = {}
            self.save()
            # Note: We must manually update search here because the fullname
            # field has not changed
            self.update_search()
            self.update_search_nodes()
            return True
        else:
            return False

    def update_search_nodes(self):
        """Call `update_search` on all nodes on which the user is a
        contributor. Needed to add self to contributor lists in search upon
        registration or claiming.

        """
        for node in self.node__contributed:
            node.update_search()

    def is_confirmed(self):
        return bool(self.date_confirmed)

    @property
    def biblio_name(self):
        given_names = self.given_name + ' ' + self.middle_names
        surname = self.family_name
        if surname != given_names:
            initials = [
                name[0].upper() + '.'
                for name in given_names.split(' ')
                if name and re.search(r'\w', name[0], re.I)
            ]
            return u'{0}, {1}'.format(surname, ' '.join(initials))
        return surname

    @property
    def given_name_initial(self):
        """
        The user's preferred initialization of their given name.

        Some users with common names may choose to distinguish themselves from
        their colleagues in this way. For instance, there could be two
        well-known researchers in a single field named "Robert Walker".
        "Walker, R" could then refer to either of them. "Walker, R.H." could
        provide easy disambiguation.

        NOTE: The internal representation for this should never end with a
              period. "R" and "R.H" would be correct in the prior case, but
              "R.H." would not.
        """
        return self.given_name[0]

    @property
    def url(self):
        return '/{}/'.format(self._primary_key)

    @property
    def api_url(self):
        return '/api/v1/profile/{0}/'.format(self._primary_key)

    @property
    def absolute_url(self):
        return urlparse.urljoin(settings.DOMAIN, self.url)

    @property
    def display_absolute_url(self):
        url = self.absolute_url
        if url is not None:
            return re.sub(r'https?:', '', url).strip('/')

    @property
    def deep_url(self):
        return '/profile/{}/'.format(self._primary_key)

    @property
    def gravatar_url(self):
        return filters.gravatar(
            self,
            use_ssl=True,
            size=settings.GRAVATAR_SIZE_ADD_CONTRIBUTOR
        )

    def get_activity_points(self, db=None):
        db = db or framework.mongo.database
        return analytics.get_total_activity_count(self._primary_key, db=db)

    @property
    def is_merged(self):
        '''Whether or not this account has been merged into another account.
        '''
        return self.merged_by is not None

    @property
    def profile_url(self):
        return '/{}/'.format(self._id)

    def get_summary(self, formatter='long'):
        return {
            'user_fullname': self.fullname,
            'user_profile_url': self.profile_url,
            'user_display_name': name_formatters[formatter](self),
            'user_is_claimed': self.is_claimed
        }

    def save(self, *args, **kwargs):
        self.username = self.username.lower().strip() if self.username else None
        rv = super(User, self).save(*args, **kwargs)
        if self.SEARCH_UPDATE_FIELDS.intersection(rv):
            self.update_search()
        if settings.PIWIK_HOST and not self.piwik_token:
            try:
                piwik.create_user(self)
            except (piwik.PiwikException, ValueError):
                logger.error("Piwik user creation failed: " + self._id)
        return rv

    def update_search(self):
        from website.search import search
        search.update_user(self)

    @classmethod
    def find_by_email(cls, email):
        try:
            user = cls.find_one(
                Q('emails', 'eq', email)
            )
            return [user]
        except:
            return []

    def serialize(self, anonymous=False):
        return {
            'id': utils.privacy_info_handle(self._primary_key, anonymous),
            'fullname': utils.privacy_info_handle(self.fullname, anonymous, name=True),
            'registered': self.is_registered,
            'url': utils.privacy_info_handle(self.url, anonymous),
            'api_url': utils.privacy_info_handle(self.api_url, anonymous),
        }

    ###### OSF-Specific methods ######

    def watch(self, watch_config):
        """Watch a node by adding its WatchConfig to this user's ``watched``
        list. Raises ``ValueError`` if the node is already watched.

        :param watch_config: The WatchConfig to add.
        :param save: Whether to save the user.

        """
        watched_nodes = [each.node for each in self.watched]
        if watch_config.node in watched_nodes:
            raise ValueError('Node is already being watched.')
        watch_config.save()
        self.watched.append(watch_config)
        return None

    def unwatch(self, watch_config):
        """Unwatch a node by removing its WatchConfig from this user's ``watched``
        list. Raises ``ValueError`` if the node is not already being watched.

        :param watch_config: The WatchConfig to remove.
        :param save: Whether to save the user.

        """
        for each in self.watched:
            if watch_config.node._id == each.node._id:
                each.__class__.remove_one(each)
                return None
        raise ValueError('Node not being watched.')

    def is_watching(self, node):
        '''Return whether a not a user is watching a Node.'''
        watched_node_ids = set([config.node._id for config in self.watched])
        return node._id in watched_node_ids

    def get_recent_log_ids(self, since=None):
        '''Return a generator of recent logs' ids.

        :param since: A datetime specifying the oldest time to retrieve logs
        from. If ``None``, defaults to 60 days before today. Must be a tz-aware
        datetime because PyMongo's generation times are tz-aware.

        :rtype: generator of log ids (strings)
        '''
        log_ids = []
        # Default since to 60 days before today if since is None
        # timezone aware utcnow
        utcnow = dt.datetime.utcnow().replace(tzinfo=pytz.utc)
        since_date = since or (utcnow - dt.timedelta(days=60))
        for config in self.watched:
            # Extract the timestamps for each log from the log_id (fast!)
            # The first 4 bytes of Mongo's ObjectId encodes time
            # This prevents having to load each Log Object and access their
            # date fields
            node_log_ids = [log_id for log_id in config.node.logs._to_primary_keys()
                                   if bson.ObjectId(log_id).generation_time > since_date and
                                   log_id not in log_ids]
            # Log ids in reverse chronological order
            log_ids = _merge_into_reversed(log_ids, node_log_ids)
        return (l_id for l_id in log_ids)

    def get_daily_digest_log_ids(self):
        '''Return a generator of log ids generated in the past day
        (starting at UTC 00:00).
        '''
        utcnow = dt.datetime.utcnow()
        midnight = dt.datetime(
            utcnow.year, utcnow.month, utcnow.day,
            0, 0, 0, tzinfo=pytz.utc
        )
        return self.get_recent_log_ids(since=midnight)

    def merge_user(self, user, save=False):
        """Merge a registered user into this account. This user will be
        a contributor on any project

        :param user: A User object to be merged.
        """
        # Inherit emails
        self.emails.extend(user.emails)
        # Inherit projects the user was a contributor for
        for node in user.node__contributed:
            node.add_contributor(
                contributor=self,
                permissions=node.get_permissions(user),
                visible=node.get_visible(user),
                log=False,
            )
            try:
                node.remove_contributor(
                    contributor=user,
                    auth=Auth(user=self),
                    log=False,
                )
            except ValueError:
                logger.error('Contributor {0} not in list on node {1}'.format(
                    user._id, node._id
                ))
            node.save()
        # Inherits projects the user created
        for node in user.node__created:
            node.creator = self
            node.save()
        user.merged_by = self
        user.save()
        if save:
            self.save()
        return None

    def get_projects_in_common(self, other_user, primary_keys=True):
        """Returns either a collection of "shared projects" (projects that both users are contributors for)
        or just their primary keys
        """
        if primary_keys:
            projects_contributed_to = set(self.node__contributed._to_primary_keys())
            return projects_contributed_to.intersection(other_user.node__contributed._to_primary_keys())
        else:
            projects_contributed_to = set(self.node__contributed)
            return projects_contributed_to.intersection(other_user.node__contributed)

    def n_projects_in_common(self, other_user):
        """Returns number of "shared projects" (projects that both users are contributors for)"""
        return len(self.get_projects_in_common(other_user, primary_keys=True))


def _merge_into_reversed(*iterables):
    '''Merge multiple sorted inputs into a single output in reverse order.
    '''
    return sorted(itertools.chain(*iterables), reverse=True)<|MERGE_RESOLUTION|>--- conflicted
+++ resolved
@@ -276,16 +276,12 @@
 
     date_confirmed = fields.DateTimeField()
 
-<<<<<<< HEAD
     # Format: {
     #   'node_id': 'timestamp'
     # }
     comments_viewed_timestamp = fields.DictionaryField()
 
-    _meta = {'optimistic' : True}
-=======
     _meta = {'optimistic': True}
->>>>>>> 4b84085e
 
     def __repr__(self):
         return '<User({0!r}) with id {1!r}>'.format(self.username, self._id)
