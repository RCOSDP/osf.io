--- conflicted
+++ resolved
@@ -208,13 +208,12 @@
             return False
         return check_password_hash(self.password, raw_password)
 
-<<<<<<< HEAD
+
     def authors_to_csl(self):
         return {
             'family': self.family_name,
             'given': self.given_name,
         }
-=======
 
     def add_email_verification(self, email):
         """Add an email verification token for a given email."""
@@ -263,7 +262,6 @@
 
     def is_confirmed(self):
         return bool(self.date_confirmed)
->>>>>>> be9a9078
 
     @property
     def biblio_name(self):
