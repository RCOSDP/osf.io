--- conflicted
+++ resolved
@@ -4,11 +4,8 @@
 import urllib
 import urlparse
 
-<<<<<<< HEAD
 from django.utils import timezone
 from django.db.models import Q
-=======
->>>>>>> 17cf524a
 from django.apps import apps
 import bson.objectid
 import itsdangerous
@@ -166,15 +163,12 @@
             # Update date last login when making non-api requests
             if user_session.data.get('auth_user_id') and 'api' not in request.url:
                 OSFUser = apps.get_model('osf.OSFUser')
-<<<<<<< HEAD
                 (
                     OSFUser.objects
                     .filter(guids___id=user_session.data['auth_user_id'])
+                    # Throttle updates
                     .filter(Q(date_last_login__isnull=True) | Q(date_last_login__lt=timezone.now() - dt.timedelta(seconds=settings.DATE_LAST_LOGIN_THROTTLE)))
                 ).update(date_last_login=timezone.now())
-=======
-                OSFUser.objects.get(guids___id=user_session.data['auth_user_id']).update_date_last_login(save=True)
->>>>>>> 17cf524a
             set_session(user_session)
         else:
             remove_session(user_session)
