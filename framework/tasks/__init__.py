# -*- coding: utf-8 -*-
'''Asynchronous task queue module.'''

from celery import Celery
from celery import current_app
from celery.utils.log import get_task_logger
from celery.signals import after_task_publish

<<<<<<< HEAD
from raven import Client
from raven.contrib.celery import register_signal

from website import settings


celery = Celery()
=======

# Adapted from http://stackoverflow.com/questions/9824172/find-out-whether-celery-task-exists
@after_task_publish.connect
def update_published_state(sender=None, body=None, **kwargs):
    """By default, Celery doesn't distinguish between tasks that are pending
    and tasks that have not been published; both are flagged as "PENDING". This
    callback sets task status to "PUBLISHED" after being sent to the message
    broker so that the application can determine which tasks are active.
    """
    # the task may not exist if sent using `send_task` which
    # sends tasks by name, so fall back to the default result backend
    # if that is the case.
    task = current_app.tasks.get(sender)
    backend = task.backend if task else current_app.backend
    backend.store_result(body['id'], None, 'PUBLISHED')


app = Celery()
>>>>>>> 60fed4eb

# TODO: Hardcoded settings module. Should be set using framework's config handler
app.config_from_object('website.settings')

<<<<<<< HEAD

if settings.SENTRY_DSN:
    client = Client(settings.SENTRY_DSN)
    register_signal(client)


@celery.task
=======
@app.task
>>>>>>> 60fed4eb
def error_handler(task_id, task_name):
    """logs detailed message about tasks that raise exceptions

    :param task_id: TaskID of the failed task
    :param task_name: name of task that failed
    """
    # get the current logger
    logger = get_task_logger(__name__)
    # query the broker for the AsyncResult
    result = app.AsyncResult(task_id)
    excep = result.get(propagate=False)
    # log detailed error mesage in error log
    logger.error('#####FAILURE LOG BEGIN#####\n'
                'Task {0} raised exception: {0}\n\{0}\n'
                '#####FAILURE LOG STOP#####'.format(task_name, excep, result.traceback))<|MERGE_RESOLUTION|>--- conflicted
+++ resolved
@@ -1,20 +1,15 @@
 # -*- coding: utf-8 -*-
-'''Asynchronous task queue module.'''
+"""Asynchronous task queue module."""
 
-from celery import Celery
-from celery import current_app
+from celery import Celery, current_app
 from celery.utils.log import get_task_logger
 from celery.signals import after_task_publish
 
-<<<<<<< HEAD
 from raven import Client
 from raven.contrib.celery import register_signal
 
 from website import settings
 
-
-celery = Celery()
-=======
 
 # Adapted from http://stackoverflow.com/questions/9824172/find-out-whether-celery-task-exists
 @after_task_publish.connect
@@ -24,31 +19,23 @@
     callback sets task status to "PUBLISHED" after being sent to the message
     broker so that the application can determine which tasks are active.
     """
-    # the task may not exist if sent using `send_task` which
-    # sends tasks by name, so fall back to the default result backend
-    # if that is the case.
     task = current_app.tasks.get(sender)
     backend = task.backend if task else current_app.backend
     backend.store_result(body['id'], None, 'PUBLISHED')
 
 
 app = Celery()
->>>>>>> 60fed4eb
 
 # TODO: Hardcoded settings module. Should be set using framework's config handler
 app.config_from_object('website.settings')
 
-<<<<<<< HEAD
 
 if settings.SENTRY_DSN:
     client = Client(settings.SENTRY_DSN)
     register_signal(client)
 
 
-@celery.task
-=======
 @app.task
->>>>>>> 60fed4eb
 def error_handler(task_id, task_name):
     """logs detailed message about tasks that raise exceptions
 
