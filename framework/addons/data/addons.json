{
    "addons": {
        "GitHub": {
            "Permissions": {
                "status": "partial",
                "text": "Making a GakuNin RDM project public or private is independent of making a GitHub repo public or private. The GakuNin RDM does not alter the permissions of linked GitHub repos."
            },
            "View / download file versions": {
                "status": "full",
                "text": "GitHub files and their versions can be viewed/downloaded via GakuNin RDM."
            },
            "Add / update files": {
                "status": "full",
                "text": "Adding/updating files in the project via GakuNin RDM will be reflected in GitHub."
            },
            "Delete files": {
                "status": "full",
                "text": "Files deleted via GakuNin RDM will be deleted in GitHub."
            },
            "Logs": {
                "status": "full",
                "text": "GitHub dynamically updates GakuNin RDM logs when files are modified outside the GakuNin RDM. Changes to GitHub repos made before the repo is linked to the GakuNin RDM will not be reflected in GakuNin RDM logs."
            },
            "Forking": {
                "status": "partial",
                "text": "Forking a project or component does not copy Github authorization unless the user forking the project is the same user who authorized the Github add-on in the source project being forked."
            },
            "Registering": {
                "status": "partial",
                "text": "GitHub content will be registered, but version history will not be copied to the registration."
            }
        },
        "GitLab": {
            "Permissions": {
                "status": "partial",
                "text": "Making a GakuNin RDM project public or private is independent of making a GitLab repo public or private. The GakuNin RDM does not alter the permissions of linked GitLab repos."
            },
            "View / download file versions": {
                "status": "full",
                "text": "GitLab files and their versions can be viewed/downloaded via GakuNin RDM."
            },
            "Add / update files": {
                "status": "none",
                "text": "Adding/updating files in the project via GakuNin RDM is not implemented yet."
            },
            "Delete files": {
                "status": "none",
                "text": "Deleting files via GakuNin RDM is not implemented yet."
            },
            "Logs": {
                "status": "none",
                "text": "GakuNin RDM does not keep track of changes made using Gitlab directly."
            },
            "Forking": {
                "status": "partial",
                "text": "Forking a project or component does not copy GitLab authorization unless the user forking the project is the same user who authorized the GitLab add-on in the source project being forked."
            },
            "Registering": {
                "status": "partial",
                "text": "GitLab content will be registered, but version history will not be copied to the registration."
            }
        },
        "Amazon S3": {
            "Permissions": {
                "status": "partial",
                "text": "Making a GakuNin RDM project public or private is independent of making an S3 bucket public or private. The GakuNin RDM does not alter the permissions of linked S3 buckets."
            },
            "View / download file versions": {
                "status": "partial",
                "text": "The S3 add-on supports file versions if versioning is enabled for your S3 buckets."
            },
            "Add / update files": {
                "status": "full",
                "text": "Adding/updating files in the project via GakuNin RDM will be reflected in Amazon S3."
            },
            "Delete files": {
                "status": "full",
                "text": "Files deleted via GakuNin RDM will be deleted in Amazon S3."
            },
            "Logs": {
                "status": "partial",
                "text": "The GakuNin RDM keeps track of changes you make to your S3 buckets through the GakuNin RDM, but not for changes made using S3 directly."
            },
            "Forking": {
                "status": "partial",
                "text": "Forking a project or component does not copy S3 authorization unless the user forking the project is the same user who authorized the S3 add-on in the source project being forked."
            },
            "Registering": {
                "status": "partial",
                "text": "S3 content will be registered, but version history will not be copied to the registration."
            }
        },
        "figshare": {
            "Permissions": {
                "status": "partial",
                "text": " Making a GakuNin RDM project public or private is independent of making figshare content public or private. The GakuNin RDM does not alter the permissions of linked figshare content."
            },
            "View / download file versions": {
                "status": "partial",
                "text": "figshare files can be viewed/downloaded via GakuNin RDM, but version history is not supported."
            },
            "Add / update files": {
                "status": "partial",
                "text": "Files can be added but not updated."
            },
            "Delete files": {
                "status": "partial",
                "text": "Private files and filesets can be deleted via GakuNin RDM."
            },
            "Logs": {
                "status": "partial",
                "text": "GakuNin RDM keeps track of changes you make to your figshare content through GakuNin RDM, but not for changes made using figshare directly."
            },
            "Forking": {
                "status": "partial",
                "text": "Forking a project or component does not copy figshare authorization unless the user forking the project is the same user who authorized the figshare add-on in the source project being forked."
            },
            "Registering": {
                "status": "partial",
                "text": "figshare content will be registered, but version history will not be copied to the registration."
            }
        },
        "Dropbox": {
            "Permissions": {
                "status": "partial",
                "text": "Making a GakuNin RDM project public or private is independent of Dropbox privacy. The GakuNin RDM does not alter the permissions of linked Dropbox folders."
            },
            "View / download file versions": {
                "status": "full",
                "text": "Dropbox files and their versions can be viewed/downloaded via GakuNin RDM."
            },
            "Add / update files": {
                "status": "full",
                "text": "Adding/updating files in the project via GakuNin RDM will be reflected in Dropbox."
            },
            "Delete files": {
                "status": "full",
                "text": "Files deleted via GakuNin RDM will be deleted in Dropbox."
            },
            "Logs": {
                "status": "partial",
                "text": "GakuNin RDM keeps track of changes you make to your Dropbox content through GakuNin RDM, but not for changes made using Dropbox directly."
            },
            "Forking": {
                "status": "partial",
                "text": "Forking a project or component does not copy Dropbox authorization unless the user forking the project is the same user who authorized the Dropbox add-on in the source project being forked."
            },
            "Registering": {
                "status": "partial",
                "text": "Dropbox content will be registered, but version history will not be copied to the registration."
            }
        },
        "OneDrive": {
            "Permissions": {
                "status": "partial",
                "text": "Making a GakuNin RDM project public or private is independent of OneDrive privacy. The GakuNin RDM does not alter the permissions of linked OneDrive folders."
            },
            "View / download file versions": {
                "status": "full",
                "text": "OneDrive files and their versions can be viewed/downloaded via GakuNin RDM.  OneNote files are unexportable and cannot be downloaded or viewed."
            },
            "Add / update files": {
                "status": "full",
                "text": "Adding/updating files in the project via GakuNin RDM will be reflected in OneDrive."
            },
            "Delete files": {
                "status": "full",
                "text": "Files deleted via GakuNin RDM will be deleted in Google Drive."
            },
            "Logs": {
                "status": "partial",
                "text": "GakuNin RDM keeps track of changes you make to your OneDrive add-on configuration.  It does not track changes to OneDrive content."
            },
            "Forking": {
                "status": "partial",
                "text": "Forking a project or component does not copy OneDrive authorization unless the user forking the project is the same user who authorized the OneDrive add-on in the source project being forked."
            },
            "Registering": {
                "status": "partial",
                "text": "OneDrive content will be registered, but version history will not be copied to the registration. OneNote files are unexportable and will not be archived."
            }
        },
        "Dataverse": {
            "Permissions": {
                "status": "partial",
                "text": "Making a GakuNin RDM project public or private is independent of making a Dataverse study public or private. The GakuNin RDM allows you to release the latest draft version of a Dataverse dataset."
            },
            "View / download file versions": {
                "status": "partial",
                "text": "Files from the latest release of the selected Dataverse study can be viewed/downloaded. GakuNin RDM users with write permissions can view/download draft files as well."
            },
            "Add / update files": {
                "status": "full",
                "text": "Adding/updating files in the project via GakuNin RDM will be reflected in Dataverse."
            },
            "Delete files": {
                "status": "full",
                "text": "Files deleted via GakuNin RDM will be deleted in Dataverse."
            },
            "Logs": {
                "status": "partial",
                "text": "The GakuNin RDM keeps track of changes you make to your Dataverse studies through the GakuNin RDM, but not for changes made using Dataverse directly."
            },
            "Forking": {
                "status": "partial",
                "text": "Forking a project or component does not copy Dataverse authorization unless the user forking the project is the same user who authorized the Dataverse add-on in the source project being forked."
            },
            "Registering": {
                "status": "partial",
                "text": "Dataverse content will be registered, but version history will not be copied to the registration."
            }
        },
        "Google Drive": {
            "Permissions": {
                "status": "partial",
                "text": "Making a GakuNin RDM project public or private is independent of Google Drive privacy. The GakuNin RDM does not alter the permissions of linked Google Drive folders."
            },
            "View / download file versions": {
                "status": "full",
                "text": "Google Drive files and their versions can be viewed/downloaded via GakuNin RDM."
            },
            "Add / update files": {
                "status": "full",
                "text": "Adding/updating files in the project via GakuNin RDM will be reflected in Google Drive."
            },
            "Delete files": {
                "status": "full",
                "text": "Files deleted via GakuNin RDM will be deleted in Google Drive."
            },
            "Logs": {
                "status": "partial",
                "text": "The GakuNin RDM keeps track of changes you make to your Google Drive content through the GakuNin RDM, but not for changes made using Google Drive directly."
            },
            "Forking": {
                "status": "partial",
                "text": "Forking a project or component does not copy Google Drive authorization unless the user forking the project is the same user who authorized the Google Drive add-on in the source project being forked."
            },
            "Registering": {
                "status": "partial",
                "text": "Google Drive content will be registered, but version history will not be copied to the registration."
            }
        },
        "Box": {
            "Permissions": {
                "status": "partial",
                "text": "Making a GakuNin RDM project public or private is independent of Box privacy. The GakuNin RDM does not alter the permissions of linked Box folders."
            },
            "View / download file versions": {
                "status": "full",
                "text": "Box files and their versions can be viewed/downloaded via GakuNin RDM."
            },
            "Add / update files": {
                "status": "full",
                "text": "Adding/updating files in the project via GakuNin RDM will be reflected in Box."
            },
            "Delete files": {
                "status": "full",
                "text": "Files deleted via GakuNin RDM will be deleted in Box."
            },
            "Logs": {
                "status": "partial",
                "text": "The GakuNin RDM keeps track of changes you make to your Box content through the GakuNin RDM, but not for changes made using Box directly."
            },
            "Forking": {
                "status": "partial",
                "text": "Forking a project or component does not copy Box authorization unless the user forking the project is the same user who authorized the Box add-on in the source project being forked."
            },
            "Registering": {
                "status": "partial",
                "text": "Box content will be registered, but version history will not be copied to the registration."
            }
        },
        "Mendeley": {
            "Permissions": {
                "status": "partial",
                "text": "Making a GakuNin RDM project public or private is independent of making a Mendeley folder public or private. The GakuNin RDM does not alter the permissions of a linked Mendeley folder."
            },
            "View / download file versions": {
                "status": "NA"
            },
            "Add / update files": {
                "status": "NA"
            },
            "Delete files": {
                "status": "NA"
            },
            "Logs": {
                "status": "NA"
            },
            "Forking": {
                "status": "partial",
                "text": "Forking a project or component does not copy Mendeley authorization unless the user forking the project is the same user who authorized the Mendeley add-on in the source project being forked."
            },
            "Registering": {
                "status": "none",
                "text": "Mendeley content will not be registered."
            }
        },
        "ownCloud": {
            "Permissions": {
                "status": "partial",
                "text": "Making a GakuNin RDM project public or private is independent of ownCloud privacy. The GakuNin RDM does not alter the permissions of linked ownCloud folders."
            },
            "View / download file versions": {
                "status": "partial",
                "text": "ownCloud files can be viewed/downloaded via GakuNin RDM, but version history is not supported by the ownCloud WebDAV API."
            },
            "Add / update files": {
                "status": "full",
                "text": "Adding/updating files in the project via GakuNin RDM will be reflected in ownCloud."
            },
            "Delete files": {
                "status": "full",
                "text": "Files deleted via GakuNin RDM will be deleted in ownCloud."
            },
            "Logs": {
                "status": "partial",
                "text": "GakuNin RDM keeps track of changes you make to your ownCloud content through GakuNin RDM, but not for changes made using ownCloud directly."
            },
            "Forking": {
                "status": "partial",
                "text": "Forking a project or component does not copy ownCloud authorization unless the user forking the project is the same user who authorized the ownCloud add-on in the source project being forked."
            },
            "Registering": {
                "status": "partial",
                "text": "ownCloud content will be registered, but version history will not be copied to the registration."
            }
        },
        "Zotero": {
            "Permissions": {
                "status": "partial",
                "text": "Making a GakuNin RDM project public or private is independent of making a Zotero folder public or private. The GakuNin RDM does not alter the permissions of a linked Zotero folder."
            },
            "View / download file versions": {
                "status": "NA"
            },
            "Add / update files": {
                "status": "NA"
            },
            "Delete files": {
                "status": "NA"
            },
            "Logs": {
                "status": "NA"
            },
            "Forking": {
                "status": "partial",
                "text": "Forking a project or component does not copy Zotero authorization unless the user forking the project is the same user who authorized the Zotero add-on in the source project being forked."
            },
            "Registering": {
                "status": "none",
                "text": "Zotero content will not be registered."
            }
        },
        "Bitbucket": {
            "Permissions": {
                "status": "partial",
                "text": "Making a GakuNin RDM project public or private is independent of making a Bitbucket repo public or private. The GakuNin RDM does not alter the permissions of linked Bitbucket repos."
            },
            "View / download file versions": {
                "status": "full",
                "text": "Bitbucket files and their versions can be viewed/downloaded via GakuNin RDM."
            },
            "Add / update files": {
                "status": "none",
                "text": "Bitbucket does not support adding or updating files via their API."
            },
            "Delete files": {
                "status": "none",
                "text": "Bitbucket does not support deleting files via their API."
            },
            "Logs": {
                "status": "full",
                "text": "GakuNin RDM keeps track of changes you make to your Bitbucket content through GakuNin RDM, but not for changes made using Bitbucket directly."
            },
            "Forking": {
                "status": "partial",
                "text": "Forking a project or component does not copy Bitbucket authorization unless the user forking the project is the same user who authorized the Bitbucket add-on in the source project being forked."
            },
            "Registering": {
                "status": "partial",
                "text": "Bitbucket content will be registered, but version history will not be copied to the registration."
            }
        },
        "OpenStack Swift": {
            "Permissions": {
                "status": "partial",
                "text": "Making a GakuNin RDM project public or private is independent of making an Swift container public or private."
            },
            "View / download file versions": {
                "status": "partial",
                "text": "The Swift add-on does not support file versions."
            },
            "Add / update files": {
                "status": "full",
                "text": "Adding/updating files in the project via GakuNin RDM will be reflected in Swift."
            },
            "Delete files": {
                "status": "full",
                "text": "Files deleted via GakuNin RDM will be deleted in Swift."
            },
            "Logs": {
                "status": "partial",
                "text": "The GakuNin RDM keeps track of changes you make to your Swift containers through the GakuNin RDM, but not for changes made using Swift directly."
            },
            "Forking": {
                "status": "partial",
                "text": "Forking a project or component does not copy Swift authorization unless the user forking the project is the same user who authorized the Swift add-on in the source project being forked."
            },
            "Registering": {
                "status": "partial",
                "text": "Swift object will be registered, but version history will not be copied to the registration."
            }
        },
        "Azure Blob Storage": {
            "Permissions": {
                "status": "partial",
                "text": "Making a GakuNin RDM project public or private is independent of making an Azure Blob Storage container public or private."
            },
            "View / download file versions": {
                "status": "partial",
                "text": "The Azure Blob Storage add-on supports only Block Blobs, and does not support file versions."
            },
            "Add / update files": {
                "status": "full",
                "text": "Adding/updating files in the project via GakuNin RDM will be reflected in Azure Blob Storage."
            },
            "Delete files": {
                "status": "full",
                "text": "Files deleted via GakuNin RDM will be deleted in Azure Blob Storage."
            },
            "Logs": {
                "status": "partial",
                "text": "The GakuNin RDM keeps track of changes you make to your Azure Blob Storage containers through the GakuNin RDM, but not for changes made using Azure Blob Storage directly."
            },
            "Forking": {
                "status": "partial",
                "text": "Forking a project or component does not copy Azure Blob Storage authorization unless the user forking the project is the same user who authorized the Azure Blob Storage add-on in the source project being forked."
            },
            "Registering": {
                "status": "none",
                "text": "Azure Blob Storage content will not be registered."
            }
        },
        "WEKO": {
            "Permissions": {
                "status": "NA"
            },
            "View / download file versions": {
                "status": "NA"
            },
            "Add / update files": {
                "status": "partial",
                "text": "Adding/updating indices/items in the project via GakuNin RDM will be reflected in WEKO."
            },
            "Delete files": {
                "status": "partial",
                "text": "Items deleted via GakuNin RDM will be deleted in WEKO."
            },
            "Logs": {
                "status": "partial",
                "text": "The GakuNin RDM keeps track of changes you make to your WEKO index through the GakuNin RDM, but not for changes made using WEKO directly."
            },
            "Forking": {
                "status": "partial",
                "text": "Forking a project or component does not copy WEKO authorization unless the user forking the project is the same user who authorized the WEKO add-on in the source project being forked."
            },
            "Registering": {
                "status": "none",
                "text": "WEKO content will not be registered."
            }
        },
        "S3 Compatible Storage": {
            "Forking": {
                "status": "partial",
                "text": "Forking a project or component does not copy S3 Compatible Storage authorization unless the user forking the project is the same user who authorized the S3 Compatible Storage add-on in the source project being forked."
            },
            "Logs": {
                "status": "partial",
                "text": "The GakuNin RDM keeps track of changes you make to your S3 Compatible Storage buckets through the GakuNin RDM, but not for changes made using S3 Compatible Storage directly."
            },
            "Registering": {
                "status": "partial",
                "text": "S3 Compatible Storage content will be registered, but version history will not be copied to the registration."
            },
            "Add / update files": {
                "status": "full",
                "text": "Adding/updating files in the project via GakuNin RDM will be reflected in S3 Compatible Storage."
            },
            "View / download file versions": {
                "status": "partial",
                "text": "The S3 add-on supports file versions if versioning is enabled for your S3 Compatible Storage buckets."
            },
            "Delete files": {
                "status": "full",
                "text": "Files deleted via GakuNin RDM will be deleted in S3 Compatible Storage."
            },
            "Permissions": {
                "status": "partial",
                "text": "Making a GakuNin RDM project public or private is independent of making an S3 Compatible Storage bucket public or private. The GakuNin RDM does not alter the permissions of linked S3 Compatible Storage buckets."
            }
        },
        "Oracle Cloud Infrastructure Object Storage": {
            "Forking": {
                "status": "partial",
                "text": "Forking a project or component does not copy Oracle Cloud Infrastructure Object Storage authorization unless the user forking the project is the same user who authorized the Oracle Cloud Infrastructure Object Storage add-on in the source project being forked."
            },
            "Logs": {
                "status": "partial",
                "text": "The GakuNin RDM keeps track of changes you make to your Oracle Cloud Infrastructure Object Storage buckets through the GakuNin RDM, but not for changes made using Oracle Cloud Infrastructure Object Storage directly."
            },
            "Registering": {
                "status": "partial",
                "text": "Oracle Cloud Infrastructure Object Storage content will be registered, but version history will not be copied to the registration."
            },
            "Add / update files": {
                "status": "full",
                "text": "Adding/updating files in the project via GakuNin RDM will be reflected in Oracle Cloud Infrastructure Object Storage."
            },
            "View / download file versions": {
                "status": "partial",
                "text": "The Oracle Cloud Infrastructure Object Storage add-on supports file versions if versioning is enabled for your Oracle Cloud Infrastructure Object Storage buckets."
            },
            "Delete files": {
                "status": "full",
                "text": "Files deleted via GakuNin RDM will be deleted in Oracle Cloud Infrastructure Object Storage."
            },
            "Permissions": {
                "status": "partial",
                "text": "Making a GakuNin RDM project public or private is independent of making an Oracle Cloud Infrastructure Object Storage bucket public or private. The GakuNin RDM does not alter the permissions of linked Oracle Cloud Infrastructure Object Storage buckets."
            }
        },
        "JupyterHub": {
            "Permissions": {
                "status": "none",
                "text": "The GakuNin RDM does not affect the permissions of JupyterHub."
            },
            "View / download file versions": {
                "status": "none",
                "text": "The JupyterHub add-on does not provide Storage Features."
            },
            "Add / update files": {
                "status": "none",
                "text": "The JupyterHub add-on does not provide Storage Features."
            },
            "Delete files": {
                "status": "none",
                "text": "The JupyterHub add-on does not provide Storage Features."
            },
            "Logs": {
                "status": "none",
                "text": "The JupyterHub add-on does not provide Storage Features."
            },
            "Forking": {
                "status": "partial",
                "text": "Forking a project or component copies information about linked JupyterHub but the GakuNin RDM does not affect authentication of JupyterHub."
            },
            "Registering": {
                "status": "none",
                "text": "JupyterHub information will not be registered."
            }
        },
        "Nextcloud": {
            "Forking": {
                "status": "partial",
                "text": "Forking a project or component does not copy Nextcloud authorization unless the user forking the project is the same user who authorized the Nextcloud add-on in the source project being forked."
            },
            "Logs": {
                "status": "partial",
                "text": "GakuNin RDM keeps track of changes you make to your Nextcloud content through GakuNin RDM, but not for changes made using Nextcloud directly."
            },
            "Registering": {
                "status": "partial",
                "text": "Nextcloud content will be registered, but version history will not be copied to the registration."
            },
            "Add / update files": {
                "status": "full",
                "text": "Adding/updating files in the project via GakuNin RDM will be reflected in Nextcloud."
            },
            "View / download file versions": {
                "status": "partial",
                "text": "Nextcloud files can be viewed/downloaded via GakuNin RDM, but version history is not supported by the Nextcloud WebDAV API."
            },
            "Delete files": {
                "status": "full",
                "text": "Files deleted via GakuNin RDM will be deleted in Nextcloud."
            },
            "Permissions": {
                "status": "partial",
                "text": "Making a GakuNin RDM project public or private is independent of Nextcloud privacy. The GakuNin RDM does not alter the permissions of linked Nextcloud folders."
            }
        },
        "IQB-RIMS": {
            "Permissions": {
                "status": "partial",
                "text": "Making an GakuNin RDM project public or private is independent of Google Drive privacy. The GakuNin RDM does not alter the permissions of linked Google Drive folders."
            },
            "View / download file versions": {
                "status": "full",
                "text": "IQB-RIMS files and their versions can be viewed/downloaded via GakuNin RDM."
            },
            "Add / update files": {
                "status": "full",
                "text": "Adding/updating files in the project via GakuNin RDM will be reflected in Google Drive."
            },
            "Delete files": {
                "status": "full",
                "text": "Files deleted via GakuNin RDM will be deleted in Google Drive."
            },
            "Logs": {
                "status": "partial",
                "text": "The GakuNin RDM keeps track of changes you make to your Google Drive content through the GakuNin RDM, but not for changes made using Google Drive directly."
            },
            "Forking": {
                "status": "partial",
                "text": "Forking a project or component does not copy Google Drive authorization unless the user forking the project is the same user who authorized the IQB-RIMS add-on in the source project being forked."
            },
            "Registering": {
                "status": "partial",
                "text": "IQB-RIMS content will be registered, but version history will not be copied to the registration."
            }
        },
<<<<<<< HEAD
        "BinderHub": {
            "Permissions": {
                "status": "none",
                "text": "The GakuNin RDM does not affect the permissions of BidnerHub."
            },
            "View / download file versions": {
                "status": "none",
                "text": "The BinderHub add-on does not provide Storage Features."
            },
            "Add / update files": {
                "status": "none",
                "text": "The BinderHub add-on does not provide Storage Features."
            },
            "Delete files": {
                "status": "none",
                "text": "The BinderHub add-on does not provide Storage Features."
            },
            "Logs": {
                "status": "none",
                "text": "The BinderHub add-on does not provide Storage Features."
            },
            "Forking": {
                "status": "partial",
                "text": "Forking a project or component copies information about linked BinderHub but the GakuNin RDM does not affect authentication of BinderHub."
            },
            "Registering": {
                "status": "none",
                "text": "BinderHub information will not be registered."
=======
        "Google Drive in G Suite / Google Workspace": {
            "Permissions": {
                "status": "partial",
                "text": "Making a GakuNin RDM project public or private is independent of Google Drive privacy. The GakuNin RDM does not alter the permissions of linked Google Drive folders."
            },
            "View / download file versions": {
                "status": "full",
                "text": "Google Drive files and their versions can be viewed/downloaded via GakuNin RDM."
            },
            "Add / update files": {
                "status": "full",
                "text": "Adding/updating files in the project via GakuNin RDM will be reflected in Google Drive."
            },
            "Delete files": {
                "status": "full",
                "text": "Files deleted via GakuNin RDM will be deleted in Google Drive."
            },
            "Logs": {
                "status": "partial",
                "text": "The GakuNin RDM keeps track of changes you make to your Google Drive content through the GakuNin RDM, but not for changes made using Google Drive directly."
            },
            "Forking": {
                "status": "partial",
                "text": "Forking a project or component does not copy Google Drive authorization unless the user forking the project is the same user who authorized the Google Drive add-on in the source project being forked."
            },
            "Registering": {
                "status": "partial",
                "text": "Google Drive content will be registered, but version history will not be copied to the registration."
>>>>>>> db086ea4
            }
        }
    },
    "disclaimers": [
        "This add-on connects your GakuNin RDM project to an external service. Use of this service is bound by its terms and conditions. The GakuNin RDM is not responsible for the service or for your use thereof.",
        "This add-on allows you to store files using an external service. Files added to this add-on are not stored within the GakuNin RDM."
    ]
}<|MERGE_RESOLUTION|>--- conflicted
+++ resolved
@@ -620,7 +620,36 @@
                 "text": "IQB-RIMS content will be registered, but version history will not be copied to the registration."
             }
         },
-<<<<<<< HEAD
+        "Google Drive in G Suite / Google Workspace": {
+            "Permissions": {
+                "status": "partial",
+                "text": "Making a GakuNin RDM project public or private is independent of Google Drive privacy. The GakuNin RDM does not alter the permissions of linked Google Drive folders."
+            },
+            "View / download file versions": {
+                "status": "full",
+                "text": "Google Drive files and their versions can be viewed/downloaded via GakuNin RDM."
+            },
+            "Add / update files": {
+                "status": "full",
+                "text": "Adding/updating files in the project via GakuNin RDM will be reflected in Google Drive."
+            },
+            "Delete files": {
+                "status": "full",
+                "text": "Files deleted via GakuNin RDM will be deleted in Google Drive."
+            },
+            "Logs": {
+                "status": "partial",
+                "text": "The GakuNin RDM keeps track of changes you make to your Google Drive content through the GakuNin RDM, but not for changes made using Google Drive directly."
+            },
+            "Forking": {
+                "status": "partial",
+                "text": "Forking a project or component does not copy Google Drive authorization unless the user forking the project is the same user who authorized the Google Drive add-on in the source project being forked."
+            },
+            "Registering": {
+                "status": "partial",
+                "text": "Google Drive content will be registered, but version history will not be copied to the registration."
+            }
+        },
         "BinderHub": {
             "Permissions": {
                 "status": "none",
@@ -649,36 +678,6 @@
             "Registering": {
                 "status": "none",
                 "text": "BinderHub information will not be registered."
-=======
-        "Google Drive in G Suite / Google Workspace": {
-            "Permissions": {
-                "status": "partial",
-                "text": "Making a GakuNin RDM project public or private is independent of Google Drive privacy. The GakuNin RDM does not alter the permissions of linked Google Drive folders."
-            },
-            "View / download file versions": {
-                "status": "full",
-                "text": "Google Drive files and their versions can be viewed/downloaded via GakuNin RDM."
-            },
-            "Add / update files": {
-                "status": "full",
-                "text": "Adding/updating files in the project via GakuNin RDM will be reflected in Google Drive."
-            },
-            "Delete files": {
-                "status": "full",
-                "text": "Files deleted via GakuNin RDM will be deleted in Google Drive."
-            },
-            "Logs": {
-                "status": "partial",
-                "text": "The GakuNin RDM keeps track of changes you make to your Google Drive content through the GakuNin RDM, but not for changes made using Google Drive directly."
-            },
-            "Forking": {
-                "status": "partial",
-                "text": "Forking a project or component does not copy Google Drive authorization unless the user forking the project is the same user who authorized the Google Drive add-on in the source project being forked."
-            },
-            "Registering": {
-                "status": "partial",
-                "text": "Google Drive content will be registered, but version history will not be copied to the registration."
->>>>>>> db086ea4
             }
         }
     },
