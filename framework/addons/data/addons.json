{
    "addons": {
        "GitHub": {
            "Permissions": {
                "status": "partial",
                "text": "Making an OSF project public or private is independent of making a GitHub repo public or private. The OSF does not alter the permissions of linked GitHub repos."
            },
            "View / download file versions": {
                "status": "full",
                "text": "GitHub files and their versions can be viewed/downloaded via OSF."
            },
            "Add / update files": {
                "status": "full",
                "text": "Adding/updating files in the project via OSF will be reflected in GitHub."
            },
            "Delete files": {
                "status": "full",
                "text": "Files deleted via OSF will be deleted in GitHub."
            },
            "Logs": {
                "status": "full",
                "text": "GitHub dynamically updates OSF logs when files are modified outside the OSF. Changes to GitHub repos made before the repo is linked to the OSF will not be reflected in OSF logs."
            },
            "Forking": {
                "status": "partial",
                "text": "Forking a project or component does not copy Github authorization unless the user forking the project is the same user who authorized the Github add-on in the source project being forked."
            },
            "Registering": {
                "status": "partial",
                "text": "GitHub content will be registered, but version history will not be copied to the registration."
            }
        },
        "Amazon S3": {
            "Permissions": {
                "status": "partial",
                "text": "Making an OSF project public or private is independent of making an S3 bucket public or private. The OSF does not alter the permissions of linked S3 buckets."
            },
            "View / download file versions": {
                "status": "partial",
                "text": "The S3 add-on supports file versions if versioning is enabled for your S3 buckets."
            },
            "Add / update files": {
                "status": "full",
                "text": "Adding/updating files in the project via OSF will be reflected in Amazon S3."
            },
            "Delete files": {
                "status": "full",
                "text": "Files deleted via OSF will be deleted in Amazon S3."
            },
            "Logs": {
                "status": "partial",
                "text": "The OSF keeps track of changes you make to your S3 buckets through the OSF, but not for changes made using S3 directly."
            },
            "Forking": {
                "status": "partial",
                "text": "Forking a project or component does not copy S3 authorization unless the user forking the project is the same user who authorized the S3 add-on in the source project being forked."
            },
            "Registering": {
                "status": "partial",
                "text": "S3 content will be registered, but version history will not be copied to the registration."
            }
        },
<<<<<<< HEAD
        "NII Swift": {
            "Permissions": {
                "status": "partial",
                "text": "Making an OSF project public or private is independent of making an Swift container public or private."
            },
            "View / download file versions": {
                "status": "partial",
                "text": "The Swift add-on supports file versions if versioning is enabled for your Swift containers."
            },
            "Add / update files": {
                "status": "full",
                "text": "Adding/updating files in the project via OSF will be reflected in NII Swift."
            },
            "Delete files": {
                "status": "full",
                "text": "Files deleted via OSF will be deleted in NII Swift."
            },
            "Logs": {
                "status": "partial",
                "text": "The OSF keeps track of changes you make to your Swift containers through the OSF, but not for changes made using Swift directly."
            },
            "Forking": {
                "status": "partial",
                "text": "Forking a project or component does not copy Swift authorization unless the user forking the project is the same user who authorized the Swift add-on in the source project being forked."
            },
            "Registering": {
                "status": "partial",
                "text": "Swift object will be registered, but version history will not be copied to the registration."
=======
        "Azure Blob Storage": {
            "Permissions": {
                "status": "partial",
                "text": "*** TODO ***"
            },
            "View / download file versions": {
                "status": "partial",
                "text": "*** TODO ***"
            },
            "Add / update files": {
                "status": "full",
                "text": "*** TODO ***"
            },
            "Delete files": {
                "status": "full",
                "text": "*** TODO ***"
            },
            "Logs": {
                "status": "partial",
                "text": "*** TODO ***"
            },
            "Forking": {
                "status": "partial",
                "text": "*** TODO ***"
            },
            "Registering": {
                "status": "partial",
                "text": "*** TODO ***"
>>>>>>> 730bc925
            }
        },
        "figshare": {
            "Permissions": {
                "status": "partial",
                "text": " Making an OSF project public or private is independent of making figshare content public or private. The OSF does not alter the permissions of linked figshare content."
            },
            "View / download file versions": {
                "status": "partial",
                "text": "figshare content can be viewed and downloaded via OSF provided it is \"published\" on figshare."
            },
            "Add / update files": {
                "status": "partial",
                "text": "Files can be added but not updated."
            },
            "Delete files": {
                "status": "none",
                "text": "figshare files cannot be deleted via OSF."
            },
            "Logs": {
                "status": "partial",
                "text": "OSF keeps track of changes you make to your figshare content through OSF, but not for changes made using figshare directly."
            },
            "Forking": {
                "status": "partial",
                "text": "Forking a project or component does not copy figshare authorization unless the user forking the project is the same user who authorized the figshare add-on in the source project being forked."
            },
            "Registering": {
                "status": "partial",
                "text": "figshare content will be registered, but version history will not be copied to the registration."
            }
        },
        "Dropbox": {
            "Permissions": {
                "status": "partial",
                "text": "Making an OSF project public or private is independent of Dropbox privacy. The OSF does not alter the permissions of linked Dropbox folders."
            },
            "View / download file versions": {
                "status": "full",
                "text": "Dropbox files and their versions can be viewed/downloaded via OSF."
            },
            "Add / update files": {
                "status": "full",
                "text": "Adding/updating files in the project via OSF will be reflected in Dropbox."
            },
            "Delete files": {
                "status": "full",
                "text": "Files deleted via OSF will be deleted in Dropbox."
            },
            "Logs": {
                "status": "partial",
                "text": "OSF keeps track of changes you make to your Dropbox content through OSF, but not for changes made using Dropbox directly."
            },
            "Forking": {
                "status": "partial",
                "text": "Forking a project or component does not copy Dropbox authorization unless the user forking the project is the same user who authorized the Dropbox add-on in the source project being forked."
            },
            "Registering": {
                "status": "partial",
                "text": "Dropbox content will be registered, but version history will not be copied to the registration."
            }
        },
        "Dataverse": {
            "Permissions": {
                "status": "partial",
                "text": "Making an OSF project public or private is independent of making a Dataverse study public or private. The OSF allows you to release the latest draft version of a Dataverse dataset."
            },
            "View / download file versions": {
                "status": "partial",
                "text": "Files from the latest release of the selected Dataverse study can be viewed/downloaded. OSF users with write permissions can view/download draft files as well."
            },
            "Add / update files": {
                "status": "full",
                "text": "Adding/updating files in the project via OSF will be reflected in Dataverse."
            },
            "Delete files": {
                "status": "full",
                "text": "Files deleted via OSF will be deleted in Dataverse."
            },
            "Logs": {
                "status": "partial",
                "text": "The OSF keeps track of changes you make to your Dataverse studies through the OSF, but not for changes made using Dataverse directly."
            },
            "Forking": {
                "status": "partial",
                "text": "Forking a project or component does not copy Dataverse authorization unless the user forking the project is the same user who authorized the Dataverse add-on in the source project being forked."
            },
            "Registering": {
                "status": "partial",
                "text": "Dataverse content will be registered, but version history will not be copied to the registration."
            }
        },
        "WEKO": {
            "Permissions": {
                "status": "NA"
            },
            "View / download file versions": {
                "status": "NA"
            },
            "Add / update files": {
                "status": "partial",
                "text": "Adding/updating indices/items in the project via OSF will be reflected in WEKO."
            },
            "Delete files": {
                "status": "partial",
                "text": "Items deleted via OSF will be deleted in WEKO."
            },
            "Logs": {
                "status": "partial",
                "text": "The OSF keeps track of changes you make to your WEKO index through the OSF, but not for changes made using WEKO directly."
            },
            "Forking": {
                "status": "partial",
                "text": "Forking a project or component does not copy WEKO authorization unless the user forking the project is the same user who authorized the WEKO add-on in the source project being forked."
            },
            "Registering": {
                "status": "partial",
                "text": "WEKO content will be registered, but version history will not be copied to the registration."
            }
        },
        "Google Drive": {
            "Permissions": {
                "status": "partial",
                "text": "Making an OSF project public or private is independent of Google Drive privacy. The OSF does not alter the permissions of linked Google Drive folders."
            },
            "View / download file versions": {
                "status": "full",
                "text": "Google Drive files and their versions can be viewed/downloaded via OSF."
            },
            "Add / update files": {
                "status": "full",
                "text": "Adding/updating files in the project via OSF will be reflected in Google Drive."
            },
            "Delete files": {
                "status": "full",
                "text": "Files deleted via OSF will be deleted in Google Drive."
            },
            "Logs": {
                "status": "partial",
                "text": "The OSF keeps track of changes you make to your Google Drive content through the OSF, but not for changes made using Google Drive directly."
            },
            "Forking": {
                "status": "partial",
                "text": "Forking a project or component does not copy Google Drive authorization unless the user forking the project is the same user who authorized the Google Drive add-on in the source project being forked."
            },
            "Registering": {
                "status": "partial",
                "text": "Google Drive content will be registered, but version history will not be copied to the registration."
            }
        },
        "Box": {
            "Permissions": {
                "status": "partial",
                "text": "Making an OSF project public or private is independent of Box privacy. The OSF does not alter the permissions of linked Box folders."
            },
            "View / download file versions": {
                "status": "full",
                "text": "Box files and their versions can be viewed/downloaded via OSF."
            },
            "Add / update files": {
                "status": "full",
                "text": "Adding/updating files in the project via OSF will be reflected in Box."
            },
            "Delete files": {
                "status": "full",
                "text": "Files deleted via OSF will be deleted in Box."
            },
            "Logs": {
                "status": "partial",
                "text": "The OSF keeps track of changes you make to your Box content through the OSF, but not for changes made using Box directly."
            },
            "Forking": {
                "status": "partial",
                "text": "Forking a project or component does not copy Box authorization unless the user forking the project is the same user who authorized the Box add-on in the source project being forked."
            },
            "Registering": {
                "status": "partial",
                "text": "Box content will be registered, but version history will not be copied to the registration."
            }
        },
        "Mendeley": {
            "Permissions": {
                "status": "partial",
                "text": "Making an OSF project public or private is independent of making a Mendeley folder public or private. The OSF does not alter the permissions of a linked Mendeley folder."
            },
            "View / download file versions": {
                "status": "NA"
            },
            "Add / update files": {
                "status": "NA"
            },
            "Delete files": {
                "status": "NA"
            },
            "Logs": {
                "status": "NA"
            },
            "Forking": {
                "status": "partial",
                "text": "Forking a project or component does not copy Mendeley authorization unless the user forking the project is the same user who authorized the Mendeley add-on in the source project being forked."
            },
            "Registering": {
                "status": "none",
                "text": "Mendeley content will not be registered."
            }
        },
        "ownCloud": {
            "Permissions": {
                "status": "partial",
                "text": "Making an OSF project public or private is independent of ownCloud privacy. The OSF does not alter the permissions of linked ownCloud folders."
            },
            "View / download file versions": {
                "status": "partial",
                "text": "ownCloud files can be viewed/downloaded via OSF, but version history is not supported by the ownCloud WebDAV API."
            },
            "Add / update files": {
                "status": "full",
                "text": "Adding/updating files in the project via OSF will be reflected in ownCloud."
            },
            "Delete files": {
                "status": "full",
                "text": "Files deleted via OSF will be deleted in ownCloud."
            },
            "Logs": {
                "status": "partial",
                "text": "OSF keeps track of changes you make to your ownCloud content through OSF, but not for changes made using ownCloud directly."
            },
            "Forking": {
                "status": "partial",
                "text": "Forking a project or component does not copy ownCloud authorization unless the user forking the project is the same user who authorized the ownCloud add-on in the source project being forked."
            },
            "Registering": {
                "status": "partial",
                "text": "ownCloud content will be registered, but version history will not be copied to the registration."
            }
        },
        "Zotero": {
            "Permissions": {
                "status": "partial",
                "text": "Making an OSF project public or private is independent of making a Zotero folder public or private. The OSF does not alter the permissions of a linked Zotero folder."
            },
            "View / download file versions": {
                "status": "NA"
            },
            "Add / update files": {
                "status": "NA"
            },
            "Delete files": {
                "status": "NA"
            },
            "Logs": {
                "status": "NA"
            },
            "Forking": {
                "status": "partial",
                "text": "Forking a project or component does not copy Zotero authorization unless the user forking the project is the same user who authorized the Zotero add-on in the source project being forked."
            },
            "Registering": {
                "status": "none",
                "text": "Zotero content will not be registered."
            }
        }
    },
    "disclaimers": ["This add-on connects your OSF project to an external service. Use of this service is bound by its terms and conditions. The OSF is not responsible for the service or for your use thereof.", "This add-on allows you to store files using an external service. Files added to this add-on are not stored within the OSF."]
}<|MERGE_RESOLUTION|>--- conflicted
+++ resolved
@@ -60,7 +60,6 @@
                 "text": "S3 content will be registered, but version history will not be copied to the registration."
             }
         },
-<<<<<<< HEAD
         "NII Swift": {
             "Permissions": {
                 "status": "partial",
@@ -89,7 +88,8 @@
             "Registering": {
                 "status": "partial",
                 "text": "Swift object will be registered, but version history will not be copied to the registration."
-=======
+            }
+        },
         "Azure Blob Storage": {
             "Permissions": {
                 "status": "partial",
@@ -118,7 +118,6 @@
             "Registering": {
                 "status": "partial",
                 "text": "*** TODO ***"
->>>>>>> 730bc925
             }
         },
         "figshare": {
