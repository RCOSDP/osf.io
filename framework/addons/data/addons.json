--- conflicted
+++ resolved
@@ -382,7 +382,6 @@
                 "text": "Bitbucket content will be registered, but version history will not be copied to the registration."
             }
         },
-<<<<<<< HEAD
         "OpenStack Swift": {
             "Permissions": {
                 "status": "partial",
@@ -559,7 +558,8 @@
             "Permissions": {
                 "status": "partial",
                 "text": "Making an GakuNin RDM project public or private is independent of Nextcloud privacy. The GakuNin RDM does not alter the permissions of linked Nextcloud folders."
-=======
+                }
+        },
         "SPARQL": {
             "Permissions": {
                 "status": "none",
@@ -648,7 +648,6 @@
             "Registering": {
                 "status": "none",
                 "text": "FTP information will not be registered."
->>>>>>> 695e5aad
             }
         }
     },
