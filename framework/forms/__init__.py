import framework.status as status

from wtforms import fields, Form, PasswordField, BooleanField, IntegerField, \
    DateField, DateTimeField, FileField, HiddenField, RadioField, SelectField, \
    SelectMultipleField, SubmitField, TextAreaField, TextField, FieldList, \
    validators
from wtforms.widgets import TextInput, PasswordInput, html_params, TextArea, Select
from wtforms.validators import ValidationError

from website.util.sanitize import scrub_html


class BootstrapTextInput(TextInput):
    '''Custom TextInput that sets a field's class to 'form-control'.'''
    def __call__(self, field, **kwargs):
        kwargs.setdefault('class', 'form-control')
        kwargs.setdefault('class_', 'form-control')
        return super(BootstrapTextInput, self).__call__(field, **kwargs)


class BootstrapPasswordInput(PasswordInput):
    '''Custom PasswordInput that sets a field's class to 'form-control'.'''

    def __call__(self, field, **kwargs):
        kwargs.setdefault('class', 'form-control')
        kwargs.setdefault('class_', 'form-control')
        html = super(BootstrapPasswordInput, self).__call__(field, **kwargs)
        return html

class BootstrapTextArea(TextArea):
    '''Custom TextArea that sets a field's class to 'form-control'.'''

    def __call__(self, field, **kwargs):
        kwargs.setdefault('class', 'form-control')
        kwargs.setdefault('class_', 'form-control')
        html = super(BootstrapTextArea, self).__call__(field, **kwargs)
        return html


<<<<<<< HEAD
RecaptchaField = RecaptchaField
=======
class JqueryAutocomplete(TextInput):
    def __call__(self, field, **kwargs):
        return ''.join((
            super(JqueryAutocomplete, self).__call__(field, **kwargs),
            self._script(field.name),
        ))

    def _script(self, field):
        return """
        <script>
            (function($) {
                $(function() {

                    var id = '%s';
                    var old_elem = $('#' + id);

                    var replace_with = function(el) {
                        old_elem.hide()
                        var old_field = old_elem.data('replacement');
                        if(typeof(old_field) !== 'undefined') {
                            old_field.remove()
                        }
                        old_elem.data('replacement', el)
                        old_elem.after(el)
                        el.data('replaces', old_elem)
                    }

                    var replace_with_input = function() {
                        input = $('<div class="input-group">' +
                                '<input class="form-control"/>' +
                                '<span class="input-group-btn">' +
                                    '<button class="btn btn-default" type="button">' +
                                        '<span class="caret"/>' +
                                    '</button>' +
                                '</span>' +
                            '</div>');

                        var cache = {};

                        input.find('input.form-control').catcomplete({
                                source: function(request, response) {
                                    if(request.term in cache) {
                                        response(cache[request.term]);
                                        return;
                                    }

                                    $.getJSON(
                                        '/api/v1/search/projects/',
                                        request,
                                        function(data, status, xhr) {
                                            cache[request.term] = data;
                                            response(cache[request.term]);
                                            return;
                                        }
                                    );
                                },
                                minLength: 0,
                                select: function(event, ui) {
                                    replace_with_selection(ui.item)
                                    return false;
                                },
                                open: function(event, ui) {
                                    $(event.target).data('autocomplete-open', true);
                                },
                                close: function(event, ui) {
                                    $(event.target).data('autocomplete-open', false);
                                }
                            })
                        replace_with(input);
                        old_elem.val('');

                        input.find('.btn-default').on('click', function(e) {
                            e.preventDefault();
                            var elem = input.find('input.form-control');
                            elem.catcomplete( elem.data('autocomplete-open') ? 'close' : 'search' );

                        })
                    }

                    var replace_with_selection = function(project) {
                        replace_with(
                            $('<div class="panel panel-default autocomplete-selection">' +
                                '<div class="panel-heading">' +
                                    '<h3 class="panel-title">' +
                                        '<span class="pull-right remove-autocomplete-selection">&times;</span>' +
                                        project.label +
                                    '</h3>' +
                                '</div>' +
                                '<div class="panel-body">' +
                                    project.authors +
                                '</div>' +
                            '</div>')
                        );
                        old_elem.val(project.id);
                    }

                    replace_with_input();

                    $('body').on('click', '.remove-autocomplete-selection', function(e) {
                        replace_with_input();
                    })
                });
            })(jQuery);
            </script>
        """ % field

>>>>>>> 04901cf4

validators = validators


def push_errors_to_status(errors):
    if errors:
        for field, _ in errors.items():
            for error in errors[field]:
                status.push_status_message(error)


class NoHtmlCharacters(object):
    """ Raises a validation error if an email address contains characters that
    we escape for HTML output

    TODO: This could still post a problem if we output an email address to a
    Javascript literal.
    """

    def __init__(self, message=None):
        self.message = message or u'HTML is not allowed in form field'

    def __call__(self, form, field):
        if not field.data == scrub_html(field.data):
            raise ValidationError(self.message)

# Filters

def lowered(s):
    if s:
        return s.lower()
    return s

def lowerstripped(s):
    if s:
        return s.lower().strip()
    return s

def stripped(s):
    if s:
        return s.strip()
    return s<|MERGE_RESOLUTION|>--- conflicted
+++ resolved
@@ -8,6 +8,9 @@
 from wtforms.validators import ValidationError
 
 from website.util.sanitize import scrub_html
+
+
+validators = validators
 
 
 class BootstrapTextInput(TextInput):
@@ -35,120 +38,6 @@
         kwargs.setdefault('class_', 'form-control')
         html = super(BootstrapTextArea, self).__call__(field, **kwargs)
         return html
-
-
-<<<<<<< HEAD
-RecaptchaField = RecaptchaField
-=======
-class JqueryAutocomplete(TextInput):
-    def __call__(self, field, **kwargs):
-        return ''.join((
-            super(JqueryAutocomplete, self).__call__(field, **kwargs),
-            self._script(field.name),
-        ))
-
-    def _script(self, field):
-        return """
-        <script>
-            (function($) {
-                $(function() {
-
-                    var id = '%s';
-                    var old_elem = $('#' + id);
-
-                    var replace_with = function(el) {
-                        old_elem.hide()
-                        var old_field = old_elem.data('replacement');
-                        if(typeof(old_field) !== 'undefined') {
-                            old_field.remove()
-                        }
-                        old_elem.data('replacement', el)
-                        old_elem.after(el)
-                        el.data('replaces', old_elem)
-                    }
-
-                    var replace_with_input = function() {
-                        input = $('<div class="input-group">' +
-                                '<input class="form-control"/>' +
-                                '<span class="input-group-btn">' +
-                                    '<button class="btn btn-default" type="button">' +
-                                        '<span class="caret"/>' +
-                                    '</button>' +
-                                '</span>' +
-                            '</div>');
-
-                        var cache = {};
-
-                        input.find('input.form-control').catcomplete({
-                                source: function(request, response) {
-                                    if(request.term in cache) {
-                                        response(cache[request.term]);
-                                        return;
-                                    }
-
-                                    $.getJSON(
-                                        '/api/v1/search/projects/',
-                                        request,
-                                        function(data, status, xhr) {
-                                            cache[request.term] = data;
-                                            response(cache[request.term]);
-                                            return;
-                                        }
-                                    );
-                                },
-                                minLength: 0,
-                                select: function(event, ui) {
-                                    replace_with_selection(ui.item)
-                                    return false;
-                                },
-                                open: function(event, ui) {
-                                    $(event.target).data('autocomplete-open', true);
-                                },
-                                close: function(event, ui) {
-                                    $(event.target).data('autocomplete-open', false);
-                                }
-                            })
-                        replace_with(input);
-                        old_elem.val('');
-
-                        input.find('.btn-default').on('click', function(e) {
-                            e.preventDefault();
-                            var elem = input.find('input.form-control');
-                            elem.catcomplete( elem.data('autocomplete-open') ? 'close' : 'search' );
-
-                        })
-                    }
-
-                    var replace_with_selection = function(project) {
-                        replace_with(
-                            $('<div class="panel panel-default autocomplete-selection">' +
-                                '<div class="panel-heading">' +
-                                    '<h3 class="panel-title">' +
-                                        '<span class="pull-right remove-autocomplete-selection">&times;</span>' +
-                                        project.label +
-                                    '</h3>' +
-                                '</div>' +
-                                '<div class="panel-body">' +
-                                    project.authors +
-                                '</div>' +
-                            '</div>')
-                        );
-                        old_elem.val(project.id);
-                    }
-
-                    replace_with_input();
-
-                    $('body').on('click', '.remove-autocomplete-selection', function(e) {
-                        replace_with_input();
-                    })
-                });
-            })(jQuery);
-            </script>
-        """ % field
-
->>>>>>> 04901cf4
-
-validators = validators
 
 
 def push_errors_to_status(errors):
