import website.settings

from flask import Flask, request, jsonify, render_template, render_template_string, Blueprint, send_file, abort, make_response, g
from werkzeug import secure_filename
<<<<<<< HEAD
from werkzeug.local import LocalProxy, Local
import itsdangerous
import bson.objectid
=======
import os
>>>>>>> 3722d04f

###############################################################################

app = Flask(
    __name__,
    static_folder=os.path.abspath("website/static"),
    static_url_path="/static"
)

print app._static_folder

sessions = {}

def get_session():
    if hasattr(g, 'session_id'):
        try:
            return sessions[g.session_id]
        except KeyError:
            sessions[g.session_id] = {}
            return sessions[g.session_id]
    return {}

session = LocalProxy(get_session)

def set_previous_url(url=None):
    if url is None:
        url = request.referrer
    set('url_previous', url)

def goback():
    url_previous = session.get('url_previous')
    if url_previous:
        del session['url_previous']
        return redirect(url_previous)

def create_key_and_cookie():
    key = str(bson.objectid.ObjectId())
    return key, ('osf', itsdangerous.Signer('secrets!').sign(key))

@app.before_request
def test_before_request():
    #auth = request.authorization
    #if auth:
    #   session['key'] = auth.username

    cookie = request.cookies.get('osf')
    print 'cookie', cookie
    if cookie:
        try:
            g.session_id = itsdangerous.Signer('secrets!').unsign(cookie)
        except itsdangerous.BadSignature:
            pass # create cookie
        print 'cookies', cookie

    print session


###############################################################################

route = app.route

###############################################################################

# https://github.com/ab3/flask/blob/5cdcbb3bcec8e2be222d1ed62dcf6151bfd05271/flask/app.py
def get(rule, **options):
    """Short for :meth:`route` with methods=['GET']) as option."""
    def decorator(f):
        options["methods"] = ('GET', 'HEAD')
        endpoint = options.pop("endpoint", None)
        app.add_url_rule(rule, endpoint, f, **options)
        return f
    return decorator


def post(rule, **options):
    """Short for :meth:`route` with methods=['POST']) as option."""
    def decorator(f):
        options["methods"] = ('POST', 'HEAD')
        endpoint = options.pop("endpoint", None)
        app.add_url_rule(rule, endpoint, f, **options)
        return f
    return decorator

###############################################################################

from flask import request, redirect, url_for, send_from_directory

###############################################################################

def getReferrer():
    return request.referrer<|MERGE_RESOLUTION|>--- conflicted
+++ resolved
@@ -1,16 +1,13 @@
 import website.settings
 
-from flask import Flask, request, jsonify, render_template, render_template_string, Blueprint, send_file, abort, make_response, g
-from werkzeug import secure_filename
-<<<<<<< HEAD
-from werkzeug.local import LocalProxy, Local
-import itsdangerous
-import bson.objectid
-=======
+from flask import Flask, request, jsonify, render_template, \
+    render_template_string, Blueprint, send_file, abort, make_response, \
+    redirect, url_for, send_from_directory
+
+from werkzeug.utils import secure_filename
+
 import os
->>>>>>> 3722d04f
 
-###############################################################################
 
 app = Flask(
     __name__,
@@ -18,59 +15,9 @@
     static_url_path="/static"
 )
 
-print app._static_folder
-
-sessions = {}
-
-def get_session():
-    if hasattr(g, 'session_id'):
-        try:
-            return sessions[g.session_id]
-        except KeyError:
-            sessions[g.session_id] = {}
-            return sessions[g.session_id]
-    return {}
-
-session = LocalProxy(get_session)
-
-def set_previous_url(url=None):
-    if url is None:
-        url = request.referrer
-    set('url_previous', url)
-
-def goback():
-    url_previous = session.get('url_previous')
-    if url_previous:
-        del session['url_previous']
-        return redirect(url_previous)
-
-def create_key_and_cookie():
-    key = str(bson.objectid.ObjectId())
-    return key, ('osf', itsdangerous.Signer('secrets!').sign(key))
-
-@app.before_request
-def test_before_request():
-    #auth = request.authorization
-    #if auth:
-    #   session['key'] = auth.username
-
-    cookie = request.cookies.get('osf')
-    print 'cookie', cookie
-    if cookie:
-        try:
-            g.session_id = itsdangerous.Signer('secrets!').unsign(cookie)
-        except itsdangerous.BadSignature:
-            pass # create cookie
-        print 'cookies', cookie
-
-    print session
-
-
-###############################################################################
 
 route = app.route
 
-###############################################################################
 
 # https://github.com/ab3/flask/blob/5cdcbb3bcec8e2be222d1ed62dcf6151bfd05271/flask/app.py
 def get(rule, **options):
@@ -92,11 +39,6 @@
         return f
     return decorator
 
-###############################################################################
-
-from flask import request, redirect, url_for, send_from_directory
-
-###############################################################################
 
 def getReferrer():
     return request.referrer