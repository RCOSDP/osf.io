import datetime

from django.utils import timezone
from django.core.exceptions import ValidationError as DjangoValidationError
from modularodm import Q
from modularodm.exceptions import ValidationError as MODMValidationError
import mock
import pytest
import pytz

from framework.exceptions import PermissionsError
from website.util.permissions import READ, WRITE, ADMIN, expand_permissions
from website.project.signals import contributor_added
from website.exceptions import NodeStateError
from website.util import permissions

from osf_models.models import Node, Tag, NodeLog, Contributor, Sanction
from osf_models.exceptions import ValidationError
from osf_models.utils.auth import Auth

from .factories import (
    ProjectFactory,
    NodeFactory,
    UserFactory,
    UnregUserFactory,
    RegistrationFactory,
    NodeLicenseRecordFactory,
    PrivateLinkFactory,
    CollectionFactory,
)
from .utils import capture_signals, assert_datetime_equal, mock_archive

pytestmark = pytest.mark.django_db

@pytest.fixture()
def user():
    return UserFactory()

@pytest.fixture()
def node(user):
    return NodeFactory(creator=user)

@pytest.fixture()
def auth(user):
    return Auth(user)


@pytest.mark.django_db
def test_top_level_node_has_parent_node_none():
    project = ProjectFactory()
    assert project.parent_node is None

@pytest.mark.django_db
def test_component_has_parent_node():
    node = NodeFactory()
    assert type(node.parent_node) is Node


@pytest.mark.django_db
def test_license_searches_parent_nodes():
    license_record = NodeLicenseRecordFactory()
    project = ProjectFactory(node_license=license_record)
    node = NodeFactory(parent=project)
    assert project.license == license_record
    assert node.license == license_record

@pytest.mark.django_db
class TestNodeMODMCompat:

    def test_basic_querying(self):
        node_1 = ProjectFactory(is_public=False)
        node_2 = ProjectFactory(is_public=True)

        results = Node.find()
        assert len(results) == 2

        private = Node.find(Q('is_public', 'eq', False))
        assert node_1 in private
        assert node_2 not in private

    def test_compound_query(self):
        node = NodeFactory(is_public=True, title='foo')

        assert node in Node.find(Q('is_public', 'eq', True) & Q('title', 'eq', 'foo'))
        assert node not in Node.find(Q('is_public', 'eq', False) & Q('title', 'eq', 'foo'))

    def test_title_validation(self):
        node = NodeFactory.build(title='')
        with pytest.raises(MODMValidationError):
            node.save()
        with pytest.raises(DjangoValidationError) as excinfo:
            node.save()
        assert excinfo.value.message_dict == {'title': ['This field cannot be blank.']}

        too_long = 'a' * 201
        node = NodeFactory.build(title=too_long)
        with pytest.raises(DjangoValidationError) as excinfo:
            node.save()
        assert excinfo.value.message_dict == {'title': ['Title cannot exceed 200 characters.']}

    def test_remove_one(self):
        node = ProjectFactory()
        node2 = ProjectFactory()
        assert len(Node.find()) == 2  # sanity check
        Node.remove_one(node)
        assert len(Node.find()) == 1
        assert node2 in Node.find()

    def test_querying_on_guid_id(self):
        node = NodeFactory()
        assert len(node._id) == 5
        assert node in Node.find(Q('_id', 'eq', node._id))

@pytest.mark.django_db
class TestLogging:

    def test_add_log(self, node, auth):
        node.add_log(NodeLog.PROJECT_CREATED, params={'node': node._id}, auth=auth)
        node.add_log(NodeLog.EMBARGO_INITIATED, params={'node': node._id}, auth=auth)
        node.save()

        last_log = node.logs.first()
        assert last_log.action == NodeLog.EMBARGO_INITIATED
        # date is tzaware
        assert last_log.date.tzinfo == pytz.utc

        # updates node.date_modified
        assert_datetime_equal(node.date_modified, last_log.date)


@pytest.mark.django_db
class TestTagging:

    def test_add_tag(self, node, auth):
        node.add_tag('FoO', auth=auth)
        node.save()

        tag = Tag.objects.get(name='FoO')
        assert node.tags.count() == 1
        assert tag in node.tags.all()

        last_log = node.logs.all().order_by('-date')[0]
        assert last_log.action == NodeLog.TAG_ADDED
        assert last_log.params['tag'] == 'FoO'
        assert last_log.params['node'] == node._id

    def test_add_system_tag(self, node):
        original_log_count = node.logs.count()
        node.add_system_tag('FoO')
        node.save()

        tag = Tag.objects.get(name='FoO')
        assert node.tags.count() == 1
        assert tag in node.tags.all()

        assert tag.system is True

        # No log added
        new_log_count = node.logs.count()
        assert original_log_count == new_log_count

    def test_system_tags_property(self, node, auth):
        node.add_system_tag('FoO')
        node.add_tag('bAr', auth=auth)

        assert 'FoO' in node.system_tags
        assert 'bAr' not in node.system_tags

@pytest.mark.django_db
class TestSearch:

    @mock.patch('website.search.search.update_node')
    def test_update_search(self, mock_update_node, node):
        node.update_search()
        assert mock_update_node.called

@pytest.mark.django_db
class TestNodeCreation:

    def test_creator_is_added_as_contributor(self, fake):
        user = UserFactory()
        node = Node(
            title=fake.bs(),
            creator=user
        )
        node.save()
        assert node.is_contributor(user) is True
        contributor = Contributor.objects.get(user=user, node=node)
        assert contributor.visible is True
        assert contributor.read is True
        assert contributor.write is True
        assert contributor.admin is True

    def test_project_created_log_is_added(self, fake):
        user = UserFactory()
        node = Node(
            title=fake.bs(),
            creator=user
        )
        node.save()
        assert node.logs.count() == 1
        first_log = node.logs.first()
        assert first_log.action == NodeLog.PROJECT_CREATED
        params = first_log.params
        assert params['node'] == node._id
        assert_datetime_equal(first_log.date, node.date_created)

# Copied from tests/test_models.py
@pytest.mark.django_db
class TestContributorMethods:
    def test_add_contributor(self, node, user, auth):
        # A user is added as a contributor
        user2 = UserFactory()
        node.add_contributor(contributor=user2, auth=auth)
        node.save()
        assert node.is_contributor(user2) is True
        last_log = node.logs.all().order_by('-date')[0]
        assert last_log.action == 'contributor_added'
        assert last_log.params['contributors'] == [user2._id]

        assert user2 in user.recently_added.all()

    def test_add_contributors(self, node, auth):
        user1 = UserFactory()
        user2 = UserFactory()
        node.add_contributors(
            [
                {'user': user1, 'permissions': ['read', 'write', 'admin'], 'visible': True},
                {'user': user2, 'permissions': ['read', 'write'], 'visible': False}
            ],
            auth=auth
        )
        last_log = node.logs.all().order_by('-date')[0]
        assert (
            last_log.params['contributors'] ==
            [user1._id, user2._id]
        )
        assert node.is_contributor(user1)
        assert node.is_contributor(user2)
        assert user1._id in node.visible_contributor_ids
        assert user2._id not in node.visible_contributor_ids
        assert node.get_permissions(user1) == [permissions.READ, permissions.WRITE, permissions.ADMIN]
        assert node.get_permissions(user2) == [permissions.READ, permissions.WRITE]
        last_log = node.logs.all().order_by('-date')[0]
        assert (
            last_log.params['contributors'] ==
            [user1._id, user2._id]
        )

    def test_is_contributor(self, node):
        contrib, noncontrib = UserFactory(), UserFactory()
        Contributor.objects.create(user=contrib, node=node)

        assert node.is_contributor(contrib) is True
        assert node.is_contributor(noncontrib) is False

    def test_visible_contributor_ids(self, node, user):
        visible_contrib = UserFactory()
        invisible_contrib = UserFactory()
        Contributor.objects.create(user=visible_contrib, node=node, visible=True)
        Contributor.objects.create(user=invisible_contrib, node=node, visible=False)
        assert visible_contrib._id in node.visible_contributor_ids
        assert invisible_contrib._id not in node.visible_contributor_ids

    def test_set_visible_false(self, node, auth):
        contrib = UserFactory()
        Contributor.objects.create(user=contrib, node=node, visible=True)
        node.set_visible(contrib, visible=False, auth=auth)
        node.save()
        assert Contributor.objects.filter(user=contrib, node=node, visible=False).exists() is True

        last_log = node.logs.all().order_by('-date')[0]
        assert last_log.user == auth.user
        assert last_log.action == NodeLog.MADE_CONTRIBUTOR_INVISIBLE

    def test_set_visible_true(self, node, auth):
        contrib = UserFactory()
        Contributor.objects.create(user=contrib, node=node, visible=False)
        node.set_visible(contrib, visible=True, auth=auth)
        node.save()
        assert Contributor.objects.filter(user=contrib, node=node, visible=True).exists() is True

        last_log = node.logs.all().order_by('-date')[0]
        assert last_log.user == auth.user
        assert last_log.action == NodeLog.MADE_CONTRIBUTOR_VISIBLE

    def test_set_visible_is_noop_if_visibility_is_unchanged(self, node, auth):
        visible, invisible = UserFactory(), UserFactory()
        Contributor.objects.create(user=visible, node=node, visible=True)
        Contributor.objects.create(user=invisible, node=node, visible=False)
        original_log_count = node.logs.count()
        node.set_visible(invisible, visible=False, auth=auth)
        node.set_visible(visible, visible=True, auth=auth)
        node.save()
        assert node.logs.count() == original_log_count

    def test_set_visible_contributor_with_only_one_contributor(self, node, user):
        with pytest.raises(ValueError) as excinfo:
            node.set_visible(user=user, visible=False, auth=None)
        assert excinfo.value.message == 'Must have at least one visible contributor'

    def test_set_visible_missing(self, node):
        with pytest.raises(ValueError):
            node.set_visible(UserFactory(), True)

    def test_copy_contributors_from_adds_contributors(self, node):
        contrib, contrib2 = UserFactory(), UserFactory()
        Contributor.objects.create(user=contrib, node=node, visible=True)
        Contributor.objects.create(user=contrib2, node=node, visible=False)

        node2 = NodeFactory()
        node2.copy_contributors_from(node)

        assert node2.is_contributor(contrib)
        assert node2.is_contributor(contrib2)

        assert node.is_contributor(contrib)
        assert node.is_contributor(contrib2)

    def test_copy_contributors_from_preserves_visibility(self, node):
        visible, invisible = UserFactory(), UserFactory()
        Contributor.objects.create(user=visible, node=node, visible=True)
        Contributor.objects.create(user=invisible, node=node, visible=False)

        node2 = NodeFactory()
        node2.copy_contributors_from(node)

        assert Contributor.objects.get(node=node, user=visible).visible is True
        assert Contributor.objects.get(node=node, user=invisible).visible is False

    def test_copy_contributors_from_preserves_permissions(self, node):
        read, admin = UserFactory(), UserFactory()
        Contributor.objects.create(user=read, node=node, read=True, write=False, admin=False)
        Contributor.objects.create(user=admin, node=node, read=True, write=True, admin=True)

        node2 = NodeFactory()
        node2.copy_contributors_from(node)

        assert node2.has_permission(read, 'read') is True
        assert node2.has_permission(read, 'write') is False
        assert node2.has_permission(admin, 'admin') is True

@pytest.mark.django_db
class TestContributorAddedSignal:

    # Override disconnected signals from conftest
    @pytest.fixture(autouse=True)
    def disconnected_signals(self):
        return None

    @mock.patch('website.project.views.contributor.mails.send_mail')
    def test_add_contributors_sends_contributor_added_signal(self, mock_send_mail, node, auth):
        user = UserFactory()
        contributors = [{
            'user': user,
            'visible': True,
            'permissions': ['read', 'write']
        }]
        with capture_signals() as mock_signals:
            node.add_contributors(contributors=contributors, auth=auth)
            node.save()
            assert node.is_contributor(user)
            assert mock_signals.signals_sent() == set([contributor_added])

@pytest.mark.django_db
class TestPermissionMethods:

    def test_has_permission(self, node):
        user = UserFactory()
        contributor = Contributor.objects.create(
            node=node, user=user,
            read=True, write=False, admin=False
        )

        assert node.has_permission(user, permissions.READ) is True
        assert node.has_permission(user, permissions.WRITE) is False
        assert node.has_permission(user, permissions.ADMIN) is False

        contributor.write = True
        contributor.save()
        assert node.has_permission(user, permissions.WRITE) is True

    def test_has_permission_passed_non_contributor_returns_false(self, node):
        noncontrib = UserFactory()
        assert node.has_permission(noncontrib, permissions.READ) is False

    def test_get_permissions(self, node):
        user = UserFactory()
        contributor = Contributor.objects.create(
            node=node, user=user,
            read=True, write=False, admin=False
        )
        assert node.get_permissions(user) == [permissions.READ]

        contributor.write = True
        contributor.save()
        assert node.get_permissions(user) == [permissions.READ, permissions.WRITE]

    def test_add_permission(self, node):
        user = UserFactory()
        Contributor.objects.create(
            node=node, user=user,
            read=True, write=False, admin=False
        )
        node.add_permission(user, permissions.WRITE)
        node.save()
        assert node.has_permission(user, permissions.WRITE) is True

    def test_set_permissions(self, node):
        low, high = UserFactory(), UserFactory()
        Contributor.objects.create(
            node=node, user=low,
            read=True, write=False, admin=False
        )
        Contributor.objects.create(
            node=node, user=high,
            read=True, write=True, admin=True
        )
        node.set_permissions(low, [permissions.READ, permissions.WRITE])
        assert node.has_permission(low, permissions.READ) is True
        assert node.has_permission(low, permissions.WRITE) is True
        assert node.has_permission(low, permissions.ADMIN) is False

        node.set_permissions(high, [permissions.READ, permissions.WRITE])
        assert node.has_permission(high, permissions.READ) is True
        assert node.has_permission(high, permissions.WRITE) is True
        assert node.has_permission(high, permissions.ADMIN) is False

    def test_set_permissions_raises_error_if_only_admins_permissions_are_reduced(self, node):
        # creator is the only admin
        with pytest.raises(NodeStateError) as excinfo:
            node.set_permissions(node.creator, permissions=[permissions.READ, permissions.WRITE])
        assert excinfo.value.args[0] == 'Must have at least one registered admin contributor'

    def test_add_permission_with_admin_also_grants_read_and_write(self, node):
        user = UserFactory()
        Contributor.objects.create(
            node=node, user=user,
            read=True, write=False, admin=False
        )
        node.add_permission(user, permissions.ADMIN)
        node.save()
        assert node.has_permission(user, permissions.ADMIN)
        assert node.has_permission(user, permissions.WRITE)

    def test_add_permission_already_granted(self, node):
        user = UserFactory()
        Contributor.objects.create(
            node=node, user=user,
            read=True, write=True, admin=True
        )
        with pytest.raises(ValueError):
            node.add_permission(user, permissions.ADMIN)

    def test_contributor_can_edit(self, node, auth):
        contributor = UserFactory()
        contributor_auth = Auth(user=contributor)
        other_guy = UserFactory()
        other_guy_auth = Auth(user=other_guy)
        node.add_contributor(
            contributor=contributor, auth=auth)
        node.save()
        assert bool(node.can_edit(contributor_auth)) is True
        assert bool(node.can_edit(other_guy_auth)) is False

    def test_can_edit_can_be_passed_a_user(self, user, node):
        assert bool(node.can_edit(user=user)) is True

    def test_creator_can_edit(self, auth, node):
        assert bool(node.can_edit(auth)) is True

    def test_noncontributor_cant_edit_public(self):
        user1 = UserFactory()
        user1_auth = Auth(user=user1)
        node = NodeFactory(is_public=True)
        # Noncontributor can't edit
        assert bool(node.can_edit(user1_auth)) is False

# Copied from tests/test_models.py
@pytest.mark.django_db
class TestAddUnregisteredContributor:

    def test_add_unregistered_contributor(self, node, user, auth):
        node.add_unregistered_contributor(
            email='foo@bar.com',
            fullname='Weezy F. Baby',
            auth=auth
        )
        node.save()
        latest_contributor = Contributor.objects.get(node=node, user__username='foo@bar.com').user
        assert latest_contributor.username == 'foo@bar.com'
        assert latest_contributor.fullname == 'Weezy F. Baby'
        assert bool(latest_contributor.is_registered) is False

        # A log event was added
        assert node.logs.first().action == 'contributor_added'
        assert node._id in latest_contributor.unclaimed_records, 'unclaimed record was added'
        unclaimed_data = latest_contributor.get_unclaimed_record(node._primary_key)
        assert unclaimed_data['referrer_id'] == user._primary_key
        assert bool(node.is_contributor(latest_contributor)) is True
        assert unclaimed_data['email'] == 'foo@bar.com'

    def test_add_unregistered_adds_new_unclaimed_record_if_user_already_in_db(self, fake, node, auth):
        user = UnregUserFactory()
        given_name = fake.name()
        new_user = node.add_unregistered_contributor(
            email=user.username,
            fullname=given_name,
            auth=auth
        )
        node.save()
        # new unclaimed record was added
        assert node._primary_key in new_user.unclaimed_records
        unclaimed_data = new_user.get_unclaimed_record(node._primary_key)
        assert unclaimed_data['name'] == given_name

    def test_add_unregistered_raises_error_if_user_is_registered(self, node, auth):
        user = UserFactory(is_registered=True)  # A registered user
        with pytest.raises(ValidationError):
            node.add_unregistered_contributor(
                email=user.username,
                fullname=user.fullname,
                auth=auth
            )

@pytest.mark.django_db
def test_find_for_user():
    node1, node2 = NodeFactory(is_public=False), NodeFactory(is_public=True)
    contrib = UserFactory()
    noncontrib = UserFactory()
    Contributor.objects.create(node=node1, user=contrib)
    Contributor.objects.create(node=node2, user=contrib)
    assert node1 in Node.find_for_user(contrib)
    assert node2 in Node.find_for_user(contrib)
    assert node1 not in Node.find_for_user(noncontrib)

    assert node1 in Node.find_for_user(contrib, Q('is_public', 'eq', False))
    assert node2 not in Node.find_for_user(contrib, Q('is_public', 'eq', False))


@pytest.mark.django_db
def test_can_comment():
    contrib = UserFactory()
    public_node = NodeFactory(is_public=True)
    Contributor.objects.create(node=public_node, user=contrib)
    assert public_node.can_comment(Auth(contrib)) is True
    noncontrib = UserFactory()
    assert public_node.can_comment(Auth(noncontrib)) is True

    private_node = NodeFactory(is_public=False, public_comments=False)
    Contributor.objects.create(node=private_node, user=contrib, read=True)
    assert private_node.can_comment(Auth(contrib)) is True
    noncontrib = UserFactory()
    assert private_node.can_comment(Auth(noncontrib)) is False


@pytest.mark.django_db
def test_parent_kwarg():
    parent = NodeFactory()
    child = NodeFactory(parent=parent)
    assert child.parent_node == parent
    assert child in parent.nodes.all()


@pytest.mark.django_db
class TestSetPrivacy:

    def test_set_privacy_checks_admin_permissions(self, user):
        non_contrib = UserFactory()
        project = ProjectFactory(creator=user, is_public=False)
        # Non-contrib can't make project public
        with pytest.raises(PermissionsError):
            project.set_privacy('public', Auth(non_contrib))

        project.set_privacy('public', Auth(project.creator))
        project.save()

        # Non-contrib can't make project private
        with pytest.raises(PermissionsError):
            project.set_privacy('private', Auth(non_contrib))

    def test_set_privacy_pending_embargo(self, user):
        project = ProjectFactory(creator=user, is_public=False)
        with mock_archive(project, embargo=True, autocomplete=True) as registration:
            assert bool(registration.embargo.is_pending_approval) is True
            assert bool(registration.is_pending_embargo) is True
            with pytest.raises(NodeStateError):
                registration.set_privacy('public', Auth(project.creator))

    def test_set_privacy_pending_registration(self, user):
        project = ProjectFactory(creator=user, is_public=False)
        with mock_archive(project, embargo=False, autocomplete=True) as registration:
            assert bool(registration.registration_approval.is_pending_approval) is True
            assert bool(registration.is_pending_registration) is True
            with pytest.raises(NodeStateError):
                registration.set_privacy('public', Auth(project.creator))

    def test_set_privacy(self, node, auth):
        node.set_privacy('public', auth=auth)
        node.save()
        assert bool(node.is_public) is True
        assert node.logs.first().action == NodeLog.MADE_PUBLIC
        assert node.keenio_read_key != ''
        node.set_privacy('private', auth=auth)
        node.save()
        assert bool(node.is_public) is False
        assert node.logs.first().action == NodeLog.MADE_PRIVATE
        assert node.keenio_read_key == ''

    @mock.patch('website.mails.queue_mail')
    def test_set_privacy_sends_mail_default(self, mock_queue, node, auth):
        node.set_privacy('private', auth=auth)
        node.set_privacy('public', auth=auth)
        assert mock_queue.call_count == 1

    @mock.patch('website.mails.queue_mail')
    def test_set_privacy_sends_mail(self, mock_queue, node, auth):
        node.set_privacy('private', auth=auth)
        node.set_privacy('public', auth=auth, meeting_creation=False)
        assert mock_queue.call_count == 1

    @mock.patch('osf_models.models.queued_mail.queue_mail')
    def test_set_privacy_skips_mail_if_meeting(self, mock_queue, node, auth):
        node.set_privacy('private', auth=auth)
        node.set_privacy('public', auth=auth, meeting_creation=True)
        assert bool(mock_queue.called) is False

    def test_set_privacy_can_not_cancel_pending_embargo_for_registration(self, node, user, auth):
        registration = RegistrationFactory(project=node)
        registration.embargo_registration(
            user,
            timezone.now() + datetime.timedelta(days=10)
        )
        assert bool(registration.is_pending_embargo) is True

        with pytest.raises(NodeStateError):
            registration.set_privacy('public', auth=auth)
        assert bool(registration.is_public) is False

    def test_set_privacy_requests_embargo_termination_on_embargoed_registration(self, node, user, auth):
        for i in range(3):
            c = UserFactory()
            node.add_contributor(c, [ADMIN])
        registration = RegistrationFactory(project=node)
        registration.embargo_registration(
            user,
            timezone.now() + datetime.timedelta(days=10)
        )
        assert len([a for a in registration.get_admin_contributors_recursive(unique_users=True)]) == 4
        embargo = registration.embargo
        embargo.state = Sanction.APPROVED
        embargo.save()
        with mock.patch('osf_models.models.Registration.request_embargo_termination') as mock_request_embargo_termination:
            registration.set_privacy('public', auth=auth)
            assert mock_request_embargo_termination.call_count == 1

# copied from tests/test_models.py
@pytest.mark.django_db
class TestManageContributors:

    def test_contributor_manage_visibility(self, node, user, auth):
        reg_user1 = UserFactory()
        #This makes sure manage_contributors uses set_visible so visibility for contributors is added before visibility
        #for other contributors is removed ensuring there is always at least one visible contributor
        node.add_contributor(contributor=user, permissions=['read', 'write', 'admin'], auth=auth)
        node.add_contributor(contributor=reg_user1, permissions=['read', 'write', 'admin'], auth=auth)

        node.manage_contributors(
            user_dicts=[
                {'id': user._id, 'permission': 'admin', 'visible': True},
                {'id': reg_user1._id, 'permission': 'admin', 'visible': False},
            ],
            auth=auth,
            save=True
        )
        node.manage_contributors(
            user_dicts=[
                {'id': user._id, 'permission': 'admin', 'visible': False},
                {'id': reg_user1._id, 'permission': 'admin', 'visible': True},
            ],
            auth=auth,
            save=True
        )

        assert len(node.visible_contributor_ids) == 1

    def test_manage_contributors_cannot_remove_last_admin_contributor(self, auth, node):
        user2 = UserFactory()
        node.add_contributor(contributor=user2, permissions=[READ, WRITE], auth=auth)
        node.save()
        with pytest.raises(NodeStateError) as excinfo:
            node.manage_contributors(
                user_dicts=[{'id': user2._id,
                             'permission': WRITE,
                             'visible': True}],
                auth=auth,
                save=True
            )
        assert excinfo.value.args[0] == 'Must have at least one registered admin contributor'

    def test_manage_contributors_reordering(self, node, user, auth):
        user2, user3 = UserFactory(), UserFactory()
        node.add_contributor(contributor=user2, auth=auth)
        node.add_contributor(contributor=user3, auth=auth)
        node.save()
        assert list(node.contributors.all()) == [user, user2, user3]
        node.manage_contributors(
            user_dicts=[
                {
                    'id': user2._id,
                    'permission': WRITE,
                    'visible': True,
                },
                {
                    'id': user3._id,
                    'permission': WRITE,
                    'visible': True,
                },
                {
                    'id': user._id,
                    'permission': ADMIN,
                    'visible': True,
                },
            ],
            auth=auth,
            save=True
        )
        assert list(node.contributors.all()) == [user2, user3, user]

    def test_manage_contributors_logs_when_users_reorder(self, node, user, auth):
        user2 = UserFactory()
        node.add_contributor(contributor=user2, permissions=[READ, WRITE], auth=auth)
        node.save()
        node.manage_contributors(
            user_dicts=[
                {
                    'id': user2._id,
                    'permission': WRITE,
                    'visible': True,
                },
                {
                    'id': user._id,
                    'permission': ADMIN,
                    'visible': True,
                },
            ],
            auth=auth,
            save=True
        )
        latest_log = node.logs.latest()
        assert latest_log.action == NodeLog.CONTRIB_REORDERED
        assert latest_log.user == user
        assert user._id in latest_log.params['contributors']
        assert user2._id in latest_log.params['contributors']

    def test_manage_contributors_logs_when_permissions_change(self, node, user, auth):
        user2 = UserFactory()
        node.add_contributor(contributor=user2, permissions=[READ, WRITE], auth=auth)
        node.save()
        node.manage_contributors(
            user_dicts=[
                {
                    'id': user._id,
                    'permission': ADMIN,
                    'visible': True,
                },
                {
                    'id': user2._id,
                    'permission': READ,
                    'visible': True,
                },
            ],
            auth=auth,
            save=True
        )
        latest_log = node.logs.latest()
        assert latest_log.action == NodeLog.PERMISSIONS_UPDATED
        assert latest_log.user == user
        assert user2._id in latest_log.params['contributors']
        assert user._id not in latest_log.params['contributors']

    def test_manage_contributors_new_contributor(self, node, user, auth):
        user = UserFactory()
        users = [
            {'id': user._id, 'permission': READ, 'visible': True},
            {'id': node.creator._id, 'permission': [READ, WRITE, ADMIN], 'visible': True},
        ]
        with pytest.raises(ValueError) as excinfo:
            node.manage_contributors(
                users, auth=auth, save=True
            )
        assert excinfo.value.args[0] == 'User {0} not in contributors'.format(user.fullname)

    def test_manage_contributors_no_contributors(self, node, auth):
        with pytest.raises(NodeStateError):
            node.manage_contributors(
                [], auth=auth, save=True,
            )

    def test_manage_contributors_no_admins(self, node):
        user = UserFactory()
        node.add_contributor(
            user,
            permissions=[READ, WRITE, ADMIN],
            save=True
        )
        users = [
            {'id': node.creator._id, 'permission': 'read', 'visible': True},
            {'id': user._id, 'permission': 'read', 'visible': True},
        ]
        with pytest.raises(NodeStateError):
            node.manage_contributors(
                users, auth=auth, save=True,
            )

    def test_manage_contributors_no_registered_admins(self, node, auth):
        unregistered = UnregUserFactory()
        node.add_contributor(
            unregistered,
            permissions=['read', 'write', 'admin'],
            save=True
        )
        users = [
            {'id': node.creator._id, 'permission': READ, 'visible': True},
            {'id': unregistered._id, 'permission': ADMIN, 'visible': True},
        ]
        with pytest.raises(NodeStateError):
            node.manage_contributors(
                users, auth=auth, save=True,
            )

@pytest.mark.django_db
def test_get_admin_contributors(user, auth):
    read, write, admin = UserFactory(), UserFactory(), UserFactory()
    nonactive_admin = UserFactory()
    noncontrib = UserFactory()
    project = ProjectFactory(creator=user)
    project.add_contributor(read, auth=auth, permissions=[READ])
    project.add_contributor(write, auth=auth, permissions=expand_permissions(WRITE))
    project.add_contributor(admin, auth=auth, permissions=expand_permissions(ADMIN))
    project.add_contributor(nonactive_admin, auth=auth, permissions=expand_permissions(ADMIN))
    project.save()

    nonactive_admin.is_disabled = True
    nonactive_admin.save()

    result = list(project.get_admin_contributors([
        read, write, admin, noncontrib, nonactive_admin
    ]))

    assert admin in result
    assert read not in result
    assert write not in result
    assert noncontrib not in result
    assert nonactive_admin not in result

# copied from tests/test_models.py
@pytest.mark.django_db
class TestNodeTraversals:

    @pytest.fixture()
    def viewer(self):
        return UserFactory()

    @pytest.fixture()
    def root(self, user):
        return ProjectFactory(creator=user)

    def test_next_descendants(self, root, user, viewer, auth):
        comp1 = ProjectFactory(creator=user, parent=root)
        comp1a = ProjectFactory(creator=user, parent=comp1)
        comp1a.add_contributor(viewer, auth=auth, permissions=['read'])
        ProjectFactory(creator=user, parent=comp1)
        comp2 = ProjectFactory(creator=user, parent=root)
        comp2.add_contributor(viewer, auth=auth, permissions=['read'])
        comp2a = ProjectFactory(creator=user, parent=comp2)
        comp2a.add_contributor(viewer, auth=auth, permissions=['read'])
        ProjectFactory(creator=user, parent=comp2)

        descendants = root.next_descendants(
            Auth(viewer),
            condition=lambda auth, node: node.is_contributor(auth.user)
        )
        assert len(descendants) == 2  # two immediate children
        assert len(descendants[0][1]) == 1  # only one visible child of comp1
        assert len(descendants[1][1]) == 0  # don't auto-include comp2's children

    @mock.patch('osf_models.models.node.AbstractNode.update_search')
    def test_delete_registration_tree(self, mock_update_search):
        proj = NodeFactory()
        NodeFactory(parent=proj)
        comp2 = NodeFactory(parent=proj)
        NodeFactory(parent=comp2)
        reg = RegistrationFactory(project=proj)
        reg_ids = [reg._id] + [r._id for r in reg.get_descendants_recursive()]
        reg.delete_registration_tree(save=True)
        assert Node.find(Q('_id', 'in', reg_ids) & Q('is_deleted', 'eq', False)).count() == 0
        assert mock_update_search.call_count == len(reg_ids)

    @mock.patch('osf_models.models.node.AbstractNode.update_search')
    def test_delete_registration_tree_deletes_backrefs(self, mock_update_search):
        proj = NodeFactory()
        NodeFactory(parent=proj)
        comp2 = NodeFactory(parent=proj)
        NodeFactory(parent=comp2)
        reg = RegistrationFactory(project=proj)
        reg.delete_registration_tree(save=True)
        assert bool(proj.registrations_all) is False

    def test_get_active_contributors_recursive_with_duplicate_users(self, user, viewer, auth):
        parent = ProjectFactory(creator=user)

        child = ProjectFactory(creator=viewer, parent=parent)
        child_non_admin = UserFactory()
        child.add_contributor(child_non_admin,
                              auth=auth,
                              permissions=expand_permissions(WRITE))
        grandchild = ProjectFactory(creator=user, parent=child)

        contributors = list(parent.get_active_contributors_recursive())
        assert len(contributors) == 4
        user_ids = [u._id for u, node in contributors]

        assert user._id in user_ids
        assert viewer._id in user_ids
        assert child_non_admin._id in user_ids

        node_ids = [node._id for u, node in contributors]
        assert parent._id in node_ids
        assert grandchild._id in node_ids

    def test_get_active_contributors_recursive_with_no_duplicate_users(self, user, viewer, auth):
        parent = ProjectFactory(creator=user)

        child = ProjectFactory(creator=viewer, parent=parent)
        child_non_admin = UserFactory()
        child.add_contributor(child_non_admin,
                              auth=auth,
                              permissions=expand_permissions(WRITE))
        grandchild = ProjectFactory(creator=user, parent=child)  # noqa

        contributors = list(parent.get_active_contributors_recursive(unique_users=True))
        assert len(contributors) == 3
        user_ids = [u._id for u, node in contributors]

        assert user._id in user_ids
        assert viewer._id in user_ids
        assert child_non_admin._id in user_ids

        node_ids = [node._id for u, node in contributors]
        assert parent._id in node_ids

    def test_get_admin_contributors_recursive_with_duplicate_users(self, viewer, user, auth):
        parent = ProjectFactory(creator=user)

        child = ProjectFactory(creator=viewer, parent=parent)
        child_non_admin = UserFactory()
        child.add_contributor(child_non_admin,
                              auth=auth,
                              permissions=expand_permissions(WRITE))
        child.save()

        grandchild = ProjectFactory(creator=user, parent=child)  # noqa

        admins = list(parent.get_admin_contributors_recursive())
        assert len(admins) == 3
        admin_ids = [u._id for u, node in admins]
        assert user._id in admin_ids
        assert viewer._id in admin_ids

        node_ids = [node._id for u, node in admins]
        assert parent._id in node_ids

    def test_get_admin_contributors_recursive_no_duplicates(self, user, viewer, auth):
        parent = ProjectFactory(creator=user)

        child = ProjectFactory(creator=viewer, parent=parent)
        child_non_admin = UserFactory()
        child.add_contributor(child_non_admin,
                              auth=auth,
                              permissions=expand_permissions(WRITE))
        child.save()

        grandchild = ProjectFactory(creator=user, parent=child)  # noqa

        admins = list(parent.get_admin_contributors_recursive(unique_users=True))
        assert len(admins) == 2
        admin_ids = [u._id for u, node in admins]
        assert user._id in admin_ids
        assert viewer._id in admin_ids

    def test_get_descendants_recursive(self, user, root, auth, viewer):
        comp1 = ProjectFactory(creator=user, parent=root)
        comp1a = ProjectFactory(creator=user, parent=comp1)
        comp1a.add_contributor(viewer, auth=auth, permissions='read')
        comp1b = ProjectFactory(creator=user, parent=comp1)
        comp2 = ProjectFactory(creator=user, parent=root)
        comp2.add_contributor(viewer, auth=auth, permissions='read')
        comp2a = ProjectFactory(creator=user, parent=comp2)
        comp2a.add_contributor(viewer, auth=auth, permissions='read')
        comp2b = ProjectFactory(creator=user, parent=comp2)

        descendants = root.get_descendants_recursive()
        ids = {d._id for d in descendants}
        assert bool({node._id for node in [comp1, comp1a, comp1b, comp2, comp2a, comp2b]}.difference(ids)) is False

    def test_get_descendants_recursive_filtered(self, user, root, viewer, auth):
        comp1 = ProjectFactory(creator=user, parent=root)
        comp1a = ProjectFactory(creator=user, parent=comp1)
        comp1a.add_contributor(viewer, auth=auth, permissions='read')
        ProjectFactory(creator=user, parent=comp1)
        comp2 = ProjectFactory(creator=user)
        comp2.add_contributor(viewer, auth=auth, permissions='read')
        comp2a = ProjectFactory(creator=user, parent=comp2)
        comp2a.add_contributor(viewer, auth=auth, permissions='read')
        ProjectFactory(creator=user, parent=comp2)

        descendants = root.get_descendants_recursive(
            lambda n: n.is_contributor(viewer)
        )
        ids = {d._id for d in descendants}
        nids = {node._id for node in [comp1a, comp2, comp2a]}
        assert bool(ids.difference(nids)) is False

    @pytest.mark.skip('Pointers not yet implemented')
    def test_get_descendants_recursive_cyclic(self, user, root, auth):
        point1 = ProjectFactory(creator=user, parent=root)
        point2 = ProjectFactory(creator=user, parent=root)
        point1.add_pointer(point2, auth=auth)
        point2.add_pointer(point1, auth=auth)

        descendants = list(point1.get_descendants_recursive())
        assert len(descendants) == 1

<<<<<<< HEAD
def test_linked_from():
    node = NodeFactory()
    registration_to_link = RegistrationFactory()
    node_to_link = NodeFactory()

    node.linked_nodes.add(node_to_link)
    node.linked_nodes.add(node_to_link)
    node.linked_nodes.add(registration_to_link)
    node.save()

    assert node in node_to_link.linked_from.all()
    assert node in registration_to_link.linked_from.all()


# Copied from tests/test_models.py
@pytest.mark.django_db
class TestPointerMethods:

    def test_add_pointer(self, node, user, auth):
        node2 = NodeFactory(creator=user)
        node.add_pointer(node2, auth=auth)
        assert node2 in node.linked_nodes.all()
        assert (
            node.logs.latest().action == NodeLog.POINTER_CREATED
        )
        assert (
            node.logs.latest().params == {
                'parent_node': node.parent_id,
                'node': node._primary_key,
                'pointer': {
                    'id': node2._id,
                    'url': node2.url,
                    'title': node2.title,
                    'category': node2.category,
                },
            }
        )

    def test_add_pointer_fails_for_registrations(self, user, auth):
        node = ProjectFactory()
        registration = RegistrationFactory(creator=user)

        with pytest.raises(NodeStateError):
            registration.add_pointer(node, auth=auth)

    def test_get_points_exclude_folders(self):
        user = UserFactory()
        pointer_project = ProjectFactory(is_public=True)  # project that points to another project
        pointed_project = ProjectFactory(creator=user)  # project that other project points to
        pointer_project.add_pointer(pointed_project, Auth(pointer_project.creator), save=True)

        # Project is in a organizer collection
        folder = CollectionFactory(user=pointed_project.creator)
        folder.add_pointer(pointed_project, Auth(pointed_project.creator), save=True)

        assert pointer_project in pointed_project.get_points(folders=False)
        assert folder not in pointed_project.get_points(folders=False)
        assert folder in pointed_project.get_points(folders=True)

    def test_get_points_exclude_deleted(self):
        user = UserFactory()
        pointer_project = ProjectFactory(is_public=True, is_deleted=True)  # project that points to another project
        pointed_project = ProjectFactory(creator=user)  # project that other project points to
        pointer_project.add_pointer(pointed_project, Auth(pointer_project.creator), save=True)

        assert pointer_project not in pointed_project.get_points(deleted=False)
        assert pointer_project in pointed_project.get_points(deleted=True)

    def test_add_pointer_already_present(self, node, user, auth):
        node2 = NodeFactory(creator=user)
        node.add_pointer(node2, auth=auth)
        with pytest.raises(ValueError):
            node.add_pointer(node2, auth=auth)

    def test_rm_pointer(self, node, user, auth):
        node2 = NodeFactory(creator=user)
        node.add_pointer(node2, auth=auth)
        node.rm_pointer(node2, auth=auth)
        # assert Pointer.load(pointer._id) is None
        # assert len(node.nodes) == 0
        assert len(node2.get_points()) == 0
        assert (
            node.logs.latest().action == NodeLog.POINTER_REMOVED
        )
        assert(
            node.logs.latest().params == {
                'parent_node': node.parent_id,
                'node': node._primary_key,
                'pointer': {
                    'id': node2._id,
                    'url': node2.url,
                    'title': node2.title,
                    'category': node2.category,
                },
            }
        )

    def test_rm_pointer_not_present(self, user, node, auth):
        node2 = NodeFactory(creator=user)
        with pytest.raises(ValueError):
            node.rm_pointer(node2, auth=auth)

    def test_fork_pointer_not_present(self, node, auth):
        node2 = NodeFactory()
        with pytest.raises(ValueError):
            node.fork_pointer(node2, auth=auth)

    def _fork_pointer(self, node, content, auth):
        pointer = node.add_pointer(content, auth=auth)
        forked = node.fork_pointer(pointer, auth=auth)
        assert forked.is_fork is True
        assert forked.forked_from == content
        assert forked.primary is True
        assert node.linked_nodes.first() == forked
        assert(
            node.logs.latest().action == NodeLog.POINTER_FORKED
        )
        assert(
            node.logs.latest().params, {
                'parent_node': node.parent_id,
                'node': node._primary_key,
                'pointer': {
                    'id': forked._id,
                    'url': forked.url,
                    'title': forked.title,
                    'category': forked.category,
                },
            }
        )

    @pytest.mark.skip('forking not yet implemented')
    def test_fork_pointer_project(self, node, user, auth):
        project = ProjectFactory(creator=user)
        self._fork_pointer(node=node, content=project, auth=auth)

    @pytest.mark.skip('forking not yet implemented')
    def test_fork_pointer_component(self, node, user, auth):
        component = NodeFactory(creator=user)
        self._fork_pointer(node=node, content=component, auth=auth)

# copied from tests/test_models.py
@pytest.mark.django_db
class TestForkNode:

    def _cmp_fork_original(self, fork_user, fork_date, fork, original,
                           title_prepend='Fork of '):
        """Compare forked node with original node. Verify copied fields,
        modified fields, and files; recursively compare child nodes.

        :param fork_user: User who forked the original nodes
        :param fork_date: Datetime (UTC) at which the original node was forked
        :param fork: Forked node
        :param original: Original node
        :param title_prepend: String prepended to fork title

        """
        # Test copied fields
        assert title_prepend + original.title == fork.title
        assert original.category == fork.category
        assert original.description == fork.description
        assert fork.logs.count() == original.logs.count() + 1
        assert original.logs.latest().action != NodeLog.NODE_FORKED
        assert fork.logs.latest().action == NodeLog.NODE_FORKED
        assert list(original.tags.values_list('name', flat=True)) == list(fork.tags.values_list('name', flat=True))
        assert (original.parent_node is None) == (fork.parent_node is None)

        # Test modified fields
        assert fork.is_fork is True
        assert fork.private_links.count() == 0
        assert fork.forked_from == original
        assert fork._id in [n._id for n in original.forks.all()]
        # Note: Must cast ForeignList to list for comparison
        assert list(fork.contributors.all()) == [fork_user]
        assert (fork_date - fork.date_created) < datetime.timedelta(seconds=30)
        assert fork.forked_date != original.date_created

        # Test that pointers were copied correctly
        assert(
            original.nodes_pointer.all() == fork.nodes_pointer.all(),
        )

        # Test that add-ons were copied correctly
        assert(
            original.get_addon_names() ==
            fork.get_addon_names()
        )
        assert(
            [addon.config.short_name for addon in original.get_addons()] ==
            [addon.config.short_name for addon in fork.get_addons()]
        )

        fork_user_auth = Auth(user=fork_user)
        # Recursively compare children
        for idx, child in enumerate(original.nodes.all()):
            if child.can_view(fork_user_auth):
                self._cmp_fork_original(fork_user, fork_date, fork.nodes.all()[idx],
                                        child, title_prepend='')

    @pytest.mark.skip('pointers/node links not yet implemented')
    @mock.patch('framework.status.push_status_message')
    def test_fork_recursion(self, mock_push_status_message, node, user, auth):
        """Omnibus test for forking.
        """
        # Make some children
        component = NodeFactory(creator=user, parent=node)
        subproject = ProjectFactory(creator=user, parent=node)

        # Add pointers to test copying
        pointee = ProjectFactory()
        node.add_pointer(pointee, auth=auth)
        component.add_pointer(pointee, auth=auth)
        subproject.add_pointer(pointee, auth=auth)

        # Add add-on to test copying
        node.add_addon('github', auth)
        component.add_addon('github', auth)
        subproject.add_addon('github', auth)

        # Log time
        fork_date = timezone.now()

        # Fork node
        with mock.patch.object(Node, 'bulk_update_search'):
            fork = node.fork_node(auth=auth)

        # Compare fork to original
        self._cmp_fork_original(user, fork_date, fork, node)

    def test_fork_private_children(self, node, user, auth):
        """Tests that only public components are created

        """
        # Make project public
        node.set_privacy('public')
        # Make some children
        # public component
        NodeFactory(
            creator=user,
            parent=node,
            title='Forked',
            is_public=True,
        )
        # public subproject
        ProjectFactory(
            creator=user,
            parent=node,
            title='Forked',
            is_public=True,
        )
        # private component
        NodeFactory(
            creator=user,
            parent=node,
            title='Not Forked',
        )
        # private subproject
        private_subproject = ProjectFactory(
            creator=user,
            parent=node,
            title='Not Forked',
        )
        # private subproject public component
        NodeFactory(
            creator=user,
            parent=private_subproject,
            title='Not Forked',
        )
        # public subproject public component
        NodeFactory(
            creator=user,
            parent=private_subproject,
            title='Forked',
        )
        user2 = UserFactory()
        user2_auth = Auth(user=user2)
        fork = None
        # New user forks the project
        fork = node.fork_node(user2_auth)

        # fork correct children
        assert fork.nodes.count() == 2
        assert 'Not Forked' not in fork.nodes.values_list('title', flat=True)

    def test_fork_not_public(self, node, auth):
        node.set_privacy('public')
        fork = node.fork_node(auth)
        assert fork.is_public is False

    def test_fork_log_has_correct_log(self, node, auth):
        fork = node.fork_node(auth)
        last_log = fork.logs.latest()
        assert last_log.action == NodeLog.NODE_FORKED
        # Legacy 'registration' param should be the ID of the fork
        assert last_log.params['registration'] == fork._primary_key
        # 'node' param is the original node's ID
        assert last_log.params['node'] == node._id

    def test_not_fork_private_link(self, node, auth):
        link = PrivateLinkFactory()
        link.nodes.add(node)
        link.save()
        fork = node.fork_node(auth)
        assert link not in fork.private_links.all()

    def test_cannot_fork_private_node(self, node):
        user2 = UserFactory()
        user2_auth = Auth(user=user2)
        with pytest.raises(PermissionsError):
            node.fork_node(user2_auth)

    def test_can_fork_public_node(self, node):
        node.set_privacy('public')
        user2 = UserFactory()
        user2_auth = Auth(user=user2)
        fork = node.fork_node(user2_auth)
        assert bool(fork) is True

    def test_contributor_can_fork(self, node):
        user2 = UserFactory()
        node.add_contributor(user2)
        user2_auth = Auth(user=user2)
        fork = node.fork_node(user2_auth)
        assert bool(fork) is True
        # Forker has admin permissions
        assert fork.contributors.count() == 1
        assert fork.get_permissions(user2) == ['read', 'write', 'admin']

    def test_fork_preserves_license(self, node, auth):
        license = NodeLicenseRecordFactory()
        node.node_license = license
        node.save()
        fork = node.fork_node(auth)
        assert fork.node_license.license_id == license.license_id

    def test_fork_registration(self, user, node, auth):
        registration = RegistrationFactory(project=node)
        fork = registration.fork_node(auth)

        # fork should not be a registration
        assert fork.is_registration is False

        # Compare fork to original
        self._cmp_fork_original(
            user,
            timezone.now(),
            fork,
            registration,
        )

    def test_fork_project_with_no_wiki_pages(self, user, auth):
        project = ProjectFactory(creator=user)
        fork = project.fork_node(auth)
        assert fork.wiki_pages_versions == {}
        assert fork.wiki_pages_current == {}
        assert fork.wiki_private_uuids == {}

    @pytest.mark.skip('wikis not yet implemented')
    def test_forking_clones_project_wiki_pages(self, user, auth):
        project = ProjectFactory(creator=self.user, is_public=True)
        wiki = NodeWikiFactory(node=project)
        current_wiki = NodeWikiFactory(node=project, version=2)
        fork = project.fork_node(self.auth)
        assert_equal(fork.wiki_private_uuids, {})

        registration_wiki_current = NodeWikiPage.load(fork.wiki_pages_current[current_wiki.page_name])
        assert_equal(registration_wiki_current.node, fork)
        assert_not_equal(registration_wiki_current._id, current_wiki._id)

        registration_wiki_version = NodeWikiPage.load(fork.wiki_pages_versions[wiki.page_name][0])
        assert_equal(registration_wiki_version.node, fork)
        assert_not_equal(registration_wiki_version._id, wiki._id)

@pytest.mark.django_db
class TestAlternativeCitationMethods:

    def test_add_citation(self, node, auth, fake):
        name, text = fake.bs(), fake.sentence()
        node.add_citation(auth=auth, save=True, name=name, text=text)
        assert node.alternative_citations.count() == 1

        latest_log = node.logs.latest()
        assert latest_log.action == NodeLog.CITATION_ADDED
        assert latest_log.params['node'] == node._id
        assert latest_log.params['citation'] == {
            'name': name, 'text': text
        }

@pytest.mark.django_db
class TestContributorOrdering:

    def test_can_get_contributor_order(self, node):
        user1, user2 = UserFactory(), UserFactory()
        contrib1 = Contributor.objects.create(user=user1, node=node)
        contrib2 = Contributor.objects.create(user=user2, node=node)
        creator_contrib = Contributor.objects.get(user=node.creator, node=node)
        assert list(node.get_contributor_order()) == [creator_contrib.id, contrib1.id, contrib2.id]
        assert list(node.contributors.all()) == [node.creator, user1, user2]

    def test_can_set_contributor_order(self, node):
        user1, user2 = UserFactory(), UserFactory()
        contrib1 = Contributor.objects.create(user=user1, node=node)
        contrib2 = Contributor.objects.create(user=user2, node=node)
        creator_contrib = Contributor.objects.get(user=node.creator, node=node)
        node.set_contributor_order([contrib1.id, contrib2.id, creator_contrib.id])
        assert list(node.get_contributor_order()) == [contrib1.id, contrib2.id, creator_contrib.id]
        assert list(node.contributors.all()) == [user1, user2, node.creator]

class TestNodeOrdering:

    @pytest.fixture()
    def project(self, user):
        return ProjectFactory(creator=user)

    @pytest.fixture()
    def children(self, project):
        child1 = NodeFactory(parent=project)
        child2 = NodeFactory(parent=project)
        child3 = NodeFactory(parent=project)
        return [child1, child2, child3]

    def test_can_get_node_order(self, project, children):
        assert list(project.get_abstractnode_order()) == [e.pk for e in children]
        assert list(project.nodes.all())

    def test_can_set_node_order(self, project, children):
        project.set_abstractnode_order([children[2].pk, children[1].pk, children[0].pk])
        assert list(project.nodes.all()) == [children[2], children[1], children[0]]
=======

@pytest.mark.django_db
def test_templated_list(node):
    templated1, templated2 = ProjectFactory(template_node=node), NodeFactory(template_node=node)
    deleted = ProjectFactory(template_node=node, is_deleted=True)

    assert node.templated_list.count() == 2
    assert templated1 in node.templated_list.all()
    assert templated2 in node.templated_list.all()
    assert deleted not in node.templated_list.all()
>>>>>>> bae8320e
<|MERGE_RESOLUTION|>--- conflicted
+++ resolved
@@ -1032,7 +1032,6 @@
         descendants = list(point1.get_descendants_recursive())
         assert len(descendants) == 1
 
-<<<<<<< HEAD
 def test_linked_from():
     node = NodeFactory()
     registration_to_link = RegistrationFactory()
@@ -1460,9 +1459,7 @@
     def test_can_set_node_order(self, project, children):
         project.set_abstractnode_order([children[2].pk, children[1].pk, children[0].pk])
         assert list(project.nodes.all()) == [children[2], children[1], children[0]]
-=======
-
-@pytest.mark.django_db
+
 def test_templated_list(node):
     templated1, templated2 = ProjectFactory(template_node=node), NodeFactory(template_node=node)
     deleted = ProjectFactory(template_node=node, is_deleted=True)
@@ -1470,5 +1467,4 @@
     assert node.templated_list.count() == 2
     assert templated1 in node.templated_list.all()
     assert templated2 in node.templated_list.all()
-    assert deleted not in node.templated_list.all()
->>>>>>> bae8320e
+    assert deleted not in node.templated_list.all()