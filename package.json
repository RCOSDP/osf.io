--- conflicted
+++ resolved
@@ -1,10 +1,6 @@
 {
   "name": "OSF",
-<<<<<<< HEAD
-  "version": "0.148.0",
-=======
   "version": "0.149.0",
->>>>>>> a9f62a06
   "description": "Facilitating Open Science",
   "repository": "https://github.com/CenterForOpenScience/osf.io",
   "author": "Center for Open Science",
