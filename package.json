--- conflicted
+++ resolved
@@ -19,12 +19,8 @@
     "body-parser": "~1.12.0",
     "bootbox": "^4.4.0",
     "bootstrap": "3.3.7",
-<<<<<<< HEAD
     "bootstrap-datepicker": "1.9.0",
-    "bower": "^1.3.12",
-=======
     "bower": "^1.8.8",
->>>>>>> 8cd8f127
     "css-loader": "^0.9.1",
     "diff": "~2.2.2",
     "dropzone": "git://github.com/CenterForOpenScience/dropzone.git#aba21eb6b82cc823ac7a7a53d6e035791c082bae",
