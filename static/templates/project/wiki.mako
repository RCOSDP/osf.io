--- conflicted
+++ resolved
@@ -17,7 +17,6 @@
             "replace": true
         }'></div>
 
-<<<<<<< HEAD
     <div mod-meta='{
             "tpl": "project/wiki/toc.mako",
             "replace": true
@@ -25,11 +24,6 @@
 
 </div>
 
+${wiki_content}
 
-<div mod-meta='{"tpl": "footer.mako", "replace": true}'></div>
-=======
-    ${wiki_content}
-
-</div>
-</%def>
->>>>>>> 8a120509
+</%def>