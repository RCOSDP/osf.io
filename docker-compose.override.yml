--- conflicted
+++ resolved
@@ -1,4 +1,3 @@
-
 version: "3"
 
 services:
@@ -25,25 +24,21 @@
       - osf-sync:/code:nocopy
   api:
     volumes:
-<<<<<<< HEAD
-      - code:/code:nocopy
-=======
       - osf-sync:/code:nocopy
 
->>>>>>> 4a42f018
 # Additional configuration for development on services linked with osf.io
 
-# beat:
+#  beat:
 #    volumes:
-#      - code:/code:nocopy
+#      - osf-sync:/code:nocopy
 
 #  fakecas:
 #    image: quay.io/centerforopenscience/fakecas:latest
 #    command: fakecas -host=0.0.0.0:8080 -dbaddress=172.19.0.7:27017
 
-  wb:
-    volumes:
-      - wb-sync:/code:nocopy
+#  wb:
+#    volumes:
+#      - wb-sync:/code:nocopy
 
 #  wb_worker:
 #    volumes:
@@ -83,14 +78,12 @@
 ##      - emberosf
 ##    command: /bin/bash -c "cd /ember-osf && yarn link && cd /code && yarn link ember-osf && yarn --pure-lockfile && ./node_modules/bower/bin/bower install --allow-root --config.interactive=false && ./node_modules/ember-cli/bin/ember serve --host 0.0.0.0 --port 4300"
 
-
 #  # Use this for ember-osf linked development (with docker-sync):
 #  emberosf:
 #    build: ../ember-osf
 #    command: /bin/bash -c "yarn --pure-lockfile && ./node_modules/bower/bin/bower install --allow-root --config.interactive=false"
 #    volumes:
 #      - ember-osf-sync:/code:nocopy
-
 
 volumes:
   osf-sync:
@@ -103,4 +96,4 @@
 #    external: true
 
 #  ember-osf-sync:
-#    external: true
+#    external: true