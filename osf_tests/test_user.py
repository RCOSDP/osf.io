# -*- coding: utf-8 -*-
# Tests ported from tests/test_models.py and tests/test_user.py
import os
import json
import datetime as dt
import urlparse

from django.db import connection, transaction
from django.test.utils import CaptureQueriesContext
from django.utils import timezone
import mock
import itsdangerous
import pytest
import pytz

from framework.auth.exceptions import ExpiredTokenError, InvalidTokenError, ChangePasswordError
from framework.auth.signals import user_merged
from framework.analytics import get_total_activity_count
from framework.exceptions import PermissionsError
from framework.celery_tasks import handlers
from website import settings
from website import filters
from website import mailchimp_utils
from website.project.signals import contributor_added
from website.project.views.contributor import notify_added_contributor
from website.views import find_bookmark_collection

from osf.models import AbstractNode, OSFUser, Tag, Contributor, Session
from addons.osfstorage.models import Region
from addons.osfstorage.settings import DEFAULT_REGION_ID
from framework.auth.core import Auth
from osf.utils.names import impute_names_model
from osf.exceptions import ValidationError, BlacklistedEmailError

from .utils import capture_signals
from .factories import (
    fake,
    fake_email,
    AuthUserFactory,
    CollectionFactory,
    ExternalAccountFactory,
    InstitutionFactory,
    NodeFactory,
    PreprintProviderFactory,
    ProjectFactory,
    SessionFactory,
    TagFactory,
    UnconfirmedUserFactory,
    UnregUserFactory,
    UserFactory,
)
from tests.base import OsfTestCase


pytestmark = pytest.mark.django_db

def test_factory():
    user = UserFactory.build()
    user.save()

@pytest.fixture()
def user():
    return UserFactory()


@pytest.fixture()
def auth(user):
    return Auth(user)

# Tests copied from tests/test_models.py
class TestOSFUser:

    def test_create(self):
        name, email = fake.name(), fake_email()
        user = OSFUser.create(
            username=email, password='foobar', fullname=name
        )
        user.save()
        assert user.check_password('foobar') is True
        assert user._id
        assert user.given_name == impute_names_model(name)['given_name']

    def test_create_unconfirmed(self):
        name, email = fake.name(), fake_email()
        user = OSFUser.create_unconfirmed(
            username=email, password='foobar', fullname=name
        )
        assert user.is_registered is False
        assert len(user.email_verifications.keys()) == 1
        assert user.emails.count() == 0, 'primary email has not been added to emails list'

    def test_create_unconfirmed_with_campaign(self):
        name, email = fake.name(), fake_email()
        user = OSFUser.create_unconfirmed(
            username=email, password='foobar', fullname=name,
            campaign='institution'
        )
        assert 'institution_campaign' in user.system_tags

    def test_create_unconfirmed_from_external_service(self):
        name, email = fake.name(), fake_email()
        external_identity = {
            'ORCID': {
                fake.ean(): 'CREATE'
            }
        }
        user = OSFUser.create_unconfirmed(
            username=email,
            password=str(fake.password()),
            fullname=name,
            external_identity=external_identity,
        )
        user.save()
        assert user.is_registered is False
        assert len(user.email_verifications.keys()) == 1
        assert user.email_verifications.popitem()[1]['external_identity'] == external_identity
        assert user.emails.count() == 0, 'primary email has not been added to emails list'

    def test_create_confirmed(self):
        name, email = fake.name(), fake_email()
        user = OSFUser.create_confirmed(
            username=email, password='foobar', fullname=name
        )
        user.save()
        assert user.is_registered is True
        assert user.is_claimed is True
        assert user.date_registered == user.date_confirmed

    def test_update_guessed_names(self):
        name = fake.name()
        u = OSFUser(fullname=name)
        u.update_guessed_names()

        parsed = impute_names_model(name)
        assert u.fullname == name
        assert u.given_name == parsed['given_name']
        assert u.middle_names == parsed['middle_names']
        assert u.family_name == parsed['family_name']
        assert u.suffix == parsed['suffix']

    def test_create_unregistered(self):
        name, email = fake.name(), fake_email()
        u = OSFUser.create_unregistered(email=email,
                                     fullname=name)
        # TODO: Remove post-migration
        u.date_registered = timezone.now()
        u.save()
        assert u.username == email
        assert u.is_registered is False
        assert u.is_claimed is False
        assert u.is_invited is True
        assert not u.emails.filter(address=email).exists()
        parsed = impute_names_model(name)
        assert u.given_name == parsed['given_name']

    @mock.patch('osf.models.user.OSFUser.update_search')
    def test_search_not_updated_for_unreg_users(self, update_search):
        u = OSFUser.create_unregistered(fullname=fake.name(), email=fake_email())
        # TODO: Remove post-migration
        u.date_registered = timezone.now()
        u.save()
        assert not update_search.called

    @mock.patch('osf.models.OSFUser.update_search')
    def test_search_updated_for_registered_users(self, update_search):
        UserFactory(is_registered=True)
        assert update_search.called

    def test_create_unregistered_raises_error_if_already_in_db(self):
        u = UnregUserFactory()
        dupe = OSFUser.create_unregistered(fullname=fake.name(), email=u.username)
        with pytest.raises(ValidationError):
            dupe.save()

    def test_merged_user_is_not_active(self):
        master = UserFactory()
        dupe = UserFactory(merged_by=master)
        assert dupe.is_active is False

    def test_non_registered_user_is_not_active(self):
        u = OSFUser(username=fake_email(),
                 fullname='Freddie Mercury',
                 is_registered=False)
        u.set_password('killerqueen')
        u.save()
        assert u.is_active is False

    def test_user_with_no_password_is_invalid(self):
        u = OSFUser(
            username=fake_email(),
            fullname='Freddie Mercury',
            is_registered=True,
        )
        with pytest.raises(ValidationError):
            u.save()

    def test_merged_user_with_two_account_on_same_project_with_different_visibility_and_permissions(self, user):
        user2 = UserFactory.build()
        user2.save()

        project = ProjectFactory(is_public=True)
        # Both the master and dupe are contributors
        project.add_contributor(user2, log=False)
        project.add_contributor(user, log=False)
        project.set_permissions(user=user, permissions=['read'])
        project.set_permissions(user=user2, permissions=['read', 'write', 'admin'])
        project.set_visible(user=user, visible=False)
        project.set_visible(user=user2, visible=True)
        project.save()
        user.merge_user(user2)
        user.save()
        project.reload()

        assert project.has_permission(user, 'admin') is True
        assert project.get_visible(user) is True
        assert project.is_contributor(user2) is False

    def test_cant_create_user_without_username(self):
        u = OSFUser()  # No username given
        with pytest.raises(ValidationError):
            u.save()

    def test_date_registered_upon_saving(self):
        u = OSFUser(username=fake_email(), fullname='Foo bar')
        u.set_unusable_password()
        u.save()
        assert bool(u.date_registered) is True
        assert u.date_registered.tzinfo == pytz.utc

    def test_cant_create_user_without_full_name(self):
        u = OSFUser(username=fake_email())
        with pytest.raises(ValidationError):
            u.save()

    def test_add_blacklisted_domain_unconfirmed_email(self, user):
        with pytest.raises(BlacklistedEmailError) as e:
            user.add_unconfirmed_email('kanye@mailinator.com')
        assert e.value.message == 'Invalid Email'

    @mock.patch('website.security.random_string')
    def test_get_confirmation_url_for_external_service(self, random_string):
        random_string.return_value = 'abcde'
        u = UnconfirmedUserFactory()
        assert (u.get_confirmation_url(u.username, external_id_provider='service', destination='dashboard') ==
                '{0}confirm/external/{1}/{2}/?destination={3}'.format(settings.DOMAIN, u._id, 'abcde', 'dashboard'))

    @mock.patch('website.security.random_string')
    def test_get_confirmation_token(self, random_string):
        random_string.return_value = '12345'
        u = UserFactory.build()
        u.add_unconfirmed_email('foo@bar.com')
        u.save()
        assert u.get_confirmation_token('foo@bar.com') == '12345'
        assert u.get_confirmation_token('fOo@bar.com') == '12345'

    def test_get_confirmation_token_when_token_is_expired_raises_error(self):
        u = UserFactory()
        # Make sure token is already expired
        expiration = timezone.now() - dt.timedelta(seconds=1)
        u.add_unconfirmed_email('foo@bar.com', expiration=expiration)

        with pytest.raises(ExpiredTokenError):
            u.get_confirmation_token('foo@bar.com')

    @mock.patch('website.security.random_string')
    def test_get_confirmation_token_when_token_is_expired_force(self, random_string):
        random_string.return_value = '12345'
        u = UserFactory()
        # Make sure token is already expired
        expiration = timezone.now() - dt.timedelta(seconds=1)
        u.add_unconfirmed_email('foo@bar.com', expiration=expiration)

        # sanity check
        with pytest.raises(ExpiredTokenError):
            u.get_confirmation_token('foo@bar.com')

        random_string.return_value = '54321'

        token = u.get_confirmation_token('foo@bar.com', force=True)
        assert token == '54321'

    # Some old users will not have an 'expired' key in their email_verifications.
    # Assume the token in expired
    def test_get_confirmation_token_if_email_verification_doesnt_have_expiration(self):
        u = UserFactory()

        email = fake_email()
        u.add_unconfirmed_email(email)
        # manually remove 'expiration' key
        token = u.get_confirmation_token(email)
        del u.email_verifications[token]['expiration']
        u.save()

        with pytest.raises(ExpiredTokenError):
            u.get_confirmation_token(email)

    @mock.patch('website.security.random_string')
    def test_get_confirmation_url(self, random_string):
        random_string.return_value = 'abcde'
        u = UserFactory()
        u.add_unconfirmed_email('foo@bar.com')
        assert(
            u.get_confirmation_url('foo@bar.com') ==
            '{0}confirm/{1}/{2}/'.format(settings.DOMAIN, u._id, 'abcde')
        )

    def test_get_confirmation_url_when_token_is_expired_raises_error(self):
        u = UserFactory()
        # Make sure token is already expired
        expiration = timezone.now() - dt.timedelta(seconds=1)
        u.add_unconfirmed_email('foo@bar.com', expiration=expiration)

        with pytest.raises(ExpiredTokenError):
            u.get_confirmation_url('foo@bar.com')

    @mock.patch('website.security.random_string')
    def test_get_confirmation_url_when_token_is_expired_force(self, random_string):
        random_string.return_value = '12345'
        u = UserFactory()
        # Make sure token is already expired
        expiration = timezone.now() - dt.timedelta(seconds=1)
        u.add_unconfirmed_email('foo@bar.com', expiration=expiration)

        # sanity check
        with pytest.raises(ExpiredTokenError):
            u.get_confirmation_token('foo@bar.com')

        random_string.return_value = '54321'

        url = u.get_confirmation_url('foo@bar.com', force=True)
        expected = '{0}confirm/{1}/{2}/'.format(settings.DOMAIN, u._id, '54321')
        assert url == expected

    def test_confirm_primary_email(self):
        u = UnconfirmedUserFactory()
        token = u.get_confirmation_token(u.username)
        confirmed = u.confirm_email(token)
        u.save()
        assert bool(confirmed) is True
        assert len(u.email_verifications.keys()) == 0
        assert u.emails.filter(address=u.username).exists()
        assert bool(u.is_registered) is True
        assert bool(u.is_claimed) is True

    def test_confirm_email(self, user):
        token = user.add_unconfirmed_email('foo@bar.com')
        user.confirm_email(token)

        assert 'foo@bar.com' not in user.unconfirmed_emails
        assert user.emails.filter(address='foo@bar.com').exists()

    def test_confirm_email_merge_select_for_update(self, user):
        mergee = UserFactory(username='foo@bar.com')
        token = user.add_unconfirmed_email('foo@bar.com')

        with transaction.atomic(), CaptureQueriesContext(connection) as ctx:
            user.confirm_email(token, merge=True)

        mergee.reload()
        assert mergee.is_merged
        assert mergee.merged_by == user

        for_update_sql = connection.ops.for_update_sql()
        assert any(for_update_sql in query['sql'] for query in ctx.captured_queries)

    @mock.patch('osf.utils.requests.settings.SELECT_FOR_UPDATE_ENABLED', False)
    def test_confirm_email_merge_select_for_update_disabled(self, user):
        mergee = UserFactory(username='foo@bar.com')
        token = user.add_unconfirmed_email('foo@bar.com')

        with transaction.atomic(), CaptureQueriesContext(connection) as ctx:
            user.confirm_email(token, merge=True)

        mergee.reload()
        assert mergee.is_merged
        assert mergee.merged_by == user

        for_update_sql = connection.ops.for_update_sql()
        assert not any(for_update_sql in query['sql'] for query in ctx.captured_queries)

    def test_confirm_email_comparison_is_case_insensitive(self):
        u = UnconfirmedUserFactory.build(
            username='letsgettacos@lgt.com'
        )
        u.add_unconfirmed_email('LetsGetTacos@LGT.com')
        u.save()
        assert bool(u.is_confirmed) is False  # sanity check

        token = u.get_confirmation_token('LetsGetTacos@LGT.com')

        confirmed = u.confirm_email(token)
        assert confirmed is True
        assert u.is_confirmed is True

    def test_verify_confirmation_token(self):
        u = UserFactory.build()
        u.add_unconfirmed_email('foo@bar.com')
        u.save()

        with pytest.raises(InvalidTokenError):
            u.get_unconfirmed_email_for_token('badtoken')

        valid_token = u.get_confirmation_token('foo@bar.com')
        assert bool(u.get_unconfirmed_email_for_token(valid_token)) is True
        manual_expiration = timezone.now() - dt.timedelta(0, 10)
        u.email_verifications[valid_token]['expiration'] = manual_expiration

        with pytest.raises(ExpiredTokenError):
            u.get_unconfirmed_email_for_token(valid_token)

    def test_verify_confirmation_token_when_token_has_no_expiration(self):
        # A user verification token may not have an expiration
        email = fake_email()
        u = UserFactory.build()
        u.add_unconfirmed_email(email)
        token = u.get_confirmation_token(email)
        # manually remove expiration to simulate legacy user
        del u.email_verifications[token]['expiration']
        u.save()

        assert bool(u.get_unconfirmed_email_for_token(token)) is True

    def test_format_surname(self):
        user = UserFactory(fullname='Duane Johnson')
        summary = user.get_summary(formatter='surname')
        assert(
            summary['user_display_name'] ==
            'Johnson'
        )

    def test_format_surname_one_name(self):
        user = UserFactory(fullname='Rock')
        summary = user.get_summary(formatter='surname')
        assert(
            summary['user_display_name'] ==
            'Rock'
        )

    def test_url(self, user):
        assert user.url == '/{0}/'.format(user._id)

    def test_absolute_url(self, user):
        assert(
            user.absolute_url ==
            urlparse.urljoin(settings.DOMAIN, '/{0}/'.format(user._id))
        )

    def test_profile_image_url(self, user):
        expected = filters.profile_image_url(settings.PROFILE_IMAGE_PROVIDER,
                                         user,
                                         use_ssl=True,
                                         size=settings.PROFILE_IMAGE_MEDIUM)
        assert user.profile_image_url(settings.PROFILE_IMAGE_MEDIUM) == expected

    def test_set_unusable_username_for_unsaved_user(self):
        user = UserFactory.build()
        user.set_unusable_username()
        assert user.username is not None
        user.save()
        assert user.has_usable_username() is False

    def test_set_unusable_username_for_saved_user(self):
        user = UserFactory()
        user.set_unusable_username()
        assert user.username == user._id

    def test_has_usable_username(self):
        user = UserFactory()
        assert user.has_usable_username() is True
        user.username = user._id
        assert user.has_usable_username() is False

    def test_profile_image_url_has_no_default_size(self, user):
        expected = filters.profile_image_url(settings.PROFILE_IMAGE_PROVIDER,
                                         user,
                                         use_ssl=True)
        assert user.profile_image_url() == expected
        size = urlparse.parse_qs(urlparse.urlparse(user.profile_image_url()).query).get('size')
        assert size is None

    def test_activity_points(self, user):
        assert(
            user.get_activity_points() == get_total_activity_count(user._primary_key)
        )

    def test_contributed_property(self):
        user = UserFactory()
        node = NodeFactory()
        node2 = NodeFactory()
        # TODO: Use Node.add_contributor when it's implemented
        Contributor.objects.create(user=user, node=node)
        projects_contributed_to = AbstractNode.objects.filter(_contributors=user)
        assert list(user.contributed) == list(projects_contributed_to)
        assert node2 not in user.contributed

    # copied from tests/test_views.py
    def test_clean_email_verifications(self, user):
        # Do not return bad token and removes it from user.email_verifications
        email = 'test@example.com'
        token = 'blahblahblah'
        user.email_verifications[token] = {'expiration': (timezone.now() + dt.timedelta(days=1)),
                                                'email': email,
                                                'confirmed': False}
        user.save()
        assert user.email_verifications[token]['email'] == email
        user.clean_email_verifications(given_token=token)
        unconfirmed_emails = user.unconfirmed_email_info
        assert unconfirmed_emails == []
        assert user.email_verifications == {}

    def test_display_full_name_registered(self):
        u = UserFactory()
        assert u.display_full_name() == u.fullname

    def test_display_full_name_unregistered(self):
        name = fake.name()
        u = UnregUserFactory()
        project = NodeFactory()
        project.add_unregistered_contributor(
            fullname=name, email=u.username,
            auth=Auth(project.creator)
        )
        project.save()
        u.reload()
        assert u.display_full_name(node=project) == name

    def test_repeat_add_same_unreg_user_with_diff_name(self):
        unreg_user = UnregUserFactory()
        project = NodeFactory()
        old_name = unreg_user.fullname
        project.add_unregistered_contributor(
            fullname=old_name, email=unreg_user.username,
            auth=Auth(project.creator)
        )
        project.save()
        unreg_user.reload()
        name_list = [contrib.fullname for contrib in project.contributors]
        assert unreg_user.fullname in name_list
        project.remove_contributor(contributor=unreg_user, auth=Auth(project.creator))
        project.save()
        project.reload()
        assert unreg_user not in project.contributors
        new_name = fake.name()
        project.add_unregistered_contributor(
            fullname=new_name, email=unreg_user.username,
            auth=Auth(project.creator)
        )
        project.save()
        unreg_user.reload()
        project.reload()
        unregistered_name = unreg_user.unclaimed_records[project._id].get('name', None)
        assert new_name == unregistered_name

    def test_username_is_automatically_lowercased(self):
        user = UserFactory(username='nEoNiCon@bet.com')
        assert user.username == 'neonicon@bet.com'

    def test_update_affiliated_institutions_by_email_domains(self):
        institution = InstitutionFactory()
        email_domain = institution.email_domains[0]

        user_email = '{}@{}'.format(fake.domain_word(), email_domain)
        user = UserFactory(username=user_email)
        user.update_affiliated_institutions_by_email_domain()

        assert user.affiliated_institutions.count() == 1
        assert user.is_affiliated_with_institution(institution) is True

        user.update_affiliated_institutions_by_email_domain()

        assert user.affiliated_institutions.count() == 1

    def test_is_affiliated_with_institution(self, user):
        institution1, institution2 = InstitutionFactory(), InstitutionFactory()

        user.affiliated_institutions.add(institution1)
        user.save()

        assert user.is_affiliated_with_institution(institution1) is True
        assert user.is_affiliated_with_institution(institution2) is False

    def test_has_osfstorage_usersettings(self, user):
        addon = user.get_addon('osfstorage')
        default_region = Region.objects.get(_id=DEFAULT_REGION_ID)

        assert addon
        assert addon.default_region == default_region

class TestProjectsInCommon:

    def test_get_projects_in_common(self, user, auth):
        user2 = UserFactory()
        project = NodeFactory(creator=user)
        project.add_contributor(contributor=user2, auth=auth)
        project.save()

        project_keys = set([node._id for node in user.contributed])
        projects = set(user.contributed)
        user2_project_keys = set([node._id for node in user2.contributed])

        assert set(n._id for n in user.get_projects_in_common(user2)) == project_keys.intersection(user2_project_keys)
        assert user.get_projects_in_common(user2) == projects.intersection(user2.contributed)

    def test_n_projects_in_common(self, user, auth):
        user2 = UserFactory()
        user3 = UserFactory()
        project = NodeFactory(creator=user)

        project.add_contributor(contributor=user2, auth=auth)
        project.save()

        assert user.n_projects_in_common(user2) == 1
        assert user.n_projects_in_common(user3) == 0


class TestCookieMethods:

    def test_user_get_cookie(self):
        user = UserFactory()
        super_secret_key = 'children need maps'
        signer = itsdangerous.Signer(super_secret_key)
        session = Session(data={
            'auth_user_id': user._id,
            'auth_user_username': user.username,
            'auth_user_fullname': user.fullname,
        })
        session.save()

        assert signer.unsign(user.get_or_create_cookie(super_secret_key)) == session._id

    def test_user_get_cookie_no_session(self):
        user = UserFactory()
        super_secret_key = 'children need maps'
        signer = itsdangerous.Signer(super_secret_key)
        assert(
            Session.objects.filter(data__auth_user_id=user._id).count() == 0
        )

        cookie = user.get_or_create_cookie(super_secret_key)

        session = Session.objects.filter(data__auth_user_id=user._id).first()

        assert session._id == signer.unsign(cookie)
        assert session.data['auth_user_id'] == user._id
        assert session.data['auth_user_username'] == user.username
        assert session.data['auth_user_fullname'] == user.fullname

    def test_get_user_by_cookie(self):
        user = UserFactory()
        cookie = user.get_or_create_cookie()
        assert user == OSFUser.from_cookie(cookie)

    def test_get_user_by_cookie_returns_none(self):
        assert OSFUser.from_cookie('') is None

    def test_get_user_by_cookie_bad_cookie(self):
        assert OSFUser.from_cookie('foobar') is None

    def test_get_user_by_cookie_no_user_id(self):
        user = UserFactory()
        cookie = user.get_or_create_cookie()
        session = Session.objects.get(data__auth_user_id=user._id)
        del session.data['auth_user_id']
        session.save()
        assert OSFUser.from_cookie(cookie) is None

    def test_get_user_by_cookie_no_session(self):
        user = UserFactory()
        cookie = user.get_or_create_cookie()
        Session.objects.all().delete()
        assert OSFUser.from_cookie(cookie) is None


class TestChangePassword:

    def test_change_password(self, user):
        old_password = 'password'
        new_password = 'new password'
        confirm_password = new_password
        user.set_password(old_password)
        user.save()
        user.change_password(old_password, new_password, confirm_password)
        assert bool(user.check_password(new_password)) is True

    @mock.patch('website.mails.send_mail')
    def test_set_password_notify_default(self, mock_send_mail, user):
        old_password = 'password'
        user.set_password(old_password)
        user.save()
        assert mock_send_mail.called is True

    @mock.patch('website.mails.send_mail')
    def test_set_password_no_notify(self, mock_send_mail, user):
        old_password = 'password'
        user.set_password(old_password, notify=False)
        user.save()
        assert mock_send_mail.called is False

    @mock.patch('website.mails.send_mail')
    def test_check_password_upgrade_hasher_no_notify(self, mock_send_mail, user, settings):
        # NOTE: settings fixture comes from pytest-django.
        # changes get reverted after tests run
        settings.PASSWORD_HASHERS = (
            'django.contrib.auth.hashers.MD5PasswordHasher',
            'django.contrib.auth.hashers.SHA1PasswordHasher',
        )
        raw_password = 'password'
        user.password = 'sha1$lNb72DKWDv6P$e6ae16dada9303ae0084e14fc96659da4332bb05'
        user.check_password(raw_password)
        assert user.password.startswith('md5$')
        assert mock_send_mail.called is False

    def test_change_password_invalid(self, old_password=None, new_password=None, confirm_password=None,
                                     error_message='Old password is invalid'):
        user = UserFactory()
        user.set_password('password')
        user.save()
        with pytest.raises(ChangePasswordError) as excinfo:
            user.change_password(old_password, new_password, confirm_password)
            user.save()
        assert error_message in excinfo.value.message
        assert bool(user.check_password(new_password)) is False

    def test_change_password_invalid_old_password(self):
        self.test_change_password_invalid(
            'invalid old password',
            'new password',
            'new password',
            'Old password is invalid',
        )

    def test_change_password_invalid_new_password_length(self):
        self.test_change_password_invalid(
            'password',
            '12345',
            '12345',
            'Password should be at least eight characters',
        )

    def test_change_password_invalid_confirm_password(self):
        self.test_change_password_invalid(
            'password',
            'new password',
            'invalid confirm password',
            'Password does not match the confirmation',
        )

    def test_change_password_invalid_blank_password(self, old_password='', new_password='', confirm_password=''):
        self.test_change_password_invalid(
            old_password,
            new_password,
            confirm_password,
            'Passwords cannot be blank',
        )

    def test_change_password_invalid_blank_new_password(self):
        for password in (None, '', '      '):
            self.test_change_password_invalid_blank_password('password', password, 'new password')

    def test_change_password_invalid_blank_confirm_password(self):
        for password in (None, '', '      '):
            self.test_change_password_invalid_blank_password('password', 'new password', password)


class TestIsActive:

    @pytest.fixture()
    def make_user(self):
        def func(**attrs):
            # By default, return an active user
            user = UserFactory.build(
                is_registered=True,
                merged_by=None,
                is_disabled=False,
                date_confirmed=timezone.now(),
            )
            user.set_password('secret')
            for attr, value in attrs.items():
                setattr(user, attr, value)
            return user
        return func

    def test_is_active_is_set_to_true_under_correct_conditions(self, make_user):
        user = make_user()
        user.save()
        assert user.is_active is True

    def test_is_active_is_false_if_not_registered(self, make_user):
        user = make_user(is_registered=False)
        user.save()
        assert user.is_active is False

    def test_user_with_unusable_password_but_verified_orcid_is_active(self, make_user):
        user = make_user()
        user.set_unusable_password()
        user.save()
        assert user.is_active is False
        user.external_identity = {'ORCID': {'fake-orcid': 'VERIFIED'}}
        user.save()
        assert user.is_active is True

    def test_is_active_is_false_if_not_confirmed(self, make_user):
        user = make_user(date_confirmed=None)
        user.save()
        assert user.is_active is False

    def test_is_active_is_false_if_password_unset(self, make_user):
        user = make_user()
        user.set_unusable_password()
        user.save()
        assert user.is_active is False

    def test_is_active_is_false_if_merged(self, make_user):
        merger = UserFactory()
        user = make_user(merged_by=merger)
        user.save()
        assert user.is_active is False

    def test_is_active_is_false_if_disabled(self, make_user):
        user = make_user(date_disabled=timezone.now())
        user.save()
        assert user.is_active is False


class TestAddUnconfirmedEmail:

    @mock.patch('website.security.random_string')
    def test_add_unconfirmed_email(self, random_string):
        token = fake.lexify('???????')
        random_string.return_value = token
        u = UserFactory()
        assert len(u.email_verifications.keys()) == 0
        u.add_unconfirmed_email('foo@bar.com')
        assert len(u.email_verifications.keys()) == 1
        assert u.email_verifications[token]['email'] == 'foo@bar.com'

    @mock.patch('website.security.random_string')
    def test_add_unconfirmed_email_adds_expiration_date(self, random_string):
        token = fake.lexify('???????')
        random_string.return_value = token
        u = UserFactory()
        u.add_unconfirmed_email('test@osf.io')
        assert isinstance(u.email_verifications[token]['expiration'], dt.datetime)

    def test_add_blank_unconfirmed_email(self):
        user = UserFactory()
        with pytest.raises(ValidationError) as exc_info:
            user.add_unconfirmed_email('')
        assert exc_info.value.message == 'Enter a valid email address.'

# Copied from tests/test_models.TestUnregisteredUser

class TestUnregisteredUser:

    @pytest.fixture()
    def referrer(self):
        return UserFactory()

    @pytest.fixture()
    def email(self):
        return fake_email()

    @pytest.fixture()
    def unreg_user(self, referrer, project, email):
        user = UnregUserFactory()
        given_name = 'Fredd Merkury'
<<<<<<< HEAD
        user.add_unclaimed_record(resource=project,
=======
        user.add_unclaimed_record(project,
            given_name=given_name, referrer=referrer,
            email=email)
        user.save()
        return user

    @pytest.fixture()
    def provider(self, referrer):
        provider = PreprintProviderFactory()
        provider.add_to_group(referrer, 'moderator')
        provider.save()
        return provider

    @pytest.fixture()
    def unreg_moderator(self, referrer, provider, email):
        user = UnregUserFactory()
        given_name = 'Freddie Merkkury'
        user.add_unclaimed_record(provider,
>>>>>>> 2accb716
            given_name=given_name, referrer=referrer,
            email=email)
        user.save()
        return user

    @pytest.fixture()
    def project(self, referrer):
        return NodeFactory(creator=referrer)

    def test_unregistered_factory(self):
        u1 = UnregUserFactory()
        assert bool(u1.is_registered) is False
        assert u1.has_usable_password() is False
        assert bool(u1.fullname) is True

    def test_unconfirmed_factory(self):
        u = UnconfirmedUserFactory()
        assert bool(u.is_registered) is False
        assert bool(u.username) is True
        assert bool(u.fullname) is True
        assert bool(u.password) is True
        assert len(u.email_verifications.keys()) == 1

    def test_add_unclaimed_record(self, unreg_user, unreg_moderator, email, referrer, provider, project):
        # test_unreg_contrib
        data = unreg_user.unclaimed_records[project._primary_key]
        assert data['name'] == 'Fredd Merkury'
        assert data['referrer_id'] == referrer._id
        assert 'token' in data
        assert data['email'] == email
        assert data == unreg_user.get_unclaimed_record(project._primary_key)

        # test_unreg_moderator
        data = unreg_moderator.unclaimed_records[provider._id]
        assert data['name'] == 'Freddie Merkkury'
        assert data['referrer_id'] == referrer._id
        assert 'token' in data
        assert data['email'] == email
        assert data == unreg_moderator.get_unclaimed_record(provider._id)

    def test_get_claim_url(self, unreg_user, unreg_moderator, project, provider):
        # test_unreg_contrib
        uid = unreg_user._primary_key
        pid = project._primary_key
        token = unreg_user.get_unclaimed_record(pid)['token']
        domain = settings.DOMAIN
        assert (
            unreg_user.get_claim_url(pid, external=True) ==
            '{domain}user/{uid}/{pid}/claim/?token={token}'.format(**locals())
        )

        # test_unreg_moderator
        uid = unreg_moderator._id
        pid = provider._id
        token = unreg_moderator.get_unclaimed_record(pid)['token']
        domain = settings.DOMAIN
        assert (
            unreg_moderator.get_claim_url(pid, external=True) ==
            '{domain}user/{uid}/{pid}/claim/?token={token}'.format(**locals())
        )

    def test_get_claim_url_raises_value_error_if_not_valid_pid(self, unreg_user, unreg_moderator):
        with pytest.raises(ValueError):
            unreg_user.get_claim_url('invalidinput')
            unreg_moderator.get_claim_url('invalidinput')

<<<<<<< HEAD
    def test_cant_add_unclaimed_record_if_referrer_isnt_contributor(self, referrer, unreg_user):
        project = NodeFactory()  # referrer isn't a contributor to this project
        with pytest.raises(PermissionsError):
            unreg_user.add_unclaimed_record(resource=project,
=======
    def test_cant_add_unclaimed_record_if_referrer_has_no_permissions(self, referrer, unreg_moderator, unreg_user, provider):
        # test_referrer_is_not_contrib
        project = NodeFactory()
        with pytest.raises(PermissionsError) as e:
            unreg_user.add_unclaimed_record(project,
>>>>>>> 2accb716
                given_name='fred m', referrer=referrer)
            unreg_user.save()
        assert e.value.message == 'Referrer does not have permission to add a contributor to project {}'.format(project._primary_key)

        # test_referrer_is_not_admin_or_moderator
        referrer = UserFactory()
        with pytest.raises(PermissionsError) as e:
            unreg_moderator.add_unclaimed_record(provider,
                given_name='hodor', referrer=referrer)
            unreg_user.save()
        assert e.value.message == 'Referrer does not have permission to add a moderator to provider {}'.format(provider._id)

    @mock.patch('osf.models.OSFUser.update_search_nodes')
    @mock.patch('osf.models.OSFUser.update_search')
    def test_register(self, mock_search, mock_search_nodes):
        user = UnregUserFactory()
        assert user.is_registered is False  # sanity check
        assert user.is_claimed is False
        email = fake_email()
        user.register(username=email, password='killerqueen')
        user.save()
        assert user.is_claimed is True
        assert user.is_registered is True
        assert user.check_password('killerqueen') is True
        assert user.username == email

    @mock.patch('osf.models.OSFUser.update_search_nodes')
    @mock.patch('osf.models.OSFUser.update_search')
    def test_registering_with_a_different_email_adds_to_emails_list(self, mock_search, mock_search_nodes):
        user = UnregUserFactory()
        assert user.has_usable_password() is False  # sanity check
        email = fake_email()
        user.register(username=email, password='killerqueen')
        assert user.emails.filter(address=email).exists()

    def test_verify_claim_token(self, unreg_user, unreg_moderator, project, provider):
        # test_unreg_contrib
        valid = unreg_user.get_unclaimed_record(project._primary_key)['token']
        assert bool(unreg_user.verify_claim_token(valid, project_id=project._primary_key)) is True
        assert bool(unreg_user.verify_claim_token('invalidtoken', project_id=project._primary_key)) is False

        # test_unreg_moderator
        valid = unreg_moderator.get_unclaimed_record(provider._id)['token']
        assert bool(unreg_moderator.verify_claim_token(valid, project_id=provider._id)) is True
        assert bool(unreg_moderator.verify_claim_token('invalidtoken', project_id=provider._id)) is False

    def test_verify_claim_token_with_no_expiration_date(self, unreg_user, project):
        # Legacy records may not have an 'expires' key
        #self.add_unclaimed_record()
        record = unreg_user.get_unclaimed_record(project._primary_key)
        del record['expires']
        unreg_user.save()
        token = record['token']
        assert unreg_user.verify_claim_token(token, project_id=project._primary_key) is True


# Copied from tests/test_models.py
class TestRecentlyAdded:

    def test_recently_added(self, user, auth):
        # Project created
        project = NodeFactory()

        assert hasattr(user, 'recently_added') is True

        # Two users added as contributors
        user2 = UserFactory()
        user3 = UserFactory()
        project.add_contributor(contributor=user2, auth=auth)
        project.add_contributor(contributor=user3, auth=auth)
        recently_added = list(user.get_recently_added())
        assert user3 == recently_added[0]
        assert user2 == recently_added[1]
        assert len(list(recently_added)) == 2

    def test_recently_added_multi_project(self, user, auth):
        # Three users are created
        user2 = UserFactory()
        user3 = UserFactory()
        user4 = UserFactory()

        # 2 projects created
        project = NodeFactory()
        project2 = NodeFactory()

        # Users 2 and 3 are added to original project
        project.add_contributor(contributor=user2, auth=auth)
        project.add_contributor(contributor=user3, auth=auth)

        # Users 2 and 3 are added to another project
        project2.add_contributor(contributor=user2, auth=auth)
        project2.add_contributor(contributor=user4, auth=auth)

        recently_added = list(user.get_recently_added())
        assert user4 == recently_added[0]
        assert user2 == recently_added[1]
        assert user3 == recently_added[2]
        assert len(recently_added) == 3

    def test_recently_added_length(self, user, auth):
        # Project created
        project = NodeFactory()

        assert len(list(user.get_recently_added())) == 0
        # Add 17 users
        for _ in range(17):
            project.add_contributor(
                contributor=UserFactory(),
                auth=auth
            )

        assert len(list(user.get_recently_added())) == 15

# New tests
class TestTagging:
    def test_add_system_tag(self, user):
        tag_name = fake.word()
        user.add_system_tag(tag_name)
        user.save()

        assert len(user.system_tags) == 1

        tag = Tag.all_tags.get(name=tag_name, system=True)
        assert tag in user.all_tags.all()

    def test_add_system_tag_instance(self, user):
        tag = TagFactory(system=True)
        user.add_system_tag(tag)
        assert tag in user.all_tags.all()

    def test_add_system_tag_with_non_system_instance(self, user):
        tag = TagFactory(system=False)
        with pytest.raises(ValueError):
            user.add_system_tag(tag)
        assert tag not in user.all_tags.all()

    def test_tags_get_lowercased(self, user):
        tag_name = 'NeOn'
        user.add_system_tag(tag_name)
        user.save()

        tag = Tag.all_tags.get(name=tag_name.lower(), system=True)
        assert tag in user.all_tags.all()

    def test_system_tags_property(self, user):
        tag_name = fake.word()
        user.add_system_tag(tag_name)

        assert tag_name.lower() in user.system_tags

class TestCitationProperties:

    @pytest.fixture()
    def referrer(self):
        return UserFactory()

    @pytest.fixture()
    def email(self):
        return fake_email()

    @pytest.fixture()
    def unreg_user(self, referrer, project, email):
        user = UnregUserFactory()
<<<<<<< HEAD
        user.add_unclaimed_record(resource=project,
=======
        user.add_unclaimed_record(project,
>>>>>>> 2accb716
            given_name=user.fullname, referrer=referrer,
            email=email)
        user.save()
        return user

    @pytest.fixture()
    def project(self, referrer):
        return NodeFactory(creator=referrer)

    def test_registered_user_csl(self, user):
        # Tests the csl name for a registered user
        if user.is_registered:
            assert bool(
                user.csl_name() ==
                {
                    'given': user.csl_given_name,
                    'family': user.family_name,
                }
            )

    def test_unregistered_user_csl(self, unreg_user, project):
        # Tests the csl name for an unregistered user
        name = unreg_user.unclaimed_records[project._primary_key]['name'].split(' ')
        family_name = name[-1]
        given_name = ' '.join(name[:-1])
        assert bool(
            unreg_user.csl_name(project._id) ==
            {
                'given': given_name,
                'family': family_name,
            }
        )

# copied from tests/test_models.py
class TestMergingUsers:

    @pytest.fixture()
    def master(self):
        return UserFactory(
            fullname='Joe Shmo',
            is_registered=True,
            emails=['joe@mail.com'],
        )

    @pytest.fixture()
    def dupe(self):
        return UserFactory(
            fullname='Joseph Shmo',
            emails=['joseph123@hotmail.com']
        )

    @pytest.fixture()
    def merge_dupe(self, master, dupe):
        def f():
            '''Do the actual merge.'''
            master.merge_user(dupe)
            master.save()
        return f

    def test_bookmark_collection_nodes_arent_merged(self, dupe, master, merge_dupe):
        dashnode = find_bookmark_collection(dupe)
        assert dupe.collection_set.filter(id=dashnode.id).exists()
        merge_dupe()
        assert not master.collection_set.filter(id=dashnode.id).exists()

    # Note the files are merged, but the actual node stays with the dupe user
    def test_quickfiles_node_arent_merged(self, dupe, master, merge_dupe):
        assert master.nodes.filter(type='osf.quickfilesnode').count() == 1
        assert dupe.nodes.filter(type='osf.quickfilesnode').count() == 1

        merge_dupe()
        master.refresh_from_db()
        dupe.refresh_from_db()
        assert master.nodes.filter(type='osf.quickfilesnode').count() == 1
        assert dupe.nodes.filter(type='osf.quickfilesnode').count() == 1

    def test_dupe_is_merged(self, dupe, master, merge_dupe):
        merge_dupe()
        assert dupe.is_merged
        assert dupe.merged_by == master

    def test_dupe_email_is_appended(self, master, merge_dupe):
        merge_dupe()
        assert master.emails.filter(address='joseph123@hotmail.com').exists()

    @mock.patch('website.mailchimp_utils.get_mailchimp_api')
    def test_send_user_merged_signal(self, mock_get_mailchimp_api, dupe, merge_dupe):
        dupe.mailchimp_mailing_lists['foo'] = True
        dupe.save()

        with capture_signals() as mock_signals:
            merge_dupe()
            assert mock_signals.signals_sent() == set([user_merged])

    @mock.patch('website.mailchimp_utils.get_mailchimp_api')
    def test_merged_user_unsubscribed_from_mailing_lists(self, mock_get_mailchimp_api, dupe, merge_dupe, request_context):
        list_name = 'foo'
        username = dupe.username
        dupe.mailchimp_mailing_lists[list_name] = True
        dupe.save()
        mock_client = mock.MagicMock()
        mock_get_mailchimp_api.return_value = mock_client
        mock_client.lists.list.return_value = {'data': [{'id': 2, 'list_name': list_name}]}
        list_id = mailchimp_utils.get_list_id_from_name(list_name)
        merge_dupe()
        handlers.celery_teardown_request()
        dupe.reload()
        mock_client.lists.unsubscribe.assert_called_with(id=list_id, email={'email': username}, send_goodbye=False)
        assert dupe.mailchimp_mailing_lists[list_name] is False

    def test_inherits_projects_contributed_by_dupe(self, dupe, master, merge_dupe):
        project = ProjectFactory()
        project.add_contributor(dupe)
        project.save()
        merge_dupe()
        project.reload()
        assert project.is_contributor(master) is True
        assert project.is_contributor(dupe) is False

    def test_inherits_projects_created_by_dupe(self, dupe, master, merge_dupe):
        project = ProjectFactory(creator=dupe)
        merge_dupe()
        project.reload()
        assert project.creator == master

    def test_adding_merged_user_as_contributor_adds_master(self, dupe, master, merge_dupe):
        project = ProjectFactory(creator=UserFactory())
        merge_dupe()
        project.add_contributor(contributor=dupe)
        assert project.is_contributor(master) is True
        assert project.is_contributor(dupe) is False

    def test_merging_dupe_who_is_contributor_on_same_projects(self, master, dupe, merge_dupe):
        # Both master and dupe are contributors on the same project
        project = ProjectFactory()
        project.add_contributor(contributor=master, visible=True)
        project.add_contributor(contributor=dupe, visible=True)
        project.save()
        merge_dupe()  # perform the merge
        project.reload()
        assert project.is_contributor(master)
        assert project.is_contributor(dupe) is False
        assert len(project.contributors) == 2   # creator and master are the only contribs
        assert project.contributor_set.get(user=master).visible is True

    def test_merging_dupe_who_has_different_visibility_from_master(self, master, dupe, merge_dupe):
        # Both master and dupe are contributors on the same project
        project = ProjectFactory()
        project.add_contributor(contributor=master, visible=False)
        project.add_contributor(contributor=dupe, visible=True)

        project.save()
        merge_dupe()  # perform the merge
        project.reload()

        assert project.contributor_set.get(user=master).visible is True

    def test_merging_dupe_who_is_a_non_bib_contrib_and_so_is_the_master(self, master, dupe, merge_dupe):
        # Both master and dupe are contributors on the same project
        project = ProjectFactory()
        project.add_contributor(contributor=master, visible=False)
        project.add_contributor(contributor=dupe, visible=False)

        project.save()
        merge_dupe()  # perform the merge
        project.reload()

        assert project.contributor_set.get(user=master).visible is False

    def test_merge_user_with_higher_permissions_on_project(self, master, dupe, merge_dupe):
        # Both master and dupe are contributors on the same project
        project = ProjectFactory()
        project.add_contributor(contributor=master, permissions=('read', 'write'))
        project.add_contributor(contributor=dupe, permissions=('read', 'write', 'admin'))

        project.save()
        merge_dupe()  # perform the merge

        assert project.get_permissions(master) == ['read', 'write', 'admin']

    def test_merge_user_with_lower_permissions_on_project(self, master, dupe, merge_dupe):
        # Both master and dupe are contributors on the same project
        project = ProjectFactory()
        project.add_contributor(contributor=master, permissions=('read', 'write', 'admin'))
        project.add_contributor(contributor=dupe, permissions=('read', 'write'))

        project.save()
        merge_dupe()  # perform the merge

        assert project.get_permissions(master) == ['read', 'write', 'admin']

    def test_merge_user_into_self_fails(self, master):
        with pytest.raises(ValueError):
            master.merge_user(master)


class TestDisablingUsers(OsfTestCase):
    def setUp(self):
        super(TestDisablingUsers, self).setUp()
        self.user = UserFactory()

    def test_user_enabled_by_default(self):
        assert self.user.is_disabled is False

    def test_disabled_user(self):
        """Ensure disabling a user sets date_disabled"""
        self.user.is_disabled = True
        self.user.save()

        assert isinstance(self.user.date_disabled, dt.datetime)
        assert self.user.is_disabled is True
        assert self.user.is_active is False

    def test_reenabled_user(self):
        """Ensure restoring a disabled user unsets date_disabled"""
        self.user.is_disabled = True
        self.user.save()

        self.user.is_disabled = False
        self.user.save()

        assert self.user.date_disabled is None
        assert self.user.is_disabled is False
        assert self.user.is_active is True

    def test_is_disabled_idempotency(self):
        self.user.is_disabled = True
        self.user.save()

        old_date_disabled = self.user.date_disabled

        self.user.is_disabled = True
        self.user.save()

        new_date_disabled = self.user.date_disabled

        assert new_date_disabled == old_date_disabled

    @mock.patch('website.mailchimp_utils.get_mailchimp_api')
    def test_disable_account_and_remove_sessions(self, mock_mail):
        session1 = SessionFactory(user=self.user, created=(timezone.now() - dt.timedelta(seconds=settings.OSF_SESSION_TIMEOUT)))
        session2 = SessionFactory(user=self.user, created=(timezone.now() - dt.timedelta(seconds=settings.OSF_SESSION_TIMEOUT)))

        self.user.mailchimp_mailing_lists[settings.MAILCHIMP_GENERAL_LIST] = True
        self.user.save()
        self.user.disable_account()

        assert self.user.is_disabled is True
        assert isinstance(self.user.date_disabled, dt.datetime)
        assert self.user.mailchimp_mailing_lists[settings.MAILCHIMP_GENERAL_LIST] is False

        assert not Session.load(session1._id)
        assert not Session.load(session2._id)

    def test_disable_account_api(self):
        settings.ENABLE_EMAIL_SUBSCRIPTIONS = True
        with pytest.raises(mailchimp_utils.mailchimp.InvalidApiKeyError):
            self.user.disable_account()

# Copied from tests/modes/test_user.py
class TestUser(OsfTestCase):
    def setUp(self):
        super(TestUser, self).setUp()
        self.user = AuthUserFactory()

    # Regression test for https://github.com/CenterForOpenScience/osf.io/issues/2454
    def test_add_unconfirmed_email_when_email_verifications_is_empty(self):
        self.user.email_verifications = []
        self.user.save()
        email = fake_email()
        self.user.add_unconfirmed_email(email)
        self.user.save()
        assert email in self.user.unconfirmed_emails

    def test_unconfirmed_emails(self):
        assert self.user.unconfirmed_emails == []
        self.user.add_unconfirmed_email('foo@bar.com')
        assert self.user.unconfirmed_emails == ['foo@bar.com']

        # email_verifications field may NOT be None
        self.user.email_verifications = []
        self.user.save()
        assert self.user.unconfirmed_emails == []

    def test_unconfirmed_emails_unregistered_user(self):
        assert UnregUserFactory().unconfirmed_emails == []

    def test_unconfirmed_emails_unconfirmed_user(self):
        user = UnconfirmedUserFactory()

        assert user.unconfirmed_emails == [user.username]

    # regression test for https://sentry.cos.io/sentry/osf/issues/6510/
    def test_unconfirmed_email_info_when_email_verifications_is_empty(self):
        user = UserFactory()
        user.email_verifications = []
        assert user.unconfirmed_email_info == []

    def test_remove_unconfirmed_email(self):
        self.user.add_unconfirmed_email('foo@bar.com')
        self.user.save()

        assert 'foo@bar.com' in self.user.unconfirmed_emails  # sanity check

        self.user.remove_unconfirmed_email('foo@bar.com')
        self.user.save()

        assert 'foo@bar.com' not in self.user.unconfirmed_emails

    def test_confirm_email(self):
        token = self.user.add_unconfirmed_email('foo@bar.com')
        self.user.confirm_email(token)

        assert 'foo@bar.com' not in self.user.unconfirmed_emails
        assert self.user.emails.filter(address='foo@bar.com').exists()

    def test_confirm_email_comparison_is_case_insensitive(self):
        u = UnconfirmedUserFactory.build(
            username='letsgettacos@lgt.com'
        )
        u.add_unconfirmed_email('LetsGetTacos@LGT.com')
        u.save()
        assert u.is_confirmed is False  # sanity check

        token = u.get_confirmation_token('LetsGetTacos@LGT.com')

        confirmed = u.confirm_email(token)
        assert confirmed is True
        assert u.is_confirmed is True

    def test_cannot_remove_primary_email_from_email_list(self):
        with pytest.raises(PermissionsError) as e:
            self.user.remove_email(self.user.username)
        assert e.value.message == 'Can\'t remove primary email'

    def test_add_same_unconfirmed_email_twice(self):
        email = 'test@mail.com'
        token1 = self.user.add_unconfirmed_email(email)
        self.user.save()
        self.user.reload()
        assert token1 == self.user.get_confirmation_token(email)
        assert email == self.user.get_unconfirmed_email_for_token(token1)

        token2 = self.user.add_unconfirmed_email(email)
        self.user.save()
        self.user.reload()
        assert token1 != self.user.get_confirmation_token(email)
        assert token2 == self.user.get_confirmation_token(email)
        assert email == self.user.get_unconfirmed_email_for_token(token2)
        with pytest.raises(InvalidTokenError):
            self.user.get_unconfirmed_email_for_token(token1)

    def test_contributed_property(self):
        projects_contributed_to = self.user.nodes.all()
        assert list(self.user.contributed.all()) == list(projects_contributed_to)

    def test_contributor_to_property(self):
        normal_node = ProjectFactory(creator=self.user)
        normal_contributed_node = ProjectFactory()
        normal_contributed_node.add_contributor(self.user)
        normal_contributed_node.save()
        deleted_node = ProjectFactory(creator=self.user, is_deleted=True)
        bookmark_collection_node = find_bookmark_collection(self.user)
        collection_node = CollectionFactory(creator=self.user)
        project_to_be_invisible_on = ProjectFactory()
        project_to_be_invisible_on.add_contributor(self.user, visible=False)
        project_to_be_invisible_on.save()
        contributor_to_nodes = [node._id for node in self.user.contributor_to]

        assert normal_node._id in contributor_to_nodes
        assert normal_contributed_node._id in contributor_to_nodes
        assert project_to_be_invisible_on._id in contributor_to_nodes
        assert deleted_node._id not in contributor_to_nodes
        assert bookmark_collection_node._id not in contributor_to_nodes
        assert collection_node._id not in contributor_to_nodes

    def test_visible_contributor_to_property(self):
        invisible_contributor = UserFactory()
        normal_node = ProjectFactory(creator=invisible_contributor)
        deleted_node = ProjectFactory(creator=invisible_contributor, is_deleted=True)
        bookmark_collection_node = find_bookmark_collection(invisible_contributor)
        collection_node = CollectionFactory(creator=invisible_contributor)
        project_to_be_invisible_on = ProjectFactory()
        project_to_be_invisible_on.add_contributor(invisible_contributor, visible=False)
        project_to_be_invisible_on.save()
        visible_contributor_to_nodes = [node._id for node in invisible_contributor.visible_contributor_to]

        assert normal_node._id in visible_contributor_to_nodes
        assert deleted_node._id not in visible_contributor_to_nodes
        assert bookmark_collection_node._id not in visible_contributor_to_nodes
        assert collection_node._id not in visible_contributor_to_nodes
        assert project_to_be_invisible_on._id not in visible_contributor_to_nodes

    def test_created_property(self):
        # make sure there's at least one project
        ProjectFactory(creator=self.user)
        projects_created_by_user = AbstractNode.objects.filter(creator=self.user)
        assert list(self.user.nodes_created.all()) == list(projects_created_by_user)


# Copied from tests/models/test_user.py
class TestUserMerging(OsfTestCase):
    def setUp(self):
        super(TestUserMerging, self).setUp()
        self.user = UserFactory()
        with self.context:
            handlers.celery_before_request()

    def _add_unconfirmed_user(self):
        self.unconfirmed = UnconfirmedUserFactory()

        self.user.add_system_tag('user')
        self.user.add_system_tag('shared')
        self.unconfirmed.add_system_tag('unconfirmed')
        self.unconfirmed.add_system_tag('shared')

    def _add_unregistered_user(self):
        self.unregistered = UnregUserFactory()

        self.project_with_unreg_contrib = ProjectFactory()
        self.project_with_unreg_contrib.add_unregistered_contributor(
            fullname='Unreg',
            email=self.unregistered.username,
            auth=Auth(self.project_with_unreg_contrib.creator)
        )
        self.project_with_unreg_contrib.save()

    @mock.patch('website.mailchimp_utils.get_mailchimp_api')
    def test_merge(self, mock_get_mailchimp_api):
        def is_mrm_field(value):
            return 'RelatedManager' in str(value.__class__)

        other_user = UserFactory()
        other_user.save()

        # define values for users' fields
        today = timezone.now()
        yesterday = today - dt.timedelta(days=1)

        self.user.comments_viewed_timestamp['shared_gt'] = today
        other_user.comments_viewed_timestamp['shared_gt'] = yesterday
        self.user.comments_viewed_timestamp['shared_lt'] = yesterday
        other_user.comments_viewed_timestamp['shared_lt'] = today
        self.user.comments_viewed_timestamp['user'] = yesterday
        other_user.comments_viewed_timestamp['other'] = yesterday

        self.user.email_verifications = {'user': {'email': 'a'}}
        other_user.email_verifications = {'other': {'email': 'b'}}

        self.user.notifications_configured = {'abc12': True}
        other_user.notifications_configured = {'123ab': True}

        self.user.external_accounts = [ExternalAccountFactory()]
        other_user.external_accounts = [ExternalAccountFactory()]

        self.user.mailchimp_mailing_lists = {
            'user': True,
            'shared_gt': True,
            'shared_lt': False,
        }
        other_user.mailchimp_mailing_lists = {
            'other': True,
            'shared_gt': False,
            'shared_lt': True,
        }

        self.user.security_messages = {
            'user': today,
            'shared': today,
        }
        other_user.security_messages = {
            'other': today,
            'shared': today,
        }

        self.user.add_system_tag('user')
        self.user.add_system_tag('shared')
        other_user.add_system_tag('other')
        other_user.add_system_tag('shared')

        self.user.save()
        other_user.save()

        # define expected behavior for ALL FIELDS of the User object
        default_to_master_user_fields = [
            'id',
            'date_confirmed',
            'date_disabled',
            'date_last_login',
            'date_registered',
            'email_last_sent',
            'external_identity',
            'family_name',
            'fullname',
            'given_name',
            'is_claimed',
            'is_invited',
            'is_registered',
            'jobs',
            'locale',
            'merged_by',
            'middle_names',
            'password',
            'schools',
            'social',
            'suffix',
            'timezone',
            'username',
            'verification_key',
            'verification_key_v2',
            'affiliated_institutions',
            'contributor_added_email_records',
            'requested_deactivation',
        ]

        calculated_fields = {
            'comments_viewed_timestamp': {
                'user': yesterday,
                'other': yesterday,
                'shared_gt': today,
                'shared_lt': today,
            },
            'email_verifications': {
                'user': {'email': 'a'},
                'other': {'email': 'b'},
            },
            'notifications_configured': {
                '123ab': True, 'abc12': True,
            },
            'emails': set([
                other_user.emails.first().id,
                self.user.emails.first().id,
            ]),
            'external_accounts': set([
                self.user.external_accounts.first().id,
                other_user.external_accounts.first().id,
            ]),
            'recently_added': set(),
            'mailchimp_mailing_lists': {
                'user': True,
                'other': True,
                'shared_gt': True,
                'shared_lt': True,
            },
            'osf_mailing_lists': {
                'Open Science Framework Help': True
            },
            'security_messages': {
                'user': today,
                'other': today,
                'shared': today,
            },
            'unclaimed_records': {},
        }

        # from the explicit rules above, compile expected field/value pairs
        expected = {}
        expected.update(calculated_fields)
        for key in default_to_master_user_fields:
            if is_mrm_field(getattr(self.user, key)):
                expected[key] = set(list(getattr(self.user, key).all().values_list('id', flat=True)))
            else:
                expected[key] = getattr(self.user, key)

        # ensure all fields of the user object have an explicit expectation
        all_field_names = {each.name for each in self.user._meta.get_fields()}
        assert set(expected.keys()).issubset(all_field_names)

        # mock mailchimp
        mock_client = mock.MagicMock()
        mock_get_mailchimp_api.return_value = mock_client
        mock_client.lists.list.return_value = {'data': [{'id': x, 'list_name': list_name} for x, list_name in enumerate(self.user.mailchimp_mailing_lists)]}

        # perform the merge
        self.user.merge_user(other_user)
        self.user.save()
        handlers.celery_teardown_request()

        self.user.reload()

        # check each field/value pair
        for k, v in expected.iteritems():
            if is_mrm_field(getattr(self.user, k)):
                assert set(list(getattr(self.user, k).all().values_list('id', flat=True))) == v, '{} doesn\'t match expectations'.format(k)
            else:
                assert getattr(self.user, k) == v, '{} doesn\'t match expectation'.format(k)

        assert sorted(self.user.system_tags) == ['other', 'shared', 'user']

        # check fields set on merged user
        assert other_user.merged_by == self.user

        assert not Session.objects.filter(data__auth_user_id=other_user._id).exists()

    def test_merge_unconfirmed(self):
        self._add_unconfirmed_user()
        unconfirmed_username = self.unconfirmed.username
        self.user.merge_user(self.unconfirmed)

        assert self.unconfirmed.is_merged is True
        assert self.unconfirmed.merged_by == self.user

        assert self.user.is_claimed is True
        assert self.user.is_invited is False

        # TODO: test profile fields - jobs, schools, social
        # TODO: test security_messages
        # TODO: test mailing_lists

        assert sorted(self.user.system_tags) == sorted(['shared', 'user', 'unconfirmed'])

        # TODO: test emails
        # TODO: test external_accounts

        assert self.unconfirmed.email_verifications == {}
        assert self.unconfirmed.password[0] == '!'
        assert self.unconfirmed.verification_key is None
        # The mergee's email no longer needs to be confirmed by merger
        unconfirmed_emails = [record['email'] for record in self.user.email_verifications.values()]
        assert unconfirmed_username not in unconfirmed_emails

    def test_merge_preserves_external_identity(self):
        verified_user = UserFactory(external_identity={'ORCID': {'1234-1234-1234-1234': 'VERIFIED'}})
        linking_user = UserFactory(external_identity={'ORCID': {'1234-1234-1234-1234': 'LINK'}})
        creating_user = UserFactory(external_identity={'ORCID': {'1234-1234-1234-1234': 'CREATE'}})
        different_id_user = UserFactory(external_identity={'ORCID': {'4321-4321-4321-4321': 'VERIFIED'}})
        no_id_user = UserFactory(external_identity={'ORCID': {}})
        no_provider_user = UserFactory(external_identity={})

        linking_user.merge_user(creating_user)
        assert linking_user.external_identity == {'ORCID': {'1234-1234-1234-1234': 'LINK'}}
        linking_user.merge_user(verified_user)
        assert linking_user.external_identity == {'ORCID': {'1234-1234-1234-1234': 'VERIFIED'}}
        linking_user.merge_user(no_id_user)
        assert linking_user.external_identity == {'ORCID': {'1234-1234-1234-1234': 'VERIFIED'}}
        linking_user.merge_user(no_provider_user)
        assert linking_user.external_identity == {'ORCID': {'1234-1234-1234-1234': 'VERIFIED'}}
        linking_user.merge_user(different_id_user)
        assert linking_user.external_identity == {'ORCID': {'1234-1234-1234-1234': 'VERIFIED', '4321-4321-4321-4321': 'VERIFIED'}}

        assert creating_user.external_identity == {}
        assert verified_user.external_identity == {}
        assert no_id_user.external_identity == {}
        assert no_provider_user.external_identity == {}

        no_provider_user.merge_user(linking_user)
        assert linking_user.external_identity == {}
        assert no_provider_user.external_identity == {'ORCID': {'1234-1234-1234-1234': 'VERIFIED', '4321-4321-4321-4321': 'VERIFIED'}}

    def test_merge_unregistered(self):
        # test only those behaviors that are not tested with unconfirmed users
        self._add_unregistered_user()

        self.user.merge_user(self.unregistered)

        self.project_with_unreg_contrib.reload()
        assert self.user.is_invited is True
        assert self.user in self.project_with_unreg_contrib.contributors

    @mock.patch('website.project.views.contributor.mails.send_mail')
    def test_merge_doesnt_send_signal(self, mock_notify):
        #Explictly reconnect signal as it is disconnected by default for test
        contributor_added.connect(notify_added_contributor)
        other_user = UserFactory()
        self.user.merge_user(other_user)
        assert other_user.merged_by._id == self.user._id
        assert mock_notify.called is False


class TestUserValidation(OsfTestCase):

    def setUp(self):
        super(TestUserValidation, self).setUp()
        self.user = AuthUserFactory()

    def test_validate_fullname_none(self):
        self.user.fullname = None
        with pytest.raises(ValidationError):
            self.user.save()

    def test_validate_fullname_empty(self):
        self.user.fullname = ''
        with pytest.raises(ValidationError):
            self.user.save()

    def test_validate_social_profile_websites_empty(self):
        self.user.social = {'profileWebsites': []}
        self.user.save()
        assert self.user.social['profileWebsites'] == []

    def test_validate_social_profile_website_many_different(self):
        basepath = os.path.dirname(__file__)
        url_data_path = os.path.join(basepath, '../website/static/urlValidatorTest.json')
        with open(url_data_path) as url_test_data:
            data = json.load(url_test_data)

        fails_at_end = False
        for should_pass in data['testsPositive']:
            try:
                self.user.social = {'profileWebsites': [should_pass]}
                self.user.save()
                assert self.user.social['profileWebsites'] == [should_pass]
            except ValidationError:
                fails_at_end = True
                print('\"' + should_pass + '\" failed but should have passed while testing that the validator ' + data['testsPositive'][should_pass])

        for should_fail in data['testsNegative']:
            self.user.social = {'profileWebsites': [should_fail]}
            try:
                with pytest.raises(ValidationError):
                    self.user.save()
            except AssertionError:
                fails_at_end = True
                print('\"' + should_fail + '\" passed but should have failed while testing that the validator ' + data['testsNegative'][should_fail])
        if fails_at_end:
            raise

    def test_validate_multiple_profile_websites_valid(self):
        self.user.social = {'profileWebsites': ['http://cos.io/', 'http://thebuckstopshere.com', 'http://dinosaurs.com']}
        self.user.save()
        assert self.user.social['profileWebsites'] == ['http://cos.io/', 'http://thebuckstopshere.com', 'http://dinosaurs.com']

    def test_validate_social_profile_websites_invalid(self):
        self.user.social = {'profileWebsites': ['help computer']}
        with pytest.raises(ValidationError):
            self.user.save()

    def test_validate_multiple_profile_social_profile_websites_invalid(self):
        self.user.social = {'profileWebsites': ['http://cos.io/', 'help computer', 'http://dinosaurs.com']}
        with pytest.raises(ValidationError):
            self.user.save()

    def test_empty_social_links(self):
        assert self.user.social_links == {}
        assert len(self.user.social_links) == 0

    def test_profile_website_unchanged(self):
        self.user.social = {'profileWebsites': ['http://cos.io/']}
        self.user.save()
        assert self.user.social_links['profileWebsites'] == ['http://cos.io/']
        assert len(self.user.social_links) == 1

    def test_various_social_handles(self):
        self.user.social = {
            'profileWebsites': ['http://cos.io/'],
            'twitter': 'OSFramework',
            'github': 'CenterForOpenScience'
        }
        self.user.save()
        assert self.user.social_links == {
            'profileWebsites': ['http://cos.io/'],
            'twitter': 'http://twitter.com/OSFramework',
            'github': 'http://github.com/CenterForOpenScience'
        }

    def test_multiple_profile_websites(self):
        self.user.social = {
            'profileWebsites': ['http://cos.io/', 'http://thebuckstopshere.com', 'http://dinosaurs.com'],
            'twitter': 'OSFramework',
            'github': 'CenterForOpenScience'
        }
        self.user.save()
        assert self.user.social_links == {
            'profileWebsites': ['http://cos.io/', 'http://thebuckstopshere.com', 'http://dinosaurs.com'],
            'twitter': 'http://twitter.com/OSFramework',
            'github': 'http://github.com/CenterForOpenScience'
        }

    def test_nonsocial_ignored(self):
        self.user.social = {
            'foo': 'bar',
        }
        with pytest.raises(ValidationError) as exc_info:
            self.user.save()
        assert isinstance(exc_info.value.args[0], dict)
        assert self.user.social_links == {}

    def test_validate_jobs_valid(self):
        self.user.jobs = [{
            'institution': 'School of Lover Boys',
            'department': 'Fancy Patter',
            'title': 'Lover Boy',
            'startMonth': 1,
            'startYear': '1970',
            'endMonth': 1,
            'endYear': '1980',
        }]
        self.user.save()

    def test_validate_jobs_institution_empty(self):
        self.user.jobs = [{'institution': ''}]
        with pytest.raises(ValidationError):
            self.user.save()

    def test_validate_jobs_bad_end_date(self):
        # end year is < start year
        self.user.jobs = [{
            'institution': fake.company(),
            'department': fake.bs(),
            'position': fake.catch_phrase(),
            'startMonth': 1,
            'startYear': '1970',
            'endMonth': 1,
            'endYear': '1960',
        }]
        with pytest.raises(ValidationError):
            self.user.save()

    def test_validate_schools_bad_end_date(self):
        # end year is < start year
        self.user.schools = [{
            'degree': fake.catch_phrase(),
            'institution': fake.company(),
            'department': fake.bs(),
            'startMonth': 1,
            'startYear': '1970',
            'endMonth': 1,
            'endYear': '1960',
        }]
        with pytest.raises(ValidationError):
            self.user.save()

    def test_validate_jobs_bad_year(self):
        start_year = ['hi', '20507', '99', '67.34']
        for year in start_year:
            self.user.jobs = [{
                'institution': fake.company(),
                'department': fake.bs(),
                'position': fake.catch_phrase(),
                'startMonth': 1,
                'startYear': year,
                'endMonth': 1,
                'endYear': '1960',
            }]
            with pytest.raises(ValidationError):
                self.user.save()

    def test_validate_schools_bad_year(self):
        start_year = ['hi', '20507', '99', '67.34']
        for year in start_year:
            self.user.schools = [{
                'degree': fake.catch_phrase(),
                'institution': fake.company(),
                'department': fake.bs(),
                'startMonth': 1,
                'startYear': year,
                'endMonth': 1,
                'endYear': '1960',
            }]
            with pytest.raises(ValidationError):
                self.user.save()<|MERGE_RESOLUTION|>--- conflicted
+++ resolved
@@ -864,9 +864,6 @@
     def unreg_user(self, referrer, project, email):
         user = UnregUserFactory()
         given_name = 'Fredd Merkury'
-<<<<<<< HEAD
-        user.add_unclaimed_record(resource=project,
-=======
         user.add_unclaimed_record(project,
             given_name=given_name, referrer=referrer,
             email=email)
@@ -885,7 +882,6 @@
         user = UnregUserFactory()
         given_name = 'Freddie Merkkury'
         user.add_unclaimed_record(provider,
->>>>>>> 2accb716
             given_name=given_name, referrer=referrer,
             email=email)
         user.save()
@@ -952,18 +948,11 @@
             unreg_user.get_claim_url('invalidinput')
             unreg_moderator.get_claim_url('invalidinput')
 
-<<<<<<< HEAD
-    def test_cant_add_unclaimed_record_if_referrer_isnt_contributor(self, referrer, unreg_user):
-        project = NodeFactory()  # referrer isn't a contributor to this project
-        with pytest.raises(PermissionsError):
-            unreg_user.add_unclaimed_record(resource=project,
-=======
     def test_cant_add_unclaimed_record_if_referrer_has_no_permissions(self, referrer, unreg_moderator, unreg_user, provider):
         # test_referrer_is_not_contrib
         project = NodeFactory()
         with pytest.raises(PermissionsError) as e:
             unreg_user.add_unclaimed_record(project,
->>>>>>> 2accb716
                 given_name='fred m', referrer=referrer)
             unreg_user.save()
         assert e.value.message == 'Referrer does not have permission to add a contributor to project {}'.format(project._primary_key)
@@ -1127,11 +1116,7 @@
     @pytest.fixture()
     def unreg_user(self, referrer, project, email):
         user = UnregUserFactory()
-<<<<<<< HEAD
-        user.add_unclaimed_record(resource=project,
-=======
         user.add_unclaimed_record(project,
->>>>>>> 2accb716
             given_name=user.fullname, referrer=referrer,
             email=email)
         user.save()
