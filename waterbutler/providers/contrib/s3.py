--- conflicted
+++ resolved
@@ -91,18 +91,13 @@
 
     @asyncio.coroutine
     def metadata(self, path, **kwargs):
-<<<<<<< HEAD
         """Get Metadata about the requested file or folder
         :param str path: The path to a key or folder
         :rtype dict:
         :rtype list:
         """
-        url = self.bucket.generate_url(100, 'GET')
-        resp = yield from aiohttp.request('GET', url, params={'prefix': path, 'delimiter': '/'})
-=======
         url = self.bucket.generate_url(TEMP_URL_SECS, 'GET')
         resp = yield from self.make_request('GET', url, params={'prefix': path, 'delimiter': '/'})
->>>>>>> 167b9e67
 
         if resp.status == 404:
             raise exceptions.FileNotFoundError(path)
