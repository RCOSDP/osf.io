--- conflicted
+++ resolved
@@ -26,11 +26,7 @@
 from website import mails
 from website import mailchimp_utils
 from website import settings
-<<<<<<< HEAD
-from website.models import ApiKey, ApiOAuth2Application, User
-=======
-from website.models import User
->>>>>>> f29cc718
+from website.models import ApiOAuth2Application, User
 from website.profile import utils as profile_utils
 from website.project.decorators import dev_only
 from website.util import api_v2_url, web_url_for, paths
