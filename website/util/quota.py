# -*- coding: utf-8 -*-

from django.contrib.contenttypes.models import ContentType
from osf.models import Guid, OSFUser, AbstractNode, FileInfo
from addons.osfstorage.models import OsfStorageFileNode
import logging

def used_quota(user_id):
<<<<<<< HEAD

    guid = Guid.objects.get(_id=user_id, content_type_id=ContentType.objects.get_for_model(OSFUser).id)

    user = OSFUser.objects.get(id=guid.object_id)
    projects = AbstractNode.objects.filter(creator_id=user.id)

    logging.info('num projects {}'.format(len(projects)))

    all_files = []
    for project in projects:
        logging.info('project id {}'.format(project.id))
        files = OsfStorageFileNode.objects.filter(
            target_object_id=project.id,
            target_content_type_id=ContentType.objects.get_for_model(AbstractNode),
            type='osf.osfstoragefilenode',
            deleted_on=None,
            deleted_by_id=None,
        )
        logging.info('num files {}'.format(len(files)))
        all_files += files

    total = 0

    logging.info('total num files {}'.format(len(all_files)))

    for file in all_files:
        logging.info('type {}'.format(file.type))
        fileinfo = FileInfo.objects.filter(file_id=file.id).first()
        if fileinfo:
            logging.info('size {}'.format(fileinfo.file_size))
            total += fileinfo.file_size

    return total
=======
    return 1000

def get_ratio_to_quota_temp(usage, max_limit):
    print(usage)
    print(max_limit)
    print((usage/max_limit)*100)
    return float(usage)/float(max_limit) * float(100)

def get_max_limit_temp(user_id):
    return float(100000)
>>>>>>> 066fa3c6
<|MERGE_RESOLUTION|>--- conflicted
+++ resolved
@@ -1,12 +1,11 @@
 # -*- coding: utf-8 -*-
-
 from django.contrib.contenttypes.models import ContentType
 from osf.models import Guid, OSFUser, AbstractNode, FileInfo
 from addons.osfstorage.models import OsfStorageFileNode
 import logging
 
+
 def used_quota(user_id):
-<<<<<<< HEAD
 
     guid = Guid.objects.get(_id=user_id, content_type_id=ContentType.objects.get_for_model(OSFUser).id)
 
@@ -40,15 +39,9 @@
             total += fileinfo.file_size
 
     return total
-=======
-    return 1000
 
 def get_ratio_to_quota_temp(usage, max_limit):
-    print(usage)
-    print(max_limit)
-    print((usage/max_limit)*100)
     return float(usage)/float(max_limit) * float(100)
 
 def get_max_limit_temp(user_id):
-    return float(100000)
->>>>>>> 066fa3c6
+    return float(100000)