--- conflicted
+++ resolved
@@ -1,25 +1,11 @@
 # -*- coding: utf-8 -*-
-
 from django.contrib.contenttypes.models import ContentType
 from osf.models import Guid, OSFUser, AbstractNode, FileInfo
 from addons.osfstorage.models import OsfStorageFileNode
 import logging
 
+
 def used_quota(user_id):
-<<<<<<< HEAD
-    return 1000
-
-def abbreviate_size(size):
-    size = float(size)
-    abbr_dict = {0: 'B', 1: 'KB', 2: 'MB', 3: 'GB', 4: 'TB'}
-
-    power = 0
-    while size > 1024 and power < 4:
-        size /= 1024
-        power += 1
-
-    return (size, abbr_dict[power])
-=======
 
     guid = Guid.objects.get(_id=user_id, content_type_id=ContentType.objects.get_for_model(OSFUser).id)
 
@@ -53,4 +39,14 @@
             total += fileinfo.file_size
 
     return total
->>>>>>> 52f5b57f
+
+def abbreviate_size(size):
+    size = float(size)
+    abbr_dict = {0: 'B', 1: 'KB', 2: 'MB', 3: 'GB', 4: 'TB'}
+
+    power = 0
+    while size > 1024 and power < 4:
+        size /= 1024
+        power += 1
+
+    return (size, abbr_dict[power])