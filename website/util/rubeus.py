--- conflicted
+++ resolved
@@ -4,14 +4,9 @@
 """
 import os
 import hurry
-<<<<<<< HEAD
 import datetime
 from modularodm import Q
 from framework.auth.decorators import Auth
-
-=======
-from framework.auth import Auth
->>>>>>> 5e4a6ea9
 
 
 FOLDER = 'folder'
@@ -130,22 +125,13 @@
         'text': text,
         'action': action,
     }
-
-
-<<<<<<< HEAD
-class NodeProjectCollector(object):
-=======
 def sort_by_name(hgrid_data):
     return_value = hgrid_data
     if hgrid_data is not None:
         return_value = sorted(hgrid_data, key=lambda item: item['name'].lower())
     return return_value
 
-
-class NodeFileCollector(object):
-
-    """A utility class for creating rubeus formatted node data"""
->>>>>>> 5e4a6ea9
+class NodeProjectCollector(object):
 
     """A utility class for creating rubeus formatted node data for project organization"""
     def __init__(self, node, auth, just_one_level=False, **kwargs):
@@ -408,6 +394,13 @@
         self.can_view = node.can_view(auth)
         self.can_edit = node.can_edit(auth) and not node.is_registration
 
+    def to_hgrid(self):
+        """Return the Rubeus.JS representation of the node's file data, including
+        addons and components
+        """
+        root = self._serialize_node(self.node)
+        return [root]
+
     def _collect_components(self, node, visited):
         rv = []
         for child in node.nodes:
