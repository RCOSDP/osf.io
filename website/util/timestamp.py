# -*- coding: utf-8 -*-

from __future__ import absolute_import

from api.base import settings as api_settings
from api.base.rdmlogger import RdmLogger, rdmlog
from django.core.exceptions import ObjectDoesNotExist
from django.utils import timezone
from osf.models import (
    AbstractNode, BaseFileNode, Guid, RdmFileTimestamptokenVerifyResult, RdmUserKey,
    OSFUser
)
from urllib3.util.retry import Retry
from website import util
from website import settings
import datetime
import hashlib
import logging
import os
import pytz
import requests
import shutil
import subprocess
import time
import traceback


logger = logging.getLogger(__name__)

RESULT_MESSAGE = {
    api_settings.TIME_STAMP_TOKEN_CHECK_NG:
        api_settings.TIME_STAMP_TOKEN_CHECK_NG_MSG,  # 'NG'
    api_settings.TIME_STAMP_TOKEN_NO_DATA:
        api_settings.TIME_STAMP_TOKEN_NO_DATA_MSG,  # 'TST missing(Retrieving Failed)'
    api_settings.TIME_STAMP_TOKEN_CHECK_FILE_NOT_FOUND:
        api_settings.TIME_STAMP_TOKEN_CHECK_FILE_NOT_FOUND_MSG,  # 'TST missing(Unverify)'
    api_settings.FILE_NOT_EXISTS:
        api_settings.FILE_NOT_EXISTS_MSG  # 'FILE missing'
}

def get_error_list(pid):
    '''
    Retrieve from the database the list of all timestamps that has an error.
    '''
    data_list = RdmFileTimestamptokenVerifyResult.objects.filter(project_id=pid).order_by('provider', 'path')
    provider_error_list = []
    provider = None
    error_list = []

    for data in data_list:
        if data.inspection_result_status == api_settings.TIME_STAMP_TOKEN_CHECK_SUCCESS:
            continue

        if not provider:
            provider = data.provider
        elif provider != data.provider:
            provider_error_list.append({'provider': provider, 'error_list': error_list})
            provider = data.provider
            error_list = []

        if data.inspection_result_status in RESULT_MESSAGE:
            verify_result_title = RESULT_MESSAGE[data.inspection_result_status]
        else:  # 'FILE missing(Unverify)'
            verify_result_title = \
                api_settings.FILE_NOT_EXISTS_TIME_STAMP_TOKEN_CHECK_FILE_NOT_FOUND_MSG

        operator_user = OSFUser.objects.get(id=data.verify_user)
        operator_date = data.verify_date.strftime('%Y/%m/%d %H:%M:%S')

        if provider == 'osfstorage':
            base_file_data = BaseFileNode.objects.get(_id=data.file_id)
            error_info = {
                'file_name': base_file_data.name,
                'file_path': data.path,
                'file_kind': 'file',
                'project_id': data.project_id,
                'file_id': data.file_id,
                'version': base_file_data.current_version_number,
                'operator_user': operator_user.fullname,
                'operator_user_id': operator_user._id,
                'operator_date': operator_date,
                'verify_result_title': verify_result_title,
                'creator_name': base_file_data.versions.filter().latest('id').creator.fullname,
                'creator_email': base_file_data.versions.filter().latest('id').creator.username,
                'creator_id': base_file_data.versions.filter().latest('id').creator.id,
                'creator_institution': base_file_data.versions.filter().latest('id').creator.affiliated_institutions.first()
            }
        else:
            file_name = os.path.basename(data.path)
            error_info = {
                'file_name': file_name,
                'file_path': data.path,
                'file_kind': 'file',
                'project_id': data.project_id,
                'file_id': data.file_id,
                'version': '',
                'operator_user': operator_user.fullname,
                'operator_user_id': operator_user._id,
                'operator_date': operator_date,
                'verify_result_title': verify_result_title,
                'creator_name': '',
                'creator_email': '',
                'creator_id': '',
                'creator_institution': ''
            }
        error_list.append(error_info)

    if error_list:
        provider_error_list.append({'provider': provider, 'error_list': error_list})

    return provider_error_list

def get_full_list(uid, pid, node):
    '''
    Get a full list of timestamps from all files uploaded to a storage.
    '''
    user_info = OSFUser.objects.get(id=uid)
    cookie = user_info.get_or_create_cookie()

    api_url = util.api_v2_url('nodes/{}/files'.format(pid))
    headers = {'content-type': 'application/json'}
    cookies = {settings.COOKIE_NAME: cookie}

    file_res = requests.get(api_url, headers=headers, cookies=cookies)
    provider_json_res = file_res.json()
    file_res.close()
    provider_list = []

    for provider_data in provider_json_res['data']:
        waterbutler_meta_url = util.waterbutler_api_url_for(
            pid,
            provider_data['attributes']['provider'],
            '/',
            **dict({'meta=&_': int(time.mktime(datetime.datetime.now().timetuple()))})
        )
        waterbutler_json_res = None
        waterbutler_res = requests.get(waterbutler_meta_url, headers=headers, cookies=cookies)
        waterbutler_json_res = waterbutler_res.json()
        waterbutler_res.close()

        file_list = []
        child_file_list = []
        for file_data in waterbutler_json_res['data']:
            if file_data['attributes']['kind'] == 'folder':
                child_file_list.extend(
                    waterbutler_folder_file_info(
                        pid,
                        provider_data['attributes']['provider'],
                        file_data['attributes']['path'],
                        node, cookies, headers
                    )
                )
            else:
                file_info = None
                basefile_node = BaseFileNode.resolve_class(
                    provider_data['attributes']['provider'],
                    BaseFileNode.FILE
                ).get_or_create(
                    node,
                    file_data['attributes']['path']
                )
                basefile_node.save()
                if provider_data['attributes']['provider'] == 'osfstorage':
                    file_info = {
                        'file_name': file_data['attributes']['name'],
                        'file_path': file_data['attributes']['materialized'],
                        'file_kind': file_data['attributes']['kind'],
                        'file_id': basefile_node._id,
                        'version': file_data['attributes']['extra']['version']
                    }
                else:
                    file_info = {
                        'file_name': file_data['attributes']['name'],
                        'file_path': file_data['attributes']['materialized'],
                        'file_kind': file_data['attributes']['kind'],
                        'file_id': basefile_node._id,
                        'version': ''
                    }
                if file_info:
                    file_list.append(file_info)

        file_list.extend(child_file_list)

        if file_list:
            provider_files = {
                'provider': provider_data['attributes']['provider'],
                'provider_file_list': file_list
            }
            provider_list.append(provider_files)

    return provider_list

def check_file_timestamp(uid, node, data):
    user = OSFUser.objects.get(id=uid)
    cookie = user.get_or_create_cookie()
    headers = {'content-type': 'application/json'}
    cookies = {settings.COOKIE_NAME: cookie}
    url = None
    tmp_dir = None
    result = None

    try:
        file_node = BaseFileNode.objects.get(_id=data['file_id'])
        if data['provider'] == 'osfstorage':
            url = file_node.generate_waterbutler_url(
                action='download',
                version=data['version'],
                direct=None, _internal=False
            )

        else:
            url = file_node.generate_waterbutler_url(
                action='download',
                direct=None, _internal=False
            )

        res = requests.get(url, headers=headers, cookies=cookies)
        current_datetime = datetime.datetime.now(pytz.timezone('Asia/Tokyo'))
        current_datetime_str = current_datetime.strftime('%Y%m%d%H%M%S%f')
        tmp_dir = 'tmp_{}_{}_{}'.format(user._id, file_node._id, current_datetime_str)

        if not os.path.exists(tmp_dir):
            os.mkdir(tmp_dir)
        download_file_path = os.path.join(tmp_dir, data['file_name'])
        with open(download_file_path, 'wb') as fout:
            fout.write(res.content)
            res.close()

        verify_check = TimeStampTokenVerifyCheck()
        result = verify_check.timestamp_check(
            user._id, data['file_id'],
            node._id, data['provider'], data['file_path'], download_file_path, tmp_dir
        )

        shutil.rmtree(tmp_dir)
        return result

    except Exception as err:
        if tmp_dir and os.path.exists(tmp_dir):
            shutil.rmtree(tmp_dir)
        logger.exception(err)
        raise

def add_token(uid, node, data):
    user = OSFUser.objects.get(id=uid)
    cookie = user.get_or_create_cookie()
    headers = {'content-type': 'application/json'}
    cookies = {settings.COOKIE_NAME: cookie}
    url = None
    tmp_dir = None

    try:
        file_node = BaseFileNode.objects.get(_id=data['file_id'])
        if data['provider'] == 'osfstorage':
            url = file_node.generate_waterbutler_url(
                action='download',
                version=data['version'],
                direct=None, _internal=False
            )
        else:
            url = file_node.generate_waterbutler_url(
                action='download',
                direct=None, _internal=False
            )

        # Request To Download File
        res = requests.get(url, headers=headers, cookies=cookies)
        tmp_dir = 'tmp_{}'.format(user._id)
        count = 1
        while os.path.exists(tmp_dir):
            count += 1
            tmp_dir = 'tmp_{}_{}'.format(user._id, count)
        os.mkdir(tmp_dir)
        download_file_path = os.path.join(tmp_dir, data['file_name'])
        with open(download_file_path, 'wb') as fout:
            fout.write(res.content)
            res.close()

        addTimestamp = AddTimestamp()
        result = addTimestamp.add_timestamp(
            user._id, data['file_id'],
            node._id, data['provider'], data['file_path'],
            download_file_path, tmp_dir
        )

        shutil.rmtree(tmp_dir)
        return result

    except Exception as err:
        if tmp_dir and os.path.exists(tmp_dir):
            shutil.rmtree(tmp_dir)
        logger.exception(err)
        raise

def waterbutler_folder_file_info(pid, provider, path, node, cookies, headers):
    # get waterbutler folder file
    if provider == 'osfstorage':
        waterbutler_meta_url = util.waterbutler_api_url_for(
            pid, provider,
            '/' + path,
            **dict({'meta=&_': int(time.mktime(datetime.datetime.now().timetuple()))})
        )
    else:
        waterbutler_meta_url = util.waterbutler_api_url_for(
            pid, provider,
            path,
            **dict({'meta=&_': int(time.mktime(datetime.datetime.now().timetuple()))})
        )

    waterbutler_res = requests.get(waterbutler_meta_url, headers=headers, cookies=cookies)
    waterbutler_json_res = waterbutler_res.json()
    waterbutler_res.close()
    file_list = []
    child_file_list = []
    for file_data in waterbutler_json_res['data']:
        if file_data['attributes']['kind'] == 'folder':
            child_file_list.extend(waterbutler_folder_file_info(
                pid, provider, file_data['attributes']['path'],
                node, cookies, headers))
        else:
            basefile_node = BaseFileNode.resolve_class(
                provider,
                BaseFileNode.FILE
            ).get_or_create(
                node,
                file_data['attributes']['path']
            )
            basefile_node.save()
            if provider == 'osfstorage':
                file_info = {
                    'file_name': file_data['attributes']['name'],
                    'file_path': file_data['attributes']['materialized'],
                    'file_kind': file_data['attributes']['kind'],
                    'file_id': basefile_node._id,
                    'version': file_data['attributes']['extra']['version']
                }
            else:
                file_info = {
                    'file_name': file_data['attributes']['name'],
                    'file_path': file_data['attributes']['materialized'],
                    'file_kind': file_data['attributes']['kind'],
                    'file_id': basefile_node._id,
                    'version': ''
                }

            file_list.append(file_info)

    file_list.extend(child_file_list)
    return file_list

def userkey_generation_check(guid):
    return RdmUserKey.objects.filter(guid=Guid.objects.get(_id=guid).object_id).exists()

def userkey_generation(guid):
    logger.info('userkey_generation guid:' + guid)

    try:
        generation_date = datetime.datetime.now()
        generation_date_str = generation_date.strftime('%Y%m%d%H%M%S')
        generation_date_hash = hashlib.md5(generation_date_str).hexdigest()
        generation_pvt_key_name = api_settings.KEY_NAME_FORMAT.format(
            guid, generation_date_hash, api_settings.KEY_NAME_PRIVATE, api_settings.KEY_EXTENSION)
        generation_pub_key_name = api_settings.KEY_NAME_FORMAT.format(
            guid, generation_date_hash, api_settings.KEY_NAME_PUBLIC, api_settings.KEY_EXTENSION)
        # private key generation
        pvt_key_generation_cmd = [
            api_settings.OPENSSL_MAIN_CMD, api_settings.OPENSSL_OPTION_GENRSA,
            api_settings.OPENSSL_OPTION_OUT,
            os.path.join(api_settings.KEY_SAVE_PATH, generation_pvt_key_name),
            api_settings.KEY_BIT_VALUE
        ]

        pub_key_generation_cmd = [
            api_settings.OPENSSL_MAIN_CMD, api_settings.OPENSSL_OPTION_RSA,
            api_settings.OPENSSL_OPTION_IN,
            os.path.join(api_settings.KEY_SAVE_PATH, generation_pvt_key_name),
            api_settings.OPENSSL_OPTION_PUBOUT, api_settings.OPENSSL_OPTION_OUT,
            os.path.join(api_settings.KEY_SAVE_PATH, generation_pub_key_name)
        ]

        prc = subprocess.Popen(
            pvt_key_generation_cmd, shell=False, stdin=subprocess.PIPE,
            stderr=subprocess.PIPE, stdout=subprocess.PIPE)

        stdout_data, stderr_data = prc.communicate()

        prc = subprocess.Popen(
            pub_key_generation_cmd, shell=False, stdin=subprocess.PIPE,
            stderr=subprocess.PIPE, stdout=subprocess.PIPE)

        stdout_data, stderr_data = prc.communicate()

        pvt_userkey_info = create_rdmuserkey_info(
            Guid.objects.get(_id=guid).object_id, generation_pvt_key_name,
            api_settings.PRIVATE_KEY_VALUE, generation_date)

        pub_userkey_info = create_rdmuserkey_info(
            Guid.objects.get(_id=guid).object_id, generation_pub_key_name,
            api_settings.PUBLIC_KEY_VALUE, generation_date)

        pvt_userkey_info.save()
        pub_userkey_info.save()

    except Exception as error:
        logger.exception(error)
        raise

def create_rdmuserkey_info(user_id, key_name, key_kind, date):
    userkey_info = RdmUserKey()
    userkey_info.guid = user_id
    userkey_info.key_name = key_name
    userkey_info.key_kind = key_kind
    userkey_info.created_time = date
    return userkey_info


class AddTimestamp:
    #1 get user key info
    def get_userkey(self, user_id):
        userKey = RdmUserKey.objects.get(guid=user_id, key_kind=api_settings.PUBLIC_KEY_VALUE)
        return userKey.key_name

    #2 create  tsq(timestamp request) from file, and keyinfo
    def get_timestamp_request(self, file_name):
        cmd = [
            api_settings.OPENSSL_MAIN_CMD, api_settings.OPENSSL_OPTION_TS,
            api_settings.OPENSSL_OPTION_QUERY, api_settings.OPENSSL_OPTION_DATA,
            file_name, api_settings.OPENSSL_OPTION_CERT, api_settings.OPENSSL_OPTION_SHA512
        ]
        process = subprocess.Popen(
            cmd, shell=False, stdin=subprocess.PIPE,
            stdout=subprocess.PIPE, stderr=subprocess.PIPE)

        stdout_data, stderr_data = process.communicate()
        return stdout_data

    #3 send tsq to TSA, and recieve tsr(timestamp token)
    def get_timestamp_response(self, file_name, ts_request_file, key_file):
        res_content = None
        try:
            retries = Retry(
                total=api_settings.REQUEST_TIME_OUT, backoff_factor=1,
                status_forcelist=api_settings.ERROR_HTTP_STATUS)
            session = requests.Session()
            session.mount('http://', requests.adapters.HTTPAdapter(max_retries=retries))
            session.mount('https://', requests.adapters.HTTPAdapter(max_retries=retries))

            res = requests.post(
                api_settings.TIME_STAMP_AUTHORITY_URL, headers=api_settings.REQUEST_HEADER,
                data=ts_request_file, stream=True)
            res_content = res.content
            res.close()

        except Exception as ex:
            logger.exception(ex)
            traceback.print_exc()
            res_content = None

        return res_content

    #4 get timestamp verified result
    def get_data(self, file_id, project_id, provider, path):
        try:
            res = RdmFileTimestamptokenVerifyResult.objects.get(file_id=file_id)
        except ObjectDoesNotExist:
            res = None
        return res
    #5 register verify result in db
    def timestamptoken_register(
            self, file_id, project_id, provider, path, key_file,
            tsa_response, user_id, verify_data):
        try:
            # data not registered yet
            if not verify_data:
                verify_data = RdmFileTimestamptokenVerifyResult()
                verify_data.key_file_name = key_file
                verify_data.file_id = file_id
                verify_data.project_id = project_id
                verify_data.provider = provider
                verify_data.path = path
                verify_data.timestamp_token = tsa_response
                verify_data.inspection_result_status = api_settings.TIME_STAMP_TOKEN_UNCHECKED
                verify_data.upload_file_created_user = user_id
                verify_data.upload_file_created_at = datetime.datetime.now()

            # registered data:
            else:
                verify_data.key_file_name = key_file
                verify_data.timestamp_token = tsa_response
                verify_data.upload_file_modified_user = user_id
                verify_data.upload_file_modified_at = datetime.datetime.now()

            verify_data.save()
        except Exception as ex:
            logger.exception(ex)

    #6 main
    def add_timestamp(self, guid, file_id, project_id, provider, path, file_name, tmp_dir):
        # get user_id from guid
        user_id = Guid.objects.get(_id=guid).object_id

        # get user key info
        key_file_name = self.get_userkey(user_id)

        # create tsq
        tsa_request = self.get_timestamp_request(file_name)

        # get tsr
        tsa_response = self.get_timestamp_response(file_name, tsa_request, key_file_name)

        # check that data exists
        verify_data = self.get_data(file_id, project_id, provider, path)

        # register in db
        self.timestamptoken_register(
            file_id, project_id, provider, path, key_file_name, tsa_response,
            user_id, verify_data)

        # tsr verification request call
        return TimeStampTokenVerifyCheck().timestamp_check(
            guid, file_id, project_id, provider, path, file_name, tmp_dir)


class TimeStampTokenVerifyCheck:
    # get abstractNode
    def get_abstractNode(self, node_id):
        # get project name
        try:
            abstractNode = AbstractNode.objects.get(id=node_id)
        except Exception as err:
            logging.exception(err)
            abstractNode = None

        return abstractNode

    # get verify result
    def get_verifyResult(self, file_id, project_id, provider, path):
        try:
            if RdmFileTimestamptokenVerifyResult.objects.filter(file_id=file_id).exists():
                verifyResult = RdmFileTimestamptokenVerifyResult.objects.get(file_id=file_id)
            else:
                verifyResult = None

        except Exception as err:
            logging.exception(err)
            verifyResult = None

        return verifyResult

    # get baseFileNode
    def get_baseFileNode(self, file_id):
        try:
            baseFileNode = BaseFileNode.objects.get(_id=file_id)
        except Exception as err:
            logging.exception(err)
            baseFileNode = None

        return baseFileNode

    # get baseFileNode filepath
    def get_filenameStruct(self, fsnode, fname):
        try:
            if fsnode.parent is not None:
                fname = self.get_filenameStruct(fsnode.parent, fname) + '/' + fsnode.name
            else:
                fname = fsnode.name
        except Exception as err:
            logging.exception(err)

        return fname

    def create_rdm_filetimestamptokenverify(
            self, file_id, project_id, provider, path, inspection_result_status, userid):

        userKey = RdmUserKey.objects.get(guid=userid, key_kind=api_settings.PUBLIC_KEY_VALUE)
        create_data = RdmFileTimestamptokenVerifyResult()
        create_data.file_id = file_id
        create_data.project_id = project_id
        create_data.provider = provider
        create_data.key_file_name = userKey.key_name
        create_data.path = path
        create_data.inspection_result_status = inspection_result_status
        create_data.verify_user = userid
        create_data.verify_date = timezone.now()
        create_data.upload_file_created_user = userid
        create_data.upload_file_created_at = timezone.now()
        return create_data

    # timestamp token check
    def timestamp_check(self, guid, file_id, project_id, provider, path, file_name, tmp_dir):
        userid = Guid.objects.get(_id=guid).object_id

        # get verify result
        verifyResult = self.get_verifyResult(file_id, project_id, provider, path)

        ret = 0
        operator_user = None
        operator_date = None
        verify_result_title = None

        try:
            # get file information, verifyresult table
            if provider == 'osfstorage':
                # 'osfstorage'
                baseFileNode = self.get_baseFileNode(file_id)
                if baseFileNode.is_deleted and not verifyResult:
                    # if file was deleted ,and verify result does not exist:
                    # update verifyResult:'FILE missing'
                    ret = api_settings.FILE_NOT_EXISTS
                    verify_result_title = api_settings.FILE_NOT_EXISTS_MSG  # 'FILE missing'
                    verifyResult = self.create_rdm_filetimestamptokenverify(
                        file_id, project_id, provider, path, ret, userid)

                elif baseFileNode.is_deleted and verifyResult and not verifyResult.timestamp_token:
                    # if file does not exist ,and verify result does not exist in db:
                    # update verifyResult 'FILE missing(Unverify)'
                    verifyResult.inspection_result_status = \
                        api_settings.FILE_NOT_EXISTS_TIME_STAMP_TOKEN_CHECK_FILE_NOT_FOUND
                    verifyResult.verify_user = userid
                    verifyResult.verify_date = datetime.datetime.now()
                    ret = api_settings.FILE_NOT_EXISTS_TIME_STAMP_TOKEN_CHECK_FILE_NOT_FOUND
                    verify_result_title = \
                        api_settings.FILE_NOT_EXISTS_TIME_STAMP_TOKEN_CHECK_FILE_NOT_FOUND_MSG

                elif baseFileNode.is_deleted and verifyResult:
                    # if file was deleted, and verify result exists in db:
                    # update verifyResult 'FILE missing(Unverify)'
                    verifyResult.inspection_result_status = \
                        api_settings.FILE_NOT_EXISTS_TIME_STAMP_TOKEN_CHECK_FILE_NOT_FOUND
<<<<<<< HEAD
                    verifyResult.validation_user = userid
                    verifyResult.validation_date = datetime.datetime.now()
=======
                    verifyResult.verify_user = userid
                    verifyResult.verify_date = datetime.datetime.now()
                    # ファイルが削除されていて検証結果があり場合、検証結果テーブルを更新する。
>>>>>>> a05e1c15
                    ret = api_settings.FILE_NOT_EXISTS_TIME_STAMP_TOKEN_NO_DATA

                elif not baseFileNode.is_deleted and not verifyResult:
                    # if file was deleted, and verify result does not exist in db:
                    # update verifyResult 'TST missing(Unverify)'
                    ret = api_settings.TIME_STAMP_TOKEN_CHECK_FILE_NOT_FOUND
                    verify_result_title = \
                        api_settings.TIME_STAMP_TOKEN_CHECK_FILE_NOT_FOUND_MSG
                    verifyResult = self.create_rdm_filetimestamptokenverify(
                        file_id, project_id, provider, path, ret, userid)

                elif not baseFileNode.is_deleted and not verifyResult.timestamp_token:
                    # if file exists and  verifyResult.timestamp_token does not exist:
                    # update verifyResult 'TST missing(Retrieving Failed)'
                    verifyResult.inspection_result_status = api_settings.TIME_STAMP_TOKEN_NO_DATA
<<<<<<< HEAD
                    verifyResult.validation_user = userid
                    verifyResult.validation_date = datetime.datetime.now()
=======
                    verifyResult.verify_user = userid
                    verifyResult.verify_date = datetime.datetime.now()
                    # ファイルが削除されていて検証結果があり場合、検証結果テーブルを更新する。
>>>>>>> a05e1c15
                    ret = api_settings.TIME_STAMP_TOKEN_NO_DATA
                    verify_result_title = api_settings.TIME_STAMP_TOKEN_NO_DATA_MSG

            else:
                # storage other than osfstorage:
                if not verifyResult:
                    # if file does not exist, and  verify result does not exist:
                    # update verifyResult 'TST missing(Unverify)'
                    ret = api_settings.TIME_STAMP_TOKEN_CHECK_FILE_NOT_FOUND
                    verify_result_title = api_settings.TIME_STAMP_TOKEN_CHECK_FILE_NOT_FOUND_MSG
                    verifyResult = self.create_rdm_filetimestamptokenverify(
                        file_id, project_id, provider, path, ret, userid)

                elif not verifyResult.timestamp_token:
                    # if timestamptoken does not exist:
                    # update verifyResult 'TST missing(Retrieving Failed)'
                    verifyResult.inspection_result_status = api_settings.TIME_STAMP_TOKEN_NO_DATA
<<<<<<< HEAD
                    verifyResult.validation_user = userid
                    verifyResult.validation_date = datetime.datetime.now()
=======
                    verifyResult.verify_user = userid
                    verifyResult.verify_date = datetime.datetime.now()
                    # ファイルが削除されていて検証結果があり場合、検証結果テーブルを更新する。
>>>>>>> a05e1c15
                    ret = api_settings.TIME_STAMP_TOKEN_NO_DATA
                    verify_result_title = api_settings.TIME_STAMP_TOKEN_NO_DATA_MSG

            if ret == 0:
                timestamptoken_file = guid + '.tsr'
                timestamptoken_file_path = os.path.join(tmp_dir, timestamptoken_file)
                try:
                    with open(timestamptoken_file_path, 'wb') as fout:
                        fout.write(verifyResult.timestamp_token)

                except Exception as err:
                    raise err

                # verify timestamptoken and rootCA
                cmd = [
                    api_settings.OPENSSL_MAIN_CMD, api_settings.OPENSSL_OPTION_TS,
                    api_settings.OPENSSL_OPTION_VERIFY, api_settings.OPENSSL_OPTION_DATA,
                    file_name, api_settings.OPENSSL_OPTION_IN, timestamptoken_file_path,
                    api_settings.OPENSSL_OPTION_CAFILE,
                    os.path.join(api_settings.KEY_SAVE_PATH, api_settings.VERIFY_ROOT_CERTIFICATE)
                ]
                prc = subprocess.Popen(
                    cmd, shell=False, stdin=subprocess.PIPE,
                    stderr=subprocess.PIPE, stdout=subprocess.PIPE)
                stdout_data, stderr_data = prc.communicate()
                ret = api_settings.TIME_STAMP_TOKEN_UNCHECKED

                if stdout_data.__str__().find(api_settings.OPENSSL_VERIFY_RESULT_OK) > -1:
                    ret = api_settings.TIME_STAMP_TOKEN_CHECK_SUCCESS
                    verify_result_title = api_settings.TIME_STAMP_TOKEN_CHECK_SUCCESS_MSG  # 'OK'

                else:
                    ret = api_settings.TIME_STAMP_TOKEN_CHECK_NG
                    verify_result_title = api_settings.TIME_STAMP_TOKEN_CHECK_NG_MSG  # 'NG'

                verifyResult.inspection_result_status = ret
                verifyResult.verify_user = userid
                verifyResult.verify_date = timezone.now()

            if not verifyResult.upload_file_modified_user:
                verifyResult.upload_file_modified_user = None
                verifyResult.upload_file_modified_at = None
                operator_user = OSFUser.objects.get(id=verifyResult.upload_file_created_user).fullname
                operator_date = verifyResult.upload_file_created_at.strftime('%Y/%m/%d %H:%M:%S')

            else:
                operator_user = OSFUser.objects.get(id=verifyResult.upload_file_modified_user).fullname
                operator_date = verifyResult.upload_file_modified_at.strftime('%Y/%m/%d %H:%M:%S')

            verifyResult.save()
        except Exception as err:
            logging.exception(err)

        # RDMINFO: TimeStampVerify
        if provider == 'osfstorage':
            if not baseFileNode._path:
                filename = self.get_filenameStruct(baseFileNode, '')
            else:
                filename = baseFileNode._path
            filepath = baseFileNode.provider + filename
            abstractNode = self.get_abstractNode(baseFileNode.node_id)
        else:
            filepath = provider + path
            abstractNode = self.get_abstractNode(Guid.objects.get(_id=project_id).object_id)

        ## RDM Logger ##
        rdmlogger = RdmLogger(rdmlog, {})
        rdmlogger.info(
            'RDM Project', RDMINFO='TimeStampVerify', result_status=ret, user=guid,
            project=abstractNode.title, file_path=filepath, file_id=file_id)

        return {
            'verify_result': ret,
            'verify_result_title': verify_result_title,
            'operator_user': operator_user,
            'operator_date': operator_date,
            'filepath': filepath
        }<|MERGE_RESOLUTION|>--- conflicted
+++ resolved
@@ -627,14 +627,8 @@
                     # update verifyResult 'FILE missing(Unverify)'
                     verifyResult.inspection_result_status = \
                         api_settings.FILE_NOT_EXISTS_TIME_STAMP_TOKEN_CHECK_FILE_NOT_FOUND
-<<<<<<< HEAD
-                    verifyResult.validation_user = userid
-                    verifyResult.validation_date = datetime.datetime.now()
-=======
                     verifyResult.verify_user = userid
                     verifyResult.verify_date = datetime.datetime.now()
-                    # ファイルが削除されていて検証結果があり場合、検証結果テーブルを更新する。
->>>>>>> a05e1c15
                     ret = api_settings.FILE_NOT_EXISTS_TIME_STAMP_TOKEN_NO_DATA
 
                 elif not baseFileNode.is_deleted and not verifyResult:
@@ -650,14 +644,8 @@
                     # if file exists and  verifyResult.timestamp_token does not exist:
                     # update verifyResult 'TST missing(Retrieving Failed)'
                     verifyResult.inspection_result_status = api_settings.TIME_STAMP_TOKEN_NO_DATA
-<<<<<<< HEAD
-                    verifyResult.validation_user = userid
-                    verifyResult.validation_date = datetime.datetime.now()
-=======
                     verifyResult.verify_user = userid
                     verifyResult.verify_date = datetime.datetime.now()
-                    # ファイルが削除されていて検証結果があり場合、検証結果テーブルを更新する。
->>>>>>> a05e1c15
                     ret = api_settings.TIME_STAMP_TOKEN_NO_DATA
                     verify_result_title = api_settings.TIME_STAMP_TOKEN_NO_DATA_MSG
 
@@ -675,14 +663,8 @@
                     # if timestamptoken does not exist:
                     # update verifyResult 'TST missing(Retrieving Failed)'
                     verifyResult.inspection_result_status = api_settings.TIME_STAMP_TOKEN_NO_DATA
-<<<<<<< HEAD
-                    verifyResult.validation_user = userid
-                    verifyResult.validation_date = datetime.datetime.now()
-=======
                     verifyResult.verify_user = userid
                     verifyResult.verify_date = datetime.datetime.now()
-                    # ファイルが削除されていて検証結果があり場合、検証結果テーブルを更新する。
->>>>>>> a05e1c15
                     ret = api_settings.TIME_STAMP_TOKEN_NO_DATA
                     verify_result_title = api_settings.TIME_STAMP_TOKEN_NO_DATA_MSG
 
