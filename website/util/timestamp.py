--- conflicted
+++ resolved
@@ -28,12 +28,6 @@
 from website import settings
 from website.util import waterbutler
 
-<<<<<<< HEAD
-from django.contrib.contenttypes.models import ContentType
-import uuid
-
-=======
->>>>>>> 6158c39f
 from django.contrib.contenttypes.models import ContentType
 import uuid
 
@@ -255,7 +249,6 @@
         current_datetime = datetime.datetime.now(pytz.timezone('Asia/Tokyo'))
         current_datetime_str = current_datetime.strftime('%Y%m%d%H%M%S%f')
         tmp_dir = 'tmp_{}_{}_{}'.format(user._id, file_node._id, current_datetime_str)
-<<<<<<< HEAD
 
         if not os.path.exists(tmp_dir):
             os.mkdir(tmp_dir)
@@ -289,48 +282,11 @@
         return result
 
 
-    shutil.rmtree(tmp_dir)
-    return result
-=======
-
-        if not os.path.exists(tmp_dir):
-            os.mkdir(tmp_dir)
-
-        download_file_path = waterbutler.download_file(cookie, file_node, tmp_dir)
-
-        if download_file_path is None:
-            intentional_remove_status = [
-	        api_settings.FILE_NOT_EXISTS,
-	        api_settings.TIME_STAMP_STORAGE_DISCONNECTED
-	    ]
-	    file_data = RdmFileTimestamptokenVerifyResult.objects.filter(file_id=data['file_id'])
-            if file_data.exists() and \
-	            file_data.get().inspection_result_status not in intentional_remove_status:
-		file_data.update(inspection_result_status=api_settings.FILE_NOT_FOUND)
-            return False
-
-        if not userkey_generation_check(user._id):
-            userkey_generation(user._id)
-
-        verify_check = TimeStampTokenVerifyCheck()
-
-        if not api_settings.USE_UPKI:
-            result = verify_check.timestamp_check(
-                user._id, data, node._id, download_file_path, tmp_dir
-            )
-        else:
-            result = verify_check.timestamp_check_upki(data, download_file_path, tmp_dir)
-
-        shutil.rmtree(tmp_dir)
-        return result
-
-
     except Exception as err:
         if tmp_dir and os.path.exists(tmp_dir):
             shutil.rmtree(tmp_dir)
         logger.exception(err)
         raise
->>>>>>> 6158c39f
 
 def add_token(uid, node, data):
     user = OSFUser.objects.get(id=uid)
@@ -513,11 +469,6 @@
     return RdmUserKey.objects.filter(guid=Guid.objects.get(_id=guid, content_type_id=ContentType.objects.get_for_model(OSFUser).id).object_id).exists()
 
 def userkey_generation(guid):
-<<<<<<< HEAD
-=======
-
-    logger.info('userkey_generation guid:' + guid)
->>>>>>> 6158c39f
 
     try:
         generation_date = datetime.datetime.now()
@@ -629,20 +580,12 @@
             guid=user_id, key_kind=api_settings.PUBLIC_KEY_VALUE
         ).key_name
 
-<<<<<<< HEAD
-
-=======
->>>>>>> 6158c39f
         if not api_settings.USE_UPKI:
             tsa_response = self.get_timestamp_response(
                 file_name, self.get_timestamp_request(file_name), key_file_name
             )
         else:
             tsa_response = self.get_timestamp_upki(file_name, tmp_dir)
-<<<<<<< HEAD
-=======
-
->>>>>>> 6158c39f
 
         verify_data = RdmFileTimestamptokenVerifyResult.objects.filter(
             file_id=file_info['file_id'])
@@ -820,10 +763,6 @@
                     timestamptoken_file_path,
                     os.path.join(api_settings.KEY_SAVE_PATH, api_settings.VERIFY_ROOT_CERTIFICATE)
                 ).split(' ')
-<<<<<<< HEAD
-=======
-
->>>>>>> 6158c39f
                 prc = subprocess.Popen(
                     cmd, shell=False, stdin=subprocess.PIPE,
                     stderr=subprocess.PIPE, stdout=subprocess.PIPE)
