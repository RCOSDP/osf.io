# -*- coding: utf-8 -*-
'''
Common functions for timestamp.
'''
from __future__ import absolute_import
import datetime
import hashlib
import logging
import os
import shutil
import subprocess
import time
import traceback

from urllib3.util.retry import Retry
import requests
import pytz

from api.base import settings as api_settings
from api.base.utils import waterbutler_api_url_for
from django.utils import timezone
from osf.models import (
    AbstractNode, BaseFileNode, Guid, RdmFileTimestamptokenVerifyResult, RdmUserKey,
    OSFUser
)
from website import util
from website import settings
from website.util import waterbutler

<<<<<<< HEAD
=======

from django.contrib.contenttypes.models import ContentType
import uuid

>>>>>>> d6da9a84
logger = logging.getLogger(__name__)

RESULT_MESSAGE = {
    api_settings.TIME_STAMP_TOKEN_CHECK_NG:
        api_settings.TIME_STAMP_TOKEN_CHECK_NG_MSG,  # 'NG'
    api_settings.TIME_STAMP_TOKEN_NO_DATA:
        api_settings.TIME_STAMP_TOKEN_NO_DATA_MSG,  # 'TST missing(Retrieving Failed)'
    api_settings.TIME_STAMP_TOKEN_CHECK_FILE_NOT_FOUND:
        api_settings.TIME_STAMP_TOKEN_CHECK_FILE_NOT_FOUND_MSG,  # 'TST missing(Unverify)'
    api_settings.FILE_NOT_EXISTS:
        api_settings.FILE_NOT_EXISTS_MSG,  # 'FILE missing'
    api_settings.TIME_STAMP_VERIFICATION_ERR:
        api_settings.TIME_STAMP_VERIFICATION_ERR_MSG,
    api_settings.TIME_STAMP_STORAGE_DISCONNECTED:
        api_settings.TIME_STAMP_STORAGE_DISCONNECTED_MSG,
    api_settings.TIME_STAMP_STORAGE_NOT_ACCESSIBLE:
        api_settings.TIME_STAMP_STORAGE_NOT_ACCESSIBLE_MSG
}

def get_error_list(pid):
    '''
    Retrieve from the database the list of all timestamps that has an error.
    '''
    data_list = RdmFileTimestamptokenVerifyResult.objects.filter(project_id=pid).order_by('provider', 'path')
    provider_error_list = []
    provider = None
    error_list = []

    for data in data_list:
        if data.inspection_result_status == api_settings.TIME_STAMP_TOKEN_CHECK_SUCCESS:
            continue

        if not provider:
            provider = data.provider
        elif provider != data.provider:
            provider_error_list.append({'provider': provider, 'error_list': error_list})
            provider = data.provider
            error_list = []

        if data.inspection_result_status in RESULT_MESSAGE:
            verify_result_title = RESULT_MESSAGE[data.inspection_result_status]
        else:  # 'FILE missing(Unverify)'
            verify_result_title = api_settings.FILE_NOT_FOUND_MSG

        # User and date of the verification
        verify_user = OSFUser.objects.get(id=data.verify_user)
        verify_date = data.verify_date.strftime('%Y/%m/%d %H:%M:%S')

        # Get file info
        base_file_data = BaseFileNode.objects.filter(_id=data.file_id)
        base_file_data_exists = base_file_data.exists()
        file_versions = None
        if base_file_data_exists:
            base_file_data = base_file_data.get()
            file_versions = base_file_data.versions.all()

        # Get creator info
        creator = None
        if data.upload_file_modified_user is not None:
            creator = OSFUser.objects.get(id=data.upload_file_modified_user)
        elif data.upload_file_created_user is not None:
            creator = OSFUser.objects.get(id=data.upload_file_created_user)
        elif file_versions is not None and file_versions.exists():
            creator = file_versions.latest('id').creator

        # Change None to '' (empty string)
        data.path = '' if data.path is None else data.path
        data.upload_file_created_at = '' if data.upload_file_created_at is None else \
            data.upload_file_created_at
        data.verify_file_created_at = '' if data.verify_file_created_at is None else \
            data.verify_file_created_at
        data.upload_file_modified_at = '' if data.upload_file_modified_at is None else \
            data.upload_file_modified_at
        data.verify_file_modified_at = '' if data.verify_file_modified_at is None else \
            data.verify_file_modified_at
        data.upload_file_size = '' if data.upload_file_size is None else \
            data.upload_file_size
        data.verify_file_size = '' if data.verify_file_size is None else \
            data.verify_file_size

        # Generate error_info dictionary
        error_info = {
            'creator_name': '',
            'creator_email': '',
            'creator_id': '',
            'file_path': data.path,
            'file_id': data.file_id,
            'file_create_date_on_upload': data.upload_file_created_at,
            'file_create_date_on_verify': data.verify_file_created_at,
            'file_modify_date_on_upload': data.upload_file_modified_at,
            'file_modify_date_on_verify': data.verify_file_modified_at,
            'file_size_on_upload': data.upload_file_size,
            'file_size_on_verify': data.verify_file_size,
            'file_version': '',
            'project_id': data.project_id,
            'organization_id': '',
            'organization_name': '',
            'verify_user_id': verify_user._id,
            'verify_user_name': verify_user.fullname,
            'verify_date': verify_date,
            'verify_result_title': verify_result_title,
        }

        if base_file_data_exists and provider == 'osfstorage':
            error_info['file_version'] = base_file_data.current_version_number

        if creator is not None:
            error_info['creator_name'] = creator.fullname
            error_info['creator_email'] = creator.username
            error_info['creator_id'] = creator._id

            institution = creator.affiliated_institutions.first()
            if institution is not None:
                error_info['organization_id'] = institution._id
                error_info['organization_name'] = institution.name

        error_list.append(error_info)

    if error_list:
        provider_error_list.append({'provider': provider, 'error_list': error_list})

    return provider_error_list

def get_full_list(uid, pid, node):
    '''
    Get a full list of timestamps from all files uploaded to a storage.
    '''
    user_info = OSFUser.objects.get(id=uid)
    cookie = user_info.get_or_create_cookie()

    api_url = util.api_v2_url('nodes/{}/files'.format(pid))
    headers = {'content-type': 'application/json'}
    cookies = {settings.COOKIE_NAME: cookie}

    file_res = requests.get(api_url, headers=headers, cookies=cookies)
    provider_json_res = file_res.json()
    file_res.close()
    provider_list = []

    for provider_data in provider_json_res['data']:
        provider = provider_data['attributes']['provider']
        waterbutler_json_res = waterbutler.get_node_info(cookie, pid, provider, '/')

        if waterbutler_json_res is None:
            provider_files = RdmFileTimestamptokenVerifyResult.objects.filter(
                project_id=node._id,
                provider=provider
            )
            files_status = provider_files.first().inspection_result_status
            if files_status != api_settings.TIME_STAMP_STORAGE_DISCONNECTED:
                not_accessible_status = api_settings.TIME_STAMP_STORAGE_NOT_ACCESSIBLE
                provider_files.update(inspection_result_status=not_accessible_status)
            continue
        else:
            RdmFileTimestamptokenVerifyResult.objects.filter(
                project_id=node._id,
                provider=provider,
                inspection_result_status=api_settings.TIME_STAMP_STORAGE_DISCONNECTED
            ).update(inspection_result_status=api_settings.FILE_NOT_FOUND)

        file_list = []
        child_file_list = []
        for file_data in waterbutler_json_res['data']:
            if file_data['attributes']['kind'] == 'folder':
                child_file_list.extend(
                    waterbutler_folder_file_info(
                        pid,
                        provider_data['attributes']['provider'],
                        file_data['attributes']['path'],
                        node, cookies, headers
                    )
                )
            else:
                file_info = None
                basefile_node = BaseFileNode.resolve_class(
                    provider_data['attributes']['provider'],
                    BaseFileNode.FILE
                ).get_or_create(
                    node,
                    file_data['attributes']['path']
                )
                basefile_node.save()
                file_info = {
                    'file_id': basefile_node._id,
                    'file_name': file_data['attributes'].get('name'),
                    'file_path': file_data['attributes'].get('materialized'),
                    'size': file_data['attributes'].get('size'),
                    'created': file_data['attributes'].get('created_utc'),
                    'modified': file_data['attributes'].get('modified_utc'),
                    'file_version': ''
                }
                if provider_data['attributes']['provider'] == 'osfstorage':
                    file_info['file_version'] = file_data['attributes']['extra'].get('version')
                if file_info:
                    file_list.append(file_info)

        file_list.extend(child_file_list)

        if file_list:
            provider_files = {
                'provider': provider_data['attributes']['provider'],
                'provider_file_list': file_list
            }
            provider_list.append(provider_files)

    return provider_list

def check_file_timestamp(uid, node, data):
    user = OSFUser.objects.get(id=uid)
    cookie = user.get_or_create_cookie()
    tmp_dir = None
    result = None

    file_node = BaseFileNode.objects.get(_id=data['file_id'])
    current_datetime = datetime.datetime.now(pytz.timezone('Asia/Tokyo'))
    current_datetime_str = current_datetime.strftime('%Y%m%d%H%M%S%f')
    tmp_dir = 'tmp_{}_{}_{}'.format(user._id, file_node._id, current_datetime_str)

    if not os.path.exists(tmp_dir):
        os.mkdir(tmp_dir)
    download_file_path = waterbutler.download_file(cookie, file_node, tmp_dir)

    if download_file_path is None:
        intentional_remove_status = [
            api_settings.FILE_NOT_EXISTS,
            api_settings.TIME_STAMP_STORAGE_DISCONNECTED
        ]
        file_data = RdmFileTimestamptokenVerifyResult.objects.filter(file_id=data['file_id'])
        if file_data.exists() and \
                file_data.get().inspection_result_status not in intentional_remove_status:
            file_data.update(inspection_result_status=api_settings.FILE_NOT_FOUND)
        return False
    if not userkey_generation_check(user._id):
        userkey_generation(user._id)

    verify_check = TimeStampTokenVerifyCheck()
    result = verify_check.timestamp_check(
        user._id, data, node._id, download_file_path, tmp_dir)
    shutil.rmtree(tmp_dir)
    return result

#@app.task(bind=True)
def do_verification(uid,pid,node):
 #   self.update_state(state="PROGRESS", meta={'progress':90})
 #   self.update_state(state="PROGRESS", meta={'progress': 100})
    try:
        for provider_dict in  get_full_list(uid,pid,node):
        	for p_item in provider_dict['provider_file_list']:
			p_item['provider']=provider_dict['provider']
			print(check_file_timestamp(uid,node,p_item))
    except Exception as err:
	print(err)
	logger.exception(err)
	raise


def on_raw_message(body):
    print(body)

def add_token(uid, node, data):
    user = OSFUser.objects.get(id=uid)
    cookie = user.get_or_create_cookie()
    tmp_dir = None

    file_node = BaseFileNode.objects.get(_id=data['file_id'])

    # Check access to provider
    root_file_nodes = waterbutler.get_node_info(cookie, node._id, data['provider'], '/')
    if root_file_nodes is None:
        provider_files = RdmFileTimestamptokenVerifyResult.objects.filter(
            project_id=node._id,
            provider=data['provider']
        )
        files_status = provider_files.first().inspection_result_status
        if files_status != api_settings.TIME_STAMP_STORAGE_DISCONNECTED:
            not_accessible_status = api_settings.TIME_STAMP_STORAGE_NOT_ACCESSIBLE
            provider_files.update(inspection_result_status=not_accessible_status)
        return None

    try:
        # Request To Download File
        tmp_dir = 'tmp_{}'.format(uuid.uuid4())
        os.mkdir(tmp_dir)
        download_file_path = waterbutler.download_file(cookie, file_node, tmp_dir)

        if download_file_path is None:
            intentional_remove_status = [
                api_settings.FILE_NOT_EXISTS,
                api_settings.TIME_STAMP_STORAGE_DISCONNECTED
            ]
            file_data = RdmFileTimestamptokenVerifyResult.objects.filter(file_id=data['file_id'])
            if file_data.exists() and \
                    file_data.get().inspection_result_status not in intentional_remove_status:
                file_data.update(inspection_result_status=api_settings.defaults.FILE_NOT_FOUND)
            return None
        if not userkey_generation_check(user._id):
            userkey_generation(user._id)

        addTimestamp = AddTimestamp()
        result = addTimestamp.add_timestamp(
            user._id, data, node._id, download_file_path, tmp_dir
        )

        shutil.rmtree(tmp_dir)
        return result

    except Exception as err:
        if tmp_dir and os.path.exists(tmp_dir):
            shutil.rmtree(tmp_dir)
        logger.exception(err)
        raise

def file_created_or_updated(node, metadata, user_id, created_flag):
    if metadata['provider'] != 'osfstorage':
        file_node = BaseFileNode.resolve_class(
            metadata['provider'], BaseFileNode.FILE
        ).get_or_create(node, metadata.get('materialized'))
        file_node.save()
        metadata['path'] = file_node._id
    created_at = metadata.get('created_utc')
    modified_at = metadata.get('modified_utc')
    version = ''
    if not created_at:
        created_at = None
    if not modified_at:
        modified_at = None
    if metadata['provider'] == 'osf_storage':
        version = metadata['extra'].get('version')
    file_info = {
        'file_id': metadata.get('path'),
        'file_name': metadata.get('name'),
        'file_path': metadata.get('materialized'),
        'size': metadata.get('size'),
        'created': created_at,
        'modified': modified_at,
        'version': version,
        'provider': metadata.get('provider')
    }
    add_token(user_id, node, file_info)

    # Update created/modified user in timestamp result
    verify_data = RdmFileTimestamptokenVerifyResult.objects.filter(
        file_id=file_info['file_id']).first()
    if verify_data:
        if created_flag:
            verify_data.upload_file_created_user = user_id
        else:  # Updated
            verify_data.upload_file_modified_user = user_id
        verify_data.upload_file_created_at = file_info['created']
        verify_data.upload_file_modified_at = file_info['modified']
        verify_data.upload_file_size = file_info['size']
        verify_data.save()

def file_node_moved(project_id, provider, src_path, dest_path):
    src_path = src_path if src_path[0] == '/' else '/' + src_path
    dest_path = dest_path if dest_path[0] == '/' else '/' + dest_path

    moved_files = RdmFileTimestamptokenVerifyResult.objects.filter(
        path__startswith=src_path,
        project_id=project_id,
        provider=provider
    ).exclude(
        inspection_result_status=api_settings.FILE_NOT_EXISTS
    ).all()
    for moved_file in moved_files:
        moved_file.path = moved_file.path.replace(src_path, dest_path, 1)
        moved_file.save()

def file_node_deleted(project_id, addon_name, src_path):
    src_path = src_path if src_path[0] == '/' else '/' + src_path

    tst_status = api_settings.FILE_NOT_EXISTS
    if src_path == '/':
        tst_status = api_settings.TIME_STAMP_STORAGE_DISCONNECTED
    RdmFileTimestamptokenVerifyResult.objects.filter(
        project_id=project_id,
        provider=addon_name,
        path__startswith=src_path
    ).update(inspection_result_status=tst_status)

def waterbutler_folder_file_info(pid, provider, path, node, cookies, headers):
    # get waterbutler folder file
    if provider == 'osfstorage':
        waterbutler_meta_url = waterbutler_api_url_for(
            pid, provider,
            '/' + path,
            meta=int(time.mktime(datetime.datetime.now().timetuple()))
        )
    else:
        waterbutler_meta_url = waterbutler_api_url_for(
            pid, provider,
            path,
            meta=int(time.mktime(datetime.datetime.now().timetuple()))
        )

    waterbutler_res = requests.get(waterbutler_meta_url, headers=headers, cookies=cookies)
    waterbutler_json_res = waterbutler_res.json()
    waterbutler_res.close()
    file_list = []
    child_file_list = []
    for file_data in waterbutler_json_res['data']:
        if file_data['attributes']['kind'] == 'folder':
            child_file_list.extend(waterbutler_folder_file_info(
                pid, provider, file_data['attributes']['path'],
                node, cookies, headers))
        else:
            basefile_node = BaseFileNode.resolve_class(
                provider,
                BaseFileNode.FILE
            ).get_or_create(
                node,
                file_data['attributes']['path']
            )
            basefile_node.save()
            if provider == 'osfstorage':
                file_info = {
                    'file_name': file_data['attributes']['name'],
                    'file_path': file_data['attributes']['materialized'],
                    'file_kind': file_data['attributes']['kind'],
                    'file_id': basefile_node._id,
                    'version': file_data['attributes']['extra']['version']
                }
            else:
                file_info = {
                    'file_name': file_data['attributes']['name'],
                    'file_path': file_data['attributes']['materialized'],
                    'file_kind': file_data['attributes']['kind'],
                    'file_id': basefile_node._id,
                    'version': ''
                }

            file_list.append(file_info)

    file_list.extend(child_file_list)
    return file_list

def userkey_generation_check(guid):
    return RdmUserKey.objects.filter(guid=Guid.objects.get(_id=guid, content_type_id=ContentType.objects.get_for_model(OSFUser).id).object_id).exists()

def userkey_generation(guid):
    logger.info('userkey_generation guid:' + guid)

    try:
        generation_date = datetime.datetime.now()
        generation_date_str = generation_date.strftime('%Y%m%d%H%M%S')
        generation_date_hash = hashlib.md5(generation_date_str).hexdigest()
        generation_pvt_key_name = api_settings.KEY_NAME_FORMAT.format(
            guid, generation_date_hash, api_settings.KEY_NAME_PRIVATE, api_settings.KEY_EXTENSION)
        generation_pub_key_name = api_settings.KEY_NAME_FORMAT.format(
            guid, generation_date_hash, api_settings.KEY_NAME_PUBLIC, api_settings.KEY_EXTENSION)
        # private key generation
        pvt_key_generation_cmd = [
            api_settings.OPENSSL_MAIN_CMD, api_settings.OPENSSL_OPTION_GENRSA,
            api_settings.OPENSSL_OPTION_OUT,
            os.path.join(api_settings.KEY_SAVE_PATH, generation_pvt_key_name),
            api_settings.KEY_BIT_VALUE
        ]

        pub_key_generation_cmd = [
            api_settings.OPENSSL_MAIN_CMD, api_settings.OPENSSL_OPTION_RSA,
            api_settings.OPENSSL_OPTION_IN,
            os.path.join(api_settings.KEY_SAVE_PATH, generation_pvt_key_name),
            api_settings.OPENSSL_OPTION_PUBOUT, api_settings.OPENSSL_OPTION_OUT,
            os.path.join(api_settings.KEY_SAVE_PATH, generation_pub_key_name)
        ]

        prc = subprocess.Popen(
            pvt_key_generation_cmd, shell=False, stdin=subprocess.PIPE,
            stderr=subprocess.PIPE, stdout=subprocess.PIPE)

        stdout_data, stderr_data = prc.communicate()

        prc = subprocess.Popen(
            pub_key_generation_cmd, shell=False, stdin=subprocess.PIPE,
            stderr=subprocess.PIPE, stdout=subprocess.PIPE)

        stdout_data, stderr_data = prc.communicate()

        pvt_userkey_info = create_rdmuserkey_info(
            Guid.objects.get(_id=guid, content_type_id=ContentType.objects.get_for_model(OSFUser).id).object_id, generation_pvt_key_name,
            api_settings.PRIVATE_KEY_VALUE, generation_date)

        pub_userkey_info = create_rdmuserkey_info(
            Guid.objects.get(_id=guid, content_type_id=ContentType.objects.get_for_model(OSFUser).id).object_id, generation_pub_key_name,
            api_settings.PUBLIC_KEY_VALUE, generation_date)

        pvt_userkey_info.save()
        pub_userkey_info.save()

    except Exception as error:
        logger.exception(error)
        raise

def create_rdmuserkey_info(user_id, key_name, key_kind, date):
    userkey_info = RdmUserKey()
    userkey_info.guid = user_id
    userkey_info.key_name = key_name
    userkey_info.key_kind = key_kind
    userkey_info.created_time = date
    return userkey_info


class AddTimestamp:
    #1 create tsq (timestamp request) from file, and keyinfo
    def get_timestamp_request(self, file_name):
        cmd = [
            api_settings.OPENSSL_MAIN_CMD, api_settings.OPENSSL_OPTION_TS,
            api_settings.OPENSSL_OPTION_QUERY, api_settings.OPENSSL_OPTION_DATA,
            file_name, api_settings.OPENSSL_OPTION_CERT, api_settings.OPENSSL_OPTION_SHA512
        ]
        process = subprocess.Popen(
            cmd, shell=False, stdin=subprocess.PIPE,
            stdout=subprocess.PIPE, stderr=subprocess.PIPE)

        stdout_data, stderr_data = process.communicate()
        return stdout_data

    #2 send tsq to TSA, and recieve tsr (timestamp token)
    def get_timestamp_response(self, file_name, ts_request_file, key_file):
        res_content = None
        try:
            retries = Retry(
                total=api_settings.REQUEST_TIME_OUT, backoff_factor=1,
                status_forcelist=api_settings.ERROR_HTTP_STATUS)
            session = requests.Session()
            session.mount('http://', requests.adapters.HTTPAdapter(max_retries=retries))
            session.mount('https://', requests.adapters.HTTPAdapter(max_retries=retries))

            res = requests.post(
                api_settings.TIME_STAMP_AUTHORITY_URL, headers=api_settings.REQUEST_HEADER,
                data=ts_request_file, stream=True)
            res_content = res.content
            res.close()

        except Exception as ex:
            logger.exception(ex)
            traceback.print_exc()
            res_content = None

        return res_content

    def add_timestamp(self, guid, file_info, project_id, file_name, tmp_dir):
        user_id = Guid.objects.get(_id=guid, content_type_id=ContentType.objects.get_for_model(OSFUser).id).object_id

        key_file_name = RdmUserKey.objects.get(
            guid=user_id, key_kind=api_settings.PUBLIC_KEY_VALUE
        ).key_name

        tsa_response = self.get_timestamp_response(
            file_name, self.get_timestamp_request(file_name), key_file_name
        )

        verify_data = RdmFileTimestamptokenVerifyResult.objects.filter(
            file_id=file_info['file_id'])
        if verify_data.exists():
            verify_data = verify_data.get()
        else:
            verify_data = RdmFileTimestamptokenVerifyResult()
            verify_data.file_id = file_info['file_id']
            verify_data.project_id = project_id
            verify_data.provider = file_info['provider']
            verify_data.path = file_info['file_path']
            verify_data.inspection_result_status = api_settings.TIME_STAMP_TOKEN_UNCHECKED

        verify_data.key_file_name = key_file_name
        verify_data.timestamp_token = tsa_response
        verify_data.save()

        return TimeStampTokenVerifyCheck().timestamp_check(
            guid, file_info, project_id, file_name, tmp_dir)


class TimeStampTokenVerifyCheck:
    # get abstractNode
    def get_abstractNode(self, node_id):
        # get project name
        try:
            abstractNode = AbstractNode.objects.get(id=node_id)
        except Exception as err:
            logging.exception(err)
            abstractNode = None

        return abstractNode

    # get verify result
    def get_verifyResult(self, file_id, project_id, provider, path):
        try:
            if RdmFileTimestamptokenVerifyResult.objects.filter(file_id=file_id).exists():
                verifyResult = RdmFileTimestamptokenVerifyResult.objects.get(file_id=file_id)
            else:
                verifyResult = None

        except Exception as err:
            logging.exception(err)
            verifyResult = None

        return verifyResult

    # get baseFileNode
    def get_baseFileNode(self, file_id):
        try:
            baseFileNode = BaseFileNode.objects.get(_id=file_id)
        except Exception as err:
            logging.exception(err)
            baseFileNode = None

        return baseFileNode

    # get baseFileNode filepath
    def get_filenameStruct(self, fsnode, fname):
        try:
            if fsnode.parent is not None:
                fname = self.get_filenameStruct(fsnode.parent, fname) + '/' + fsnode.name
            else:
                fname = fsnode.name
        except Exception as err:
            logging.exception(err)

        return fname

    def create_rdm_filetimestamptokenverify(
            self, file_id, project_id, provider, path, inspection_result_status, userid):

        userKey = RdmUserKey.objects.get(guid=userid, key_kind=api_settings.PUBLIC_KEY_VALUE)
        create_data = RdmFileTimestamptokenVerifyResult()
        create_data.file_id = file_id
        create_data.project_id = project_id
        create_data.provider = provider
        create_data.key_file_name = userKey.key_name
        create_data.path = path
        create_data.inspection_result_status = inspection_result_status
        create_data.verify_user = userid
        create_data.verify_date = timezone.now()
        return create_data

    # timestamp token check
    def timestamp_check(self, guid, file_info, project_id, file_name, tmp_dir):
        userid = Guid.objects.get(_id=guid, content_type_id=ContentType.objects.get_for_model(OSFUser).id).object_id
        file_id = file_info['file_id']
        provider = file_info['provider']
        path = file_info['file_path']

        # get verify result
        verify_result = self.get_verifyResult(file_id, project_id, provider, path)

        ret = 0
        verify_result_title = None

        try:
            # get file information, verifyresult table
            if provider == 'osfstorage':
                # 'osfstorage'
                baseFileNode = self.get_baseFileNode(file_id)
                if baseFileNode.is_deleted and not verify_result:
                    # if file was deleted ,and verify result does not exist:
                    # update verifyResult:'FILE missing'
                    ret = api_settings.FILE_NOT_EXISTS
                    verify_result_title = api_settings.FILE_NOT_EXISTS_MSG  # 'FILE missing'
                    verify_result = self.create_rdm_filetimestamptokenverify(
                        file_id, project_id, provider, path, ret, userid)

                elif baseFileNode.is_deleted and verify_result and not verify_result.timestamp_token:
                    # if file does not exist ,and verify result does not exist in db:
                    # update verifyResult 'FILE missing(Unverify)'
                    verify_result.inspection_result_status = \
                        api_settings.FILE_NOT_FOUND
                    ret = api_settings.FILE_NOT_FOUND
                    verify_result_title = \
                        api_settings.FILE_NOT_FOUND_MSG

                elif baseFileNode.is_deleted and verify_result:
                    # if file was deleted, and verify result exists in db:
                    # update verifyResult 'FILE missing(Unverify)'
                    verify_result.inspection_result_status = \
                        api_settings.FILE_NOT_FOUND
                    ret = api_settings.FILE_NOT_FOUND_MSG

                elif not baseFileNode.is_deleted and not verify_result:
                    # if file was deleted, and verify result does not exist in db:
                    # update verifyResult 'TST missing(Unverify)'
                    ret = api_settings.TIME_STAMP_TOKEN_CHECK_FILE_NOT_FOUND
                    verify_result_title = \
                        api_settings.TIME_STAMP_TOKEN_CHECK_FILE_NOT_FOUND_MSG
                    verify_result = self.create_rdm_filetimestamptokenverify(
                        file_id, project_id, provider, path, ret, userid)

                elif not baseFileNode.is_deleted and not verify_result.timestamp_token:
                    # if file exists and  verifyResult.timestamp_token does not exist:
                    # update verifyResult 'TST missing(Retrieving Failed)'
                    verify_result.inspection_result_status = api_settings.TIME_STAMP_TOKEN_NO_DATA
                    ret = api_settings.TIME_STAMP_TOKEN_NO_DATA
                    verify_result_title = api_settings.TIME_STAMP_TOKEN_NO_DATA_MSG

            else:
                # storage other than osfstorage:
                if not verify_result:
                    # if file does not exist, and  verify result does not exist:
                    # update verifyResult 'TST missing(Unverify)'
                    ret = api_settings.TIME_STAMP_TOKEN_CHECK_FILE_NOT_FOUND
                    verify_result_title = api_settings.TIME_STAMP_TOKEN_CHECK_FILE_NOT_FOUND_MSG
                    verify_result = self.create_rdm_filetimestamptokenverify(
                        file_id, project_id, provider, path, ret, userid)

                elif not verify_result.timestamp_token:
                    # if timestamptoken does not exist:
                    # update verifyResult 'TST missing(Retrieving Failed)'
                    verify_result.inspection_result_status = api_settings.TIME_STAMP_TOKEN_NO_DATA
                    ret = api_settings.TIME_STAMP_TOKEN_NO_DATA
                    verify_result_title = api_settings.TIME_STAMP_TOKEN_NO_DATA_MSG

            if ret == 0:
                timestamptoken_file = guid + '.tsr'
                timestamptoken_file_path = os.path.join(tmp_dir, timestamptoken_file)
                try:
                    with open(timestamptoken_file_path, 'wb') as fout:
                        fout.write(verify_result.timestamp_token)

                except Exception as err:
                    raise err

                # verify timestamptoken and rootCA
                cmd = [
                    api_settings.OPENSSL_MAIN_CMD, api_settings.OPENSSL_OPTION_TS,
                    api_settings.OPENSSL_OPTION_VERIFY, api_settings.OPENSSL_OPTION_DATA,
                    file_name, api_settings.OPENSSL_OPTION_IN, timestamptoken_file_path,
                    api_settings.OPENSSL_OPTION_CAFILE,
                    os.path.join(api_settings.KEY_SAVE_PATH, api_settings.VERIFY_ROOT_CERTIFICATE)
                ]
                prc = subprocess.Popen(
                    cmd, shell=False, stdin=subprocess.PIPE,
                    stderr=subprocess.PIPE, stdout=subprocess.PIPE)
                stdout_data, stderr_data = prc.communicate()
                ret = api_settings.TIME_STAMP_TOKEN_UNCHECKED

                if stdout_data.__str__().find(api_settings.OPENSSL_VERIFY_RESULT_OK) > -1:
                    ret = api_settings.TIME_STAMP_TOKEN_CHECK_SUCCESS
                    verify_result_title = api_settings.TIME_STAMP_TOKEN_CHECK_SUCCESS_MSG  # 'OK'

                else:
                    ret = api_settings.TIME_STAMP_TOKEN_CHECK_NG
                    verify_result_title = api_settings.TIME_STAMP_TOKEN_CHECK_NG_MSG  # 'NG'

                verify_result.inspection_result_status = ret

            file_created_at = file_info.get('created')
            file_modified_at = file_info.get('modified')
            file_size = file_info.get('size')

            if not file_created_at:
                file_created_at = None
            if not file_modified_at:
                file_modified_at = None
            if not file_size:
                file_size = None

            verify_result.verify_date = datetime.datetime.now()
            verify_result.verify_user = userid
            verify_result.verify_file_created_at = file_created_at
            verify_result.verify_file_modified_at = file_modified_at
            verify_result.verify_file_size = file_size
            verify_result.save()
        except Exception as err:
            logging.exception(err)

        # RDMINFO: TimeStampVerify
        if provider == 'osfstorage':
            if not baseFileNode._path:
                filename = self.get_filenameStruct(baseFileNode, '')
            else:
                filename = baseFileNode._path
            filepath = baseFileNode.provider + filename
        else:
            filepath = provider + path

        return {
            'verify_result': ret,
            'verify_result_title': verify_result_title,
            'filepath': filepath
        }<|MERGE_RESOLUTION|>--- conflicted
+++ resolved
@@ -27,13 +27,10 @@
 from website import settings
 from website.util import waterbutler
 
-<<<<<<< HEAD
-=======
 
 from django.contrib.contenttypes.models import ContentType
 import uuid
 
->>>>>>> d6da9a84
 logger = logging.getLogger(__name__)
 
 RESULT_MESSAGE = {
