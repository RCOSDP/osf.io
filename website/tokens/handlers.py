import httplib as http

from flask import redirect, request
import markupsafe
from modularodm import Q

from framework.auth.decorators import must_be_logged_in
from framework.exceptions import HTTPError, PermissionsError
from framework import status

from website.tokens.exceptions import UnsupportedSanctionHandlerKind, TokenError

def registration_approval_handler(action, registration, registered_from):
    # TODO: Unnecessary and duplicated dictionary.
    status.push_status_message({
        'approve': 'Your registration approval has been accepted.',
        'reject': 'Your disapproval has been accepted and the registration has been cancelled.',
    }[action], kind='success', trust=False)
    # Allow decorated view function to return response
    return None

def embargo_handler(action, registration, registered_from):
    status.push_status_message({
        'approve': 'Your embargo approval has been accepted.',
        'reject': 'Your disapproval has been accepted and the embargo has been cancelled.',
    }[action], kind='success', trust=False)
    # Allow decorated view function to return response
    return None

def embargo_termination_handler(action, registration, registered_from):
    status.push_status_message({
<<<<<<< HEAD
        'approve': 'Your approval of making this embargo public has been accepted.',
=======
        'approve': 'Your approval to make this embargo public has been accepted.',
>>>>>>> f1dc1e60
        'reject': 'Your disapproval has been accepted and this embargo will not be made public.',
    }[action], kind='success', trust=False)
    # Allow decorated view function to return response
    return None

def retraction_handler(action, registration, registered_from):
    status.push_status_message({
        'approve': 'Your withdrawal approval has been accepted.',
        'reject': 'Your disapproval has been accepted and the withdrawal has been cancelled.'
    }[action], kind='success', trust=False)
    # Allow decorated view function to return response
    return None

@must_be_logged_in
def sanction_handler(kind, action, payload, encoded_token, auth, **kwargs):
    from website.models import (
        Node,
        Embargo,
        EmbargoTerminationApproval,
        RegistrationApproval,
        Retraction
    )

    Model = {
        'registration': RegistrationApproval,
        'embargo': Embargo,
        'embargo_termination_approval': EmbargoTerminationApproval,
        'retraction': Retraction
    }.get(kind, None)
    if not Model:
        raise UnsupportedSanctionHandlerKind

    sanction_id = payload.get('sanction_id', None)
    sanction = Model.load(sanction_id)

    err_code = None
    err_message = None
    if not sanction:
        err_code = http.BAD_REQUEST
        err_message = 'There is no {0} associated with this token.'.format(
            markupsafe.escape(Model.DISPLAY_NAME))
    elif sanction.is_approved:
        # Simply strip query params and redirect if already approved
        return redirect(request.base_url)
    elif sanction.is_rejected:
        err_code = http.GONE if kind in ['registration', 'embargo'] else http.BAD_REQUEST
        err_message = "This registration {0} has been rejected.".format(
            markupsafe.escape(sanction.DISPLAY_NAME))
    if err_code:
        raise HTTPError(err_code, data=dict(
            message_long=err_message
        ))

    do_action = getattr(sanction, action, None)
    if do_action:
        registration = Node.find_one(Q(sanction.SHORT_NAME, 'eq', sanction))
        registered_from = registration.registered_from
        try:
            do_action(auth.user, encoded_token)
        except TokenError as e:
            raise HTTPError(http.BAD_REQUEST, data={
                'message_short': e.message_short,
                'message_long': e.message_long
            })
        except PermissionsError as e:
            raise HTTPError(http.UNAUTHORIZED, data={
                'message_short': 'Unauthorized access',
                'message_long': e.message
            })
        sanction.save()
        return {
            'registration': registration_approval_handler,
            'embargo': embargo_handler,
            'embargo_termination_approval': embargo_termination_handler,
            'retraction': retraction_handler,
        }[kind](action, registration, registered_from)<|MERGE_RESOLUTION|>--- conflicted
+++ resolved
@@ -29,11 +29,7 @@
 
 def embargo_termination_handler(action, registration, registered_from):
     status.push_status_message({
-<<<<<<< HEAD
-        'approve': 'Your approval of making this embargo public has been accepted.',
-=======
         'approve': 'Your approval to make this embargo public has been accepted.',
->>>>>>> f1dc1e60
         'reject': 'Your disapproval has been accepted and this embargo will not be made public.',
     }[action], kind='success', trust=False)
     # Allow decorated view function to return response
