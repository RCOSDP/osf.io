--- conflicted
+++ resolved
@@ -12,72 +12,54 @@
 css = Bundle(
         # Vendorized libraries
          Bundle(
-            # "vendor/jquery-ui/css/jquery-ui.css",
-            "vendor/jquery-tagit/css/jquery.tagit.css",
-            "vendor/jquery-tagsinput/css/jquery.tagsinput.css",
-            "vendor/jquery-tagit/css/tagit.ui-zendesk.css",
-            "vendor/jquery-fileupload/css/jquery.fileupload-ui.css",
-            "vendor/pygments.css",
-            "vendor/bootstrap3-editable/css/bootstrap-editable.css",
-            "vendor/bootstrap3/css/bootstrap-theme.css",
+            # 'vendor/jquery-ui/css/jquery-ui.css',
+            'vendor/jquery-tagit/css/jquery.tagit.css',
+            'vendor/jquery-tagsinput/css/jquery.tagsinput.css',
+            'vendor/jquery-tagit/css/tagit.ui-zendesk.css',
+            'vendor/jquery-fileupload/css/jquery.fileupload-ui.css',
+            'vendor/pygments.css',
+            'vendor/bootstrap3-editable/css/bootstrap-editable.css',
+            'vendor/bootstrap3/css/bootstrap-theme.css',
             'vendor/hgrid/hgrid.css',
-            filters="cssmin"),
+            filters='cssmin'),
         # Site-specific CSS
         Bundle(
-            "css/site.css",
+            'css/site.css',
             'css/rubeus.css',
-            filters="cssmin"),
-        output="public/css/common.css"
+            filters='cssmin'),
+        output='public/css/common.css'
 )
 
 
 js = Bundle(
         # Vendorized libraries that are already minified
         Bundle(
-                "vendor/jquery/jquery.min.js",
-                "vendor/knockout/knockout-min.js",
-                "vendor/bootstrap3/js/bootstrap.min.js",
-                "vendor/bootbox/bootbox.min.js",
-<<<<<<< HEAD
-                "vendor/jquery-ui/js/jquery-ui.min.js",
-                "vendor/jquery-tagsinput/js/jquery.tagsinput.min.js",
-                "vendor/jquery-tagcloud/jquery.tagcloud.js",
-                "vendor/jquery-tagit/js/tag-it.js",
-                "vendor/moment/moment.min.js",
-                "vendor/jquery-blockui/jquery.blockui.js",
-                "vendor/dropzone/dropzone.js",
-                "vendor/knockout-sortable/knockout-sortable.js",
-                'vendor/hgrid/hgrid.js'),
-        # Site-specific JS
-        Bundle("js/site.js",
-                "js/project.js",
-                "js/app.js",
-                "js/addons.js",
-                'js/rubeus.js',
-                filters="jsmin"),
-=======
-                "vendor/script.min.js",
+            'vendor/jquery/jquery.min.js',
+            'vendor/knockout/knockout-min.js',
+            'vendor/bootstrap3/js/bootstrap.min.js',
+            'vendor/bootbox/bootbox.min.js',
+            'vendor/script.min.js',
         ),
->>>>>>> 8d0fca07
-        output="public/js/common.js"
+        output='public/js/common.js'
 )
 
 js_bottom = Bundle(
     # Vendorized libraries loaded at the bottom of the page
-    "vendor/bootstrap3-editable/js/bootstrap-editable.min.js",
-    "vendor/jquery-ui/js/jquery-ui.min.js",
-    "vendor/jquery-tagsinput/js/jquery.tagsinput.min.js",
-    "vendor/jquery-tagcloud/jquery.tagcloud.js",
-    "vendor/jquery-tagit/js/tag-it.js",
-    "vendor/moment/moment.min.js",
-    "vendor/jquery-blockui/jquery.blockui.js",
+    'vendor/bootstrap3-editable/js/bootstrap-editable.min.js',
+    'vendor/jquery-ui/js/jquery-ui.min.js',
+    'vendor/knockout-sortable/knockout-sortable.js',
+    'vendor/jquery-tagsinput/js/jquery.tagsinput.min.js',
+    'vendor/jquery-tagcloud/jquery.tagcloud.js',
+    'vendor/jquery-tagit/js/tag-it.js',
+    'vendor/moment/moment.min.js',
+    'vendor/jquery-blockui/jquery.blockui.js',
     'vendor/dropzone/dropzone.js',
     'vendor/hgrid/hgrid.js',
     # Site-specific JS
-    Bundle("js/site.js",
-            "js/project.js",
-            "js/app.js",
-            "js/addons.js",
+    Bundle('js/site.js',
+            'js/project.js',
+            'js/app.js',
+            'js/addons.js',
             'js/dropzone-patch.js',
             'js/rubeus.js'),
     filters='jsmin',
@@ -85,9 +67,9 @@
 )
 
 
-logger.debug("Registering asset bundles")
-env.register("js", js)
-env.register("css", css)
+logger.debug('Registering asset bundles')
+env.register('js', js)
+env.register('css', css)
 env.register('js_bottom', js_bottom)
 # Don't bundle in debug mode
 env.debug = settings.DEBUG_MODE