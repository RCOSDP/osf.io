--- conflicted
+++ resolved
@@ -17,16 +17,10 @@
 
     # Order of query params matters, due to a quirk with gravatar
     params = [
-<<<<<<< HEAD
-        ('d', 'identicon'),
-        ('s', size),
-    ]
-=======
         ('d', 'identicon')
     ]
     if size:
         params.append(('s', size))
->>>>>>> 3bedc2ed
     if r:
         params.append(('r', r))
     url = base_url + hash_code + '?' + urllib.urlencode(params)
