--- conflicted
+++ resolved
@@ -46,6 +46,14 @@
 
         <div class="addon-widget-container">
             <h3 class="addon-widget-header"><a href="${node['url']}files/">Files</a></h3>
+            <div id="filetreeProgressBar" class="progress progress-striped active">
+                <div class="progress-bar"  role="progressbar" aria-valuenow="100"
+                    aria-valuemin="0" aria-valuemax="100" style="width: 100%">
+                    <span class="sr-only">Loading</span>
+                </div>
+            </div>
+
+            <input role="search" class="form-control" placeholder="Search files..." type="text" id="fileSearch" autofocus>
             <div id="myGrid" class="filebrowser hgrid"></div>
         </div>
 
@@ -101,13 +109,8 @@
                     <a class="btn btn-default" data-toggle="modal" data-target="#addPointer">Add Links</a>
                 % endif
             </div>
-<<<<<<< HEAD
-        <h2>Components ARE HERE</h2>
-    </div>
-=======
         <h2>Components</h2>
         <hr />
->>>>>>> 4573df13
     % endif
 
 
@@ -246,24 +249,17 @@
         %endif
 
     });
-    $script.ready(['fangorn'], function() {
-
-
-        $.ajax({
-          url:  nodeApiUrl + 'files/grid/'
-        })
-        .done(function( data ) {
-            console.log("data", data);
-            var fangornOpts = {
-                'placement' : "project-home",
-                divID: "myGrid",
-                filesData: data.data,
-                uploads : false
-            };
-            console.log("fangorn", Fangorn);
-            var filebrowser = new Fangorn(fangornOpts);
+    $script.ready(['rubeus'], function() {
+        // Initialize filebrowser
+        var filebrowser = new Rubeus('#myGrid', {
+                data: nodeApiUrl + 'files/grid/',
+                columns: [Rubeus.Col.Name],
+                uploads: false,
+                width: "100%",
+                height: 600,
+                progBar: '#filetreeProgressBar',
+                searchInput: '#fileSearch'
         });
-
     })
 </script>
 
