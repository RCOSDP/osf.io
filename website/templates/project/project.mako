--- conflicted
+++ resolved
@@ -200,12 +200,8 @@
             </div>
             <div class="panel-body">
                 <div id="treeGrid">
-<<<<<<< HEAD
-                    <div class="spinner-loading-wrapper">
-=======
                   <p id="filesMessage" class=" p-xl"></p>
                     <div class="fangorn-loading">
->>>>>>> 7c32bd8f
                         <div class="logo-spin text-center"><img src="/static/img/logo_spin.png" alt="loader"> </div> 
                          <p class="m-t-sm fg-load-message"> Loading files...  </p>
                     </div>
