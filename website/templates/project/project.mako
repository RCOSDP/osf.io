--- conflicted
+++ resolved
@@ -118,7 +118,6 @@
                 % endif
                 </div>
                 % if enable_institutions and not node['anonymous']:
-<<<<<<< HEAD
                     % if ('admin' in user['permissions'] and not node['is_registration']) and (len(node['institutions']) != 0 or len(user['institutions']) != 0):
                         <a class="link-dashed" href="${node['url']}settings/#configureInstitutionAnchor" id="institution">Affiliated Institutions:</a>
                         % if node['institutions'] != []:
@@ -129,23 +128,13 @@
                                     <a href="/institutions/${inst['id']}">${inst['name']}</a>
                                 % endif
                             % endfor
-=======
-                    % if ('admin' in user['permissions'] and not node['is_registration']) and (node['institution']['id'] or len(user['institutions']) != 0):
-                        <a class="link-dashed" href="${node['url']}settings/#configureInstitutionAnchor" id="institution">Affiliated Institution:</a>
-                        % if node['institution']['id']:
-                            <a href="/institutions/${node['institution']['id']}">${node['institution']['name']}</a>
->>>>>>> cada34e9
                         % else:
                             <span> None </span>
                         % endif
                     % endif
-<<<<<<< HEAD
                     % if not ('admin' in user['permissions'] and not node['is_registration']) and node['institutions'] != []:
                         Affiliated institutions: <a href="/institutions/${node['institutions'][0]['id']}">${node['institutions'][0]['name']}</a>
-=======
-                    % if not ('admin' in user['permissions'] and not node['is_registration']) and node['institution']['id']:
-                        Affiliated institution: <a href="/institutions/${node['institution']['id']}">${node['institution']['name']}</a>
->>>>>>> cada34e9
+
                     % endif
                 % endif
                 % if node['is_fork']:
