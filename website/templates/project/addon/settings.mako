<div>

    <form role="form" class="addon-settings" method="POST" data-addon="${addon_short_name}">

        <!-- Title -->
        <h4>${addon_full_name}</h4>

        ${self.body()}

        <!-- Submit button -->
<<<<<<< HEAD
        % if (node and not node['is_registration'] and not disabled) or has_submit_button:
=======
        % if node and not node['is_registration'] and show_submit:
>>>>>>> 4aa86e96
            <button id="addon-settings-submit" class="btn btn-success">
                Submit
            </button>
        % endif

        <!-- Form feedback -->
        <div class="addon-settings-message" style="display: none; padding-top: 10px;"></div>

    </form>

</div><|MERGE_RESOLUTION|>--- conflicted
+++ resolved
@@ -7,12 +7,7 @@
 
         ${self.body()}
 
-        <!-- Submit button -->
-<<<<<<< HEAD
-        % if (node and not node['is_registration'] and not disabled) or has_submit_button:
-=======
-        % if node and not node['is_registration'] and show_submit:
->>>>>>> 4aa86e96
+        % if node and not node['is_registration'] or show_submit:
             <button id="addon-settings-submit" class="btn btn-success">
                 Submit
             </button>
