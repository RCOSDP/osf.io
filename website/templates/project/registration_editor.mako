--- conflicted
+++ resolved
@@ -1,5 +1,4 @@
 <div id="registrationEditorScope">
-<<<<<<< HEAD
     <select class="form-control" id="registrationSchemaSelect" 
             data-bind="options: schemas,
                        optionsText: 'title',
@@ -13,27 +12,6 @@
         <div class='row'>
             <div class='span8 col-md-2 columns eight large-8'>
                 <p>
-                    <ul class="nav nav-pills nav-stacked" data-toggle="collapse" data-bind="foreach: draft().schema.pages">
-                        <li>
-                            <a data-bind="text: title,
-                                click: $root.selectPage"></a>
-
-                            <ul class="nav nav-pills nav-stacked" data-bind="foreach: $root.draft().schema.pages[$index()].questions">
-                                <li><a data-bind="text: nav, click: $root.selectQuestion"></a></li>
-                            </ul>
-                        </li>                
-=======
-  <select class="form-control" id="registrationSchemaSelect" data-bind="options: schemas,
-                                                                        optionsText: 'title',
-                                                                        optionsValue: 'id',
-                                                                        value: selectedSchemaName">
-    <option data-bind="if: draft().schemaName" value="" disabled selected>Please select a registration form to initiate registration</option>
-  </select>
-  <div class="container">
-        <div class='row'>
-            <div class="span8 col-md-12 columns eight large-8">
-                <h2 id="schemaTitle">Select an option above</h2>
-                <p>
                   <div class="collapse navbar-collapse" id="bs-example-navbar-collapse-1">
                     <ul class="nav navbar-nav" data-bind="foreach: {data: draft().schema.pages, as: 'page'}">
                       <li style="padding: 2px; margin: 3px;" class="re-navbar">
@@ -44,7 +22,6 @@
                           </button>
                         </span>
                       </li>
->>>>>>> 77408c09
                     </ul>
                   </div>
                 </p>
