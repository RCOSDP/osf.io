--- conflicted
+++ resolved
@@ -38,34 +38,6 @@
                   <!-- /ko -->
               </div>
               <div class="span8 col-md-9 columns eight large-8">
-<<<<<<< HEAD
-                <a id="editorPreviousQuestion"
-                   data-bind="click: previousQuestion,
-                              onKeyPress: {
-                                keyCode: 37,
-                                listener: previousQuestion.bind($data)
-                              }" style="padding-left: 5px;">
-                  <i style="display:inline-block; padding-left: 5px; padding-right: 5px;" class="fa fa-arrow-left"></i>Previous
-                </a>
-                <a id="editorNextQuestion"
-                   data-bind="click: nextQuestion,
-                              onKeyPress: {
-                                keyCode: 39,
-                                listener: nextQuestion.bind($data)
-                              }" style="float:right; padding-right:5px;">Next
-                  <i style="display:inline-block; padding-right: 5px; padding-left: 5px;" class="fa fa-arrow-right"></i>
-                </a>
-                <br />
-                <br />
-                <div class="progress progress-bar-md">
-                  <div class="progress-bar progress-bar-success" role="progressbar" aria-valuemin="0" aria-valuemax="100"
-                       data-bind="attr.aria-completion: draft.completion,
-                                  style: {width: draft.completion + '%'}">
-                      <span class="sr-only"></span>
-                  </div>
-                </div>
-=======
->>>>>>> a30f5484
                 <!-- EDITOR -->
                 <div data-bind="if: currentPage">
                    <div data-bind="foreach: {data: currentPage().questions, as: 'question'}">
