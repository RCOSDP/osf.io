--- conflicted
+++ resolved
@@ -16,13 +16,8 @@
     </div>
     <div class="col-md-4">
       	<ol class="breadcrumb">
-<<<<<<< HEAD
-            <li><a href="${node_url}files/">${node_title}</a></li>
+            <li><a href="${node['url']}files/">${node['title']}</a></li>
   			<li class="active overflow" >${file_name}</li>
-=======
-            <li><a href="${node['url']}files/">${node['title']}</a></li>
-  			<li class="active">${file_name}</li>
->>>>>>> 4b21a2e8
 		</ol>
 		<table class="table table-striped" id='file-version-history'>
 			<thead>
