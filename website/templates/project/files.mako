<%inherit file="project/project_base.mako"/>
<%def name="title()">${node['title']} Files</%def>

<<<<<<< HEAD
<div class="row">
<div class="col-md-12">
    <div class='help-block'>
        % if 'write' in user['permissions'] and not disk_saving_mode:
            <p>To Upload: Drag files from your desktop into a folder below OR click an upload (<button class="btn btn-default btn-mini" disabled><i class="icon-upload"></i></button>) button.</p>
        % endif
    </div>
</div><!-- end col-md-->

</div><!--end row -->

<div id="treeGrid">
<div class="fangorn-loading"> <i class="icon-spinner fangorn-spin"></i> <p class="m-t-sm fg-load-message"> Loading files...  </p> </div>
=======
<div class="page-header  visible-xs">
  <h2 class="text-300">Files</h2>
</div>

<div id="treeGrid">
	<div class="fangorn-loading"> <i class="icon-spinner fangorn-spin"></i> <p class="m-t-sm fg-load-message"> Loading files...  </p> </div>
>>>>>>> f93c4f7e
</div>


<%def name="stylesheets()">
${parent.stylesheets()}
% for stylesheet in tree_css:
<link rel='stylesheet' href='${stylesheet}' type='text/css' />
% endfor
</%def>



<%def name="javascript_bottom()">


${parent.javascript_bottom()}
% for script in tree_js:
<script type="text/javascript" src="${script | webpack_asset}"></script>
% endfor
<script src=${"/static/public/js/files-page.js" | webpack_asset}></script>
<script type="text/javascript">
    window.contextVars = window.contextVars || {};
    % if 'write' in user['permissions'] and not node['is_registration'] and not disk_saving_mode:
        window.contextVars.uploadInstruction = true
    % endif
</script>
</%def><|MERGE_RESOLUTION|>--- conflicted
+++ resolved
@@ -1,28 +1,12 @@
 <%inherit file="project/project_base.mako"/>
 <%def name="title()">${node['title']} Files</%def>
 
-<<<<<<< HEAD
-<div class="row">
-<div class="col-md-12">
-    <div class='help-block'>
-        % if 'write' in user['permissions'] and not disk_saving_mode:
-            <p>To Upload: Drag files from your desktop into a folder below OR click an upload (<button class="btn btn-default btn-mini" disabled><i class="icon-upload"></i></button>) button.</p>
-        % endif
-    </div>
-</div><!-- end col-md-->
-
-</div><!--end row -->
-
-<div id="treeGrid">
-<div class="fangorn-loading"> <i class="icon-spinner fangorn-spin"></i> <p class="m-t-sm fg-load-message"> Loading files...  </p> </div>
-=======
 <div class="page-header  visible-xs">
   <h2 class="text-300">Files</h2>
 </div>
 
 <div id="treeGrid">
 	<div class="fangorn-loading"> <i class="icon-spinner fangorn-spin"></i> <p class="m-t-sm fg-load-message"> Loading files...  </p> </div>
->>>>>>> f93c4f7e
 </div>
 
 
