<%inherit file="project/project_base.mako"/>
<%def name="title()">${node['title']} Settings</%def>

##<!-- Show API key settings -->
##<div mod-meta='{
##        "tpl": "util/render_keys.mako",
##        "uri": "${node["api_url"]}keys/",
##        "replace": true,
##        "kwargs": {
##            "route": "${node["url"]}"
##        }
##    }'></div>

<div class="page-header visible-xs">
  <h2 class="text-300">Settings</h2>
</div>

<div class="row project-page">
    <!-- Begin left column -->
    <div class="col-sm-3 affix-parent scrollspy">

        % if 'write' in user['permissions']:

            <div class="panel panel-default osf-affix" data-spy="affix" data-offset-top="60" data-offset-bottom="263"><!-- Begin sidebar -->
                <ul class="nav nav-stacked nav-pills">

                    % if not node['is_registration']:
                        <li><a href="#configureNodeAnchor">Configure ${node['node_type'].capitalize()}</a></li>



                        % if 'write' in user['permissions']:
                            <li><a href="#selectAddonsAnchor">Select Add-ons</a></li>

                            % if addon_enabled_settings:
                                <li><a href="#configureAddonsAnchor">Configure Add-ons</a></li>
                            % endif

                            <li><a href="#configureNotificationsAnchor">Configure Notifications</a></li>
                        % endif

                        % if 'admin' in user['permissions']:
                            <li><a href="#configureCommentingAnchor">Configure Commenting</a></li>
                        % endif


                    % endif

                    % if node['is_registration']:

                        % if (node['is_public'] or node['embargo_end_date']) and 'admin' in user['permissions']:
                            <li><a href="#retractRegistrationAnchor">Retract Public Registration</a></li>
                        % endif

                    % endif

                </ul>
            </div><!-- End sidebar -->
        % endif

    </div>
    <!-- End left column -->

    <!-- Begin right column -->
    <div class="col-sm-9">

        % if 'write' in user['permissions']:  ## Begin Configure Project

            % if not node['is_registration']:
                <div class="panel panel-default">
                    <span id="configureNodeAnchor" class="anchor"></span>
                    <div class="panel-heading clearfix">
                        <h3 id="configureNode" class="panel-title">Configure ${node['node_type'].capitalize()}</h3>
                    </div>
<<<<<<< HEAD
                    <div id="projectSettings" class="panel-body">
                        <div class="form-group">
                            <label>Category:</label>
                            <select data-bind="attr.disabled: disabled,
                                                         options: categories,
                                                         optionsValue: 'value',
                                                         optionsText: 'label',
                                                         value: selectedCategory"></select>
                            <span data-bind="if: disabled" class="help-block">
                              A top-level project's category cannot be changed
                            </span>
                        </div>
                        <div class="form-group">
                            <label for="title">Title:</label>
                            <input class="form-control" type="text" maxlength="200" data-bind="value: title,
                                                                                                      valueUpdate: 'afterkeydown'">
                            <span class="text-danger" id="titleInputMessage"></span>
                        </div>
                        <div class="form-group">
                            <label for="description">Description:</label>
                            <textarea data-bind="value: description,
                                             valueUpdate: 'afterkeydown'",
                            class="form-control resize-vertical"></textarea>
                            <span class="text-danger" id="descriptionInputMessage"></span>
                        </div>
                            <span>
                            <button data-bind="click: updateAll"
                            class="btn btn-success">Save Changes</button>
                            <button data-bind="click: cancelAll"
                            class="btn btn-default">Cancel</button>
                            </span>
                            <br>
                            <span data-bind="css: messageClass, html: message"></span>
=======
                    <div id="nodeCategorySettings" class="panel-body">
                        <h5>
                            Category: <select data-bind="attr.disabled: disabled,
                                                        options: categories,
                                                        optionsValue: 'value',
                                                        optionsText: 'label',
                                                        value: selectedCategory"></select>
                        </h5>
                        <p data-bind="if: !disabled">
                            <button data-bind="css: {disabled: !dirty()},
                                               click: cancelUpdateCategory"
                                    class="btn btn-default">Cancel</button>
                            <button data-bind="css: {disabled: !dirty()},
                                               click: updateCategory"
                                    class="btn btn-primary">Change</button>
                        </p>
                        <span data-bind="css: messageClass, html: message"></span>

                        <span data-bind="if: disabled" class="help-block">
                            A top-level project's category cannot be changed
                        </span>
>>>>>>> b474cf74
                    </div>

                    % if 'admin' in user['permissions']:
                        <hr />
                        <div class="panel-body">
                            <div class="help-block">
                                A project cannot be deleted if it has any components within it.
                                To delete a parent project, you must first delete all child components
                                by visiting their settings pages.
                            </div>
                            <button id="deleteNode" class="btn btn-danger btn-delete-node">Delete ${node['node_type']}</button>
                        </div>
                    % endif

                </div>

            % endif

        % endif  ## End Configure Project

        % if 'write' in user['permissions']:  ## Begin Select Addons

            % if not node['is_registration']:

                <div class="panel panel-default">
                    <span id="selectAddonsAnchor" class="anchor"></span>
                    <div class="panel-heading clearfix">
                        <h3 class="panel-title">Select Add-ons</h3>
                    </div>
                    <div class="panel-body">
                        <form id="selectAddonsForm">

                            % for category in addon_categories:

                                <%
                                    addons = [
                                        addon
                                        for addon in addons_available
                                        if category in addon.categories
                                    ]
                                %>

                                % if addons:
                                    <h3>${category.capitalize()}</h3>

                                    % for addon in addons:
                                        <div>
                                            <label>
                                                <input
                                                    type="checkbox"
                                                    name="${addon.short_name}"
                                                    class="addon-select"
                                                    ${'checked' if addon.short_name in addons_enabled else ''}
                                                    ${'disabled' if (node['is_registration'] or bool(addon.added_mandatory)) else ''}
                                                />
                                                ${addon.full_name}
                                            </label>
                                        </div>
                                    % endfor

                                % endif

                            % endfor

                            <br />

                            <button id="settings-submit" class="btn btn-success">
                                Apply
                            </button>
                            <div class="addon-settings-message text-success" style="padding-top: 10px;"></div>

                        </form>

                    </div>
                </div>

                % if addon_enabled_settings:
                    <span id="configureAddonsAnchor" class="anchor"></span>

                    <div id="configureAddons" class="panel panel-default">

                        <div class="panel-heading clearfix">
                            <h3 class="panel-title">Configure Add-ons</h3>
                        </div>
                        <div class="panel-body">

                        % for node_settings_dict in addon_enabled_settings or []:
                            ${render_node_settings(node_settings_dict)}

                                % if not loop.last:
                                    <hr />
                                % endif

                        % endfor

                        </div>
                    </div>

                % endif

            % endif
        % endif  ## End Select Addons

        % if user['has_read_permissions']:  ## Begin Configure Notifications

            % if not node['is_registration']:

                <div class="panel panel-default">
                    <span id="configureNotificationsAnchor" class="anchor"></span>
                    <div class="panel-heading clearfix">
                        <h3 class="panel-title">Configure Notifications</h3>
                    </div>
                    <div class="help-block" style="padding-left: 15px">
                        <p class="text-info">These notification settings only apply to you. They do NOT affect any other contributor on this project.</p>
                    </div>
                    <form id="notificationSettings" class="osf-treebeard-minimal">
                        <div id="grid">
                            <div class="notifications-loading">
                                <i class="fa fa-spinner notifications-spin"></i>
                                <p class="m-t-sm fg-load-message"> Loading notification settings...  </p>
                            </div>
                        </div>
                        <div class="help-block" style="padding-left: 15px">
                            <p id="configureNotificationsMessage"></p>
                        </div>
                    </form>
                </div>

            %endif

        % endif End Configure Notifications



        % if 'admin' in user['permissions']:  ## Begin Configure Commenting

            % if not node['is_registration']:

                <div class="panel panel-default">
                    <span id="configureCommentingAnchor" class="anchor"></span>
                    <div class="panel-heading clearfix">
                        <h3 class="panel-title">Configure Commenting</h3>
                    </div>

                    <div class="panel-body">

                        <form class="form" id="commentSettings">

                            <div class="radio">
                                <label>
                                    <input type="radio" name="commentLevel" value="private" ${'checked' if comments['level'] == 'private' else ''}>
                                    Only contributors can post comments
                                </label>
                            </div>
                            <div class="radio">
                                <label>
                                    <input type="radio" name="commentLevel" value="public" ${'checked' if comments['level'] == 'public' else ''}>
                                    When the ${node['node_type']} is public, any OSF user can post comments
                                </label>
                            </div>

                            <button class="btn btn-success">Save</button>

                            <!-- Flashed Messages -->
                            <div class="help-block">
                                <p id="configureCommentingMessage"></p>
                            </div>
                        </form>

                    </div>

                </div>

            % endif

        % endif  ## End Configure Commenting



        % if 'admin' in user['permissions']:  ## Begin Retract Registration

            % if node['is_registration']:

                % if node['is_public'] or node['embargo_end_date']:

                    <div class="panel panel-default">
                        <span id="retractRegistrationAnchor" class="anchor"></span>

                        <div class="panel-heading clearfix">
                            <h3 class="panel-title">Retract Registration</h3>
                        </div>

                        <div class="panel-body">

                            % if parent_node['exists']:

                                <div class="help-block">
                                  Retracting children components of a registration is not allowed. Should you wish to
                                  retract this component, please retract its parent registration <a href="${web_url_for('node_setting', pid=node['root_id'])}">here</a>.
                                </div>

                            % else:

                                <div class="help-block">
                                    Retracting a registration will remove its content from the OSF, but leave basic metadata
                                    behind. The title of a retracted registration and its contributor list will remain, as will
                                    justification or explanation of the retraction, should you wish to provide it. Retracted
                                    registrations will be marked with a <strong>retracted</strong> tag.
                                </div>

                                %if not node['pending_retraction']:
                                    <a class="btn btn-danger" href="${web_url_for('node_registration_retraction_get', pid=node['id'])}">Retract Registration</a>
                                % else:
                                    <p><strong>This registration is already pending a retraction.</strong></p>
                                %endif

                            % endif


                        </div>
                    </div>

                % endif

            % endif

        % endif  ## End Retract Registration

    </div>
    <!-- End right column -->

</div>

<%def name="render_node_settings(data)">
    <%
       template_name = data['node_settings_template']
       tpl = data['template_lookup'].get_template(template_name).render(**data)
    %>
    ${tpl}
</%def>

% for name, capabilities in addon_capabilities.iteritems():
    <script id="capabilities-${name}" type="text/html">${capabilities}</script>
% endfor


<%def name="stylesheets()">
    ${parent.stylesheets()}

    <link rel="stylesheet" href="/static/css/pages/project-page.css">
</%def>


<%def name="javascript_bottom()">
    <% import json %>
    ${parent.javascript_bottom()}
    <script>
      window.contextVars = window.contextVars || {};
      window.contextVars.node = window.contextVars.node || {};
      window.contextVars.node.description = '${node['description']}';
      window.contextVars.node.api_url = '${node['api_url']}';
      window.contextVars.node.nodeType = '${node['node_type']}';
      window.contextVars.nodeCategories = ${json.dumps(categories)};
    </script>

    <script type="text/javascript" src=${"/static/public/js/project-settings-page.js" | webpack_asset}></script>

    % for js_asset in addon_js:
    <script src="${js_asset | webpack_asset}"></script>
    % endfor

</%def><|MERGE_RESOLUTION|>--- conflicted
+++ resolved
@@ -27,8 +27,6 @@
                     % if not node['is_registration']:
                         <li><a href="#configureNodeAnchor">Configure ${node['node_type'].capitalize()}</a></li>
 
-
-
                         % if 'write' in user['permissions']:
                             <li><a href="#selectAddonsAnchor">Select Add-ons</a></li>
 
@@ -42,7 +40,6 @@
                         % if 'admin' in user['permissions']:
                             <li><a href="#configureCommentingAnchor">Configure Commenting</a></li>
                         % endif
-
 
                     % endif
 
@@ -72,7 +69,7 @@
                     <div class="panel-heading clearfix">
                         <h3 id="configureNode" class="panel-title">Configure ${node['node_type'].capitalize()}</h3>
                     </div>
-<<<<<<< HEAD
+
                     <div id="projectSettings" class="panel-body">
                         <div class="form-group">
                             <label>Category:</label>
@@ -106,30 +103,6 @@
                             </span>
                             <br>
                             <span data-bind="css: messageClass, html: message"></span>
-=======
-                    <div id="nodeCategorySettings" class="panel-body">
-                        <h5>
-                            Category: <select data-bind="attr.disabled: disabled,
-                                                        options: categories,
-                                                        optionsValue: 'value',
-                                                        optionsText: 'label',
-                                                        value: selectedCategory"></select>
-                        </h5>
-                        <p data-bind="if: !disabled">
-                            <button data-bind="css: {disabled: !dirty()},
-                                               click: cancelUpdateCategory"
-                                    class="btn btn-default">Cancel</button>
-                            <button data-bind="css: {disabled: !dirty()},
-                                               click: updateCategory"
-                                    class="btn btn-primary">Change</button>
-                        </p>
-                        <span data-bind="css: messageClass, html: message"></span>
-
-                        <span data-bind="if: disabled" class="help-block">
-                            A top-level project's category cannot be changed
-                        </span>
->>>>>>> b474cf74
-                    </div>
 
                     % if 'admin' in user['permissions']:
                         <hr />
@@ -259,7 +232,7 @@
 
             %endif
 
-        % endif End Configure Notifications
+        % endif ## End Configure Notifications
 
 
 
