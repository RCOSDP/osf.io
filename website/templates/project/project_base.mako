--- conflicted
+++ resolved
@@ -58,26 +58,6 @@
             piwikSiteID: ${json.dumps(node.get('piwik_site_id', None))},
             piwikHost: ${json.dumps(piwik_host)}
         }
-<<<<<<< HEAD
-    };
-
-    $script.ready('pointers', function() {
-        var pointerDisplay = new Pointers.PointerDisplay('#showLinks');
-    });
-
-    $(function() {
-
-        // Get project data from the server and initiate KO modules
-        $.getJSON(nodeApiUrl, function(data) {
-            // Initialize nodeControl and logFeed on success
-            $script.ready('nodeControl', function() {
-                var nodeControl = new NodeControl('#projectScope', data);
-            });
-            $('body').trigger('nodeLoad', data);
-        });
-
-=======
->>>>>>> 12cce5b9
     });
 
 </script>
