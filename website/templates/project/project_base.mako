<%inherit file="../base.mako"/>

<%def name="og_description()">

    %if node['description']:
        ${sanitize.strip_html(node['description']) + ' | '}
    %endif
    Hosted on the Open Science Framework


</%def>

<%def name="content()">

<%include file="project_header.mako"/>

<%include file="modal_show_links.mako"/>

% if node['is_retracted'] == True:
    <%include file="retracted_registration.mako" args="node='${node}'"/>
% else:
    ${next.body()}
##  % if node['node_type'] == 'project':
        <%include file="modal_duplicate.mako"/>
##  % endif
% endif

</%def>

<%def name="javascript_bottom()">

<script src="/static/vendor/citeproc-js/xmldom.js"></script>
<script src="/static/vendor/citeproc-js/citeproc.js"></script>

<script>

    ## TODO: Move this logic into badges add-on
    % if 'badges' in addons_enabled and badges and badges['can_award']:
    ## TODO: port to commonjs
    ## $script(['/static/addons/badges/badge-awarder.js'], function() {
    ##     attachDropDown('${'{}badges/json/'.format(user_api_url)}');
    ## });
    % endif

    var nodeId = ${ node['id'] |sjson, n };
    var userApiUrl = ${ user_api_url | sjson, n };
    var nodeApiUrl = ${ node['api_url'] | sjson, n };
    var absoluteUrl = ${ node['display_absolute_url'] | sjson, n };
    <%
       parent_exists = parent_node['exists']
       parent_title = ''
       parent_registration_url = ''
       if parent_exists:
           parent_title = "Private {0}".format(parent_node['category'])
           parent_registration_url = ''
       if parent_node['can_view'] or parent_node['is_contributor']:
           parent_title = parent_node['title']
           parent_registration_url = parent_node['registrations_url']
    %>

    // Mako variables accessible globally
    window.contextVars = $.extend(true, {}, window.contextVars, {
        currentUser: {
            ## TODO: Abstract me
            username: ${ user['username'] | sjson, n },
            id: ${ user_id | sjson, n },
            urls: {api: userApiUrl},
            isContributor: ${ user.get('is_contributor', False) | sjson, n },
            fullname: ${ user['fullname'] | sjson, n }
        },
        node: {
            ## TODO: Abstract me
            id: nodeId,
            title: ${ node['title'] | sjson, n },
            urls: {
                api: nodeApiUrl,
                web: ${ node['url'] | sjson, n },
                update: ${ node['update_url'] | sjson, n }
            },
<<<<<<< HEAD
            isPublic: ${json.dumps(node.get('is_public', False))},
            isRetracted: ${json.dumps(node.get('is_retracted', False))},
            piwikSiteID: ${json.dumps(node.get('piwik_site_id', None))},
            piwikHost: ${json.dumps(piwik_host)},
            anonymous: ${json.dumps(node['anonymous'])},
            category: '${node['category_short']}',
            parentTitle: ${json.dumps(parent_title) | n},
            parentRegisterUrl: '${parent_registration_url}',
            parentExists: ${json.dumps(parent_exists)},
            registrationMetaSchema: ${json.dumps(node['registered_schema'])},
            registrationMetaData: ${json.dumps(node['registered_meta'])}
=======
            isPublic: ${ node.get('is_public', False) | sjson, n },
            isRetracted: ${ node.get('is_retracted', False) | sjson, n },
            piwikSiteID: ${ node.get('piwik_site_id', None) | sjson, n },
            piwikHost: ${ piwik_host | sjson, n },
            anonymous: ${ node['anonymous'] | sjson, n },
            category: ${ node['category_short'] | sjson, n },
            parentTitle: ${ parent_title | sjson, n },
            parentRegisterUrl: ${ parent_registration_url | sjson, n },
            parentExists: ${'true' if parent_exists else 'false'}
>>>>>>> 96062b92
        }
    });

</script>
<script type="text/x-mathjax-config">
    MathJax.Hub.Config({
        tex2jax: {inlineMath: [['$','$'], ['\\(','\\)']], processEscapes: true},
        // Don't automatically typeset the whole page. Must explicitly use MathJax.Hub.Typeset
        skipStartupTypeset: true
    });
</script>
<script type="text/javascript"
    src="/static/vendor/bower_components/MathJax/unpacked/MathJax.js?config=TeX-AMS-MML_HTMLorMML">
</script>


<script src=${"/static/public/js/project-base-page.js" | webpack_asset}> </script>
</%def><|MERGE_RESOLUTION|>--- conflicted
+++ resolved
@@ -77,7 +77,6 @@
                 web: ${ node['url'] | sjson, n },
                 update: ${ node['update_url'] | sjson, n }
             },
-<<<<<<< HEAD
             isPublic: ${json.dumps(node.get('is_public', False))},
             isRetracted: ${json.dumps(node.get('is_retracted', False))},
             piwikSiteID: ${json.dumps(node.get('piwik_site_id', None))},
@@ -89,17 +88,6 @@
             parentExists: ${json.dumps(parent_exists)},
             registrationMetaSchema: ${json.dumps(node['registered_schema'])},
             registrationMetaData: ${json.dumps(node['registered_meta'])}
-=======
-            isPublic: ${ node.get('is_public', False) | sjson, n },
-            isRetracted: ${ node.get('is_retracted', False) | sjson, n },
-            piwikSiteID: ${ node.get('piwik_site_id', None) | sjson, n },
-            piwikHost: ${ piwik_host | sjson, n },
-            anonymous: ${ node['anonymous'] | sjson, n },
-            category: ${ node['category_short'] | sjson, n },
-            parentTitle: ${ parent_title | sjson, n },
-            parentRegisterUrl: ${ parent_registration_url | sjson, n },
-            parentExists: ${'true' if parent_exists else 'false'}
->>>>>>> 96062b92
         }
     });
 
