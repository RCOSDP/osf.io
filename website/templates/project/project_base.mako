<%inherit file="../base.mako"/>

<%def name="content()">

<%include file="project_header.mako"/>


${next.body()}



<%include file="modal_generate_private_link.mako"/>
<%include file="modal_add_contributor.mako"/>
<%include file="modal_add_pointer.mako"/>
<%include file="modal_show_links.mako"/>
% if node['category'] == 'project':
    <%include file="modal_add_component.mako"/>
    <%include file="modal_duplicate.mako"/>
% endif
</%def>


<%def name="javascript_bottom()">
<script>

    <% import json %>

    // Import modules
    $script(['/static/js/nodeControl.js'], 'nodeControl');
    $script(['/static/js/logFeed.js'], 'logFeed');
    $script(['/static/js/contribAdder.js'], 'contribAdder');
    $script(['/static/js/pointers.js'], 'pointers');
    %if 'badges' in addons_enabled and badges and badges['can_award']:
    $script(['/static/addons/badges/badge-awarder.js'], function() {
        attachDropDown('${'{}badges/json/'.format(user_api_url)}');
    });

<<<<<<< HEAD
    %endif
=======
    % if 'badges' in addons_enabled and badges and badges['can_award']:
    $script(['/static/addons/badges/badge-awarder.js'], function() {
        attachDropDown('${'{}badges/json/'.format(user_api_url)}');
    });

>>>>>>> ed810fca
    // TODO: Put these in the contextVars object below
    var nodeId = '${node['id']}';
    var userApiUrl = '${user_api_url}';
    var nodeApiUrl = '${node['api_url']}';
    // Mako variables accessible globally
    window.contextVars = {
        currentUser: {
            ## TODO: Abstract me
            username: ${json.dumps(user['username']) | n},
            id: '${user_id}'
        },
        node: {
            ## TODO: Abstract me
            title: ${json.dumps(node['title']) | n}
        }
    };

    $(function() {

        $logScope = $('#logScope');
        $linkScope = $('#linkScope');
        // Get project data from the server and initiate KO modules
        $.getJSON(nodeApiUrl, function(data){
               // Initialize nodeControl and logFeed on success
               $script
                .ready('nodeControl', function() {
                    var nodeControl = new NodeControl('#projectScope', data);
                })
                .ready('logFeed', function() {
                    if ($logScope.length) { // Render log feed if necessary
                        var logFeed = new LogFeed('#logScope', data.node.logs, {'url':nodeApiUrl+'log/', 'hasMoreLogs': data.node.has_more_logs});
                    }
                });
                // If user is a contributor, initialize the contributor modal
                // controller
                if (data.user.can_edit) {
                    $script.ready('contribAdder', function() {
                        var contribAdder = new ContribAdder(
                            '#addContributors',
                            data.node.title,
                            data.parent_node.id,
                            data.parent_node.title
                        );
                    });
                }

            }
        );

        var linksModal = $('#showLinks')[0];
        var linksVM = new LinksViewModel(linksModal);
        ko.applyBindings(linksVM, linksModal);
        
    });

    $script.ready('pointers', function() {
        var pointerManager = new PointerManager('#addPointer', contextVars.node.title);
    });

    // Make unregistered contributors claimable
    % if not user.get('is_contributor'):
    $script(['/static/js/accountClaimer.js'], function() {
        var accountClaimer = new OSFAccountClaimer('.contributor-unregistered');
    });
    % endif

</script>
% if node.get('is_public') and node.get('piwik_site_id'):
<script type="text/javascript">
    $(function() {
        // Note: Don't use cookies for global site ID; cookies will accumulate
        // indefinitely and overflow uwsgi header buffer.
        $.osf.trackPiwik('${ piwik_host }', ${ node['piwik_site_id'] });
    });
</script>
% endif

</%def><|MERGE_RESOLUTION|>--- conflicted
+++ resolved
@@ -30,20 +30,13 @@
     $script(['/static/js/logFeed.js'], 'logFeed');
     $script(['/static/js/contribAdder.js'], 'contribAdder');
     $script(['/static/js/pointers.js'], 'pointers');
-    %if 'badges' in addons_enabled and badges and badges['can_award']:
-    $script(['/static/addons/badges/badge-awarder.js'], function() {
-        attachDropDown('${'{}badges/json/'.format(user_api_url)}');
-    });
 
-<<<<<<< HEAD
-    %endif
-=======
     % if 'badges' in addons_enabled and badges and badges['can_award']:
     $script(['/static/addons/badges/badge-awarder.js'], function() {
         attachDropDown('${'{}badges/json/'.format(user_api_url)}');
     });
+    % endif
 
->>>>>>> ed810fca
     // TODO: Put these in the contextVars object below
     var nodeId = '${node['id']}';
     var userApiUrl = '${user_api_url}';
