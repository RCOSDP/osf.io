<%inherit file="project/project_base.mako"/>
<%def name="title()">${node['title']} Forks</%def>

<div class="page-header visible-xs">
    <h2 class="text-300">Forks</h2>
</div>

<div class="row">
	<div class="col-md-8 col-md-offset-2">

<<<<<<< HEAD
	% if node['fork_count']:
	    <div mod-meta='{
	            "tpl": "util/render_nodes.mako",
	            "uri": "${node["api_url"]}get_forks/",
	            "replace": true
	        }'></div>
	% else:
	    <div class="m-xl">There have been no forks of this project.</div>
	% endif
=======
    % if node['fork_count']:
        <div mod-meta='{
            "tpl": "util/render_nodes.mako",
            "uri": "${node["api_url"]}get_forks/",
            "replace": true,
            "kwargs": {"sortable": false, "pluralized_node_type": "registrations"}
        }'></div>
    % else:
        <div>There have been no forks of this project.</div>
    % endif
>>>>>>> e0de5776


    </div>
</div><|MERGE_RESOLUTION|>--- conflicted
+++ resolved
@@ -7,30 +7,15 @@
 
 <div class="row">
 	<div class="col-md-8 col-md-offset-2">
-
-<<<<<<< HEAD
-	% if node['fork_count']:
-	    <div mod-meta='{
+	    % if node['fork_count']:
+	        <div mod-meta='{
 	            "tpl": "util/render_nodes.mako",
 	            "uri": "${node["api_url"]}get_forks/",
-	            "replace": true
+	            "replace": true,
+	            "kwargs": {"sortable": false, "pluralized_node_type": "registrations"}
 	        }'></div>
-	% else:
-	    <div class="m-xl">There have been no forks of this project.</div>
-	% endif
-=======
-    % if node['fork_count']:
-        <div mod-meta='{
-            "tpl": "util/render_nodes.mako",
-            "uri": "${node["api_url"]}get_forks/",
-            "replace": true,
-            "kwargs": {"sortable": false, "pluralized_node_type": "registrations"}
-        }'></div>
-    % else:
-        <div>There have been no forks of this project.</div>
-    % endif
->>>>>>> e0de5776
-
-
+	    % else:
+	        <div class="m-xl">There have been no forks of this project.</div>
+	    % endif
     </div>
 </div>