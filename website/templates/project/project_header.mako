<%
    is_project = node['node_type'] == 'project'
%>

<div id="projectBanner" >
    <header class="subhead" id="overview">
        <nav id="projectSubnav" class="navbar osf-project-navbar" role="navigation">
            <div class="container">

                <div class="navbar-header">
                    <button type="button" class="navbar-toggle collapsed" data-toggle="collapse" data-target=".project-nav">
                        <span class="sr-only">Toggle navigation</span>
                        <span class="fa fa-bars fa-lg"></span>
                    </button>
                    <span class="navbar-brand visible-xs visible-sm">
                        ${'Project' if node['node_type'] == 'project' else 'Component'} Navigation
                    </span>
                </div>
                <div class="collapse navbar-collapse project-nav">
                    <ul class="nav navbar-nav">

                    % if parent_node['id']:

                        % if parent_node['can_view'] or parent_node['is_public'] or parent_node['is_contributor_or_group_member']:
                            <li><a href="${parent_node['url']}" data-toggle="tooltip" title="${parent_node['title']}" data-placement="bottom"> <i class="fa fa-level-down fa-rotate-180"></i>  </a></li>

                        % else:
                            <li><a href="#" data-toggle="tooltip" title="Parent project is private" data-placement="bottom" style="cursor: default"> <i class="fa fa-level-down fa-rotate-180 text-muted"></i>  </a></li>
                        % endif

                    % endif
                        <li>
                            <a href="${node['url']}"  class="project-title">
                                ${ node['title'] }
                            </a>
                        </li>
                    % if not node['is_retracted']:
                        <li id="projectNavFiles">
                            <a href="${node['url']}files/">
                                Files
                            </a>
                        </li>
                        <!-- Add-on tabs -->
                        % for addon in addons_enabled:

                            % if addons[addon]['has_page']:
                                <li>
                                    <a href="${node['url']}${addons[addon]['short_name']}">

                                        % if addons[addon]['icon']:
                                            <img src="${addons[addon]['icon']}" class="addon-logo"/>
                                        % endif
                                        ${addons[addon]['full_name']}
                                    </a>
                                </li>
                            % endif
                        % endfor

<<<<<<< HEAD
                        % if project_analytics:
                        % if node['is_public'] or user['is_contributor']:
=======
                        % if node['is_public'] or user['is_contributor_or_group_member']:
>>>>>>> 9746676e
                            <li><a href="${node['url']}analytics/">Analytics</a></li>
                        % endif
                        % endif

                        % if project_registrations:
                        % if not node['is_registration'] and not node['anonymous']:
                            <li><a href="${node['url']}registrations/">Registrations</a></li>
                        % endif
                        % endif

                        % if user['is_contributor_or_group_member']:
                            <li><a href="${node['url']}contributors/">Contributors</a></li>
                        % endif

                        % if permissions.WRITE in user['permissions'] and not node['is_registration']:
                            <li><a href="${node['url']}addons/">Add-ons</a></li>
                        % endif

                        % if user['has_read_permissions'] and not node['is_registration'] or (node['is_registration'] and permissions.WRITE in user['permissions']):
                            <li><a href="${node['url']}settings/">Settings</a></li>
                        % endif
                    % endif
                    % if (user['can_comment'] or node['has_comments']) and not node['anonymous']:
                        <li id="commentsLink">
                            <a href="" class="hidden-lg hidden-md cp-handle" data-bind="click:removeCount" data-toggle="collapse" data-target="#projectSubnav .navbar-collapse">
                                Comments
                                <span data-bind="if: unreadComments() !== 0">
                                    <span data-bind="text: displayCount" class="badge"></span>
                                </span>
                           </a>
                       </li>
                    % endif
                    % if 'admin' in user['permissions']:
                       <li id="projectNavTimestamp">
                           <a href="${node['url']}timestamp/">
                              Timestamp
                           </a>
                       </li>
                    % endif
                    </ul>
                </div>
            </div>
        </nav>
    </header>

    <style type="text/css">
        .watermarked {
            padding-top: 55px;
        }
    </style>

    %if maintenance:
        <style type="text/css">
            @media (max-width: 767px) {
                #projectBanner .osf-project-navbar {
                    position: absolute;
                    top: 100px;
                }
            }
        </style>
    %endif

    % if node['is_registration']:  ## Begin registration undismissable labels

        % if not node['is_retracted']:
            % if not node['is_pending_registration']:
                % if file_name and urls.get('archived_from'):
                        <div class="alert alert-info">This file is part of a registration and is being shown in its archived version (and cannot be altered).
                            The <a class="link-solid" href="${urls['archived_from']}">active file</a> is viewable from within the <a class="link-solid" href="${node['registered_from_url']}">live ${node['node_type']}</a>.</div>
                % else:
                    <div class="alert alert-info">This registration is a frozen, non-editable version of <a class="link-solid" href="${node['registered_from_url']}">this ${node['node_type']}</a></div>
                % endif
            % else:
                <div class="alert alert-info">
                    <div>This is a pending registration of <a class="link-solid" href="${node['registered_from_url']}">this ${node['node_type']}</a>, awaiting approval from project administrators. This registration will be final when all project administrators approve the registration or 48 hours pass, whichever comes first.</div>

                    % if 'permissions.ADMIN' in user['permissions']:
                        <div>
                            <br>
                            <button type="button" id="registrationCancelButton" class="btn btn-danger" data-toggle="modal" data-target="#registrationCancel">
                                Cancel registration
                            </button>
                        </div>
                        <%include file="modal_confirm_cancel_registration.mako"/>
                    % endif
                </div>
            % endif

            <style type="text/css">
                .watermarked {
                    background-image:url('/static/img/read-only.png');
                    background-repeat:repeat;
                }
            </style>

        % endif

        % if node['is_pending_retraction']:
            <div class="alert alert-info">This ${node['node_type']} is currently pending withdrawal.</div>
        % endif

        % if node['is_retracted']:
            <div class="alert alert-danger">This ${node['node_type']} is a withdrawn registration of <a class="link-solid" href="${node['registered_from_url']}">this ${node['node_type']}</a>; the content of the ${node['node_type']} has been taken down for the reason(s) stated below.</div>
        % endif

        % if node['is_pending_embargo']:
            <div
                class="alert alert-info">This ${node['node_type']} is currently pending registration, awaiting approval from project administrators. This registration will be final and enter the embargo period when all project administrators approve the registration or 48 hours pass, whichever comes first. The embargo will keep the registration private until the embargo period ends.
                % if permissions.ADMIN in user['permissions']:
                        <div>
                            <br>
                            <button type="button" id="registrationCancelButton" class="btn btn-danger" data-toggle="modal" data-target="#registrationCancel">
                                Cancel registration
                            </button>
                        </div>
                        <%include file="modal_confirm_cancel_registration.mako"/>
                    % endif
            </div>
        % endif

        % if node['is_embargoed']:
            <div class="alert alert-danger">This registration is currently embargoed. It will remain private until its embargo end date, ${ node['embargo_end_date'] }.</div>
        % endif

    % endif  ## End registration undismissable labels

    % if node['is_supplemental_project'] and user['is_contributor_or_group_member'] and not node['is_public']:
        <div class="alert alert-info">This ${node['node_type']} contains supplemental materials for a preprint, but has been made Private. Make your supplemental materials discoverable by making this ${node['node_type']} Public.</div>
    % endif

    % if node['anonymous'] and user['is_contributor_or_group_member']:
        <div class="alert alert-info">This ${node['node_type']} is being viewed through an anonymized, view-only link. If you want to view it as a contributor, click <a class="link-solid" href="${node['redirect_url']}">here</a>.</div>
    % endif

    % if node['link'] and not node['is_public'] and not user['is_contributor_or_group_member']:
        <div class="alert alert-info">This ${node['node_type']} is being viewed through a private, view-only link. Anyone with the link can view this project. Keep the link safe.</div>
    % endif

    % if disk_saving_mode:
        <div class="alert alert-info"><strong>NOTICE: </strong>Forks, registrations, and uploads will be temporarily disabled while the GakuNin RDM undergoes a hardware upgrade. These features will return shortly. Thank you for your patience.</div>
    % endif

</div><|MERGE_RESOLUTION|>--- conflicted
+++ resolved
@@ -56,12 +56,8 @@
                             % endif
                         % endfor
 
-<<<<<<< HEAD
                         % if project_analytics:
-                        % if node['is_public'] or user['is_contributor']:
-=======
                         % if node['is_public'] or user['is_contributor_or_group_member']:
->>>>>>> 9746676e
                             <li><a href="${node['url']}analytics/">Analytics</a></li>
                         % endif
                         % endif
