--- conflicted
+++ resolved
@@ -3,158 +3,11 @@
     is_project = node['node_type'] == 'project'
 %>
 
-% if node['is_registration']:
-    <div class="alert alert-info">This ${node['node_type']} is a registration of <a class="alert-link" href="${node['registered_from_url']}">this ${node['node_type']}</a>; the content of the ${node['node_type']} has been frozen and cannot be edited.
-    </div>
-    <style type="text/css">
-    .watermarked {
-        background-image:url('/static/img/read-only.png');
-        background-repeat:repeat;
-    }
-    </style>
-% endif
-% if node['anonymous'] and user['is_contributor']:
-    <div class="alert alert-info">This ${node['node_type']} is being viewed through an anonymized, view-only link. If you want to view it as a contributor, click <a class="alert-link" href="${node['redirect_url']}">here</a>.</div>
-% endif
-% if node['link'] and not node['is_public'] and not user['is_contributor']:
-    <div class="alert alert-info">This ${node['node_type']} is being viewed through a private, view-only link. Anyone with the link can view this project. Keep the link safe.</div>
-% endif
-% if disk_saving_mode:
-    <div class="alert alert-info"><strong>NOTICE: </strong>Forks, registrations, and uploads will be temporarily disabled while the OSF undergoes a hardware upgrade. These features will return shortly. Thank you for your patience.</div>
-% endif
-<div id="projectScope" >
+<div id="projectHeader" >
     <header class="subhead" id="overview">
-<<<<<<< HEAD
         <nav id="projectSubnav" class="navbar osf-project-navbar" role="navigation">
             <div class="container">
-=======
-        <div class="row">
-            <div class="col-sm-6 col-md-7 cite-container">
-                % if parent_node['id']:
-                    % if parent_node['can_view'] or parent_node['is_public'] or parent_node['is_contributor']:
-                        <h1 class="node-parent-title">
-                            <a href="${parent_node['url']}">${parent_node['title']}</a>&nbsp;/
-                        </h1>
-                    % else:
-                        <h1 class="node-parent-title unavailable">
-                            <span>Private Project</span>&nbsp;/
-                        </h1>
-                    % endif
-                % endif
-                <h1 class="node-title">
-                    <span id="nodeTitleEditable" class="overflow">${node['title']}</span>
-                </h1>
-            </div>
-            <div class="col-sm-6 col-md-5">
-                <div class="btn-toolbar node-control pull-right">
-                    <div class="btn-group">
-                    % if not node["is_public"]:
-                        <button class='btn btn-default disabled'>Private</button>
-                        % if 'admin' in user['permissions']:
-                            <a class="btn btn-default" data-bind="click: makePublic">Make Public</a>
-                        % endif
-                    % else:
-                        % if 'admin' in user['permissions']:
-                            <a class="btn btn-default" data-bind="click: makePrivate">Make Private</a>
-                        % endif
-                        <button class="btn btn-default disabled">Public</button>
-                    % endif
-                    </div>
-                    <!-- ko if: canBeOrganized -->
-                    <div class="btn-group" style="display: none" data-bind="visible: true">
 
-                        <!-- ko ifnot: inDashboard -->
-                           <a data-bind="click: addToDashboard, tooltip: {title: 'Add to Dashboard Folder',
-                            placement: 'bottom'}" class="btn btn-default">
-                               <i class="icon-folder-open"></i>
-                               <i class="icon-plus"></i>
-                           </a>
-                        <!-- /ko -->
-                        <!-- ko if: inDashboard -->
-                           <a data-bind="click: removeFromDashboard, tooltip: {title: 'Remove from Dashboard Folder',
-                            placement: 'bottom'}" class="btn btn-default">
-                               <i class="icon-folder-open"></i>
-                               <i class="icon-minus"></i>
-                           </a>
-                        <!-- /ko -->
-
-                    </div>
-                    <!-- /ko -->
-                    <div class="btn-group">
-                        <a
-                        % if user_name and (node['is_public'] or user['is_contributor']) and not node['is_registration']:
-                            data-bind="click: toggleWatch, tooltip: {title: watchButtonAction, placement: 'bottom'}"
-                            class="btn btn-default"
-                        % else:
-                            class="btn btn-default disabled"
-                        % endif
-                            href="#">
-                            <i class="icon-eye-open"></i>
-                            <span data-bind="text: watchButtonDisplay" id="watchCount"></span>
-                        </a>
-                        <a rel="tooltip" title="Duplicate"
-                            class="btn btn-default${ '' if is_project else ' disabled'}" href="#"
-                            data-toggle="modal" data-target="#duplicateModal">
-                            <span class="glyphicon glyphicon-share"></span>&nbsp; ${ node['templated_count'] + node['fork_count'] + node['points'] }
-                        </a>
-                    </div>
-                    % if 'badges' in addons_enabled and badges and badges['can_award']:
-                        <div class="btn-group">
-                            <button class="btn btn-success" id="awardBadge" style="border-bottom-right-radius: 4px;border-top-right-radius: 4px;">
-                                <i class="icon-plus"></i> Award
-                            </button>
-                        </div>
-                    % endif
-                </div>
-            </div>
-        </div>
-        <div id="contributors" class="row">
-            <div class="col-sm-12">
-                Contributors:
-                % if node['anonymous'] and not node['is_public']:
-                    <ol>Anonymous Contributors</ol>
-                % else:
-                    <ol>
-                        <div mod-meta='{
-                            "tpl": "util/render_contributors.mako",
-                            "uri": "${node["api_url"]}get_contributors/",
-                            "replace": true
-                        }'></div>
-                    </ol>
-                % endif
-                % if node['is_fork']:
-                    <br />Forked from <a class="node-forked-from" href="/${node['forked_from_id']}/">${node['forked_from_display_absolute_url']}</a> on
-                    <span data-bind="text: dateForked.local, tooltip: {title: dateForked.utc}"></span>
-                % endif
-                % if node['is_registration']:
-                    <br />Registration Date:
-                    <span data-bind="text: dateRegistered.local, tooltip: {title: dateRegistered.utc}" class="date node-registered-date"></span>
-                % endif
-                % if node['is_registration'] and node['registered_meta']:
-                    <br />Registration Supplement:
-                    % for meta in node['registered_meta']:
-                        <a href="${node['url']}register/${meta['name_no_ext']}">${meta['name_clean']}</a>
-                    % endfor
-                % endif
-                <br />Date Created:
-                <span data-bind="text: dateCreated.local, tooltip: {title: dateCreated.utc}" class="date node-date-created"></span>
-                | Last Updated:
-                <span data-bind="text: dateModified.local, tooltip: {title: dateModified.utc}" class="date node-last-modified-date"></span>
-                % if parent_node['id']:
-                    <br />Category: <span class="node-category">${node['category']}</span>
-                % elif node['description'] or 'write' in user['permissions']:
-                    <br /><span id="description">Description:</span>
-                    % if node['is_registration']:
-                        <span class="node-description overflow${'' if node['description'] else ' text-muted'}" data-type="textarea">${node['description'] or "No description"}</span>
-                    % else:
-                        <span id="nodeDescriptionEditable" class="node-description overflow" data-type="textarea">${node['description']}</span>
-                    % endif
-                % endif
-            </div>
-        </div>
-        <nav id="projectSubnav" class="navbar navbar-default" role="navigation">
-            <div class="container-fluid">
->>>>>>> 62bbef3e
                 <div class="navbar-header">
                     <button type="button" class="navbar-toggle collapsed" data-toggle="collapse" data-target=".project-nav">
                         <span class="sr-only">Toggle navigation</span>
@@ -168,7 +21,7 @@
                 </div>
                 <div class="collapse navbar-collapse project-nav">
                     <ul class="nav navbar-nav">
-                        <li><a href="${node['url']}"><i class="icon icon-angle-left"> </i>  ${node['title'] | n}  </a></li>
+                        <li><a href="${node['url']}" style="font-weight:300; font-size:20px"><i class="icon icon-chevron-left"> </i>  ${node['title'] | n}  </a></li>
                         <li><a href="${node['url']}files/">Files</a></li>
                         <!-- Add-on tabs -->
                         % for addon in addons_enabled:
@@ -201,6 +54,29 @@
             </div>
         </nav>
     </header>
+
+
+% if node['is_registration']:
+    <div class="alert alert-info">This ${node['node_type']} is a registration of <a class="alert-link" href="${node['registered_from_url']}">this ${node['node_type']}</a>; the content of the ${node['node_type']} has been frozen and cannot be edited.
+    </div>
+    <style type="text/css">
+    .watermarked {
+        background-image:url('/static/img/read-only.png');
+        background-repeat:repeat;
+    }
+    </style>
+% endif
+% if node['anonymous'] and user['is_contributor']:
+    <div class="alert alert-info">This ${node['node_type']} is being viewed through an anonymized, view-only link. If you want to view it as a contributor, click <a class="alert-link" href="${node['redirect_url']}">here</a>.</div>
+% endif
+% if node['link'] and not node['is_public'] and not user['is_contributor']:
+    <div class="alert alert-info">This ${node['node_type']} is being viewed through a private, view-only link. Anyone with the link can view this project. Keep the link safe.</div>
+% endif
+% if disk_saving_mode:
+    <div class="alert alert-info"><strong>NOTICE: </strong>Forks, registrations, and uploads will be temporarily disabled while the OSF undergoes a hardware upgrade. These features will return shortly. Thank you for your patience.</div>
+% endif
+
+
     <script>
         ## TODO: Take this out of the mako file. This was a quick fix and likely not to live for very long, but it's not
         ## the proper way to do it.
