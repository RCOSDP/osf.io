--- conflicted
+++ resolved
@@ -59,7 +59,7 @@
 
                         <a
                             rel="tooltip"
-                            title="Number of times this node has been forked (copied)"
+                            title="Number of times this ${node['category']} has been forked (copied)"
                             % if node["category"] == 'project' and user_name:
                                 href="#"
                                 class="btn btn-default node-fork-btn"
@@ -70,23 +70,16 @@
                         >
                             <i class="icon-code-fork"></i>&nbsp;${node['fork_count']}
                         </a>
+                        <a
+                                rel="tooltip"
+                                class="btn btn-default"
+                                title="Number times this ${node['category']} has been linked"
+                            >
+                            <i id="linkCount" class="icon-hand-right">&nbsp;${node['points']}</i>
+                        </a>
 
                     </div><!-- end btn-grp -->
                 </div><!-- end btn-toolbar -->
-
-                <!-- Add pointers to me -->
-                <div class="btn-toolbar node-control pull-right">
-                    <div class="btn-group">
-                        <a
-                                class="btn btn-default ${'disable' if not user_name else ''}"
-                                data-toggle="modal"
-                                data-target="#addPointer"
-                                onclick="prepAddAsPointer()">
-                            Add Pointers to this ${node['category'].capitalize()}
-                            ${node['points']}
-                        </a>
-                    </div>
-                </div>
 
             </div><!-- end col-md-->
 
@@ -169,34 +162,23 @@
     var nodeApiUrl = '${node['api_url']}';
 
     $(document).ready(function(){
-<<<<<<< HEAD
 
         $logScope = $('#logScope');
         if ($logScope.length > 0) {
             progressBar = $('#logProgressBar')
-=======
-        $logScope = $('#logScope');
-        if ($logScope.length > 0) {
-            progressBar = $('#logProgressBar');
->>>>>>> 4267ab53
             progressBar.show();
         }
         // Get project data from the server and initiate the ProjectViewModel
         $.ajax({
             type: 'get',
             url: nodeApiUrl,
-<<<<<<< HEAD
-            type: 'get', contentType: 'application/json',
-=======
             contentType: 'application/json',
->>>>>>> 4267ab53
             dataType: 'json',
             cache: false,
             success: function(data){
                 // Initialize ProjectViewModel with returned data
                 ko.applyBindings(new ProjectViewModel(data), $('#projectScope')[0]);
 
-<<<<<<< HEAD
                 if (data.user.can_edit) {
                     // Initiate AddContributorViewModel
                     var $addContributors = $('#addContributors');
@@ -212,19 +194,6 @@
                         addContribVM.clear();
                     });
                 }
-=======
-                // Initiate AddContributorViewModel
-                var $addContributors = $('#addContributors');
-                var addContribVM = new AddContributorViewModel(data['node']['title'],
-                                                        data['parent']['id'],
-                                                        data['parent']['title']);
-                ko.applyBindings(addContribVM, $addContributors[0]);
-                // Clear user search modal when dismissed; catches dismiss by escape key
-                // or cancel button.
-                $addContributors.on('hidden', function() {
-                    addContribVM.clear();
-                });
->>>>>>> 4267ab53
 
                 // Initialize LogsViewModel when appropriate
                 if ($logScope.length > 0) {
@@ -259,13 +228,9 @@
 % if node.get('is_public') and node.get('piwik_site_id'):
 <script type="text/javascript">
     $(function() {
-<<<<<<< HEAD
-        trackPiwik('${ piwik_host }, ${ node['piwik_site_id'] });
-=======
         // Note: Don't use cookies for global site ID; cookies will accumulate
         // indefinitely and overflow uwsgi header buffer.
-        trackPiwik("${ piwik_host }", ${ node['piwik_site_id'] });
->>>>>>> 4267ab53
+        trackPiwik('${ piwik_host }', ${ node['piwik_site_id'] });
     });
 </script>
 % endif