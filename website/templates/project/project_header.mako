--- conflicted
+++ resolved
@@ -126,13 +126,12 @@
                         % endif
                     % endfor
 
-<<<<<<< HEAD
                     <li><a href="${node['url']}statistics/">Statistics</a></li>
                     % if not node['is_registration']:
                         <li><a href="${node['url']}registrations/">Registrations</a></li>
                     % endif
                     <li><a href="${node['url']}forks/">Forks</a></li>
-                    % if 'admin' in user['permissions'] and not node['is_registration']:
+                    % if user_name and not node['is_registration']:
                     <li><a href="${node['url']}contributors/">Contributors</a></li>
                     %endif
                     % if 'write' in user['permissions']:
@@ -140,20 +139,6 @@
                     % endif
                 </ul>
             </div><!-- end container-fluid -->
-=======
-                <li><a href="${node['url']}statistics/">Statistics</a></li>
-                % if not node['is_registration']:
-                    <li><a href="${node['url']}registrations/">Registrations</a></li>
-                % endif
-                <li><a href="${node['url']}forks/">Forks</a></li>
-                % if user_name and not node['is_registration']:
-                <li><a href="${node['url']}contributors/">Contributors</a></li>
-                %endif
-                % if 'write' in user['permissions']:
-                <li><a href="${node['url']}settings/">Settings</a></li>
-                % endif
-            </ul>
->>>>>>> 022a9d42
         </nav>
     </header>
 </div><!-- end projectScope -->
