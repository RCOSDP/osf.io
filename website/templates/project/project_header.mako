% if node['is_registration']:
    <div class="alert alert-info">This ${node['category']} is a registration of <a class="alert-link" href="${node['registered_from_url']}">this ${node["category"]}</a>; the content of the ${node["category"]} has been frozen and cannot be edited.
    </div>
    <style type="text/css">
    .watermarked {
        background-image:url('/static/img/read-only.png');
        background-repeat:repeat;
    }
    </style>
% endif

<div id="projectScope">
    <header class="subhead" id="overview">
        <div class="row">

            <div class="col-md-8 cite-container">
                %if parent['id']:
                    % if parent['can_be_viewed'] or parent['is_public'] or parent['is_contributor']:
                        <h1 class="node-parent-title">
                            <a href="${parent['url']}${node['url_params']}">${parent['title']}</a> /

                        </h1>
                    % else:
                         <h1 class="node-parent-title unavailable">
                             <span>Private Project</span> /
                         </h1>
                    %endif
                %endif
                <h1 class="node-title">
                    <span id="nodeTitleEditable">${node['title']}</span>
                </h1>
            </div><!-- end col-md-->

            <div class="col-md-4">
                <div class="btn-toolbar node-control pull-right">
                    <div class="btn-group">
                    %if not node["is_public"]:
                        <button class='btn btn-default disabled'>Private</button>
                        % if user["is_contributor"]:
                            <a class="btn btn-default" id="publicButton" data-target="${node['api_url']}permissions/public/">Make public</a>
                        % endif
                    %else:
                        % if user["is_contributor"]:
                            <a class="btn btn-default" id="privateButton" data-target="${node['api_url']}permissions/private/">Make private</a>
                        % endif
                        <button class="btn btn-default disabled">Public</button>
                    %endif
                    </div><!-- end btn-group -->

                    <div class="btn-group">
                        % if user['is_contributor'] or node['is_public']:
                            <a rel="tooltip" title="Watch" class="btn btn-default" href="#" data-bind="click: toggleWatch">
                        % else:
                            <a rel="tooltip" title="Watch" class="btn btn-default disabled" href="#">
                        % endif
                        <i class="icon-eye-open"></i>
                        <span data-bind="text: watchButtonDisplay" id="watchCount"></span>

                        </a>

                        <a
                            rel="tooltip"
                            title="Number of times this node has been forked (copied)"
                            % if node["category"] == 'project' and (user['is_contributor'] or node['is_public']):
                                href="#"
                                class="btn btn-default node-fork-btn"
                                onclick="NodeActions.beforeForkNode();"
                            % else:
                                class="btn btn-default disabled node-fork-btn"
                            % endif
                        >
                            <i class="icon-code-fork"></i>&nbsp;${node['fork_count']}
                        </a>

                    </div><!-- end btn-grp -->
                </div><!-- end btn-toolbar -->
            </div><!-- end col-md-->

        </div><!-- end row -->


        <p id="contributors">Contributors:
            <div mod-meta='{
                    "tpl": "util/render_contributors.mako",
                    "uri": "${node["api_url"]}get_contributors/",
                    "replace": true
                }'></div>
            % if node['is_fork']:
                <br />Forked from <a class="node-forked-from" href="/${node['forked_from_id']}/">${node['forked_from_display_absolute_url']}</a> on
                <span data-bind="text: dateForked.local,
                                tooltip: {title: dateForked.utc}"></span>
            % endif
            % if node['is_registration'] and node['registered_meta']:
                <br />Registration Supplement:
                % for meta in node['registered_meta']:
                    <a href="${node['url']}register/${meta['name_no_ext']}${node['url_params']}">${meta['name_clean']}</a>
                % endfor
            % endif
            <br />Date Created:
                <span data-bind="text: dateCreated.local,
                                tooltip: {title: dateCreated.utc}"
                     class="date node-date-created"></span>
            | Last Updated:
            <span data-bind="text: dateModified.local,
                            tooltip: {title: dateModified.utc}"
                   class="date node-last-modified-date"></span>
            % if parent['id']:
                <br />Category: <span class="node-category">${node['category']}</span>
            % else:
                 <br />Description: <span id="nodeDescriptionEditable" class="node-description">${node['description']}</span>
            % endif
        </p>

        <nav id="projectSubnav" class="navbar navbar-default ">
            <ul class="nav navbar-nav">
<<<<<<< HEAD
                <li><a href="${node['url']}${node['url_params']}">Dashboard</a></li>
                <li><a href="${node['url']}wiki/${node['url_params']}">Wiki</a></li>
                <li><a href="${node['url']}statistics/${node['url_params']}">Statistics</a></li>
                <li><a href="${node['url']}files/${node['url_params']}">Files</a></li>
=======
                <li><a href="${node['url']}">Dashboard</a></li>

                <!-- Add-on tabs -->
                % for addon in addons_enabled:
                    % if addons[addon]['has_page']:
                        <li>
                            <a href="${node['url']}${addons[addon]['short_name']}">
                                % if addons[addon]['icon']:
                                    <img src="${addons[addon]['icon']}" class="addon-logo"/>
                                % endif
                                ${addons[addon]['full_name']}
                            </a>
                        </li>
                    % endif
                % endfor

                <li><a href="${node['url']}statistics/">Statistics</a></li>
>>>>>>> 5a270a48
                % if not node['is_registration']:
                    <li><a href="${node['url']}registrations/${node['url_params']}">Registrations</a></li>
                % endif
                <li><a href="${node['url']}forks/${node['url_params']}">Forks</a></li>
                % if not node['url_params']:
                    % if user['is_contributor']:
                        <li><a href="${node['url']}settings/">Settings</a></li>
                    % endif
                % endif
<<<<<<< HEAD
=======
                    <li><a href="${node['url']}forks/">Forks</a></li>
                % if user['can_edit']:
                    <li><a href="${node['url']}settings/">Settings</a></li>
                %endif
>>>>>>> 5a270a48
            </ul>
        </nav>
    </header>
</div><!-- end projectScope -->
<%include file="modal_add_contributor.mako"/>
## TODO: Find a better place to put this initialization code
<script>

    var userId = '${user_id}';
    var nodeId = '${node['id']}';
    var userApiUrl = '${user_api_url}';
    var nodeApiUrl = '${node['api_url']}';

    $(document).ready(function(){
        $logScope = $("#logScope");
        $linkScope= $("#linkScope");
        if ($logScope.length > 0) {
            progressBar = $("#logProgressBar")
            progressBar.show();

        }
        // Get project data from the server and initiate the ProjectViewModel
        $.ajax({
            url: nodeApiUrl+"${node['url_params']}",
            type: "get", contentType: "application/json",
            dataType: "json",
            cache: false,
            success: function(data){
                // Initialize ProjectViewModel with returned data
                ko.applyBindings(new ProjectViewModel(data), $("#projectScope")[0]);

                // Initiate AddContributorViewModel
                var $addContributors = $('#addContributors');
                var addContribVM = new AddContributorViewModel(data['node']['title'],
                                                        data['parent']['id'],
                                                        data['parent']['title']);
                ko.applyBindings(addContribVM, $addContributors[0]);
                // Clear user search modal when dismissed; catches dismiss by escape key
                // or cancel button.
                $addContributors.on('hidden', function() {
                    addContribVM.clear();
                });

                // Initialize LogsViewModel when appropriate
                if ($logScope.length > 0) {
                    progressBar.hide();
                    var logs = data['node']['logs'];
                    // Create an array of Log model objects from the returned log data
                    var logModelObjects = createLogs(logs);
                    ko.applyBindings(new LogsViewModel(logModelObjects), $logScope[0]);
                }

                if ($linkScope.length >0){
                    var $privateLink = $('#private-link');
                    var privateLinkVM = new PrivateLinkViewModel(data['node']['title'],
                                                            data['parent']['id'],
                                                            data['parent']['title']);
                    ko.applyBindings(privateLinkVM, $privateLink[0]);
                    // Clear user search modal when dismissed; catches dismiss by escape key
                    // or cancel button.
                    $privateLink.on('hidden', function() {
                        privateLinkVM.clear();
                    });
                }


            }
        });
    });

</script>
% if node.get('is_public') and node.get('piwik_site_id'):
<script type="text/javascript">
    $(function() {
        trackPiwik("${ piwik_host }", ${ node['piwik_site_id'] });
    });
</script>
% endif<|MERGE_RESOLUTION|>--- conflicted
+++ resolved
@@ -113,14 +113,9 @@
 
         <nav id="projectSubnav" class="navbar navbar-default ">
             <ul class="nav navbar-nav">
-<<<<<<< HEAD
+
                 <li><a href="${node['url']}${node['url_params']}">Dashboard</a></li>
-                <li><a href="${node['url']}wiki/${node['url_params']}">Wiki</a></li>
                 <li><a href="${node['url']}statistics/${node['url_params']}">Statistics</a></li>
-                <li><a href="${node['url']}files/${node['url_params']}">Files</a></li>
-=======
-                <li><a href="${node['url']}">Dashboard</a></li>
-
                 <!-- Add-on tabs -->
                 % for addon in addons_enabled:
                     % if addons[addon]['has_page']:
@@ -135,8 +130,6 @@
                     % endif
                 % endfor
 
-                <li><a href="${node['url']}statistics/">Statistics</a></li>
->>>>>>> 5a270a48
                 % if not node['is_registration']:
                     <li><a href="${node['url']}registrations/${node['url_params']}">Registrations</a></li>
                 % endif
@@ -146,13 +139,6 @@
                         <li><a href="${node['url']}settings/">Settings</a></li>
                     % endif
                 % endif
-<<<<<<< HEAD
-=======
-                    <li><a href="${node['url']}forks/">Forks</a></li>
-                % if user['can_edit']:
-                    <li><a href="${node['url']}settings/">Settings</a></li>
-                %endif
->>>>>>> 5a270a48
             </ul>
         </nav>
     </header>
