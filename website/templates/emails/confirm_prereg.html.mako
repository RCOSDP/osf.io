<%inherit file="notify_base.mako" />

<%def name="content()">
<tr>
  <td style="border-collapse: collapse;">
    Hello ${user.fullname},<br>
    <br>
<<<<<<< HEAD
    Welcome to the GakuNin RDM and the Preregistration Challenge. To continue, please verify your email address by visiting this link:<br>
=======
    Welcome to the OSF and Preregistration. To continue, please verify your email address by visiting this link:<br>
>>>>>>> 8cd8f127
    <br>
    ${confirmation_url}<br>
    <br>
    From the team at the National Institute of Informatics<br>

</tr>
</%def><|MERGE_RESOLUTION|>--- conflicted
+++ resolved
@@ -5,11 +5,7 @@
   <td style="border-collapse: collapse;">
     Hello ${user.fullname},<br>
     <br>
-<<<<<<< HEAD
-    Welcome to the GakuNin RDM and the Preregistration Challenge. To continue, please verify your email address by visiting this link:<br>
-=======
-    Welcome to the OSF and Preregistration. To continue, please verify your email address by visiting this link:<br>
->>>>>>> 8cd8f127
+    Welcome to the GakuNin RDM and Preregistration. To continue, please verify your email address by visiting this link:<br>
     <br>
     ${confirmation_url}<br>
     <br>
