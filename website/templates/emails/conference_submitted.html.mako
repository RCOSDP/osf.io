--- conflicted
+++ resolved
@@ -5,17 +5,10 @@
   <td style="border-collapse: collapse;">
     Hello ${fullname},<br>
     <br>
-<<<<<<< HEAD
     Congratulations! You have successfully added your ${conf_full_name} ${presentation_type} to the GakuNin RDM (GRDM).<br>
     <br>
     % if user_created:
     Your account on the GakuNin RDM has been created. To claim your account, please create a password by clicking here: ${set_password_url}. Please verify your profile information at: ${profile_url}.<br>
-=======
-    Congratulations! You have successfully added your ${conf_full_name} ${presentation_type} to OSF.<br>
-    <br>
-    % if user_created:
-    Your account on OSF has been created. To claim your account, please create a password by clicking here: ${set_password_url}. Please verify your profile information at: ${profile_url}.<br>
->>>>>>> 9746676e
     <br>
     % endif
     You now have a permanent, citable URL, that you can share: ${node_url}. All submissions for ${conf_full_name} may be viewed at the following link: ${conf_view_url}.<br>
@@ -24,32 +17,18 @@
     Your email was flagged as spam by our mail processing service. To prevent potential spam, we have made your project private. If this is a real project, please log in to your account, browse to your project, and click the "Make Public" button so that other users can view it.<br>
     <br>
     % endif
-<<<<<<< HEAD
     Get more from the GRDM by enhancing your project with the following:<br>
-=======
-    Get more from OSF by enhancing your project with the following:<br>
->>>>>>> 9746676e
     <br>
     * Collaborators/contributors to the submission<br>
     * Charts, graphs, and data that didn't make it onto the submission<br>
     * Links to related publications or reference lists<br>
-<<<<<<< HEAD
     * Connecting other accounts, like Dropbox, Google Drive, GitHub, figshare and Mendeley via add-on integration. Learn more and read the full list of available add-ons: https://meatwiki.nii.ac.jp/confluence/pages/viewpage.action?pageId=27853502<br>
     <br>
     To learn more about the GRDM, visit: https://meatwiki.nii.ac.jp/confluence/pages/viewpage.action?pageId=24871475<br>
-=======
-    * Connecting other accounts, like Dropbox, Google Drive, GitHub, figshare and Mendeley via add-on integration. Learn more and read the full list of available add-ons <a href="https://openscience.zendesk.com/hc/en-us/categories/360001550973/?utm_source=notification&utm_medium=email&utm_campaign=conference_submitted">here.</a><br>
-    <br>
-    To learn more about OSF, read the <a href="https://openscience.zendesk.com/hc/en-us/?utm_source=notification&utm_medium=email&utm_campaign=conference_submitted">Guides</a>.<br>
->>>>>>> 9746676e
     <br>
     Sincerely,<br>
     <br>
-<<<<<<< HEAD
-    The GRDM Robot<br>
-=======
-    The OSF Team<br>
->>>>>>> 9746676e
+    The GRDM Team<br>
 
 </tr>
 </%def>