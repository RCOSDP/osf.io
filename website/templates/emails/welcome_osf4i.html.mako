<%inherit file="notify_base.mako" />

<%def name="content()">
<tr>
  <td style="border-collapse: collapse;">
    <h3 class="text-center" style="padding: 0;margin: 0;border: none;list-style: none;font-weight: 300;text-align: center;">Welcome to the GakuNin RDM!</h3>
  </td>
</tr>
<tr>
  <td style="border-collapse: collapse;">

Hello ${user.fullname},<br>
<br>
Thank you for verifying your account on GakuNin RDM, a free, open source service maintained by the National Institute of Informatics. Here are a few things you can do with GakuNin RDM:
<br>

% if storage_flag_is_active:
<h4>Select your storage location</h4>
Files can be stored in a location you specify from the available geographic regions for new projects. <a href="${domain}settings/account/?utm_source=notification&utm_medium=email&utm_campaign=welcome#updateDefaultStorageLocation">Set storage location.</a><br>
<br>
% endif

<h4>Store your files</h4>
Archive your materials, data, manuscripts, or anything else associated with your work during the research process or after it is complete. <a href="https://openscience.zendesk.com/hc/en-us/articles/360019930613/?utm_source=notification&utm_medium=email&utm_campaign=welcome">Learn how.</a><br>
<br>

<h4>Affiliate your projects with your institution</h4>
Associate your projects with your institution. They will be added to your institution's central commons, improving discoverability of your work and fostering collaboration.<br>
<br>

% if use_viewonlylinks:
<h4>Share your work</h4>
Keep your research materials and data private, make it accessible to specific others with view-only links, or make it publicly accessible. You have full control of what parts of your research are public and what remains private. <a href="https://openscience.zendesk.com/hc/en-us/articles/360018981414/?utm_source=notification&utm_medium=email&utm_campaign=welcome">Explore privacy settings.</a><br>
<br>
% endif

<h4>Register your research</h4>
Create a permanent, time-stamped version of your projects and files.  Do this to preregister your design and analysis plan to conduct a confirmatory study, or archive your materials, data, and analysis scripts when publishing a report. <a href="https://openscience.zendesk.com/hc/en-us/articles/360019930893/?utm_source=notification&utm_medium=email&utm_campaign=welcome">Read about registrations.</a><br>
<br>

<h4>Make your work citable</h4>
<<<<<<< HEAD
Every project and file on the GakuNin RDM has a permanent unique identifier, and every registration can be assigned a DOI.  Citations for public projects are generated automatically so that visitors can give you credit for your research. <a href="http://help.osf.io/m/sharing/l/524208-create-dois/?utm_source=notification&utm_medium=email&utm_campaign=welcome">Learn more.</a><br>
=======
Every project and file on the OSF has a permanent unique identifier, and every registration can be assigned a DOI.  Citations for public projects are generated automatically so that visitors can give you credit for your research. <a href="https://openscience.zendesk.com/hc/en-us/articles/360019931013/?utm_source=notification&utm_medium=email&utm_campaign=welcome">Learn more.</a><br>
>>>>>>> 9746676e
<br>

<h4>Measure your impact</h4>
You can monitor traffic to your public projects and downloads of your public files. <a href="https://openscience.zendesk.com/hc/en-us/articles/360019737874/?utm_source=notification&utm_medium=email&utm_campaign=welcome">Discover analytics.</a><br>
<br>

<h4>Connect services that you use</h4>
<<<<<<< HEAD
GakuNin RDM integrates with GitHub, Dropbox, Google Drive, Box, Dataverse, figshare, Amazon S3, ownCloud, Bitbucket, GitLab, OneDrive, Mendeley, and Zotero. Link the services that you use to your GakuNin RDM projects so that all parts of your research are in one place <a href="http://help.osf.io/m/addons/?utm_source=notification&utm_medium=email&utm_campaign=welcome">Learn about add-ons.</a><br>
=======
OSF integrates with GitHub, Dropbox, Google Drive, Box, Dataverse, figshare, Amazon S3, ownCloud, Bitbucket, GitLab, OneDrive, Mendeley, and Zotero. Link the services that you use to your OSF projects so that all parts of your research are in one place <a href="https://openscience.zendesk.com/hc/en-us/categories/360001550973/?utm_source=notification&utm_medium=email&utm_campaign=welcome">Learn about add-ons.</a><br>
>>>>>>> 9746676e
<br>

<h4>Collaborate</h4>
Add your collaborators to have a shared environment for maintaining your research materials and data and never lose files again. <a href="https://openscience.zendesk.com/hc/en-us/categories/360001530674-Collaborating/?utm_source=notification&utm_medium=email&utm_campaign=welcome">Start collaborating.</a><br>
<br>

<<<<<<< HEAD
Learn more about the GakuNin RDM at our <a href="https://meatwiki.nii.ac.jp/confluence/display/gakuninrdmusers/">Guides page</a>, or email <a href="mailto:rdm_support@nii.ac.jp">rdm_support@nii.ac.jp</a> with questions for support.<br>
=======
Learn more about OSF by reading the <a href="https://openscience.zendesk.com/hc/en-us/?utm_source=notification&utm_medium=email&utm_campaign=welcome">Guides</a>.<br>
>>>>>>> 9746676e
<br>
Sincerely,<br>
<br>
The National Institute of Informatics Team<br>

  </td>
</tr>
</%def><|MERGE_RESOLUTION|>--- conflicted
+++ resolved
@@ -39,11 +39,7 @@
 <br>
 
 <h4>Make your work citable</h4>
-<<<<<<< HEAD
-Every project and file on the GakuNin RDM has a permanent unique identifier, and every registration can be assigned a DOI.  Citations for public projects are generated automatically so that visitors can give you credit for your research. <a href="http://help.osf.io/m/sharing/l/524208-create-dois/?utm_source=notification&utm_medium=email&utm_campaign=welcome">Learn more.</a><br>
-=======
-Every project and file on the OSF has a permanent unique identifier, and every registration can be assigned a DOI.  Citations for public projects are generated automatically so that visitors can give you credit for your research. <a href="https://openscience.zendesk.com/hc/en-us/articles/360019931013/?utm_source=notification&utm_medium=email&utm_campaign=welcome">Learn more.</a><br>
->>>>>>> 9746676e
+Every project and file on the GakuNin RDM has a permanent unique identifier, and every registration can be assigned a DOI.  Citations for public projects are generated automatically so that visitors can give you credit for your research. <a href="https://openscience.zendesk.com/hc/en-us/articles/360019931013/?utm_source=notification&utm_medium=email&utm_campaign=welcome">Learn more.</a><br>
 <br>
 
 <h4>Measure your impact</h4>
@@ -51,22 +47,14 @@
 <br>
 
 <h4>Connect services that you use</h4>
-<<<<<<< HEAD
-GakuNin RDM integrates with GitHub, Dropbox, Google Drive, Box, Dataverse, figshare, Amazon S3, ownCloud, Bitbucket, GitLab, OneDrive, Mendeley, and Zotero. Link the services that you use to your GakuNin RDM projects so that all parts of your research are in one place <a href="http://help.osf.io/m/addons/?utm_source=notification&utm_medium=email&utm_campaign=welcome">Learn about add-ons.</a><br>
-=======
-OSF integrates with GitHub, Dropbox, Google Drive, Box, Dataverse, figshare, Amazon S3, ownCloud, Bitbucket, GitLab, OneDrive, Mendeley, and Zotero. Link the services that you use to your OSF projects so that all parts of your research are in one place <a href="https://openscience.zendesk.com/hc/en-us/categories/360001550973/?utm_source=notification&utm_medium=email&utm_campaign=welcome">Learn about add-ons.</a><br>
->>>>>>> 9746676e
+GakuNin RDM integrates with GitHub, Dropbox, Google Drive, Box, Dataverse, figshare, Amazon S3, ownCloud, Bitbucket, GitLab, OneDrive, Mendeley, and Zotero. Link the services that you use to your GakuNin RDM projects so that all parts of your research are in one place <a href="https://openscience.zendesk.com/hc/en-us/categories/360001550973/?utm_source=notification&utm_medium=email&utm_campaign=welcome">Learn about add-ons.</a><br>
 <br>
 
 <h4>Collaborate</h4>
 Add your collaborators to have a shared environment for maintaining your research materials and data and never lose files again. <a href="https://openscience.zendesk.com/hc/en-us/categories/360001530674-Collaborating/?utm_source=notification&utm_medium=email&utm_campaign=welcome">Start collaborating.</a><br>
 <br>
 
-<<<<<<< HEAD
-Learn more about the GakuNin RDM at our <a href="https://meatwiki.nii.ac.jp/confluence/display/gakuninrdmusers/">Guides page</a>, or email <a href="mailto:rdm_support@nii.ac.jp">rdm_support@nii.ac.jp</a> with questions for support.<br>
-=======
-Learn more about OSF by reading the <a href="https://openscience.zendesk.com/hc/en-us/?utm_source=notification&utm_medium=email&utm_campaign=welcome">Guides</a>.<br>
->>>>>>> 9746676e
+Learn more about GakuNin RDM by reading the <a href="https://openscience.zendesk.com/hc/en-us/?utm_source=notification&utm_medium=email&utm_campaign=welcome">Guides</a>.<br>
 <br>
 Sincerely,<br>
 <br>
