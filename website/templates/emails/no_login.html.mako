## -*- coding: utf-8 -*-
<%inherit file="notify_base.mako"/>
<%def name="content()">
    <div style="margin: 40px;">
        <br>
        Hello ${fullname},
        <br><br>
        We’ve noticed it’s been a while since you used the Open Science Framework (OSF). We are constantly adding and improving features, so we thought it might be time to check in with you.
        Most researchers begin using the OSF by creating a project to organize their files and notes. Projects are equipped with powerful features to help you manage your research:
        <br>
        <ul>
            <li>You can keep your work private, or make it public and share it with others</li>
            <li>You can use the wiki to live-edit content with your collaborators</li>
            <li>You can connect to third-party services like Dropbox or Google Drive</li>
        </ul>
        To get started now, visit your dashboard and click on “Create a project.”
<<<<<<< HEAD
        If you have specific questions, or would like to set up a free training session for you and your colleagues, please do not hesitate to <a href="mailto:${osf_support_email}">get in touch with us!</a>
=======
        Need help getting started with a project? Check out the <a href="http://help.osf.io">OSF Help Guides</a> or one of our recent <a href="https://www.youtube.com/channel/UCGPlVf8FsQ23BehDLFrQa-g">OSF 101 webinars</a>.
>>>>>>> 5ae01a48
        <br><br>
        Best,
        <br>
        COS Support Team

    </div>
</%def>
<%def name="footer()">
    <br>
    The <a href="${osf_url}">Open Science Framework</a> is provided as a free, open source service from the <a href="https://cos.io/">Center for Open Science</a>.
</%def><|MERGE_RESOLUTION|>--- conflicted
+++ resolved
@@ -14,11 +14,7 @@
             <li>You can connect to third-party services like Dropbox or Google Drive</li>
         </ul>
         To get started now, visit your dashboard and click on “Create a project.”
-<<<<<<< HEAD
-        If you have specific questions, or would like to set up a free training session for you and your colleagues, please do not hesitate to <a href="mailto:${osf_support_email}">get in touch with us!</a>
-=======
         Need help getting started with a project? Check out the <a href="http://help.osf.io">OSF Help Guides</a> or one of our recent <a href="https://www.youtube.com/channel/UCGPlVf8FsQ23BehDLFrQa-g">OSF 101 webinars</a>.
->>>>>>> 5ae01a48
         <br><br>
         Best,
         <br>
