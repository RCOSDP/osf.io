--- conflicted
+++ resolved
@@ -279,11 +279,7 @@
 <a data-bind="attr: {href: params.file.url}, text: params.file.name"></a>
 in
 <!-- /ko -->
-<<<<<<< HEAD
-<!-- ko: params.wiki -->
-=======
 <!-- ko if: params.wiki -->
->>>>>>> 410c1609
 wiki page
 <a data-bind="attr: {href: params.wiki.url}, text: params.wiki.name"></a>
 in
