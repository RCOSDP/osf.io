--- conflicted
+++ resolved
@@ -152,14 +152,8 @@
         % endif
 
         <script src="/static/vendor/bower_components/dropzone/downloads/dropzone.min.js"></script>
-<<<<<<< HEAD
-        <script src="/static/public/js/vendor.bundle.js"></script>
-        <script src="/static/public/js/base-page.js"></script>
-=======
-        <script src="/static/vendor/bower_components/hgrid/dist/hgrid.js"></script>
         <script src="${"/static/public/js/vendor.js" | webpack_asset}"></script>
         <script src="${"/static/public/js/base-page.js" | webpack_asset}"></script>
->>>>>>> 9dba7c44
         ${self.javascript_bottom()}
     </body>
 </html>
