--- conflicted
+++ resolved
@@ -12,56 +12,15 @@
     <![endif]-->
 
     <!-- Le styles -->
-<<<<<<< HEAD
-    %if use_cdn:
-        <link rel="stylesheet" type="text/css" href="//ajax.googleapis.com/ajax/libs/jqueryui/1/themes/flick/jquery-ui.css">
-    %else:
-        <link rel="stylesheet" type="text/css" href="/static/vendor/jquery-ui/css/jquery-ui.css">
-    %endif
-    <link rel="stylesheet" type="text/css" href="/static/vendor/jquery-tagit/css/jquery.tagit.css">
-    <link rel="stylesheet" type="text/css" href="/static/vendor/jquery-tagsinput/css/jquery.tagsinput.css" />
-    <link href="/static/vendor/jquery-tagit/css/tagit.ui-zendesk.css" rel="stylesheet" type="stylesheet">
-    <link href="/static/vendor/bootstrap3/css/bootstrap.css" rel="stylesheet">
-    <link href="/static/vendor/font-awesome/css/font-awesome.min.css" rel="stylesheet">
-    <link href="/static/vendor/jquery-treeview/jquery.treeview.css" rel="stylesheet" type="text/css" media="screen" />
-    <!--uploads-->
-    <link rel="stylesheet" href="/static/vendor/jquery-fileupload/css/jquery.fileupload-ui.css">
-    <link rel="stylesheet" href="/static/vendor/pygments.css" />
-    <link href="/static/vendor/bootstrap3-editable/css/bootstrap-editable.css" rel="stylesheet">
-    <link href="/static/css/site.css" rel="stylesheet">
-    ${self.stylesheets()}
-=======
->>>>>>> 944f33bc
-
     % for url in css_all:
         <link rel="stylesheet" href="${url}">
     % endfor
+    <link rel="stylesheet" href="/static/vendor/font-awesome/css/font-awesome.min.css">
     ${self.stylesheets()}
 
-<<<<<<< HEAD
-    %if use_cdn:
-        <script src="//ajax.googleapis.com/ajax/libs/jquery/1.10.2/jquery.min.js"></script>
-        <script src="//ajax.googleapis.com/ajax/libs/jqueryui/1.8.12/jquery-ui.min.js" type="text/javascript" charset="utf-8"></script>
-        <script src="//cdnjs.cloudflare.com/ajax/libs/bootbox.js/4.0.0/bootbox.min.js"></script>
-    %else:
-        <script src="/static/vendor/jquery/jquery.min.js"></script>
-        <script src="/static/vendor/jquery-ui/js/jquery-ui.min.js" type="text/javascript" charset="utf-8"></script>
-        <script src="/static/vendor/bootbox/bootbox.min.js"></script>
-    %endif
-    <script src="/static/vendor/jquery-tagsinput/js/jquery.tagsinput.min.js"></script>
-    <script src="/static/vendor/jquery-tagcloud/jquery.tagcloud.js"></script>
-    <script src="/static/vendor/jquery-treeview/jquery.treeview.js" type="text/javascript"></script>
-    <script src="/static/vendor/bootstrap3/js/bootstrap.min.js"></script>
-    <script src="/static/vendor/bootbox/bootbox.min.js"></script>
-    <script src="/static/vendor/bootstrap3-editable/js/bootstrap-editable.min.js"></script>
-
-    <script src="/static/vendor/jquery-tagit/js/tag-it.js"></script>
-    <script src="/static/js/site.js"></script>
-=======
     % for url in js_all:
         <script src="${url}"></script>
     % endfor
->>>>>>> 944f33bc
     ${self.javascript()}
 
 </head>
