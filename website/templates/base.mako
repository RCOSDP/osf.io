<% from website import settings %>

<!DOCTYPE html>
<html lang="en">
<head>
    <meta charset="utf-8">
    <title>${osf_page_name} | ${self.title()}</title>
    % if settings.GOOGLE_SITE_VERIFICATION:
        <meta name="google-site-verification" content="${settings.GOOGLE_SITE_VERIFICATION}" />
    % endif
    <meta name="viewport" content="width=device-width, initial-scale=1.0">
    <meta name="description" content="${self.description()}">
    <meta http-equiv="X-UA-Compatible" content="IE=edge">
    <meta name="fragment" content="!">

    % if sentry_dsn_js:
    <script src="/static/vendor/bower_components/raven-js/dist/raven.min.js"></script>
    <script>
        Raven.config(${ sentry_dsn_js | sjson, n }, {}).install();
    </script>
    % else:
    <script>
        window.Raven = {};
        Raven.captureMessage = function(msg, context) {
            console.error('=== Mock Raven.captureMessage called with: ===');
            console.log('Message: ' + msg);
            console.log(context);
        };
        Raven.captureException = function(err, context) {
            console.error('=== Mock Raven.captureException called with: ===');
            console.log('Error: ' + err);
            console.log(context);
        };
    </script>
    % endif

    <!-- Metadata tags-->
    <meta name="dc.title" content="${self.title_meta()}" />
    <meta name="dc.type" content="collection" />
    <meta name="citation_title" content="${self.title_meta()}" />
    %if self.identifier_meta():
        <meta name="citation_doi" content="${self.identifier_meta()['doi']}" />
        <meta name="dc.identifier" content="${self.identifier_meta()['doi']}" />
        <meta name="dc.identifier" content="${self.identifier_meta()['ark']}" />
    %endif
    <meta name="citation_publisher" content="GakuNin RDM" />
    %for institution in self.institutions_meta()[:10]:
        <meta name="citation_author_institution" content="${institution}" />
    %endfor
    %for rel in self.relations_meta():
        %if rel:
            <meta name="dc.relation" scheme="DCTERMS.URI" content="${rel}" />
        %endif
    %endfor
    <meta name="dc.abstract" content="${self.description_meta()}" />
    <meta name="dc.license" content="${self.license_meta()}" />
    <meta name="dc.datemodified" content="${self.datemodified_meta()}" />
    <meta name="dc.datesubmitted" content="${self.datecreated_meta()}" />
    <meta name="dc.publisher" content="GakuNin RDM" />
    <meta name="dc.language" content="en" />
    <meta name="dc.identifier" content="${self.url_meta()}" />
    <meta name="citation_description" content="${self.description_meta()}" />
    <meta name="citation_public_url" content="${self.url_meta()}" />
    <meta name="citation_publication_date" content="${self.datecreated_meta()}" />

    <!-- Facebook display -->
    <meta property="og:ttl" content="3" />
    <meta property="og:site_name" content="GakuNin RDM" />
    <meta property="og:url" content="${self.url_meta()}" />
    <meta property="og:title" content="${self.title_meta()}" />
    <meta property="og:description" content="${self.description_meta()}" />
    <meta property="og:image" content="${self.image_meta()}" />
    <meta property="og:image:type" content="image/png" />
    <meta property="og:image:width" content="1200" />
    <meta property="og:image:height" content="630" />
    <meta property="og:image:alt" content="GakuNin RDM" />

    %for author in self.authors_meta()[:10]:
        <meta name="dc.creator" content="${author}" />
        <meta name="citation_author" content="${author}" />
    %endfor
    %for tag in self.keywords_meta()[:10]:
        <meta name="citation_keywords" content="${tag}" />
        <meta name="dc.subject" content="${tag}" />
    %endfor

    <!-- Twitter display -->
    <meta name="twitter:card" content="summary">
    <meta name="twitter:site" content="@OSFramework">
    <meta name="twitter:creator" content="@OSFramework">

    ${includes_top()}
    ${self.stylesheets()}
    <script src="${"/static/public/js/base-page.js" | webpack_asset}"></script>
    ${self.javascript()}

    <link href='https://fonts.googleapis.com/css?family=Open+Sans:400,600,300' rel='stylesheet' type='text/css'>
    <link rel="manifest" href="/static/public/js/manifest.json">
</head>
<body data-spy="scroll" data-target=".scrollspy">

    % if dev_mode:
        <div class="dev-mode-helper scripted" id="devModeControls">
        <div id="metaInfo" data-bind="visible: showMetaInfo">
            <h2>Current branch: <span data-bind="text: branch"></span></h2>
            <table>
                <thead>
                <tr>
                    <th>PR</th>
                    <th>Title</th>
                    <th>Date Merged</th>
                </tr>
                </thead>
                <tbody data-bind="foreach: pullRequests">
                    <tr>
                        <td>#<a data-bind="attr: {href: url}, text: number"></a></td>
                        <td data-bind="text: title"></td>
                        <td data-bind="text: mergedAt"></td>
                    </tr>
                </tbody>
            </table>
        </div>
        <style>
            #devmode {
                position:fixed;
                bottom:0;
                left:0;
                border-top-right-radius:8px;
                background-color:red;
                color:white;
                padding:.5em;
            }
        </style>
        <div id='devmode' data-bind='click: showHideMetaInfo'><strong>WARNING</strong>: This site is running in development mode.</div>
    </div>
    % endif

    ${self.nav()}
     ## TODO: shouldn't always have the watermark class
    ${self.content_wrap()}

<<<<<<< HEAD
% if not user_id:
<div id="cookieBanner" class="alert">
    <div id="cookieText">
        This website relies on cookies to help provide a better user experience. By clicking Accept or continuing to use the site, you agree. For more information,
        see our <a href='https://meatwiki.nii.ac.jp/confluence/pages/viewpage.action?pageId=32676422'>Privacy Policy</a>
        and information on <a href='https://meatwiki.nii.ac.jp/confluence/pages/viewpage.action?pageId=32676422'>cookie use</a>.
=======
<div class="footBanners">
    <div id="IEDepreciationBanner"  class="alert warningBanner">
        <div class="warningBannerText">
            OSF does not support the use of Internet Explorer. For optimal performance, please switch to another browser.
        </div>
        <div class="warningBannerAcceptBtn">
            <div class="btn btn-default" data-dismiss="alert" data-bind="click: accept" aria-label="Accept">Accept</div>
        </div>
>>>>>>> 9746676e
    </div>
    % if not user_id:
    <div id="cookieBanner" class="alert warningBanner">
        <div id="cookieText" class="warningBannerText">
            This website relies on cookies to help provide a better user experience. By clicking Accept or continuing to use the site, you agree. For more information,
            see our <a href='https://github.com/CenterForOpenScience/cos.io/blob/master/PRIVACY_POLICY.md'>Privacy Policy</a>
            and information on <a href='https://github.com/CenterForOpenScience/cos.io/blob/master/PRIVACY_POLICY.md#7-types-of-information-we-collect'>cookie use</a>.
        </div>
        <div class="warningBannerAcceptBtn">
            <div class="btn btn-default" data-dismiss="alert" data-bind="click: accept" aria-label="Accept">Accept</div>
        </div>
    </div>
<<<<<<< HEAD
</div>
<div id="footerSlideIn">
    <div class="container">
        <div class="row">
            <div class='col-sm-2 hidden-xs'>
                <img class="logo" src="/static/img/circle_logo.png">
            </div>
            <div class='col-sm-10 col-xs-12'>
                <a data-bind="click: dismiss" class="close" href="#">&times;</a>
                <h1>Start managing your projects on the GakuNin RDM today.</h1>
                <p>Free and easy to use, the GakuNin RDM supports the entire research lifecycle: planning, execution, reporting, archiving, and discovery.</p>
                <div>
                    <a data-bind="click: trackClick.bind($data, 'Create Account')" class="btn btn-primary" href="${web_url_for('index')}#signUp">Create an Account</a>

                    <a data-bind="click: trackClick.bind($data, 'Learn More')" class="btn btn-primary" href="https://meatwiki.nii.ac.jp/confluence/display/gakuninrdmusers" target="_blank" rel="noreferrer">Learn More</a>
                    <a data-bind="click: dismiss">Hide this message</a>
=======
    <div id="footerSlideIn">
        <div class="container">
            <div class="row">
                <div class='col-sm-2 hidden-xs'>
                    <img class="logo" src="/static/img/circle_logo.png">
                </div>
                <div class='col-sm-10 col-xs-12'>
                    <a data-bind="click: dismiss" class="close" href="#">&times;</a>
                    <h1>Start managing your projects on the OSF today.</h1>
                    <p>Free and easy to use, the Open Science Framework supports the entire research lifecycle: planning, execution, reporting, archiving, and discovery.</p>
                    <div>
                        <a data-bind="click: trackClick.bind($data, 'Create Account')" class="btn btn-primary" href="${web_url_for('index')}#signUp">Create an Account</a>

                        <a data-bind="click: trackClick.bind($data, 'Learn More')" class="btn btn-primary" href="https://openscience.zendesk.com/hc/en-us" target="_blank" rel="noreferrer">Learn More</a>
                        <a data-bind="click: dismiss">Hide this message</a>
                    </div>
>>>>>>> 9746676e
                </div>
            </div>
        </div>
    </div>
</div>
% endif


    % if pages_footer:
    ${self.footer()}
    % endif
        <%!
            import hashlib

            def user_hash(user_id):
                token = hashlib.md5()
                token.update(user_id)
                return token.hexdigest()
        %>

        <%!
            import datetime
            def create_timestamp():
                return str(datetime.datetime.utcnow())
        %>

        % if settings.GOOGLE_ANALYTICS_ID:
            <script>
            (function(i,s,o,g,r,a,m){i['GoogleAnalyticsObject']=r;i[r]=i[r]||function(){
            (i[r].q=i[r].q||[]).push(arguments)},i[r].l=1*new Date();a=s.createElement(o),
            m=s.getElementsByTagName(o)[0];a.async=1;a.src=g;m.parentNode.insertBefore(a,m)
            })(window,document,'script','//www.google-analytics.com/analytics.js','ga');

            ga('create', ${ settings.GOOGLE_ANALYTICS_ID | sjson, n }, 'auto', {'allowLinker': true});
            ga('require', 'linker');
            ga('linker:autoLink', ['centerforopenscience.org', 'cos.io'] );
            ga('set', 'dimension1', (${ user_id | sjson, n} != "") ? 'Logged in': 'Logged out');
            ga('set', 'dimension2', '${self.resource()}');
            ga('set', 'dimension3', '${self.public()}');
            ga('set', 'anonymizeIp', true);
            ga('send', 'pageview');
            </script>

        % else:
            <script>
                window.ga = function() {};
          </script>
        % endif

        <script>
            // Mako variables accessible globally
            window.contextVars = $.extend(true, {}, window.contextVars, {
                osfURL: ${ osf_url if osf_url.endswith('/') else osf_url + '/' | sjson, n },
                waterbutlerURL: ${ waterbutler_url if waterbutler_url.endswith('/') else waterbutler_url + '/' | sjson, n },
                // Whether or not this page is loaded under osf.io or another domain IE: institutions
                isOnRootDomain: ${domain | sjson, n } === window.location.origin + '/',
                cookieName: ${ cookie_name | sjson, n },
                apiV2Domain: ${ api_v2_domain | sjson, n },
                apiV2Prefix: ${ api_v2_base | sjson, n },
                registerUrl: ${ api_url_for('register_user') | sjson, n },
                currentUser: {
                    id: ${ user_id | sjson, n },
                    locale: ${ user_locale | sjson, n },
                    timezone: ${ user_timezone | sjson, n },
                    entryPoint: ${ user_entry_point | sjson, n },
                    institutions: ${ user_institutions | sjson, n},
                    emailsToAdd: ${ user_email_verifications | sjson, n },
                    anon: ${ anon | sjson, n },
                },
                maintenance: ${ maintenance | sjson, n},
                analyticsMeta: {},
                osfSupportEmail: ${osf_support_email | sjson, n },
                csrfCookieName: ${ csrf_cookie_name | sjson, n },
            });
        </script>

        % if keen['public']['project_id']:
            <script>
                window.contextVars = $.extend(true, {}, window.contextVars, {
                    keen: {
                        public: {
                            projectId: ${ keen['public']['project_id'] | sjson, n },
                            writeKey: ${ keen['public']['write_key'] | sjson, n },
                        },
                        private: {
                            projectId: ${ keen['private']['project_id'] | sjson, n },
                            writeKey: ${ keen['private']['write_key'] | sjson, n },
                        },
                    },
                });
            </script>
        % endif


        ${self.javascript_bottom()}
        <!-- <script src="https://www.gstatic.com/firebasejs/4.8.0/firebase.js"></script>
        <script src="/static/public/js/rdm-firebase.js"></script> -->
    </body>
</html>


###### Base template functions #####

<%def name="nav()">
    <%namespace name="nav_helper" file="nav.mako" />
    ${nav_helper.nav(service_name='HOME', service_url=domain, service_support_url='/support/')}
</%def>

<%def name="title()">
    ### The page title ###
</%def>

<%def name="resource()"><%
    return 'n/a'
%> ### What resource is displayed on page ###
</%def>

<%def name="public()"><%
    return 'n/a'
%> ### What the public/private status of the resource displayed on page ###
</%def>

<%def name="container_class()">
    ### CSS classes to apply to the "content" div ###
</%def>

<%def name="description()">
    ### The page description ###
</%def>

<!-- Metadata tags-->
<%def name="description_meta()">
    Hosted on the GakuNin RDM
</%def>

<%def name="title_meta()">
    ### The project title ###
</%def>

<%def name="institutions_meta()">
  ### The list of affiliated institutions ###
</%def>

<%def name="authors_meta()">
    ### The list of project contributors ###
</%def>

<%def name="datemodified_meta()">
    ### The project last modified date.
</%def>

<%def name="datecreated_meta()">
    ### The project creation date.
</%def>

<%def name="identifier_meta()">
    ### The project doi ###
</%def>

<%def name="license_meta()">
    ### The project license ###
</%def>

<%def name="keywords_meta()">
    ### The project tags ###
</%def>

<%def name="relations_meta()">
    ### The list of url for related nodes ###
</%def>

<%def name="category_meta()">
    ### The project category ###
</%def>

<%def name="url_meta()">
    ### The project canonical url ###
</%def>

<%def name="image_meta()">
    ### The project image url ###
</%def>
<!--Metadata tags-->

<%def name="stylesheets()">
    ### Extra css for this page. ###
</%def>

<%def name="javascript()">
    ### Additional javascript, loaded at the top of the page ###
</%def>

<%def name="content()">
    ### The body content. ###
</%def>

<%def name="javascript_bottom()">
    ### Javascript loaded at the bottom of the page ###
    <!-- Uncomment to include a waffle object to access flags, samples, and switches. -->
    <!-- <script src="${wafflejs_url}"></script> -->
</%def>

<%def name="footer()">
    <%include file="footer.mako"/>
</%def>

<%def name="alert()">
    <%include file="alert.mako"/>
</%def>

<%def name="content_wrap()">
    <div class="watermarked">
        <div class="container ${self.container_class()}">

            % if status:
                ${self.alert()}
            % endif

            ${self.content()}
        </div><!-- end container -->
    </div><!-- end watermarked -->
</%def>


<%def name="includes_top()">

    <!-- HTML5 shim and Respond.js for IE8 support of HTML5 elements and media queries -->
    <!-- WARNING: Respond.js doesn't work if you view the page via file:// -->
    <!--[if lt IE 9]>
      <script src="https://oss.maxcdn.com/html5shiv/3.7.2/html5shiv.min.js"></script>
      <script src="https://oss.maxcdn.com/respond/1.4.2/respond.min.js"></script>
      <script src="//cdnjs.cloudflare.com/ajax/libs/es5-shim/4.0.3/es5-shim.min.js"></script>
      <script src="//cdnjs.cloudflare.com/ajax/libs/es5-shim/4.0.3/es5-sham.min.js"></script>
    <![endif]-->

    <script src="https://cdnjs.cloudflare.com/ajax/libs/es6-shim/0.35.0/es6-shim.min.js"></script>

    % if settings.USE_CDN_FOR_CLIENT_LIBS:
        <link rel="stylesheet" href="https://maxcdn.bootstrapcdn.com/bootstrap/3.3.7/css/bootstrap.min.css" integrity="sha384-BVYiiSIFeK1dGmJRAkycuHAHRg32OmUcww7on3RYdg4Va+PmSTsz/K68vbdEjh4u" crossorigin="anonymous">
        <script src="https://cdnjs.cloudflare.com/ajax/libs/jquery/3.2.1/jquery.min.js"></script>
        <script>window.jQuery || document.write('<script src="https://ajax.googleapis.com/ajax/libs/jquery/3.2.1/jquery.min.js">\x3C/script>')</script>
        <script src="https://cdnjs.cloudflare.com/ajax/libs/jqueryui/1.12.1/jquery-ui.min.js"></script>
        <script>window.jQuery.ui || document.write('<script src="https://ajax.googleapis.com/ajax/libs/jqueryui/1.12.1/jquery-ui.min.js">\x3C/script>')</script>
        <link rel="stylesheet" href="http://code.jquery.com/ui/1.12.1/themes/base/jquery-ui.css">
        <script src="https://code.jquery.com/jquery-1.12.4.js"></script>
        <script src="https://code.jquery.com/ui/1.12.1/jquery-ui.js"></script>
    % else:
        <script src="/static/vendor/bower_components/jquery/dist/jquery.min.js"></script>
        <script src="/static/vendor/bower_components/jquery-ui/jquery-ui.min.js"></script>
    % endif
    ## NOTE: We load vendor bundle  at the top of the page because contains
    ## the webpack runtime and a number of necessary stylesheets which should be loaded before the user sees
    ## content.
    <script src="${'/static/public/js/vendor.js' | webpack_asset}"></script>
</%def><|MERGE_RESOLUTION|>--- conflicted
+++ resolved
@@ -139,14 +139,6 @@
      ## TODO: shouldn't always have the watermark class
     ${self.content_wrap()}
 
-<<<<<<< HEAD
-% if not user_id:
-<div id="cookieBanner" class="alert">
-    <div id="cookieText">
-        This website relies on cookies to help provide a better user experience. By clicking Accept or continuing to use the site, you agree. For more information,
-        see our <a href='https://meatwiki.nii.ac.jp/confluence/pages/viewpage.action?pageId=32676422'>Privacy Policy</a>
-        and information on <a href='https://meatwiki.nii.ac.jp/confluence/pages/viewpage.action?pageId=32676422'>cookie use</a>.
-=======
 <div class="footBanners">
     <div id="IEDepreciationBanner"  class="alert warningBanner">
         <div class="warningBannerText">
@@ -155,37 +147,18 @@
         <div class="warningBannerAcceptBtn">
             <div class="btn btn-default" data-dismiss="alert" data-bind="click: accept" aria-label="Accept">Accept</div>
         </div>
->>>>>>> 9746676e
     </div>
     % if not user_id:
     <div id="cookieBanner" class="alert warningBanner">
         <div id="cookieText" class="warningBannerText">
             This website relies on cookies to help provide a better user experience. By clicking Accept or continuing to use the site, you agree. For more information,
-            see our <a href='https://github.com/CenterForOpenScience/cos.io/blob/master/PRIVACY_POLICY.md'>Privacy Policy</a>
-            and information on <a href='https://github.com/CenterForOpenScience/cos.io/blob/master/PRIVACY_POLICY.md#7-types-of-information-we-collect'>cookie use</a>.
+            see our <a href='https://meatwiki.nii.ac.jp/confluence/pages/viewpage.action?pageId=32676422'>Privacy Policy</a>
+            and information on <a href='https://meatwiki.nii.ac.jp/confluence/pages/viewpage.action?pageId=32676422'>cookie use</a>.
         </div>
         <div class="warningBannerAcceptBtn">
             <div class="btn btn-default" data-dismiss="alert" data-bind="click: accept" aria-label="Accept">Accept</div>
         </div>
     </div>
-<<<<<<< HEAD
-</div>
-<div id="footerSlideIn">
-    <div class="container">
-        <div class="row">
-            <div class='col-sm-2 hidden-xs'>
-                <img class="logo" src="/static/img/circle_logo.png">
-            </div>
-            <div class='col-sm-10 col-xs-12'>
-                <a data-bind="click: dismiss" class="close" href="#">&times;</a>
-                <h1>Start managing your projects on the GakuNin RDM today.</h1>
-                <p>Free and easy to use, the GakuNin RDM supports the entire research lifecycle: planning, execution, reporting, archiving, and discovery.</p>
-                <div>
-                    <a data-bind="click: trackClick.bind($data, 'Create Account')" class="btn btn-primary" href="${web_url_for('index')}#signUp">Create an Account</a>
-
-                    <a data-bind="click: trackClick.bind($data, 'Learn More')" class="btn btn-primary" href="https://meatwiki.nii.ac.jp/confluence/display/gakuninrdmusers" target="_blank" rel="noreferrer">Learn More</a>
-                    <a data-bind="click: dismiss">Hide this message</a>
-=======
     <div id="footerSlideIn">
         <div class="container">
             <div class="row">
@@ -194,15 +167,14 @@
                 </div>
                 <div class='col-sm-10 col-xs-12'>
                     <a data-bind="click: dismiss" class="close" href="#">&times;</a>
-                    <h1>Start managing your projects on the OSF today.</h1>
-                    <p>Free and easy to use, the Open Science Framework supports the entire research lifecycle: planning, execution, reporting, archiving, and discovery.</p>
+                    <h1>Start managing your projects on the GakuNin RDM today.</h1>
+                    <p>Free and easy to use, the GakuNin RDM supports the entire research lifecycle: planning, execution, reporting, archiving, and discovery.</p>
                     <div>
                         <a data-bind="click: trackClick.bind($data, 'Create Account')" class="btn btn-primary" href="${web_url_for('index')}#signUp">Create an Account</a>
 
-                        <a data-bind="click: trackClick.bind($data, 'Learn More')" class="btn btn-primary" href="https://openscience.zendesk.com/hc/en-us" target="_blank" rel="noreferrer">Learn More</a>
+                        <a data-bind="click: trackClick.bind($data, 'Learn More')" class="btn btn-primary" href="https://meatwiki.nii.ac.jp/confluence/display/gakuninrdmusers" target="_blank" rel="noreferrer">Learn More</a>
                         <a data-bind="click: dismiss">Hide this message</a>
                     </div>
->>>>>>> 9746676e
                 </div>
             </div>
         </div>
