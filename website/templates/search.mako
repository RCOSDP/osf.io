--- conflicted
+++ resolved
@@ -2,24 +2,6 @@
 <%def name="title()">Search</%def>
 <%def name="content()">
 <section id="Search" xmlns="http://www.w3.org/1999/html">
-<<<<<<< HEAD
-    <div class="page-header">
-        % if query:
-##            split on and, so we will be able to remove tags
-            <%
-                cleaned_query = 'AND'.join(query.split('AND'))
-                components = cleaned_query.split('AND')
-            %>
-        <h1>Search <small> for
-##            for showing tags
-            % for i, term in enumerate(components):
-##              the first is not removable. we need it to query
-                    <span class="label label-success btn-mini" style="margin-right:.5em"><span class="search-term-label">${term.replace('(', '').replace(')','').strip()}</span>
-                        % if len(components) > 1:
-                        <a href="/search/?q=${'AND'.join((x for x in components if x != term)) | h }" style="color:white">&times;</a>
-                        % endif
-<%                %></span>
-=======
   <div class="page-header">
     % if query or tags:
       <h1>
@@ -39,7 +21,6 @@
               <span class="label label-info btn-mini query-label">${tag}
                 <a href="/search/?q=${query if query != '*' else ''}&type=${type}&tags=${','.join((x for x in tags if x != tag)) | h }" class="remove-button">&times;</a>
               </span>
->>>>>>> e6981b8a
             % endfor
           % endif
         % endif
@@ -71,7 +52,7 @@
         </div>
         <div class="panel-body">
           % for key, value in cloud:
-            <span id="tagCloud">
+            <span class="tagCloud">
               <a href="/search/?q=${query}&type=${type}&tags=${','.join(tags) + ',' + key}" rel=${value}> ${key} </a>
             </span>
           % endfor
@@ -96,52 +77,6 @@
                 </h4>
               </div><!-- end user name -->
 
-<<<<<<< HEAD
-            % endif
-        % else:
-        <h3>Searching users</h3>
-        % endif
-##        our tag cloud!
-        % if tags:
-        <h3> Improve Your Search:</h3>
-            % for key, value in tags.iteritems():
-                % if not (u' tags:"{s}"'.format(s=key) in components or u' tags:"{s}" '.format(s=key) in components):
-                    <span class="tagCloud">
-                    <a class="tag" href="/search/?q=(${query.replace('(', '').replace(')', '') | h} AND tags:&quot;${key}&quot;)" rel=${value}>${key}</a>
-                    </span>
-                % endif
-            % endfor
-        % endif
-    </div><!-- end col-md -->
-    <div class="col-md-10">
-            % if results:
-##            iterate through our nice lists of results
-                % for result in results:
-                    <div class="result">
-##                    users are different results than anything associated with projects
-                        % if 'user' in result:
-                            <div class="user">
-                                <h4>
-                                    % if not 'user:' in cleaned_query:
-                                        <small>[ User ]</small>
-                                    % endif
-                                    <a href=${result['user_url']}>${result['user']}</a>
-                                </h4>
-                            </div>
-                        % else:
-                            <div class="title">
-                                <h4>
-                                    %if result.get('is_registration'):
-                                        <small>[ Registration ]</small>
-                                    %endif
-                                    % if result['url']:
-                                        <a href=${result['url']}>${result['title']}</a>
-                                    %else:
-                                        <span style='font-weight:normal; font-style:italic'>${result['title']}</span>
-                                    % endif
-                                </h4>
-                            </div><!-- end title -->
-=======
               % if result['job']:
                 <div class="search-field">
                   <p>Employment: ${result['job_title'] if result['job_title'] else 'works'} at ${result['job']}</p>
@@ -157,7 +92,6 @@
                   <p class="text-muted">No employment or education information given</p>
                 </div>
               % endif
->>>>>>> e6981b8a
 
             % else:
               <div class="title">
@@ -173,7 +107,6 @@
                 </h4>
               </div><!-- end title -->
 
-<<<<<<< HEAD
     ##                            jeff's nice logic for displaying users
                             <div class="contributors">
                                 % for index, (contributor, url) in enumerate(zip(result['contributors'][:3], result['contributors_url'][:3])):
@@ -197,19 +130,12 @@
                                     <a href=${url}>${contributor}</a>${sep}
                                 % endfor
                             </div><!-- end contributors -->
-    ##                      our highlight
-                            <div class="highlight">
-                                % if result['highlight'] is not None:
-                                    % for highlight in result['highlight']:
-                                       %if hightlight:
-                                           ${highlight}
-                                       %endif
-                                    % endfor
     ##                      if there is a wiki link, display that
-                                    % if result['wiki_link']:
-                                        <a href=${result['wiki_link']}> jump to wiki </a>
-                                    % endif
-                                % endif
+                            % if result['wiki_link']:
+                                <div class="search-field">
+                                    <a href=${result['wiki_link']}> jump to wiki </a>
+                                </div><!-- end wiki link -->
+                            % endif
                             </div><!-- end highlight -->
     ##                      show all the tags for the project
                             <div class="tags">
@@ -254,7 +180,6 @@
                             <li><a href="#">&raquo;</a></li>
                         % endif
                         <li><a href="?q=${query | h}&pagination=${(counts['total']-1)/10 * 10}">Last</a></li>
-=======
               <div class="description">
                 % if result['description']:
                   <h5>
@@ -267,7 +192,6 @@
                       <a href=${result['parent_url']}>${result['parent_title']}</a>
                     % else:
                       <span class="private-title">${result['parent_title']}</span>
->>>>>>> e6981b8a
                     % endif
                   </h5>
                 % else:
@@ -314,7 +238,6 @@
               % endif
             %endif
           </div><!-- end result-->
-        % endfor
       </div>
 ##    pagination! we're simply going to build a query by telling solr which 'row' we want to start on
       <div class="navigate">
@@ -366,15 +289,9 @@
     color: {start: '#cde', end: '#f52'}
   };
 
-<<<<<<< HEAD
     $(function () {
       $('.tagCloud a').tagcloud();
     });
-=======
-  $(function () {
-    $('#tagCloud a').tagcloud();
-  });
->>>>>>> e6981b8a
 </script>
 
 </%def>