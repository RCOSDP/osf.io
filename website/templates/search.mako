--- conflicted
+++ resolved
@@ -291,11 +291,7 @@
 <%def name="javascript_bottom()">
 
 
-<<<<<<< HEAD
-    <script src="/static/public/js/search-page.js"></script>
-=======
     <script src=${"/static/public/js/search-page.js" | webpack_asset}></script>
->>>>>>> 6bb21554
 
 
 </%def>