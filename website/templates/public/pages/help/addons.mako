--- conflicted
+++ resolved
@@ -1,30 +1,17 @@
 
 <span id="Add Ons" class="anchor"></span>
 <p class="gs-header">How to Set Up Your Add-Ons</p>
-<<<<<<< HEAD
- <p>The OSF makes integrating your various research workflows easy. We are always developing add-on connections to services you already use. These tools make your life easier and your research better, and now you can connect them all in one place 
- </p>
- <p>There are two steps to adding an Add-On: authentication and application. Make sure to authenticate the Add-On for your entire account before you apply it to your project.</p>
- <p> First, go to your account settings by clicking the gear in the top right. Then navigate to “Configure Add -Ons” Select the add on you want to add to your account. Then click submit. You will see a box entitled “Configure Add Ons”below the Add-On selection box. Either create an access token or fill in the information. Follow the instructions to authenticate the add on for your account. This gives your account access but it does not apply the Add-On to your project. 
- </p> 
- <p> Second, simply navigate to the project where you want to use an Add-On, find the project’s settings. Click the box to add the Add-On to that project. Clicking “Submit” opens a dialogue box that will tell you about the specifics of the Add-On in question. Click okay to authorize. Then, In the “Configure Add-On” box you will be able to select folders or repositories that you want to add to your project. </pr>
-=======
  <p>The OSF makes integrating your various research workflows easy. We are always developing add-on connections to services you already use. These tools make your life easier and your research better, and now you can connect them all in one place
  </p>
  <p>There are two steps to adding an Add-On: authentication and application. Make sure to authenticate the Add-On for your entire account before you apply it to your project.</p>
  <p> First, go to your account settings by clicking the gear in the top right. Then navigate to "Configure Add -Ons" Select the add on you want to add to your account. Then click submit. You will see a box entitled "Configure Add Ons" below the Add-On selection box. Either create an access token or fill in the information. Follow the instructions to authenticate the add on for your account. This gives your account access but it does not apply the Add-On to your project.
  </p>
  <p> Second, simply navigate to the project where you want to use an Add-On, find the project's settings. Click the box to add the Add-On to that project. Clicking "Submit" opens a dialogue box that will tell you about the specifics of the Add-On in question. Click okay to authorize. Then, In the "Configure Add-On" box you will be able to select folders or repositories that you want to add to your project. </pr>
->>>>>>> 7df82ebf
 
 <div class="gs-video embed-responsive embed-responsive-16by9">
     <div class="embed-responsive-item youtube-loader" id="rtruzdEs8oc"></div>
 </div>
-<<<<<<< HEAD
-<p> Now you’re all set up and ready to go! </p>
-=======
 <p> Now you're all set up and ready to go! </p>
->>>>>>> 7df82ebf
 
 
 <span id="dropbox" class="anchor"></span>
@@ -36,11 +23,7 @@
 
 <span id="github" class="anchor"></span>
 <p class="gs-header">GitHub Add-on</p>
-<<<<<<< HEAD
-<p>GitHub is a commonly used web based Git repository hosting service. After linking your OSF project to GitHub, you can add files to your GitHub repository and those files can be accessed via the OSF. Likewise, files added to the GitHub repository in your OSF account will update your GitHub account with that file. </p> 
-=======
 <p>GitHub is a commonly used web based Git repository hosting service. After linking your OSF project to GitHub, you can add files to your GitHub repository and those files can be accessed via the OSF. Likewise, files added to the GitHub repository in your OSF account will update your GitHub account with that file. </p>
->>>>>>> 7df82ebf
 <p> To link a GitHub repository to a project/component, visit your profile settings by clicking the gear in the top right of the page. Check "GitHub" under "Select Add-ons" to enable the add-on.</p>
 <p>Then, authenticate with GitHub by clicking the "Create Access Token" button and following the instructions on the GitHub page. Once you have created the access token in your user profile, you will not need to follow those first few steps again. </p>
 <p>After creating the access token for your user profile, visit the project you want to add a GitHub repository to. Click on the project name then go to "Settings" in the grey navigation bar. Select the GitHub add-on by clicking "OK" on the pop-up, then submitting. </p>
