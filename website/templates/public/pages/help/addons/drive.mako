<<<<<<< HEAD
<div class="col-md-12 col-sm-12">
    <span id="drive" class="anchor"></span>
    <h4 class="m-t-lg f-w-lg">Google Drive</h4>
    <p><a href="http://drive.google.com/">Google Drive</a> is a popular file storage and collaboration tool. After linking
        your OSF project to Google Drive, you will be able to access and import your Google Drive folders. Likewise, files
        added to the Google Drive folder in your OSF account will update the folder in Google Drive. </p>
    <p>To enable, navigate to settings in your project, then navigate to "Select Add-Ons."  Select Google Drive, and click
        submit. You will be asked to give permission for the OSF to interact with Google Drive. Click "Accept" to create
        your access token for your entire user account. Then navigate to "Configure Add-Ons" to import the access token
        that you created in the previous step. Select "Import Access Token" and then select the folders you want to sync.
        Now you will be able to find your Google Drive folder in your "Files" section. </p>
</div>
=======
<span id="drive" class="anchor"></span>
<h4>Google Drive</h4>
<p><a href="http://drive.google.com/">Google Drive</a> is a popular file storage and collaboration tool. After linking
    your OSF project to Google Drive, you will be able to access and import your Google Drive folders. Likewise, files
    added to the Google Drive folder in your OSF account will update the folder in Google Drive. </p>
<p>To enable, navigate to settings in your project, then navigate to "Select Add-Ons."  Select Google Drive, and click
    submit. You will be asked to give permission for the OSF to interact with Google Drive. Click "Accept" to create
    your access token for your entire user account. Then navigate to "Configure Add-Ons" to import the access token
    that you created in the previous step. Select "Import Access Token" and then select the folders you want to sync.
    Now you will be able to find your Google Drive folder in your "Files" section. </p>
>>>>>>> e0de5776
<|MERGE_RESOLUTION|>--- conflicted
+++ resolved
@@ -1,4 +1,3 @@
-<<<<<<< HEAD
 <div class="col-md-12 col-sm-12">
     <span id="drive" class="anchor"></span>
     <h4 class="m-t-lg f-w-lg">Google Drive</h4>
@@ -10,16 +9,4 @@
         your access token for your entire user account. Then navigate to "Configure Add-Ons" to import the access token
         that you created in the previous step. Select "Import Access Token" and then select the folders you want to sync.
         Now you will be able to find your Google Drive folder in your "Files" section. </p>
-</div>
-=======
-<span id="drive" class="anchor"></span>
-<h4>Google Drive</h4>
-<p><a href="http://drive.google.com/">Google Drive</a> is a popular file storage and collaboration tool. After linking
-    your OSF project to Google Drive, you will be able to access and import your Google Drive folders. Likewise, files
-    added to the Google Drive folder in your OSF account will update the folder in Google Drive. </p>
-<p>To enable, navigate to settings in your project, then navigate to "Select Add-Ons."  Select Google Drive, and click
-    submit. You will be asked to give permission for the OSF to interact with Google Drive. Click "Accept" to create
-    your access token for your entire user account. Then navigate to "Configure Add-Ons" to import the access token
-    that you created in the previous step. Select "Import Access Token" and then select the folders you want to sync.
-    Now you will be able to find your Google Drive folder in your "Files" section. </p>
->>>>>>> e0de5776
+</div>