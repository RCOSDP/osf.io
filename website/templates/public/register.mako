--- conflicted
+++ resolved
@@ -6,13 +6,8 @@
 
     %if campaign == "prereg":
         <div class="text-center m-t-lg">
-<<<<<<< HEAD
-            <h3>Preregistration Challenge</h3><hr>
+            <h3>GRDM Preregistration</h3><hr>
             <p>Please login to the GakuNin RDM or create a free account to continue.</p>
-=======
-            <h3>OSF Preregistration</h3><hr>
-            <p>Please login to the Open Science Framework or create a free account to continue.</p>
->>>>>>> 8cd8f127
         </div>
     %endif
 
