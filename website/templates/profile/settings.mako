--- conflicted
+++ resolved
@@ -35,17 +35,10 @@
         <div id="userProfile">
 
             <ul class="nav nav-tabs">
-<<<<<<< HEAD
                 <li class="active"><a href="#names" data-toggle="tab">${_("Name")}</a></li>
                 <li><a href="#jobs" data-toggle="tab">${_("Employment")}</a></li>
                 <li><a href="#schools" data-toggle="tab">${_("Education")}</a></li>
-				<li><a href="#social" data-toggle="tab">${_("Social")}</a></li>
-=======
-                <li class="active"><a href="#names" data-toggle="tab">Name</a></li>
-                <li><a href="#jobs" data-toggle="tab">Employment</a></li>
-                <li><a href="#schools" data-toggle="tab">Education</a></li>
-                <li><a href="#social" data-toggle="tab">Social</a></li>
->>>>>>> 7afd6f3c
+                <li><a href="#social" data-toggle="tab">${_("Social")}</a></li>
             </ul>
 
             <div class="tab-content" id="containDrag">
