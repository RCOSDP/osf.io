<%inherit file="base.mako"/>
<%def name="title()">Settings</%def>
<%def name="content()">
<% from website import settings %>
<h2 class="page-header">Profile Information</h2>

## TODO: Review and un-comment
##<div class="row">
##    <div class="col-sm-6">
##        <div class="panel panel-default">
##            <div class="panel-heading"><h3 class="panel-title">Merge Accounts</h3></div>
##            <div class="panel-body">
##                <a href="/user/merge/">Merge with duplicate account</a>
##            </div>
##        </div>
##    </div>
##</div>

<<<<<<< HEAD
<div id="profileSettings" class="row">

    <div class="col-sm-3 affix-parent">
        <div id="affix-nav" data-spy="affix" data-offset-top="70" data-offset-bottom="268">
=======

<div class="row affix-menu">
    <div class="col-sm-3 affix-parent">
        <div class="panel panel-default profile-panel profile" data-spy="affix" data-offset-top="100" data-offset-bottom="268">
>>>>>>> 1fddefe6
            <ul class="nav nav-stacked nav-pills">
                <li class="active"><a href="#">Profile Information</a></li>
                <li><a href="${ web_url_for('user_account') }">Account Settings</a></li>
                <li><a href="${ web_url_for('user_addons') }">Configure Add-ons</a></li>
                <li><a href="${ web_url_for('user_notifications') }">Notifications</a></li>
            </ul>
        </div><!-- end sidebar -->
    </div>

    <div class="col-sm-9 col-md-7">

        <div id="userProfile">

            <ul class="nav nav-tabs">
                <li class="active"><a href="#names" data-toggle="tab">Name</a></li>
                <li><a href="#social" data-toggle="tab">Social</a></li>
                <li><a href="#jobs" data-toggle="tab">Employment</a></li>
                <li><a href="#schools" data-toggle="tab">Education</a></li>
            </ul>

            <div class="tab-content" id="containDrag">

                <div class="tab-pane active" id="names">
                    <div data-bind="template: {name: 'profileName'}"></div>
                </div>

                <div class="tab-pane" id="social">
                    <div data-bind="template: {name: 'profileSocial'}"></div>
                </div>

                <div class="tab-pane" id="jobs">
                    <div data-bind="template: {name: 'profileJobs'}"></div>
                </div>

                <div class="tab-pane" id="schools">
                    <div data-bind="template: {name: 'profileSchools'}"></div>
                </div>

            </div>

        </div>

    </div>

</div>

## TODO: Review and un-comment
##<div mod-meta='{
##        "tpl": "util/render_keys.mako",
##        "uri": "/api/v1/settings/keys/",
##        "replace": true,
##        "kwargs" : {
##            "route": "/settings/"}
##        }'></div>

<%include file="include/profile/names.mako" />
<%include file="include/profile/social.mako" />
<%include file="include/profile/jobs.mako" />
<%include file="include/profile/schools.mako" />
</%def>

<%def name="javascript_bottom()">
<script type="text/javascript">
    ## Store mako variables on window so they are accessible from JS
    ## modules. Not sure if this is a good idea.
    window.contextVars = window.contextVars || {};
    window.contextVars.nameUrls = {
        crud: '${ api_url_for('serialize_names') }',
        impute: '${ api_url_for('impute_names') }'
    };
    window.contextVars.socialUrls = {
        crud: '${ api_url_for('serialize_social') }'
    };
    window.contextVars.jobsUrls = {
        crud: '${ api_url_for('serialize_jobs') }'
    };
    window.contextVars.schoolsUrls = {
        crud: '${ api_url_for('serialize_schools') }'
    };
</script>
<script src=${"/static/public/js/profile-settings-page.js" | webpack_asset}></script>
</%def><|MERGE_RESOLUTION|>--- conflicted
+++ resolved
@@ -16,17 +16,10 @@
 ##    </div>
 ##</div>
 
-<<<<<<< HEAD
 <div id="profileSettings" class="row">
 
     <div class="col-sm-3 affix-parent">
-        <div id="affix-nav" data-spy="affix" data-offset-top="70" data-offset-bottom="268">
-=======
-
-<div class="row affix-menu">
-    <div class="col-sm-3 affix-parent">
-        <div class="panel panel-default profile-panel profile" data-spy="affix" data-offset-top="100" data-offset-bottom="268">
->>>>>>> 1fddefe6
+        <div class="osf-affix profile-affix" data-spy="affix" data-offset-top="70" data-offset-bottom="268">
             <ul class="nav nav-stacked nav-pills">
                 <li class="active"><a href="#">Profile Information</a></li>
                 <li><a href="${ web_url_for('user_account') }">Account Settings</a></li>
