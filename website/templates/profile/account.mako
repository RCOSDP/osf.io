
<%inherit file="base.mako"/>

<%def name="title()">Account Settings</%def>

<%def name="content()">
    <% from website import settings %>
    <div id="accountSettings">
        <h2 class="page-header">Account Settings</h2>
<<<<<<< HEAD
        <div class="row">
            <div class="col-sm-3 affix-parent">
                    <div id="affix-nav" data-spy="affix" data-offset-top="70" data-offset-bottom="268">
                        <ul class="nav nav-stacked nav-pills">
                            <li><a href="${ web_url_for('user_profile') }">Profile Information</a></li>
                            <li class="active"><a href="#">Account Settings</a></li>
                            <li><a href="${ web_url_for('user_addons') }">Configure Add-ons</a></li>
                            <li><a href="${ web_url_for('user_notifications') }">Notifications</a></li>
                        </ul>
                </div>
=======
        <div class="row affix-menu">
            <div class="col-sm-3 affix-parent">
                <div class="panel panel-default profile-panel profile" data-spy="affix" data-offset-top="100" data-offset-bottom="268">
                    <ul class="nav nav-stacked nav-pills">
                        <li><a href="${ web_url_for('user_profile') }">Profile Information</a></li>
                        <li><a href="#">Account Settings</a></li>
                        <li><a href="${ web_url_for('user_addons') }">Configure Add-ons</a></li>
                        <li><a href="${ web_url_for('user_notifications') }">Notifications</a></li>
                    </ul>
                </div><!-- end sidebar -->
>>>>>>> 1fddefe6
            </div>
            <div class="col-md-6">
                <div id="connectedEmails" class="panel panel-default scripted">
                    <div class="panel-heading"><h3 class="panel-title">Connected Emails</h3></div>
                    <div class="panel-body">
                        <table class="table">
                            <thead>
                                <tr>
                                    <th colspan="2">Primary Email</th>
                                </tr>
                            </thead>
                            <tbody>
                                <tr>
                                    <td>{{ profile().primaryEmail().address }}</td>
                                    <td></td>
                                </tr>
                            </tbody>
                        </table>

                        <table class="table">
                            <thead>
                                <tr>
                                    <th colspan="3">Alternate Emails</th>
                                </tr>
                            </thead>
                            <tbody data-bind="foreach: profile().alternateEmails()">
                                <tr>
                                    <td style="width:100%">{{ $data.address }}</td>
                                    <td><a data-bind="click: $parent.makeEmailPrimary">make&nbsp;primary</a></td>
                                    <td><a data-bind="click: $parent.removeEmail"><i class="fa fa-times text-danger"></i></a></td>
                                </tr>
                            </tbody>
                        </table>

                        <table class="table">
                            <thead>
                                <tr>
                                    <th colspan="2">Unconfirmed Emails</th>
                                </tr>
                            </thead>
                            <tbody>
                                <!-- ko foreach: profile().unconfirmedEmails() -->
                                <tr>
                                    <td style="width:100%">{{ $data.address }}</td>
                                    <td><a data-bind="click: $parent.removeEmail"><i class="fa fa-times text-danger"></i></a></td>
                                </tr>
                                <!-- /ko -->
                                <tr>
                                    <td colspan="2">
                                        <form data-bind="submit: addEmail">
                                            <div class="form-group">
                                              <input placeholder="Email address" data-bind="value: emailInput" class="form-control">
                                            </div>
                                            <input type="submit" value="Add Email" class="btn btn-default">
                                        </form>
                                        <div class="help-block">
                                            <p data-bind="html: message, attr: {class: messageClass}"></p>
                                        </div>
                                    </td>

                                </tr>
                            </tbody>
                        </table>
                    </div>
                </div>
                <div id="changePassword" class="panel panel-default">
                    <div class="panel-heading"><h3 class="panel-title">Change Password</h3></div>
                    <div class="panel-body">
                        <form id="changePasswordForm" role="form" action="${ web_url_for('user_account_password') }" method="post">
                            <div class="form-group">
                                <label for="old_password">Old password</label>
                                <input type="password" class="form-control" name="old_password">
                            </div>
                            <div class="form-group">
                                <label for="new_password">New password</label>
                                <input type="password" class="form-control" name="new_password">
                            </div>
                            <div class="form-group">
                                <label for="confirm_password">Confirm new password</label>
                                <input type="password" class="form-control" name="confirm_password">
                            </div>
                            <button type="submit" class="btn btn-default">Update password</button>
                        </form>
                    </div>
                </div>
                <div id="exportAccount" class="panel panel-default">
                    <div class="panel-heading"><h3 class="panel-title">Export Account Data</h3></div>
                    <div class="panel-body">
                        <p>Exporting your account data allows you to keep a permanent copy of the current state of your account. Keeping a copy of your account data can provide peace of mind or assist in transferring your information to another provider.</p>
                        <a class="btn btn-default" data-bind="click: submit, css: success() === true ? 'disabled' : ''">Request Export</a>
                    </div>
                </div>
                <div id="deactivateAccount" class="panel panel-default">
                    <div class="panel-heading"><h3 class="panel-title">Deactivate Account</h3></div>
                    <div class="panel-body">
                        <p class="alert alert-warning"><strong>Warning:</strong> This action is irreversible.</p>
                        <p>Deactivating your account will remove you from all public projects to which you are a contributor. Your account will no longer be associated with OSF projects, and your work on the OSF will be inaccessible.</p>
                        <a class="btn btn-danger" data-bind="click: submit, css: success() === true ? 'disabled' : ''">Request Deactivation</a>
                    </div>
                </div>
            </div>
        </div>
    </div>
    <script src=${"/static/public/js/profile-account-settings-page.js" | webpack_asset}></script>
</%def><|MERGE_RESOLUTION|>--- conflicted
+++ resolved
@@ -7,10 +7,9 @@
     <% from website import settings %>
     <div id="accountSettings">
         <h2 class="page-header">Account Settings</h2>
-<<<<<<< HEAD
         <div class="row">
             <div class="col-sm-3 affix-parent">
-                    <div id="affix-nav" data-spy="affix" data-offset-top="70" data-offset-bottom="268">
+                    <div class="osf-affix profile-affix" data-spy="affix" data-offset-top="70" data-offset-bottom="268">
                         <ul class="nav nav-stacked nav-pills">
                             <li><a href="${ web_url_for('user_profile') }">Profile Information</a></li>
                             <li class="active"><a href="#">Account Settings</a></li>
@@ -18,18 +17,6 @@
                             <li><a href="${ web_url_for('user_notifications') }">Notifications</a></li>
                         </ul>
                 </div>
-=======
-        <div class="row affix-menu">
-            <div class="col-sm-3 affix-parent">
-                <div class="panel panel-default profile-panel profile" data-spy="affix" data-offset-top="100" data-offset-bottom="268">
-                    <ul class="nav nav-stacked nav-pills">
-                        <li><a href="${ web_url_for('user_profile') }">Profile Information</a></li>
-                        <li><a href="#">Account Settings</a></li>
-                        <li><a href="${ web_url_for('user_addons') }">Configure Add-ons</a></li>
-                        <li><a href="${ web_url_for('user_notifications') }">Notifications</a></li>
-                    </ul>
-                </div><!-- end sidebar -->
->>>>>>> 1fddefe6
             </div>
             <div class="col-md-6">
                 <div id="connectedEmails" class="panel panel-default scripted">
