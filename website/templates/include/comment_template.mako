<script type="text/html" id="commentTemplate">
    <div class="comment-container" data-bind="if: shouldShow, attr:{id: id}">

        <div class="comment-body m-b-sm p-sm osf-box">
             <div data-bind="visible: loading">
                <i class="fa fa-spinner fa-spin"></i>
             </div>

            <div data-bind="ifnot: loading">
                <div data-bind="if: isDeleted">
                    <div>
                        <span data-bind="if: hasChildren()">
                            <i data-bind="css: toggleIcon, click: toggle"></i>
                        </span>
                        Comment deleted.
                    </div>
                    <div data-bind="if: canEdit">
                        <a data-bind="click: startUndelete">Restore</a>
                        <div class="clearfix" data-bind="if: undeleting">
                            <div class="pull-right">
                                <a class="btn btn-default btn-sm" data-bind="click: cancelUndelete">Cancel</a>
                                <a class="btn btn-success btn-sm" data-bind="click: submitUndelete">Save</a>
                            </div>
                        </div>
                    </div>
                </div>

                <div data-bind="if: isAbuse">
                    <div>
                        <span data-bind="if: hasChildren()">
                            <i data-bind="css: toggleIcon, click: toggle"></i>
                        </span>
                        Comment reported.
                    </div>
                    <a data-bind="click: startUnreportAbuse">Not abuse</a>
                    <div class="clearfix" data-bind="if: unreporting">
                        <div class="pull-right">
                        <a class="btn btn-default btn-sm" data-bind="click: cancelUnreportAbuse">Cancel</a>
                        <a class="btn btn-success btn-sm" data-bind="click: submitUnreportAbuse">Save</a>
                        </div>
                    </div>
                </div>

<<<<<<< HEAD
                <div data-bind="if: isVisible">
                    
                    <div class="comment-info">
                        <form class="form-inline">
                            <span data-bind="if: author.gravatarUrl">
                                <img class="comment-gravatar" data-bind="attr: {src: author.gravatarUrl}"/>
=======
            <div data-bind="if: isVisible">

                <div class="comment-info">
                    <form class="form-inline">
                        <img data-bind="css: {comment-gravatar: author.gravatarUrl}, attr: {src: author.gravatarUrl}"/>
                        <span data-bind="if: author.id">
                            <a class="comment-author" data-bind="text: author.name, attr: {href: author.url}"></a>
                        </span>
                        <span data-bind="ifnot: author.id">
                            <span class="comment-author" data-bind="text: author.name"></span>
                        </span>
                        <span class="comment-date pull-right">
                            <span data-bind="template: {if: modified, afterRender: setupToolTips}">
                                <a data-toggle="tooltip" data-bind="attr: {title: prettyDateModified()}">*</a>
>>>>>>> 3f246a6a
                            </span>
                            <span data-bind="if: author.id">
                                <a class="comment-author" data-bind="text: author.fullname, attr: {href: author.url}"></a>
                            </span>
                            <span data-bind="ifnot: author.id">
                                <span class="comment-author" data-bind="text: author.fullname"></span>
                            </span>
                            <span class="comment-date pull-right">
                                <span data-bind="template: {if: modified, afterRender: setupToolTips}">
                                    <a data-toggle="tooltip" data-bind="attr: {title: prettyDateModified()}">*</a>
                                </span>
                                <span data-bind="text: prettyDateCreated"></span>
                                &nbsp;
                            </span>
                        </form>
                    </div>
                    
                    <div class="comment-content">

                        <div data-bind="ifnot: editing">
                            <span class="component-overflow" data-bind="html: contentDisplay"></span>
                            <span class="pull-right" data-bind="if: hasChildren()">
                                <i data-bind="css: toggleIcon, click: toggle"></i>
                            </span>
                        </div>

                        <!--
                            Hack: Use template binding with if rather than vanilla if
                            binding to get access to afterRender
                        -->
                        <div data-bind="template {if: editing, afterRender: autosizeText}">
                            <div class="form-group" style="padding-top: 10px">
                                <textarea class="form-control" data-bind="value: content, valueUpdate: 'input', attr: {maxlength: $root.MAXLENGTH}"></textarea>
                            </div>
                            <div class="clearfix">
                                <div class="form-inline pull-right">
                                    <a class="btn btn-default btn-sm" data-bind="click: cancelEdit">Cancel</a>
                                    <a class="btn btn-success btn-sm" data-bind="click: submitEdit, visible: editNotEmpty">Save</a>
                                    <span data-bind="text: editErrorMessage" class="comment-error"></span>
                                </div>
                            </div>
                        </div>
                    </div>

                    <div>

                        <span class="comment-error">{{errorMessage}}</span>

                        <span>&nbsp;</span>

                        <!-- Action bar -->
                        <div style="display: inline">
                            <div data-bind="ifnot: editing, event: {mouseover: setupToolTips('i')}" class="comment-actions pull-right">
                                <span data-bind="if: canEdit, click: edit">
                                    <i data-toggle="tooltip" data-placement="bottom" title="Edit" class="fa fa-pencil"></i>
                                </span>
                                <span data-bind="if: $root.canComment, click: showReply">
                                    <i data-toggle="tooltip" data-placement="bottom" title="Reply" class="fa fa-reply"></i>
                                </span>
                                <span data-bind="if: canReport, click: reportAbuse">
                                    <i data-toggle="tooltip" data-placement="bottom" title="Report" class="fa fa-warning"></i>
                                </span>
                                <span data-bind="if: canEdit, click: startDelete">
                                    <i data-toggle="tooltip" data-placement="bottom" title="Delete" class="fa fa-trash-o"></i>
                                </span>
                            </div>
                        </div>

                    </div>

                    <div class="comment-report clearfix" data-bind="if: reporting">
                        <form class="form-inline" data-bind="submit: submitAbuse">
                            <select class="form-control" data-bind="options: abuseOptions, optionsText: abuseLabel, value: abuseCategory"></select>
                            <input class="form-control" data-bind="value: abuseText" placeholder="Describe abuse" />
                        </form>
                        <div class="pull-right m-t-xs">
                            <a class="btn btn-default btn-sm" data-bind="click: cancelAbuse"> Cancel</a>
                            <a class="btn btn-danger btn-sm" data-bind="click: submitAbuse"> Report</a>
                        </div>
                    </div>

                    <div class="comment-delete clearfix m-t-xs" data-bind="if: deleting">
                        <div class="pull-right">
                            <a class="btn btn-default btn-sm" data-bind="click: cancelDelete">Cancel</a>
                            <a class="btn btn-danger btn-sm" data-bind="click: submitDelete">Delete</a>
                        </div>
                    </div>

                </div>
            </div>


        </div>

        <ul class="comment-list">

            <!-- ko if: replying -->

                <div>
                    <div class="form-group" style="padding-top: 10px">
                        <textarea class="form-control" placeholder="Add a comment" data-bind="value: replyContent, valueUpdate: 'input', attr: {maxlength: $root.MAXLENGTH}"></textarea>
                    </div>
                    <div class="clearfix">
                        <div class="pull-right">
                            <a class="btn btn-default btn-sm" data-bind="click: cancelReply, css: {disabled: submittingReply}"> Cancel</a>
                            <a class="btn btn-success btn-sm" data-bind="click: submitReply, visible: replyNotEmpty, css: {disabled: submittingReply}"> {{commentButtonText}}</a>
                            <span data-bind="text: replyErrorMessage" class="comment-error"></span>
                        </div>
                    </div>
                </div>

            <!-- /ko -->

            <!-- ko if: showChildren() -->
                <!-- ko template: {name:  'commentTemplate', foreach: comments} -->
                <!-- /ko -->
            <!-- /ko -->

        </ul>

    </div>

</script><|MERGE_RESOLUTION|>--- conflicted
+++ resolved
@@ -41,29 +41,12 @@
                     </div>
                 </div>
 
-<<<<<<< HEAD
                 <div data-bind="if: isVisible">
-                    
+
                     <div class="comment-info">
                         <form class="form-inline">
                             <span data-bind="if: author.gravatarUrl">
-                                <img class="comment-gravatar" data-bind="attr: {src: author.gravatarUrl}"/>
-=======
-            <div data-bind="if: isVisible">
-
-                <div class="comment-info">
-                    <form class="form-inline">
-                        <img data-bind="css: {comment-gravatar: author.gravatarUrl}, attr: {src: author.gravatarUrl}"/>
-                        <span data-bind="if: author.id">
-                            <a class="comment-author" data-bind="text: author.name, attr: {href: author.url}"></a>
-                        </span>
-                        <span data-bind="ifnot: author.id">
-                            <span class="comment-author" data-bind="text: author.name"></span>
-                        </span>
-                        <span class="comment-date pull-right">
-                            <span data-bind="template: {if: modified, afterRender: setupToolTips}">
-                                <a data-toggle="tooltip" data-bind="attr: {title: prettyDateModified()}">*</a>
->>>>>>> 3f246a6a
+                                <img data-bind="css: {comment-gravatar: author.gravatarUrl}, attr: {src: author.gravatarUrl}"/>
                             </span>
                             <span data-bind="if: author.id">
                                 <a class="comment-author" data-bind="text: author.fullname, attr: {href: author.url}"></a>
@@ -80,7 +63,7 @@
                             </span>
                         </form>
                     </div>
-                    
+
                     <div class="comment-content">
 
                         <div data-bind="ifnot: editing">
