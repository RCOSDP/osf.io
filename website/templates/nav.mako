--- conflicted
+++ resolved
@@ -10,7 +10,6 @@
         <a class="navbar-brand" href="/">Open Science Framework<span class="brand-version"> BETA</span></a>
       </div><!-- end navbar-header -->
 
-<<<<<<< HEAD
       <div class="collapse navbar-collapse navbar-ex1-collapse">
         <ul class="nav navbar-nav">
           %if user_name:
@@ -41,7 +40,8 @@
         <ul class="nav navbar-nav navbar-right">
           %if user_name and display_name:
           <li><a href="/profile">${display_name}</a></li>
-          <li><a rel="tooltip" title="Settings" href="/settings"><span class="icon-cog"></span></a></li>
+          ## Hide Settings button until functionality is implemented
+          ## <li><a rel="tooltip" title="Settings" href="/settings"><span class="icon-cog"></span></a></li>
           <li><a rel='tooltip' title='Log out' href='/logout'><span class="icon-signout"></span></a></li>
           %else:
               %if allow_login:
@@ -52,27 +52,4 @@
         </ul><!-- end nav navbar-nav navbar-right -->
       </div><!-- end navbar-collapse -->
     </div><!-- end container-->
-</nav>
-=======
-
-            </ul>
-            <form class="navbar-search pull-left" action="/search/" method="get">
-                <input type="text" class="search-query" placeholder="Search" name="q">
-            </form>
-            <ul class="nav pull-right" id='navbar-icons'>
-                %if user_name and display_name:
-                <li><a href="/profile">${display_name}</a></li>
-                ## Hide Settings button until functionality is implemented
-                ##<li><a rel="tooltip" title="Settings" href="/settings"><span class='icon-white icon-cog'>&nbsp;</span></a></li>
-                <li><a rel='tooltip' title='Log out' href='/logout'><span class="icon-white icon-off">&nbsp;</span></a></li>
-                %else:
-                    %if allow_login:
-                    <li><a class="btn btn-primary" href="/account" style="background-color:rgb(0, 85, 204);;color:white;padding:5px 9px;font-size: 11px; line-height: 16px;">Create an Account or Sign-In</a></li>
-                    %else:
-                    %endif
-                %endif
-            </ul>
-        </div>
-    </div>
-</div>
->>>>>>> 045aff1e
+</nav>