<%inherit file="contentContainer.mako"/>

## todo: move to warnings.py
<%
    make_public_warning = 'Once a project is made public, there is no way to guarantee that access to the data it contains can be complete prevented. Users should assume that once a project is made public, it will always be public. Are you absolutely sure you would like to continue?'
    make_private_warning = 'Making a project will prevent users from viewing it on this site, but will have no impact on external sites, including Google\'s cache. Would you like to continue?'
%>

% if node_is_registration:
<span class="label label-important" style="font-size:1.1em;margin-bottom:30px;">This node is a registration of <a href="${node_registered_from_url}">this node</a>; the content of the node has been frozen and cannot be edited.</span>
    <style type="text/css">
.watermarked {
  background-image:url('/static/read-only.png');
  background-repeat:repeat;
}
</style>
%endif

<header class="jumbotron subhead" id="overview">
    <div class="btn-toolbar" style="float:right;">
        <div class="btn-group">
        %if not node_is_public:
            <button class='btn disabled'>Private</button>
            % if user_is_contributor:
                <a class="btn" href="${node_url}permissions/public/" data-confirm="${make_public_warning}">Make public</a>
            % endif
        %else:
            % if user_is_contributor:
                <a class="btn" href="${node_url}permissions/private/" data-confirm="${make_private_warning}">Make private</a>
            % endif
            <button class="btn disabled">Public</button>
        %endif
        </div>

        <div class="btn-group">
          <a rel="tooltip" title="Watch" class="btn" href="#" onclick="NodeActions.toggleWatch()">
            <i class="icon-eye-open"></i>
        % if not user_is_watching:
            <span id="watchCount">Watch&nbsp;${node_watched_count}</span>
        % else:
            <span id="watchCount">Unwatch&nbsp;${node_watched_count}</span>
        % endif
          </a>

          <a
              rel="tooltip"
              title="Number of times this node has been forked (copied)"
              % if node_category == 'project' and username is not None:
              href="#"
              class="btn"
              onclick="NodeActions.forkNode();"
              % else:
              class="btn disabled"
              % endif
          >
              <i class="icon-fork"></i>&nbsp;${node_fork_count}
          </a>
        </div>
    </div>
    %if user_can_edit:
    <script>
        $(function() {
            function urlDecode(str) {
                return decodeURIComponent((str+'').replace(/\+/g, '%20'));
            }

            $('#node-title-editable').editable({
               type:  'text',
               pk:    '${node_id}',
               name:  'title',
               url:   '${node_api_url}edit/',
               title: 'Edit Title',
               placement: 'bottom',
<<<<<<< HEAD
               value: '${ '\\\''.join(node_title.split('\'')) }',
=======
               value: urlDecode('${ node_to_use.title | u}'),
>>>>>>> e08bd6bd
               success: function(data){
                    document.location.reload(true);
               }
            });
        });
    </script>

    %endif
    %if parent_id:
        <h1 id="node-title" style="display:inline-block"><a href="/project/${parent_id}/">${parent_title}</a> / </h1> <h1 id="${'node-title-editable' if user_can_edit else 'node-title'}" style="display:inline-block">${node_title}</h1>
    %else:
        <h1 id="${'node-title-editable' if user_can_edit else 'node-title'}" style="display:inline-block">${node_title}</h1>
    %endif
    <p id="contributors">Contributors:
        <div mod-meta='{"tpl" : "project/render_contributors.html", "uri" : "${node_api_url}get_contributors/", "replace" : true}'></div>
    % if node_is_fork:
        <br />Forked from <a href="${node_forked_from_url}">${node_forked_from_url}</a> on ${node_forked_date}
    %endif
    % if node_is_registration and node_registered_meta:
        <br />Registration Supplement:
        % for meta in node_registered_meta:
            <a href="${node_url}register/${meta['name_no_ext']}">${meta['name_clean']}</a>
        % endfor
    %endif
    <br />Date Created:
        <span class="date">${node_date_created}</span>
    | Last Updated:
    %if not node:
        <span class="date">${node_date_modified}</span>
    %else:
        <span class="date">${node_date_modified}</span>
    %endif

    %if node:
        <br />Category: ${node_category}
    %else:
        %if node_description:
        <br />Description: ${node_description}
        %endif
    %endif
    </p>
    <div class="subnav">
        <ul class="nav nav-pills">
            <li><a href="${node_url}">Dashboard</a></li>
            <li><a href="${node_url}wiki/">Wiki</a></li>
            <li><a href="${node_url}statistics/">Statistics</a></li>
            <li><a href="${node_url}files/">Files</a></li>
            <li><a href="${node_url}registrations/">Registrations</a></li>
            <li><a href="${node_url}forks/">Forks</a></li>
            % if user_is_contributor:
            <li><a href="${node_url}settings/">Settings</a></li>
            %endif
        </ul>
    </div>
</header>
<script type="text/javascript">
  var App = Ember.Application.create();

  App.RadioButton = Ember.View.extend({
    classNames: ['ember-radiobox'],
    tagName: "input",
    attributeBindings: ['type', 'name', 'value'],

    type: "radio",

    name: "id",

    value: "",
  });

  App.Gravatar = Ember.View.extend({
    classNames: ['ember-gravatar'],
    tagName: "img",
    attributeBindings: ['src'],
  });

  App.SearchController = Ember.Object.create({
    has_started: false,
    is_email: null,
    content: [],
    search_type:'users',
    add:function(){
        var emthis = this;
        var user = this.user;
        var fullname = this.fullname;
        var email = this.email;

        if ( fullname ){
                jQuery.post(
                    '${node_api_url}addcontributor/',
                    { fullname: fullname, email: email },
                    function(data){
                        $('#addContributors').modal('hide');
                        window.location.reload();
                    },
                    'json'
                );
        }else{
            if ( $('input[name=id]:checked').length > 0 ){
                jQuery.post(
                    '${node_api_url}addcontributor/',
                    { user_id:$('input[name=id]:checked')[0].value },
                    function(data){
                        $('#addContributors').modal('hide');
                        window.location.reload();
                    },
                    'json'
                );
            }
        }
    },
    search: function() {
        var emthis = this;
        var query = this.query;
        jQuery.post(
            '/api/v1/search/users/',
            {query:query},
            function(data){
                emthis.set('has_started', true);
                emthis.set('is_email', data['is_email']);
                emthis.set('content', []);
                emthis.set('content', data['results']);
            },
            'json'
        );
    },
  });
</script>
<div class="modal hide fade" id="addContributors">
    <div class="modal-header">
        <h3>Add Contributors</h3>
    </div>
    <div class="modal-body">
        <script type="text/x-handlebars">
        {{view Ember.TextField valueBinding="App.SearchController.query"}}
        {{#view Em.Button target="App.SearchController" action="search"}}
            Search
        {{/view}}
        <br />
        {{#if App.SearchController.content}}
            {{#each App.SearchController.content}}
                {{#view App.RadioButton value=id fullname=fullname}}
                    {{fullname}}
                {{/view}}
                {{#view App.Gravatar src=gravatar}}
                {{/view}}
                <br />
                ##<input type="radio" name="id" value="{{id}}">&nbsp;{{fullname}}<br />
            {{/each}}
        {{else}}
            {{#if App.SearchController.has_started}}
                {{#if App.SearchController.is_email}}
                    No user by that email address found.
                {{else}}
                    No user by that name found.
                {{/if}}
                 You can manually add the person you are looking for by entering their name and email address below.  They can later claim this project via that email address when they associate said address with an OSF account. <br />
                    <br />
                    <form class="form-horizontal">
                    <label>Full name</label><div>{{view Ember.TextField valueBinding="App.SearchController.fullname"}}</div>
                    <label>Email</label><div>{{view Ember.TextField valueBinding="App.SearchController.email"}}</div>
                    </form>
            {{/if}}
        {{/if}}
        </script>
    </div>
    <div class="modal-footer">
        <a href="#" class="btn" data-dismiss="modal">Cancel</a>
        <button onclick="App.SearchController.add()" class="btn primary">Add</button>
    </div>
</div>
${next.body()}<|MERGE_RESOLUTION|>--- conflicted
+++ resolved
@@ -71,11 +71,7 @@
                url:   '${node_api_url}edit/',
                title: 'Edit Title',
                placement: 'bottom',
-<<<<<<< HEAD
-               value: '${ '\\\''.join(node_title.split('\'')) }',
-=======
                value: urlDecode('${ node_to_use.title | u}'),
->>>>>>> e08bd6bd
                success: function(data){
                     document.location.reload(true);
                }
