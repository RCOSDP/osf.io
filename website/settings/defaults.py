--- conflicted
+++ resolved
@@ -116,11 +116,7 @@
 SESSION_HISTORY_IGNORE_RULES = [
     lambda url: '/static/' in url,
     lambda url: 'favicon' in url,
-<<<<<<< HEAD
-    lambda url: url.startswith('/api/')
-=======
     lambda url: url.startswith('/api/'),
->>>>>>> 656d001c
 ]
 
 # TODO: Configuration should not change between deploys - this should be dynamic.
