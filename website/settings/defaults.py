--- conflicted
+++ resolved
@@ -562,11 +562,10 @@
 # Used for gathering meta information about the current build
 GITHUB_API_TOKEN = None
 
-<<<<<<< HEAD
 # switch for disabling things that shouldn't happen during
 # the modm to django migration
 RUNNING_MIGRATION = False
-=======
+
 # External Identity Provider
 EXTERNAL_IDENTITY_PROFILE = {
     'OrcidProfile': 'ORCID',
@@ -1754,5 +1753,4 @@
 SPAM_CHECK_ENABLED = False
 SPAM_CHECK_PUBLIC_ONLY = True
 SPAM_FLAGGED_MAKE_NODE_PRIVATE = False
-SPAM_FLAGGED_REMOVE_FROM_SEARCH = False
->>>>>>> 023fad7b
+SPAM_FLAGGED_REMOVE_FROM_SEARCH = False