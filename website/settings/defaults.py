--- conflicted
+++ resolved
@@ -132,14 +132,11 @@
 
 # support email
 OSF_SUPPORT_EMAIL = 'support@osf.io'
-<<<<<<< HEAD
 # contact email
 OSF_CONTACT_EMAIL = 'contact@osf.io'
-=======
 
 # prereg email
 PREREG_EMAIL = 'prereg@cos.io'
->>>>>>> 7743f879
 
 # Default settings for fake email address generation
 FAKE_EMAIL_NAME = 'freddiemercury'
