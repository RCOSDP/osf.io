import logging

from framework.tasks.handlers import enqueue_task

from website import settings
from website.search import share_search

logger = logging.getLogger(__name__)

if settings.SEARCH_ENGINE == 'elastic':
    import elastic_search as search_engine
else:
    search_engine = None
    logger.warn('Elastic search is not set to load')

def requires_search(func):
    def wrapped(*args, **kwargs):
        if search_engine is not None:
            return func(*args, **kwargs)
    return wrapped


@requires_search
def search(query, index=None, doc_type=None):
    index = index or settings.ELASTIC_INDEX
    return search_engine.search(query, index=index, doc_type=doc_type)

@requires_search
def update_node(node, index=None, bulk=False, async=True):
    if async:
        node_id = node._id
<<<<<<< HEAD
        if settings.USE_CELERY:
            search_engine.update_node_async.delay(node_id=node_id, index=index, bulk=bulk)
=======
        # We need the transaction to be committed before trying to run celery tasks.
        # For example, when updating a Node's privacy, is_public must be True in the
        # database in order for method that updates the Node's elastic search document
        # to run correctly.
        if settings.USE_CELERY:
            enqueue_task(search_engine.update_node_async.s(node_id=node_id, index=index, bulk=bulk))
>>>>>>> 2d451b32
        else:
            search_engine.update_node_async(node_id=node_id, index=index, bulk=bulk)
    else:
        index = index or settings.ELASTIC_INDEX
        return search_engine.update_node(node, index=index, bulk=bulk)

@requires_search
def bulk_update_nodes(serialize, nodes, index=None):
    index = index or settings.ELASTIC_INDEX
    search_engine.bulk_update_nodes(serialize, nodes, index=index)

@requires_search
def delete_node(node, index=None):
    index = index or settings.ELASTIC_INDEX
    doc_type = node.project_or_component
    if node.is_registration:
        doc_type = 'registration'
    search_engine.delete_doc(node._id, node, index=index, category=doc_type)

def update_contributors(nodes):
    search_engine.bulk_update_contributors(nodes)


@requires_search
def update_user(user, index=None):
    index = index or settings.ELASTIC_INDEX
    search_engine.update_user(user, index=index)

@requires_search
def update_file(file_, index=None, delete=False):
    index = index or settings.ELASTIC_INDEX
    search_engine.update_file(file_, index=index, delete=delete)

@requires_search
def delete_all():
    search_engine.delete_all()

@requires_search
def delete_index(index):
    search_engine.delete_index(index)

@requires_search
def create_index(index=None):
    index = index or settings.ELASTIC_INDEX
    search_engine.create_index(index=index)


@requires_search
def search_contributor(query, page=0, size=10, exclude=None, current_user=None):
    exclude = exclude or []
    result = search_engine.search_contributor(query=query, page=page, size=size,
                                              exclude=exclude, current_user=current_user)
    return result

def search_share(query, raw=False, index='share'):
    return share_search.search(query, raw=raw, index=index)

def count_share(query, index='share'):
    return share_search.count(query, index=index)

def share_stats(query=None):
    query = query or {}
    return share_search.stats(query=query)

def share_providers():
    return share_search.providers()<|MERGE_RESOLUTION|>--- conflicted
+++ resolved
@@ -29,17 +29,12 @@
 def update_node(node, index=None, bulk=False, async=True):
     if async:
         node_id = node._id
-<<<<<<< HEAD
-        if settings.USE_CELERY:
-            search_engine.update_node_async.delay(node_id=node_id, index=index, bulk=bulk)
-=======
         # We need the transaction to be committed before trying to run celery tasks.
         # For example, when updating a Node's privacy, is_public must be True in the
         # database in order for method that updates the Node's elastic search document
         # to run correctly.
         if settings.USE_CELERY:
             enqueue_task(search_engine.update_node_async.s(node_id=node_id, index=index, bulk=bulk))
->>>>>>> 2d451b32
         else:
             search_engine.update_node_async(node_id=node_id, index=index, bulk=bulk)
     else:
