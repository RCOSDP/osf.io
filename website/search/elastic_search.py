--- conflicted
+++ resolved
@@ -444,11 +444,8 @@
         )
         return
 
-<<<<<<< HEAD
-=======
     # We build URLs manually here so that this function can be
     # run outside of a Flask request context (e.g. in a celery task)
->>>>>>> dc3962f2
     file_deep_url = '/{node_id}/files/{provider}{path}/'.format(
         node_id=file_.node._id,
         provider=file_.provider,
