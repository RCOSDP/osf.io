--- conflicted
+++ resolved
@@ -31,12 +31,8 @@
     try:
         node = Node.find_one(
             Q('title', 'iexact', title)
-<<<<<<< HEAD
-            & Q('contributors', 'eq', user._id)
             & Q('is_deleted', 'ne', True)
-=======
             & Q('contributors', 'eq', user)
->>>>>>> 949af6f6
         )
         return node, False
     except ModularOdmException:
