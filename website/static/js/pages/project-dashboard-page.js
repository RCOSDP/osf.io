--- conflicted
+++ resolved
@@ -378,7 +378,6 @@
     }
 });
 
-<<<<<<< HEAD
 
 var get_array_of_widgets_position = function get_array_of_widgets_position(){
     var an_array = []
@@ -468,7 +467,7 @@
 window.get_array_of_widgets_position = get_array_of_widgets_position
 module.exports = {
     get_array_of_widgets_position: get_array_of_widgets_position
-=======
+};
 var add_layout = function (param,layout_data) {
 
 $.ajax({
@@ -479,5 +478,3 @@
         dataType: 'json'
 
     });
->>>>>>> 670ac0f1
-};