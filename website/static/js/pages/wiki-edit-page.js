--- conflicted
+++ resolved
@@ -142,8 +142,7 @@
     });
 
     // Tooltip
-<<<<<<< HEAD
-    $('[data-toggle="tooltip"]').tooltip()
+    $('[data-toggle="tooltip"]').tooltip();
 });
 
 var $comments = $('.comments');
@@ -159,8 +158,4 @@
         hasChildren: window.contextVars.node.hasChildren
     };
     Comment.init('.comment-pane', options);
-}
-=======
-    $('[data-toggle="tooltip"]').tooltip();
-});
->>>>>>> c552c1c5
+}