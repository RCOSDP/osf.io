--- conflicted
+++ resolved
@@ -296,11 +296,7 @@
             fileGuidLabel: {text: 'FILE:' + item.file_id, lang: 'en'},
             fileGuid: 'https://rdf.rdm.nii.ac.jp/' + item.file_id,
             fileNameResource: 'https://rdf.rdm.nii.ac.jp/resource/file/' + fileName.replace(/ /g, '_'),
-<<<<<<< HEAD
-            fileNameLabel: '"' + fileName + '"@en',
-=======
             fileNameLabel: {text: fileName, lang: 'en'},
->>>>>>> a3bde141
             fileCreationDate: fileCreationDate,
             fileModificationDate: fileModificationDate,
             fileByteSize: item.file_size_on_verify,
