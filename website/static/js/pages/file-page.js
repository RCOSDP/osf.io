--- conflicted
+++ resolved
@@ -36,8 +36,6 @@
             });
         }
     });
-<<<<<<< HEAD
-=======
     $('#fileTags_tag').attr('maxlength', '128');
     if (!window.contextVars.currentUser.canEdit || window.contextVars.node.isRegistration) {
         $('a[title="Removing tag"]').remove();
@@ -46,5 +44,4 @@
         });
     }
 
->>>>>>> 2d451b32
 });