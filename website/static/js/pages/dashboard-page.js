--- conflicted
+++ resolved
@@ -9,12 +9,8 @@
 var jstz = require('jstimezonedetect');
 
 var $osf = require('js/osfHelpers');
-<<<<<<< HEAD
-var FileBrowser = require('js/file-browser.js');
-=======
 var FileBrowser = require('js/fileBrowser.js').FileBrowser;
 var AddProject = require('js/addProjectPlugin');
->>>>>>> 30ab79b1
 var m = require('mithril'); // exposes mithril methods, useful for redraw etc.
 
 var ensureUserTimezone = function(savedTimezone, savedLocale, id) {
@@ -46,8 +42,6 @@
     m.mount(document.getElementById('fileBrowser'), m.component(FileBrowser, {wrapperSelector : '#fileBrowser'}));
     // TODO: new data does not have timezone information
     //ensureUserTimezone(result.timezone, result.locale, result.id);
-<<<<<<< HEAD
-=======
     m.mount(document.getElementById('addProjectWrap'), m.component(AddProject, {
             stayCallback : function(){
                 document.location.reload();
@@ -56,5 +50,4 @@
     ));
     // Add active class to navigation for my projects page
     $('#osfNavMyProjects').addClass('active');
->>>>>>> 30ab79b1
 });
