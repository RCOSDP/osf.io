'use strict';
require('css/registrations.css');

var ko = require('knockout');
var $ = require('jquery');

var $osf = require('js/osfHelpers');
var RegistrationManager = require('js/registrationUtils').RegistrationManager;

var ctx = window.contextVars;
var node = window.contextVars.node;

$(document).ready(function() {
    var draftManager = new RegistrationManager(node, '#draftRegistrationScope', '#registrationEditorScope', {
        showEditor: function() {
            $('#editDraftsControl').removeClass('disabled');
            $('#editDraftsControl').tab('show');
        },
        showManager: function() {
            $('#draftsControl').tab('show');
        }
    });
    draftManager.init();

    $('#draftsControl').click(function(event) {
        draftManager.refresh();
    });

    $('#registerNode').click(function(event) {
        event.preventDefault();
<<<<<<< HEAD
        draftManager.beforeRegister();
=======
        draftManager.beforeCreateDraft();        
>>>>>>> 91fb17bd
    });
});<|MERGE_RESOLUTION|>--- conflicted
+++ resolved
@@ -11,6 +11,13 @@
 var node = window.contextVars.node;
 
 $(document).ready(function() {
+
+    $('#registrationsTabs').tab();
+    $('#registrationsTabs a').click(function (e) {
+        e.preventDefault();
+        $(this).tab('show');
+    });
+
     var draftManager = new RegistrationManager(node, '#draftRegistrationScope', '#registrationEditorScope', {
         showEditor: function() {
             $('#editDraftsControl').removeClass('disabled');
@@ -28,10 +35,6 @@
 
     $('#registerNode').click(function(event) {
         event.preventDefault();
-<<<<<<< HEAD
-        draftManager.beforeRegister();
-=======
         draftManager.beforeCreateDraft();        
->>>>>>> 91fb17bd
     });
 });