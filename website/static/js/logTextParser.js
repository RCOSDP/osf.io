--- conflicted
+++ resolved
@@ -643,10 +643,6 @@
     comment_location: {
         view: function(ctrl,logObject){
             var file = logObject.attributes.params.file;
-<<<<<<< HEAD
-            if (file){ // skip param.isReturned as not having a file is expected at times
-                return m('span', ['on ', m('a', {href: file.url}, file.name)]);
-=======
             var wiki = logObject.attributes.params.wiki;
             // skip param.isReturned as not having a file or wiki is expected at times
             // Comment left on file
@@ -656,7 +652,6 @@
             // Comment left on wiki
             if (wiki) {
                 return m('span', ['on wiki page ', m('a', {href: wiki.url}, wiki.name)]);
->>>>>>> 6ff7881b
             }
             // Comment left on project
             return m('span', '');
