/**
 * Knockout models for controlling meta-data; bound to HTML in
 * website/templates/metadata/metadata_*.mako
 */
var ko = require('knockout');
var registrationEmbargo = require('./registrationEmbargo');

var MetaData = (function() {

    var SEPARATOR = '-';
    var IDX_SEPARATOR = ':';
    var TPL_REGEX = /{{(.*?)}}/;

    ko.bindingHandlers.item = {
        init: function(element, valueAccessor) {
            var model = ko.utils.unwrapObservable(valueAccessor());
            ko.renderTemplate(model.type, model, {}, element, 'replaceNode');
        }
    };

    // Initialize unique index for Content objects
    var uid = 1;

    function Content(content, $parent, $root, $ctx, refresh) {

        if (!content) {
            return;
        }

        var self = this;

        self.$parent = $parent;
        self.$root = $root;
        self.$ctx = $ctx;

        // Give each Content a unique index for tracking
        self.uid = uid;
        self.uidFmt = 'metadata-' + self.uid;
        uid++;

        // Copy content to self
        $.extend(self, content);

        // Set up each
        if ('each' in self && content.repeatType === 'each') {
            if (typeof(self.each) === 'string') {
                self._contentsObservable = null;
                self._contentsData = {};
                self.contents = ko.computed(function() {
                    if (!self._contentsObservable) {
                        self.$root._refresh();
                        var eachSplit = self.each.split('.');
                        var eachContent = self.getKey(eachSplit[1]);
                        if (eachContent) {
                            self._contentsObservable = eachContent.contents;
                        }
                    }
                    if (self._contentsObservable) {
                        var contents = $.map(self._contentsObservable(), function(data) {
                            if (!(data.uid in self._contentsData)) {
                                var newContent = delegateContent(self._template, self, self.$root, data, false);
                                newContent.updateIdx('add', false);
                                self._contentsData[data.uid] = newContent;
                            }
                            return self._contentsData[data.uid];
                        });
                        self.updateIdx('add', true);
                        return contents;
                    }
                    return [];
                });
            } else {
                $.each(self.each, function(idx, data) {
                    self.addRepeat(data, false);
                });
                if (self.$root.pages) {
                    self.updateIdx('add');
                }
            }
        }

        // Impute defaults
        self.displayRules = self.displayRules || {};
        self.canRepeat = self.canRepeat || false;
        self.minRepeat = typeof(self.minRepeat) !== 'undefined' ? self.minRepeat : 1;
        self.maxRepeat = self.maxRepeat || null;

        $.each(['id', 'title', 'label', 'caption', 'value'], function(idx, field) {
            // todo: recurse over iterables
            if (self[field] && typeof(self[field]) === 'string' && self[field].match(TPL_REGEX)) {
                self.contextComputed(field);
            }
        });

        // Process display rules
        self.visible = ko.computed(function() {
            self.$root._refresh();
            var _visible = true;
            $.each(self.displayRules, function(key, value) {
                var model = self.getKey(key);
                var modelValue = model ? model.value() : null;
                if (modelValue !== value) {
                    _visible = false;
                    return false;
                }
            });
            return _visible;
        });

        // Optionally refresh
        if (refresh) {
            $root.refresh();
        }

    }

    Content.prototype = {

        // todo: review & test
        contextComputed: function(field) {
            var self = this;
            var _original = self[field];
            self[field] = ko.computed(function() {
                value = _original;
                while (match = value.match(TPL_REGEX)) {
                    ctxSplit = match[1].split('.');
                    if (ctxSplit[0] === '$ctx') {
                        cntValue = self;
                        ctxValue = self.$ctx;
                        $.each(ctxSplit.slice(1), function(idx, key) {
                            if (key === '$parent') {
                                cntValue = cntValue.$parent;
                                ctxValue = cntValue.$ctx;
                            } else {
                                ctxValue = ctxValue[key];
                            }
                        });
                    } else if (ctxSplit[0] === '$svy') {
                        model = self.getKey(ctxSplit[1]);
                        ctxValue = model ? model.value() : '';
                    }
                    value = value.replace(TPL_REGEX, ko.utils.unwrapObservable(ctxValue));
                }
                return value;
            });
        },

        scrollToTop: function() {
            $('html, body').animate({
                scrollTop: $('#' + this.uidFmt).offset().top
            });
        },

        /*
         * Get index of current page or null if not found.
         */
        getPage: function() {
            var self = this;
            var cursor = self;
            while (cursor) {
                if (!cursor.type) {
                    return self.$root.pages.indexOf(cursor);
                }
                cursor = cursor.$parent;
            }
            return null;
        },

        /*
         * Determine whether content is displayed; content whose visible
         * computed is true will not be displayed if contained by a parent
         * content whose visible is false.
         */
        isDisplayed: function() {
            var cursor = this;
            while (cursor) {
                if (cursor.visible && !cursor.visible()) {
                    return false;
                }
                cursor = cursor.$parent;
            }
            return true;
        },

        /*
         *
         */
        getKey: function(key) {
            var child = this;
            while (child.$parent) {
                child = child.$parent;
                if (child.observedData && key in child.observedData) {
                    return child.observedData[key];
                }
            }
            return this.$root.observedData[key];
        },

        getIdx: function() {
            return this.$parent.contents().indexOf(this);
        },

        updateIdx: function(action, refresh) {

            var idx = [],
                child = this,
                key;

            if (this.contents) {
                $.each(this.contents(), function(idx, content) {
                    content.updateIdx(action, false);
                });
            }

            while (child) {
                if (child.$parent && child.$parent.repeatSection) {
                    idx.unshift(ko.utils.unwrapObservable(child.id) + IDX_SEPARATOR + child.getIdx());
                    var _idx = child.getIdx();
                } else if (!child.type) {
//                        idx.unshift('page:' + this.$root.pages.indexOf(child));
//                        var _idx = this.$root.pages.indexOf(child);
//                        if (_idx != -1) {
//                            idx.unshift('page:' + _idx);
//                        }
                } else if (this.type == 'section' || !child.repeatSection) {
                    idx.unshift(ko.utils.unwrapObservable(child.id));
                }
                if (child.$parent && child.$parent.observedData) {
                    key = idx.join(SEPARATOR);
                    if (action == 'add') {
                        child.$parent['observedData'][key] = this;
                    } else if (action == 'remove') {
                        delete child.$parent['observedData'][key];
                    }
                }
                child = child.$parent;
            }

            key = idx.join(SEPARATOR);
            if (action == 'add') {
                this.$root['observedData'][key] = this;
            } else if (action == 'remove') {
                delete this.$root['observedData'][key];
            }

            if (refresh) {
                this.$root.refresh();
            }

        },

        addRepeat: function(data, update) {
            var content = delegateContent(this._template, this, this.$root, data);
            this.contents.push(content);
            if (update) {
                content.updateIdx('add');
            }
        },

        removeRepeat: function() {
            this.$parent.updateIdx('remove');
            var parentIdx = this.getIdx();
            this.$parent.contents.splice(parentIdx, 1);
            this.$parent.updateIdx('add');
        },

        repeatCount: function() {
            return this.contents ? this.contents().length : 0;
        }

    };


    function Section() {

        var self = this;
        Content.apply(this, arguments);

        var tmpContents = self.contents;
        self.contents = ko.observableArray();
        $.each(tmpContents, function(idx, content) {
            self.contents.push(
                delegateContent(content, self, self.$root, null, false)
            );
        });

        if (self.repeatType == 'repeat') {
            self.initRepeat = self.initRepeat || 1;
            for (var i=0; i<self.initRepeat; i++) {
                self.addRepeat(null, false);
            }
        }

        self.observedData = {};

    }

    Section.prototype = Object.create(Content.prototype);

    function Item() {

        var self = this;
        Content.apply(this, arguments);

        if ('options' in self && typeof(self.options) == 'string') {
            var eachSplit = self.options.split('.');
            self._optionsOriginal = self.options;
            self._optionsObservable = null;
            self.options = ko.computed(function() {
                if (!self._optionsObservable) {
                    self.$root._refresh();
                    var optSplit = self._optionsOriginal.split('.');
                    var optContent = self.getKey(optSplit[1]);
                    if (optContent) {
                        if (optContent.contents) {
                            self._optionsObservable = optContent.contents;
                        } else if (optContent.value) {
                            self._optionsObservable = optContent.value;
                        }
                    }
                }
                if (self._optionsObservable) {
                    return $.map(self._optionsObservable(), function(option) {
                        if (option['value']) {
                            return option['value']();
                        }
                        return option;
                    });
                }
                return [];
            });
        }

        // Set up observable on value
        if (self.multiple || self.type == 'checkbox') {
            self.value = ko.observableArray(self.value || []);
        } else {
            self.value = ko.observable(ko.utils.unwrapObservable(self.value) || '');
        }

        // Impute item-level defaults
        self.required = self.required || false;
        self.validation = self.validation || [];
        self.disable = self.disable || false;
        self.helpText = self.helpText || '';
        self.multiple = self.multiple || false;

        self.isValid = ko.computed(function() {
            return true;
        });
        self.validateText = ko.computed(function() {
            var value = self.value();
            if (!value) {
                return '';
            }
            var message = '';
            $.each(self.validation, function(idx, rule) {
                switch (rule.type) {
                    case 'regex':
                        if (!value.match(new RegExp(rule.value))) {
                            message = rule.message;
                            return false;
                        }
                }
            });
            return message;
        });

    }
    Item.prototype = Object.create(Content.prototype);
    $.extend(Item.prototype, {
        serialize: function() {
            return this.value();
        },
        unserialize: function(value) {
            this.value(value);
            return this.value() == value;
        }
    });

    function FileItem() {

        var self = this;
        Item.apply(this, arguments);

        self.node = ko.observable();
        self.nodes = self.$root.nodes;
        self.files = ko.computed(function() {
            var selectedNode = self.node();
            if (!selectedNode) {
                return [];
            }
            if (!self.$root.fileDict[selectedNode]) {
                self.$root.fileDict[selectedNode] = ko.observableArray();
                self.$root.fileDict[selectedNode]();
                $.getJSON(
                    nodeApiUrl + 'file_paths/',
                    function(response) {
                        self.$root.fileDict[selectedNode](response.files);
                    }
                )
            } else {
                return self.$root.fileDict[selectedNode]();
            }
        });

    }
    FileItem.prototype = Object.create(Item.prototype);
    $.extend(FileItem.prototype, {
        serialize: function() {
            return [this.node(), this.value()];
        },
        unserialize: function(value) {
            // Ensure that stored node is included in view model's
            // node list
            if (value[0] && this.$root.nodes.indexOf(value[0]) == -1) {
                this.$root.nodes.unshift(value[0]);
            }
            this.node(value[0]);
            this.value(value[1]);
            return this.node() == value[0] && this.value() == value[1];
        }
    });

    var contentDelegator = {
        section: Section,
        item: Item,
        file: FileItem
    };
    function delegateContent(content) {
        var type = contentDelegator[content.type] ?
            content.type :
            'item';
        var klass = contentDelegator[type];
        var args = Array.prototype.concat.apply([null], arguments);
        return new (Function.prototype.bind.apply(klass, args));
    }

    function Page(id, title, contents, $root) {

        var self = this;

        self.id = id;
        self.title = title;
        self.contents = ko.observableArray();
        $.each(contents, function(idx, content) {
            self.contents.push(
                delegateContent(content, self, $root)
            );
        });

        self.uidFmt = 'metadata-0';
        self.observedData = {};

    }

    Page.prototype = {

        updateIdx: function(action, refresh) {
            $.each(this.contents(), function(cidx, content) {
                content.updateIdx(action, refresh);
            });
        }

    };

    /*
     * Prepare input schema, recursively wrapping all repeatable content in
     * shell sections. This gives each repeatable content its own DOM node.
     * Also check for forbidden IDs and count frequency of each ID; no ID
     * should occur more than once.
     */
    function preprocess(content, ids) {

        // Crash if no ID
        if (!content.id) {
            throw 'ID undefined.';
        }
        // Crash if forbidden characters in IDs
        $.each([SEPARATOR, IDX_SEPARATOR], function(idx, char) {
            if (content.id.indexOf(char) != -1) {
                throw 'Forbidden character "' + char + '" in id ' + content.id + '.';
            }
        });

        // Update ID dictionary
        ids = ids || {};
        if (ids[content.id]) {
            ids[content.id]++;
        } else {
            ids[content.id] = 1;
        }

        $.each(content.contents || [], function(idx, _content) {

            preprocess(_content, ids);

            var contentCopy = $.extend(true, {}, _content);
            contentCopy.title = null;

            if (_content.canRepeat) {
                content.contents[idx] = {
                    type: 'section',
                    title: _content.title,
                    id: _content.id,
                    minRepeat: _content.minRepeat,
                    maxRepeat: _content.maxRepeat,
                    initRepeat: _content.initRepeat,
                    repeatType: 'repeat',
                    repeatSection: true,
                    contents: [],
                    _template: contentCopy
                };
            } else if (_content.each) {
                content.contents[idx] = {
                    type: 'section',
                    each: _content.each,
                    title: _content.title,
                    id: _content.id,
                    repeatType: 'each',
                    repeatSection: true,
                    contents: [],
                    _template: contentCopy
                };
            }

        });

    }

    function ViewModel(schema, disable, nodes) {

        var self = this;
        self.nodes = nodes;
        self.fileDict = {};

        self._refresh = ko.observable();

        self.disable = disable || false;

        self.observedData = {};

        self.continueText = ko.observable('');
        self.continueFlag = ko.computed(function() {
            return self.continueText().toLowerCase() === 'register';
        });

        var ids = {};
        self.pages = $.map(schema.pages, function(page) {
            preprocess(page, ids);
            return new Page(page.id, page.title, page.contents, self);
        });
        self.npages = self.pages.length;

        // embargoAddon viewmodel component
        self.embargoAddon = new registrationEmbargo.ViewModel();

        // Check uniqueness of IDs
        $.each(ids, function(id, count) {
            if (count > 1) {
                throw 'Id "' + id + '" appeared ' + count.toString() + 'times.';
            }
        });

        self.currentIndex = ko.observable(0);

        self.currentPage = ko.computed(function(){
           return self.pages[self.currentIndex()];
        });

        self.isFirst = ko.computed(function() {
            return self.currentIndex() === 0;
        });

        self.isLast = ko.computed(function() {
            return self.currentIndex() === self.npages - 1;
        });

    }

    ViewModel.prototype = {

        getTemplate: function(data) {
            return data['type'] == 'section' ? 'section' : 'item';
        },

        refresh: function() {
            this._refresh(Math.random());
        },

        updateIdx: function(action) {
            $.each(this.pages, function(pidx, page) {
                page.updateIdx(action, false);
            });
            this.refresh();
        },

        scrollToTop: function() {
            $('html, body').animate({
                scrollTop: $("#meta-data-container").offset().top
            });
        },

        previous: function() {
            this.currentIndex(this.currentIndex() - 1);
            this.scrollToTop();
        },

        next: function() {
            this.currentIndex(this.currentIndex() + 1);
            this.scrollToTop();
        },

        canRemove: function(data) {
            if (data.$parent.repeatType !== 'repeat' || data.disable || this.disable) {
                return false;
            }
            var count = data.$parent.repeatCount ? data.$parent.repeatCount() : null;
            return data.$parent.repeatSection &&
                    count > data.minRepeat;
        },

        canAdd: function(data) {
            if (data.repeatType !== 'repeat' || data.disable || this.disable) {
                return false;
            }
            var count = data.repeatCount ? data.repeatCount() : null;
            var show = data.repeatSection && (
                    data.maxRepeat == null ||
                    count < data.maxRepeat
                );
            return !!show;
        },

        /*
         * Serialize form data to Object, ignoring hidden fields
         */
        serialize: function() {
            var self = this,
                data = {},
                complete = true,
                value;
            $.each(this.observedData, function(name, model) {
                if (!model.value) {r
                    return true;
                }
                value = model.serialize();
                data[name] = value;
                if (complete && model.required && model.isDisplayed() && !value) {
                    self.currentIndex(model.getPage());
                    try {
                        model.scrollToTop();
                    } catch(e) {}
                    complete = false;
                }
            });
            // Add embargoAddon relevant fields
            $.extend(data, {
<<<<<<< HEAD
                'registrationChoice': self.embargoAddon.registrationChoice()[0],
=======
                'registrationChoice': self.embargoAddon.registrationChoice(),
>>>>>>> 69126528
                'embargoEndDate': self.embargoAddon.embargoEndDate().toUTCString()
            });
            return {
                data: data,
                complete: complete
            };
        },

        /*
         * Unserialize stored data to survey
         */
        unserialize: function(data) {
            var self = this;
            var nextData = {};
            $.each(data, function(key, value) {
                var keyParts = key.split(SEPARATOR);
                var current = self;
                var subIdx;
                $.each(keyParts, function(idx, keyPart) {
                    subParts = keyPart.split(IDX_SEPARATOR);
                    current = current.observedData[subParts[0]];
                    if (subParts.length > 1) {
                        if (current && current.repeatType == 'repeat') {
                            subIdx = parseInt(subParts[1]);
                            while (current.contents().length < (subIdx + 1)) {
                                current.addRepeat(null, true);
                            }
                            current = current.contents()[subIdx];
                        }
                    }
                });
                if (self.observedData[key]) {
                    var success = self.observedData[key].unserialize(value);
                    if (!success) {
                        nextData[key] = value;
                    }
                } else {
                    nextData[key] = value;
                }
            });
            if (Object.keys(nextData).length) {
                // Length of data to be unserialized hasn't changed;
                // we're stuck!
                if (Object.keys(nextData).length == Object.keys(data).length) {
                    throw "Unserialize failed";
                }
                // Unserialize remaining data
                self.unserialize(nextData);
            }
        }

    };

    return {
        ViewModel: ViewModel,
        Content: Content
    };

}());

module.exports = MetaData;<|MERGE_RESOLUTION|>--- conflicted
+++ resolved
@@ -656,11 +656,7 @@
             });
             // Add embargoAddon relevant fields
             $.extend(data, {
-<<<<<<< HEAD
-                'registrationChoice': self.embargoAddon.registrationChoice()[0],
-=======
                 'registrationChoice': self.embargoAddon.registrationChoice(),
->>>>>>> 69126528
                 'embargoEndDate': self.embargoAddon.embargoEndDate().toUTCString()
             });
             return {
