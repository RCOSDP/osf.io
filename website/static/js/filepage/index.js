var $ = require('jquery');
var m = require('mithril');
var pym = require('pym.js');
var mime = require('js/mime');
var bootbox = require('bootbox');
var $osf = require('js/osfHelpers');
var waterbutler = require('js/waterbutler');

// Local requires
var utils = require('./util.js');
var FileEditor = require('./editor.js');
var FileRevisionsTable = require('./revisions.js');

//Sanity
var Panel = utils.Panel;
var PanelToggler = utils.PanelToggler;


var EDITORS = {'text': FileEditor};


var FileViewPage = {
    controller: function(context) {
        var self = this;
        self.context = context;
        self.canEdit = m.prop(false);
        self.file = self.context.file;
        self.node = self.context.node;
        self.editorMeta = self.context.editor;

        $.extend(self.file.urls, {
            delete: waterbutler.buildDeleteUrl(self.file.path, self.file.provider, self.node.id),
            metadata: waterbutler.buildMetadataUrl(self.file.path, self.file.provider, self.node.id),
            revisions: waterbutler.buildRevisionsUrl(self.file.path, self.file.provider, self.node.id),
            content: waterbutler.buildDownloadUrl(self.file.path, self.file.provider, self.node.id, {accept_url: false, mode: 'render'}),
        });

        $(document).on('fileviewpage:delete', function() {
            bootbox.confirm({
                title: 'Delete file?',
                message: '<p class="overflow">' +
                        'Are you sure you want to delete <strong>' +
                        self.file.safeName + '</strong>?' +
                    '</p>',
                callback: function(confirm) {
                    if (!confirm) return;
                    $.ajax({
                        type: 'DELETE',
                        url: self.file.urls.delete,
                        beforeSend: $osf.setXHRAuthorization
                    }).done(function() {
                        window.location = self.node.urls.files;
                    }).fail(function() {
                        $osf.growl('Error', 'Could not delete file.');
                    });
                }
            });
        });

        $(document).on('fileviewpage:download', function() {
            window.location = self.file.urls.content;
            return false;
        });

        self.shareJSObservables = {
            activeUsers: m.prop([]),
            status: m.prop('connecting'),
            userId: self.context.currentUser.id
        };

        editHeader = function() {
            return m('.row', [
                m('.col-md-3', [
                    m('i.fa.fa-pencil-square-o'),
                    ' Edit',
                ]),
                m('.col-md-5', [
                    m('', [
                        m('.progress.progress-no-margin.pointer', {
                            'data-toggle': 'modal',
                            'data-target': '#' + self.shareJSObservables.status() + 'Modal',
                        }, [
                            m('.progress-bar.progress-bar-success', {
                                connected: {
                                    style: 'width: 100%',
                                    class: 'progress-bar progress-bar-success',
                                },
                                connecting: {
                                    style: 'width: 100%',
                                    class: 'progress-bar progress-bar-warning progress-bar-striped active',
                                },
                                saving: {
                                    style: 'width: 100%',
                                    class: 'progress-bar progress-bar-info progress-bar-striped active',
                                }
                            }[self.shareJSObservables.status()] || {
                                    style: 'width: 100%',
                                    class: 'progress-bar progress-bar-danger',
                                }, [
                                    m('span.progress-bar-content', [
                                        {
                                            connected: 'Live editing mode ',
                                            connecting: 'Attempting to connect ',
                                            unsupported: 'Unsupported browser ',
                                            saving: 'Saving... '
                                        }[self.shareJSObservables.status()] || 'Unavailable: Live editing ',
                                        m('i.fa.fa-question-circle.fa-large')
                                    ])
                                ])
                            ])
                        ])
                    ]),
                    m('.col-md-4', [
                        m('.pull-right.btn-group.btn-group-sm', [
                            m('button#fileEditorRevert.btn.btn-warning', {onclick: function(){$(document).trigger('fileviewpage:revert');}}, 'Revert'),
                            m('button#fileEditorSave.btn.btn-success', {onclick: function() {$(document).trigger('fileviewpage:save');}}, 'Save')
                        ])
                    ])
                ]);
        };


        //crappy hack to delay creation of the editor
        //until we know this is the current file revsion
        self.enableEditing = function() {
            //Sometimes we can get here twice, check just in case
            if (self.editor || !self.context.currentUser.canEdit) return;
            var fileType = mime.lookup(self.file.name.toLowerCase());
            //Only allow files < 1MB to be editable
            if (self.file.size < 1048576 && fileType) { //May return false
                editor = EDITORS[fileType.split('/')[0]];
                if (editor) {
                    self.editor = Panel('Edit', editHeader, editor, [self.file.urls.content, self.file.urls.sharejs, self.editorMeta, self.shareJSObservables], false);
                    self.panels.splice(1, 0, self.editor);
                }
            }
        };

        self.panels = [
            Panel('Revisions', undefined, FileRevisionsTable, [self.file, self.node, self.enableEditing], true),
            // View has been removed to prefer the iframe method described below
            // Panel('View', null, FileRenderer, [self.file.urls.render, self.file.error], true),
        ];

    },
    view: function(ctrl) {
        return m('.file-view-page', [
            m.component(PanelToggler, m('h3', ctrl.file.name), ctrl.panels)
        ]);
    }
};

module.exports = function(context) {
    // Treebeard forces all mithril to load twice, to avoid
    // destroying the page iframe this out side of mithril.
    if (!context.file.urls.render) {
        $('#mfrIframe').html(context.file.error);
    } else {
<<<<<<< HEAD
        var url = context.file.urls.render;
        if (context.accessToken) {
            url += '&token=' + context.accessToken;
        }
        var mfrRender = new mfr.Render('mfrIframe', url);
=======
        //Need token in url as we cannot send headers with an Iframe
        if (context.accessToken) {
            context.file.urls.render += '&token=' + context.accessToken;
        }
        var mfrIframe = new pym.Parent('mfrIframe', context.file.urls.render, {});
>>>>>>> 72e75312
        $(document).on('fileviewpage:reload', function() {
            mfrRender.reload();
        });
    }
    return m.component(FileViewPage, context);
};<|MERGE_RESOLUTION|>--- conflicted
+++ resolved
@@ -11,7 +11,7 @@
 var FileEditor = require('./editor.js');
 var FileRevisionsTable = require('./revisions.js');
 
-//Sanity
+// Sanity
 var Panel = utils.Panel;
 var PanelToggler = utils.PanelToggler;
 
@@ -32,7 +32,7 @@
             delete: waterbutler.buildDeleteUrl(self.file.path, self.file.provider, self.node.id),
             metadata: waterbutler.buildMetadataUrl(self.file.path, self.file.provider, self.node.id),
             revisions: waterbutler.buildRevisionsUrl(self.file.path, self.file.provider, self.node.id),
-            content: waterbutler.buildDownloadUrl(self.file.path, self.file.provider, self.node.id, {accept_url: false, mode: 'render'}),
+            content: waterbutler.buildDownloadUrl(self.file.path, self.file.provider, self.node.id, {accept_url: false, mode: 'render'})
         });
 
         $(document).on('fileviewpage:delete', function() {
@@ -72,30 +72,30 @@
             return m('.row', [
                 m('.col-md-3', [
                     m('i.fa.fa-pencil-square-o'),
-                    ' Edit',
+                    ' Edit'
                 ]),
                 m('.col-md-5', [
                     m('', [
                         m('.progress.progress-no-margin.pointer', {
                             'data-toggle': 'modal',
-                            'data-target': '#' + self.shareJSObservables.status() + 'Modal',
+                            'data-target': '#' + self.shareJSObservables.status() + 'Modal'
                         }, [
                             m('.progress-bar.progress-bar-success', {
                                 connected: {
                                     style: 'width: 100%',
-                                    class: 'progress-bar progress-bar-success',
+                                    class: 'progress-bar progress-bar-success'
                                 },
                                 connecting: {
                                     style: 'width: 100%',
-                                    class: 'progress-bar progress-bar-warning progress-bar-striped active',
+                                    class: 'progress-bar progress-bar-warning progress-bar-striped active'
                                 },
                                 saving: {
                                     style: 'width: 100%',
-                                    class: 'progress-bar progress-bar-info progress-bar-striped active',
+                                    class: 'progress-bar progress-bar-info progress-bar-striped active'
                                 }
                             }[self.shareJSObservables.status()] || {
                                     style: 'width: 100%',
-                                    class: 'progress-bar progress-bar-danger',
+                                    class: 'progress-bar progress-bar-danger'
                                 }, [
                                     m('span.progress-bar-content', [
                                         {
@@ -120,15 +120,15 @@
         };
 
 
-        //crappy hack to delay creation of the editor
-        //until we know this is the current file revsion
+        // Hack to delay creation of the editor
+        // until we know this is the current file revsion
         self.enableEditing = function() {
-            //Sometimes we can get here twice, check just in case
+            // Sometimes we can get here twice, check just in case
             if (self.editor || !self.context.currentUser.canEdit) return;
             var fileType = mime.lookup(self.file.name.toLowerCase());
-            //Only allow files < 1MB to be editable
+            // Only allow files < 1MB to be editable
             if (self.file.size < 1048576 && fileType) { //May return false
-                editor = EDITORS[fileType.split('/')[0]];
+                var editor = EDITORS[fileType.split('/')[0]];
                 if (editor) {
                     self.editor = Panel('Edit', editHeader, editor, [self.file.urls.content, self.file.urls.sharejs, self.editorMeta, self.shareJSObservables], false);
                     self.panels.splice(1, 0, self.editor);
@@ -137,7 +137,7 @@
         };
 
         self.panels = [
-            Panel('Revisions', undefined, FileRevisionsTable, [self.file, self.node, self.enableEditing], true),
+            Panel('Revisions', undefined, FileRevisionsTable, [self.file, self.node, self.enableEditing], true)
             // View has been removed to prefer the iframe method described below
             // Panel('View', null, FileRenderer, [self.file.urls.render, self.file.error], true),
         ];
@@ -156,19 +156,11 @@
     if (!context.file.urls.render) {
         $('#mfrIframe').html(context.file.error);
     } else {
-<<<<<<< HEAD
         var url = context.file.urls.render;
         if (context.accessToken) {
             url += '&token=' + context.accessToken;
         }
         var mfrRender = new mfr.Render('mfrIframe', url);
-=======
-        //Need token in url as we cannot send headers with an Iframe
-        if (context.accessToken) {
-            context.file.urls.render += '&token=' + context.accessToken;
-        }
-        var mfrIframe = new pym.Parent('mfrIframe', context.file.urls.render, {});
->>>>>>> 72e75312
         $(document).on('fileviewpage:reload', function() {
             mfrRender.reload();
         });
