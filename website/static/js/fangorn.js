/**
 * Fangorn: Defining Treebeard options for OSF.
 * For Treebeard and _item API's check: https://github.com/caneruguz/treebeard/wiki
 */

'use strict';

var $ = require('jquery');
var m = require('mithril');
var URI = require('URIjs');
var Raven = require('raven-js');
var Treebeard = require('treebeard');

var $osf = require('js/osfHelpers');
var waterbutler = require('js/waterbutler');

var iconmap = require('js/iconmap');

// CSS
require('css/fangorn.css');

var tbOptions;

var noop = function () { };

var tempCounter = 1;

var STATE_MAP = {
    upload: {
        display: 'Upload pending...'
    },
    copy: {
        display: 'Copying '
    },
    delete: {
        display: 'Deleting '
    },
    move: {
        display: 'Moving '
    },
    rename: {
        display: 'Renaming '
    }
};


var OPERATIONS = {
    RENAME: {
        verb: 'Rename',
        status: 'rename',
        passed: 'renamed',
        action: 'Renaming'
    },
    MOVE: {
        verb: 'Move',
        status: 'move',
        passed: 'moved',
        action: 'Moving'
    },
    COPY: {
        verb: 'Copy',
        status: 'copy',
        passed: 'copied',
        action: 'Copying'
    }
};

// Cross browser key codes for the Command key
var COMMAND_KEYS = [224, 17, 91, 93];
var ESCAPE_KEY = 27;
var ENTER_KEY = 13;

function findByTempID(parent, tmpID) {
    var child;
    var item;
    for (var i = 0; i < parent.children.length; i++) {
        child = parent.children[i];
        if (!child.data.tmpID) {
            continue;
        }
        if (child.data.tmpID === tmpID) {
            item = child;
        }
    }
    return item;
}

function cancelUploads (row) {
    var tb = this;
    var filesArr = tb.dropzone.getQueuedFiles();
    for (var i = 0; i < filesArr.length; i++) {
        var j = filesArr[i];
        if(!row){
            var parent = j.treebeardParent || tb.dropzoneItemCache;
            var item = findByTempID(parent, j.tmpID);
            tb.dropzone.removeFile(j);
            tb.deleteNode(parent.id,item.id);
        } else {
            tb.deleteNode(row.parentID,row.id);
            if(row.data.tmpID === j.tmpID){
                tb.dropzone.removeFile(j);
            }
        }
    }
    tb.isUploading(false);
}

var uploadRowTemplate = function(item){
    var tb = this;
    var padding;
    var progress = item.data.uploadState() === 'pending' ? 0 : Math.floor(item.data.progress);
    if (tb.filterOn) {
        padding = 20;
    } else {
        padding = (item.depth - 1) * 20;
    }
    var columns = [{
        data : '',  // Data field name
        css : '',
        custom : function(){ return m('row.text-muted', [
            m('.col-xs-7', {style: 'overflow: hidden;text-overflow: ellipsis;'}, [
                m('span', { style : 'padding-left:' + padding + 'px;'}, tb.options.resolveIcon.call(tb, item)),
                m('span',{ style : 'margin-left: 9px;'}, item.data.name)
            ]),
            m('.col-xs-3',
                m('.progress', [
                    m('.progress-bar.progress-bar-info.progress-bar-striped', {
                        role : 'progressbar',
                        'aria-valuenow' : progress,
                        'aria-valuemin' : '0',
                        'aria-valuemax': '100',
                        'style':'width: ' + progress + '%' }, m('span.sr-only', progress + '% Complete'))
                ])
            ),
            m('.col-xs-2', [
                m('span', m('.fangorn-toolbar-icon.m-l-sm', {
                        style : 'padding: 0px 6px 2px 2px;font-size: 16px;display: inline;',
                        config : function() {
                            reapplyTooltips();
                        },
                        'onclick' : function (e) {
                            e.stopImmediatePropagation();
                            cancelUploads.call(tb, item);
                        }},
                     m('span.text-muted','×')
                )),
            ]),

        ]); }
    }];
    if(tb.options.placement === 'files'){
        columns.push({
            data : '',  // Data field name
            custom : function(){ return '';}
        });
    }
    return columns;
};

/**
 * Returns custom icons for OSF depending on the type of item. Used for non-file icons.
 * @param {Object} item A Treebeard _item object. Node information is inside item.data
 * @this Treebeard.controller
 * @returns {Object}  Returns a mithril template with the m() function.
 */
function resolveIconView(item) {
    var componentIcons = iconmap.componentIcons;
    var projectIcons = iconmap.projectIcons;
    function returnView(type, category) {
        var iconType = projectIcons[type];
        if (type === 'component' || type === 'registeredComponent') {
            if (!item.data.permissions.view) {
                return null;
            } else {
                iconType = componentIcons[category];
            }
        } else if (type === 'project' || type === 'registeredProject') {
            iconType = projectIcons[category];
        }
        if (type === 'registeredComponent' || type === 'registeredProject') {
            iconType += ' po-icon-registered';
        } else {
            iconType += ' po-icon';
        }
        var template = m('span', { 'class' : iconType});
        return template;
    }
    if (item.data.isDashboard) {
        return returnView('collection');
    }
    if (item.data.isSmartFolder) {
        return returnView('smartCollection');
    }
    if ((item.data.nodeType === 'pointer' && item.parent().data.nodeType !== 'folder') || (item.data.isPointer && !item.parent().data.isFolder)) {
        return returnView('link');
    }
    if (item.data.nodeType === 'project') {
        if (item.data.parentIsFolder && item.data.isFolder) {
            return returnView('collection');
        }
        if (item.data.isRegistration) {
            return returnView('registeredProject', item.data.category);
        } else {
            return returnView('project', item.data.category);
        }
    }
    if (item.data.nodeType === 'component') {
        if (item.data.isRegistration) {
            return returnView('registeredComponent', item.data.category);
        }
        return returnView('component', item.data.category);
    }

    if (item.data.nodeType === 'pointer') {
        return returnView('link');
    }
    return null;
}

/**
 * Returns custom icons for OSF depending on the type of item
 * @param {Object} item A Treebeard _item object. Node information is inside item.data
 * @this Treebeard.controller
 * @returns {Object}  Returns a mithril template with the m() function.
 * @private
 */
function _fangornResolveIcon(item) {
    var privateFolder =  m('div.file-extension._folder_delete', ' '),
        pointerFolder = m('i.fa.fa-link', ' '),
        openFolder  = m('i.fa.fa-folder-open', ' '),
        closedFolder = m('i.fa.fa-folder', ' '),
        configOption = item.data.provider ? resolveconfigOption.call(this, item, 'folderIcon', [item]) : undefined,  // jshint ignore:line
        icon;
    var newIcon = resolveIconView(item);
    if ( newIcon === null) {

        if (item.kind === 'folder') {
            if (item.data.iconUrl) {
                return m('span', {style: {width:'16px', height:'16px', background:'url(' + item.data.iconUrl+ ')', display:'block'}}, '');
            }
            if (!item.data.permissions.view) {
                return privateFolder;
            }
            if (item.data.isPointer) {
                return pointerFolder;
            }
            if (item.open) {
                return configOption || openFolder;
            }
            return configOption || closedFolder;
        }
        if (item.data.icon) {
            return m('i.fa.' + item.data.icon, ' ');
        }
        return m('div.file-extension', { 'class': '_' + item.data.name.split('.').pop().toLowerCase() });
    }
    return newIcon;
}

// Addon config registry. this will be populated with add on specific items if any.
Fangorn.config = {};

/**
 * Returns add on specific configurations
 * @param {Object} item A Treebeard _item object. Node information is inside item.data
 * @param {String} key What the option is called in the add on object
 * @this Treebeard.controller
 * @returns {*} Returns the configuration, can be string, number, array, or function;
 */
function getconfig(item, key) {
    if (item && item.data.provider && Fangorn.config[item.data.provider]) {
        return Fangorn.config[item.data.provider][key];
    }
    return undefined;
}

/**
 * Gets a Fangorn config option if it is defined by an addon dev.
 * Calls it with `args` if it's a function otherwise returns the value.
 * If the config option is not defined, returns null
 * @param {Object} item A Treebeard _item object. Node information is inside item.data
 * @param {String} option What the option is called in the add on object
 * @param {Array} args An Array of whatever arguments will be sent with the .apply()
 * @this Treebeard.controller
 * @returns {*} Returns if its a property, runs the function if function, returns null if no option is defined.
 */
function resolveconfigOption(item, option, args) {
    var self = this,  // jshint ignore:line
        prop = getconfig(item, option);
    if (prop) {
        return typeof prop === 'function' ? prop.apply(self, args) : prop;
    }
    return null;
}

/**
 * Inherits a list of data fields from one item (parent) to another.
 * @param {Object} item A Treebeard _item object. Node information is inside item.data
 * @param {Object} parent A Treebeard _item object. Node information is inside item.data
 * @this Treebeard.controller
 */
var inheritedFields = ['nodeId', 'nodeUrl', 'nodeApiUrl', 'permissions', 'provider', 'accept'];
function inheritFromParent(item, parent, fields) {
    inheritedFields.concat(fields || []).forEach(function(field) {
        item.data[field] = item.data[field] || parent.data[field];
    });
}

/**
 * Returns custom folder toggle icons for OSF
 * @param {Object} item A Treebeard _item object. Node information is inside item.data
 * @this Treebeard.controller
 * @returns {string} Returns a mithril template with m() function, or empty string.
 * @private
 */
function _fangornResolveToggle(item) {
    var toggleMinus = m('i.fa.fa-minus', ' '),
        togglePlus = m('i.fa.fa-plus', ' ');
    // check if folder has children whether it's lazyloaded or not.
    if (item.kind === 'folder' && item.depth > 1) {
        if(!item.data.permissions.view){
            return '';
        }
        if (item.open) {
            return toggleMinus;
        }
        return togglePlus;
    }
    return '';
}

/**
 * Checks if folder toggle is permitted (i.e. contents are private)
 * @param {Object} item A Treebeard _item object. Node information is inside item.data
 * @this Treebeard.controller
 * @returns {boolean}
 * @private
 */
function _fangornToggleCheck(item) {

    if (item.data.permissions.view) {
        return true;
    }
    item.notify.update('Not allowed: Private folder', 'warning', 1, undefined);
    return false;
}

function checkConflicts(tb, item, folder, cb) {
    for(var i = 0; i < folder.children.length; i++) {
        var child = folder.children[i];
        if (child.data.name === item.data.name && child.id !== item.id) {
            tb.modal.update(m('', [
                m('h3.break-word', 'An item named "' + item.data.name + '" already exists in this location.'),
                m('p', 'Do you want to replace it?')
            ]), m('', [
                m('span.tb-modal-btn.text-default', {onclick: cb.bind(tb, 'keep')}, 'Keep Both'),
                m('span.tb-modal-btn.text-default', {onclick: function() {tb.modal.dismiss();}}, 'Cancel'), //jshint ignore:line
                m('span.tb-modal-btn.text-default', {onclick: cb.bind(tb, 'replace')},'Replace'),
            ]));
            return;
        }
    }
    cb('replace');
}

function checkConflictsRename(tb, item, name, cb) {
    var parent = item.parent();
    for(var i = 0; i < parent.children.length; i++) {
        var child = parent.children[i];
        if (child.data.name === name && child.id !== item.id) {
            tb.modal.update(m('', [
                m('h3.break-word', 'An item named "' + name + '" already exists in this location.'),
                m('p', 'Do you want to replace it?')
            ]), m('', [
                m('span.tb-modal-btn.text-default', {onclick: cb.bind(tb, 'keep')}, 'Keep Both'),
                m('span.tb-modal-btn.text-default', {onclick: function() {tb.modal.dismiss();}}, 'Cancel'), // jshint ignore:line
                m('span.tb-modal-btn.text-default', {onclick: cb.bind(tb, 'replace')},'Replace'),
            ]));
            return;
        }
    }
    cb('replace');
}

function doItemOp(operation, to, from, rename, conflict) {
    var tb = this;
    tb.modal.dismiss();
    var ogParent = from.parentID;
    if (to.id === ogParent && (!rename || rename === from.data.name)){
      return;
    }

    if (operation === OPERATIONS.COPY) {
        from = tb.createItem($.extend(true, {status: operation.status}, from.data), to.id);
    } else {
        from.data.status = operation.status;
        from.move(to.id);
    }

    if (to.data.provider === from.provider) {
        tb.pendingFileOps.push(from.id);
    }
    orderFolder.call(tb, from.parent());


    $.ajax({
        type: 'POST',
        beforeSend: $osf.setXHRAuthorization,
        url: operation === OPERATIONS.COPY ? waterbutler.copyUrl() : waterbutler.moveUrl(),
        headers: {
            'Content-Type': 'Application/json'
        },
        data: JSON.stringify({
            'rename': rename,
            'conflict': conflict,
            'source': waterbutler.toJsonBlob(from),
            'destination': waterbutler.toJsonBlob(to),
        })
    }).done(function(resp, _, xhr) {
        if (to.data.provider === from.provider) {
            tb.pendingFileOps.pop();
        }
        if (xhr.status === 202) {
            var mithrilContent = m('div', [
                m('h3.break-word', operation.action + ' "' + from.data.materialized + '" to "' + (to.data.materialized || '/') + '" is taking a bit longer than expected.'),
                m('p', 'We\'ll send you an email when it has finished.'),
                m('p', 'In the mean time you can leave this page; your ' + operation.status + ' will still be completed.')
            ]);
            var mithrilButtons = m('div', [
                m('span.tb-modal-btn', { 'class' : 'text-default', onclick : function() { tb.modal.dismiss(); }}, 'OK')
            ]);
            tb.modal.update(mithrilContent, mithrilButtons);
            return;
        }
        from.data = resp;
        from.data.status = undefined;
        from.notify.update('Successfully ' + operation.passed + '.', 'success', null, 1000);

        if (xhr.status === 200) {
            to.children.forEach(function(child) {
                if (child.data.name === from.data.name && child.id !== from.id) {
                    child.removeSelf();
                }
            });
        }

        inheritFromParent(from, from.parent());

        if (from.data.kind === 'folder' && from.data.children) {
            from.children = [];
            var child;
            from.data.children.forEach(function(item) {
                child = tb.buildTree(item, from);
                inheritFromParent(child, from);
                from.add(child);
            });
            from.open = true;
            from.load = true;
        }
        // no need to redraw because fangornOrderFolder does it
        orderFolder.call(tb, from.parent());
    }).fail(function(xhr, textStatus) {
        if (to.data.provider === from.provider) {
            tb.pendingFileOps.pop();
        }
        if (operation === OPERATIONS.COPY) {
            from.removeSelf();
        } else {
            from.move(ogParent);
            from.data.status = undefined;
        }

        var message;

        if (xhr.status !== 500 && xhr.responseJSON && xhr.responseJSON.message) {
            message = xhr.responseJSON.message;
        } else if (xhr.status === 503) {
            message = textStatus;
        } else {
            message = 'Please refresh the page or ' +
                'contact <a href="mailto: support@cos.io">support@cos.io</a> if the ' +
                'problem persists.';
        }

        $osf.growl(operation.verb + ' failed.', message);

        Raven.captureMessage('Failed to move or copy file', {
            xhr: xhr,
            requestData: {
                rename: rename,
                conflict: conflict,
                source: waterbutler.toJsonBlob(from),
                destination: waterbutler.toJsonBlob(to),
            }
        });

        orderFolder.call(tb, from.parent());
    });
}

/**
 * Find out what the upload URL is for each item
 * Because we use add ons each item will have something different. This needs to be in the json data.
 * @param {Object} item A Treebeard _item object. Node information is inside item.data
 * @this Treebeard.controller
 * @returns {String} Returns the url string from data or resolved through add on settings.
 * @private
 */
function _fangornResolveUploadUrl(item, file) {
    var configOption = resolveconfigOption.call(this, item, 'uploadUrl', [item, file]); // jshint ignore:line
    return configOption || waterbutler.buildTreeBeardUpload(item, file);
}

/**
 * Event to fire when mouse is hovering over row. Currently used for hover effect.
 * @param {Object} item A Treebeard _item object. Node information is inside item.data
 * @param event The mouseover event from the browser
 * @this Treebeard.controller
 * @private
 */
function _fangornMouseOverRow(item, event) {
    $('.fg-hover-hide').hide();
    $(event.target).closest('.tb-row').find('.fg-hover-hide').show();
}

/**
 * Runs when dropzone uploadprogress is running, used for updating upload progress in view and models.
 * @param {Object} treebeard The treebeard instance currently being run, check Treebeard API
 * @param {Object} file File object that dropzone passes
 * @param {Number} progress Progress number between 0 and 100
 * @this Dropzone
 * @private
 */
function _fangornUploadProgress(treebeard, file, progress) {
    var parent = file.treebeardParent;

    var item,
        child,
        templateWithCancel,
        templateWithoutCancel;
    for(var i = 0; i < parent.children.length; i++) {
        child = parent.children[i];
        if(!child.data.tmpID){
            continue;
        }
        if(child.data.tmpID === file.tmpID) {
            item = child;
            item.data.progress = progress;
            item.data.uploadState('uploading');
        }
    }
    m.redraw();
}

/**
 * Runs when dropzone sending method is running, used for updating the view while file is being sent.
 * @param {Object} treebeard The treebeard instance currently being run, check Treebeard API
 * @param {Object} file File object that dropzone passes
 * @param xhr xhr information being sent
 * @param formData Dropzone's formdata information
 * @this Dropzone
 * @returns {*|null} Return isn't really used here by anything else.
 * @private
 */
function _fangornSending(treebeard, file, xhr, formData) {
    treebeard.options.uploadInProgress = true;
    var parent = file.treebeardParent || treebeard.dropzoneItemCache;
    xhr = $osf.setXHRAuthorization(xhr);
    var _send = xhr.send;
    xhr.send = function() {
        _send.call(xhr, file);
    };
    var configOption = resolveconfigOption.call(treebeard, parent, 'uploadSending', [file, xhr, formData]);
    return configOption || null;
}

/**
 * Runs when Dropzone's addedfile hook is run.
 * @param {Object} treebeard The treebeard instance currently being run, check Treebeard API
 * @param {Object} file File object that dropzone passes
 * @this Dropzone
 * @returns {*|null}
 * @private
 */
function _fangornAddedFile(treebeard, file) {
    var item = file.treebeardParent;
    if (!_fangornCanDrop(treebeard, item)) {
        return;
    }
    var configOption = resolveconfigOption.call(treebeard, item, 'uploadAdd', [file, item]);

    var tmpID = tempCounter++;

    file.tmpID = tmpID;
    file.url = _fangornResolveUploadUrl(item, file);
    file.method = _fangornUploadMethod(item);

    var blankItem = {       // create a blank item that will refill when upload is finished.
        name: file.name,
        kind: 'file',
        provider: item.data.provider,
        children: [],
        permissions: {
            view: false,
            edit: false
        },
        tmpID: tmpID,
        uploadState : m.prop('pending')
    };
    var newitem = treebeard.createItem(blankItem, item.id);
    return configOption || null;
}

function _fangornCanDrop(treebeard, item) {
    var canDrop = resolveconfigOption.call(treebeard, item, 'canDrop', [item]);
    if (canDrop === null) {
        canDrop = item.data.provider && item.kind === 'folder' && item.data.permissions.edit;
    }
    return canDrop;
}

/**
 * Runs when Dropzone's dragover event hook is run.
 * @param {Object} treebeard The treebeard instance currently being run, check Treebeard API
 * @param event DOM event object
 * @this Dropzone
 * @private
 */
function _fangornDragOver(treebeard, event) {
    var dropzoneHoverClass = 'fangorn-dz-hover',
        closestTarget = $(event.target).closest('.tb-row'),
        itemID = parseInt(closestTarget.attr('data-id')),
        item = treebeard.find(itemID);
    treebeard.select('.tb-row').removeClass(dropzoneHoverClass).removeClass(treebeard.options.hoverClass);
    if (item !== undefined) {
        if (_fangornCanDrop(treebeard, item)) {
            closestTarget.addClass(dropzoneHoverClass);
        }
    }
}

/**
 * Runs when Dropzone's drop event hook is run.
 * @param {Object} treebeard The treebeard instance currently being run, check Treebeard API
 * @param event DOM event object
 * @this Dropzone
 * @private
 */
function _fangornDropzoneDrop(treebeard, event) {
    var dropzoneHoverClass = 'fangorn-dz-hover';
    treebeard.select('.tb-row').removeClass(dropzoneHoverClass);
}
/**
 * Runs when Dropzone's complete hook is run after upload is completed.
 * @param {Object} treebeard The treebeard instance currently being run, check Treebeard API
 * @param {Object} file File object that dropzone passes
 * @this Dropzone
 * @private
 */
function _fangornComplete(treebeard, file) {
    var item = file.treebeardParent;
    resolveconfigOption.call(treebeard, item, 'onUploadComplete', [item]);
    orderFolder.call(treebeard, item);
}

/**
 * Runs when Dropzone's success hook is run.
 * @param {Object} treebeard The treebeard instance currently being run, check Treebeard API
 * @param {Object} file File object that dropzone passes
 * @param {Object} response JSON response from the server
 * @this Dropzone
 * @private
 */
function _fangornDropzoneSuccess(treebeard, file, response) {
    treebeard.options.uploadInProgress = false;
    var parent = file.treebeardParent,
        item,
        revisedItem,
        child;
    for (var i = 0; i < parent.children.length; i++) {
        child = parent.children[i];
        if (!child.data.tmpID){
            continue;
        }
        if (child.data.tmpID === file.tmpID) {
            item = child;
        }
    }
    // RESPONSES
    // OSF : Object with actionTake : "file_added"
    // DROPBOX : Object; addon : 'dropbox'
    // S3 : Nothing
    // GITHUB : Object; addon : 'github'
    // Dataverse : Object, actionTaken : file_uploaded
    revisedItem = resolveconfigOption.call(treebeard, item.parent(), 'uploadSuccess', [file, item, response]);
    if (!revisedItem && response) {
        item.data = response;
        inheritFromParent(item, item.parent());
    }
    if (item.data.tmpID) {
        item.data.tmpID = null;
        item.data.uploadState('completed');
    }
    // Remove duplicates if file was updated
    var status = file.xhr.status;
    if (status === 200) {
        parent.children.forEach(function(child) {
            if (child.data.name === item.data.name && child.id !== item.id) {
                child.removeSelf();
            }
        });
    }
    treebeard.redraw();
}

/**
 * runs when Dropzone's error hook runs. Notifies user with error.
 * @param {Object} treebeard The treebeard instance currently being run, check Treebeard API
 * @param {Object} file File object that dropzone passes
 * @param message Error message returned
 * @private
 */
var DEFAULT_ERROR_MESSAGE = 'Could not upload file. The file may be invalid ' +
    'or the file folder has been deleted.';
function _fangornDropzoneError(treebeard, file, message, xhr) {
    var tb = treebeard;
    // File may either be a webkit Entry or a file object, depending on the browser
    // On Chrome we can check if a directory is being uploaded
    var msgText;
    if (file.isDirectory) {
        msgText = 'Cannot upload directories, applications, or packages.';
    } else if (xhr.status === 507) {
        msgText = 'Cannot upload file due to insufficient storage.';
    } else {
        msgText = DEFAULT_ERROR_MESSAGE;
    }
    var parent = file.treebeardParent || treebeardParent.dropzoneItemCache; // jshint ignore:line
    // Parent may be undefined, e.g. in Chrome, where file is an entry object
    var item;
    var child;
    var destroyItem = false;
    for (var i = 0; i < parent.children.length; i++) {
        child = parent.children[i];
        if (!child.data.tmpID) {
            continue;
        }
        if (child.data.tmpID === file.tmpID) {
            child.removeSelf();
        }
    }
    $osf.growl('Error', msgText);
    treebeard.options.uploadInProgress = false;
}

/**
 * Click event for when upload buttonin Action Column, it essentially runs the hiddenFileInput.click
 * @param event DOM event object for click
 * @param {Object} item A Treebeard _item object for the row involved. Node information is inside item.data
 * @param {Object} col Information pertinent to that column where this upload event is run from
 * @private
 */
function _uploadEvent(event, item, col) {
    var self = this;  // jshint ignore:line
    try {
        event.stopPropagation();
    } catch (e) {
        window.event.cancelBubble = true;
    }
    self.dropzoneItemCache = item;
    self.dropzone.hiddenFileInput.click();
    if (!item.open) {
        self.updateFolder(null, item);
    }
}

/**
 * Download button in Action Column
 * @param event DOM event object for click
 * @param {Object} item A Treebeard _item object for the row involved. Node information is inside item.data
 * @param {Object} col Information pertinent to that column where this upload event is run from
 * @private
 */
function _downloadEvent (event, item, col) {
    try {
        event.stopPropagation();
    } catch (e) {
        window.event.cancelBubble = true;
    }
    window.location = waterbutler.buildTreeBeardDownload(item);
}

function _downloadZipEvent (event, item, col) {
    try {
        event.stopPropagation();
    } catch (e) {
        window.event.cancelBubble = true;
    }
    window.location = waterbutler.buildTreeBeardDownloadZip(item);
}

function _createFolder(event, dismissCallback, helpText) {
    var tb = this;
    var val = $.trim(tb.select('#createFolderInput').val());
    var parent = tb.multiselected()[0];
    if (!parent.open) {
         tb.updateFolder(null, parent);
    }
    if (val.length < 1) {
        helpText('Please enter a folder name.');
        return;
    }
    if (val.indexOf('/') !== -1) {
        helpText('Folder name contains illegal characters.');
        return;
    }

    var extra = {};
    var path = (parent.data.path || '/') + val + '/';

    if (parent.data.provider === 'github') {
        extra.branch = parent.data.branch;
    }

    m.request({
        method: 'POST',
        background: true,
        config: $osf.setXHRAuthorization,
        url: waterbutler.buildCreateFolderUrl(path, parent.data.provider, parent.data.nodeId)
    }).then(function(item) {
        inheritFromParent({data: item}, parent, ['branch']);
        item = tb.createItem(item, parent.id);
        orderFolder.call(tb, parent);
        item.notify.update('New folder created!', 'success', undefined, 1000);
        if(dismissCallback) {
            dismissCallback();
        }
    }, function(data) {
        if (data && data.code === 409) {
            helpText(data.message);
        } else {
            helpText('Folder creation failed.');
        }
    });
}
/**
 * Deletes the item, only appears for items
 * @param event DOM event object for click
 * @param {Object} item A Treebeard _item object for the row involved. Node information is inside item.data
 * @param {Object} col Information pertinent to that column where this upload event is run from
 * @private
 */

function _removeEvent (event, items, col) {
    var tb = this;
    function cancelDelete() {
        tb.modal.dismiss();
    }
    function runDelete(item) {
        tb.select('.tb-modal-footer .text-danger').html('<i> Deleting...</i>').css('color', 'grey');
        // delete from server, if successful delete from view
        var url = resolveconfigOption.call(this, item, 'resolveDeleteUrl', [item]);
        url = url || waterbutler.buildTreeBeardDelete(item);
        $.ajax({
            url: url,
            type: 'DELETE',
            beforeSend: $osf.setXHRAuthorization
        })
        .done(function(data) {
            // delete view
            tb.deleteNode(item.parentID, item.id);
            tb.modal.dismiss();
            tb.clearMultiselect();
        })
        .fail(function(data){
            tb.modal.dismiss();
            tb.clearMultiselect();
            item.notify.update('Delete failed.', 'danger', undefined, 3000);
        });
    }
    function runDeleteMultiple(items){
        items.forEach(function(item){
            runDelete(item);
        });
    }

    function doDelete() {
        var folder = items[0];
        if (folder.data.permissions.edit) {
                var mithrilContent = m('div', [
                        m('h3.break-word', 'Delete "' + folder.data.name+ '"?'),
                        m('p.text-danger', 'This folder and ALL its contents will be deleted. This action is irreversible.')
                    ]);
                var mithrilButtons = m('div', [
                        m('span.tb-modal-btn', { 'class' : 'text-primary', onclick : function() { cancelDelete.call(tb); } }, 'Cancel'),
                        m('span.tb-modal-btn', { 'class' : 'text-danger', onclick : function() { runDelete(folder); }  }, 'Delete')
                    ]);
                tb.modal.update(mithrilContent, mithrilButtons);
        } else {
            folder.notify.update('You don\'t have permission to delete this file.', 'info', undefined, 3000);
        }
    }

    // If there is only one item being deleted, don't complicate the issue:
    if(items.length === 1) {
        if(items[0].kind !== 'folder'){
            var mithrilContentSingle = m('div', [
                m('h3.break-word', 'Delete "' + items[0].data.name + '"'),
                m('p', 'This action is irreversible.')
            ]);
            var mithrilButtonsSingle = m('div', [
                m('span.tb-modal-btn', { 'class' : 'text-primary', onclick : function() { cancelDelete(); } }, 'Cancel'),
                m('span.tb-modal-btn', { 'class' : 'text-danger', onclick : function() { runDelete(items[0]); }  }, 'Delete')
            ]);
            // This is already being checked before this step but will keep this edit permission check
            if(items[0].data.permissions.edit){
                tb.modal.update(mithrilContentSingle, mithrilButtonsSingle);
            }
        }
        if(items[0].kind === 'folder') {
            if (!items[0].open) {
                tb.updateFolder(null, items[0], doDelete);
            } else {
                doDelete();
            }
        }
    } else {
        // Check if all items can be deleted
        var canDelete = true;
        var deleteList = [];
        var noDeleteList = [];
        var deleteMessage = [m('p', 'This action is irreversible.')];
        var mithrilContentMultiple;
        var mithrilButtonsMultiple;
        items.forEach(function(item, index, arr){
            if(!item.data.permissions.edit){
                canDelete = false;
                noDeleteList.push(item);
            } else {
                deleteList.push(item);
            }
            if(item.kind === 'folder' && deleteMessage.length === 1) {
                deleteMessage.push(m('p.text-danger', 'Some of the selected items are folders. This will delete the folder(s) and ALL of their content.'));
            }
        });
        // If all items can be deleted
        if(canDelete){
            mithrilContentMultiple = m('div', [
                    m('h3.break-word', 'Delete multiple files?'),
                    deleteMessage,
                    deleteList.map(function(n){
                        if(n.kind === 'folder'){
                            return m('.fangorn-canDelete.text-success.break-word', [
                                m('i.fa.fa-folder'),m('b', ' ' + n.data.name)
                                ]);
                        }
                        return m('.fangorn-canDelete.text-success.break-word', n.data.name);
                    })
                ]);
            mithrilButtonsMultiple =  m('div', [
                    m('span.tb-modal-btn', { 'class' : 'text-primary', onclick : function() { tb.modal.dismiss(); } }, 'Cancel'),
                    m('span.tb-modal-btn', { 'class' : 'text-danger', onclick : function() { runDeleteMultiple.call(tb, deleteList); }  }, 'Delete All')
                ]);
        } else {
            mithrilContentMultiple = m('div', [
                    m('h3.break-word', 'Delete multiple files?'),
                    m('p', 'Some of these files can\'t be deleted but you can delete the ones highlighted with green. This action is irreversible.'),
                    deleteList.map(function(n){
                        if(n.kind === 'folder'){
                            return m('.fangorn-canDelete.text-success.break-word', [
                                m('i.fa.fa-folder'),m('b', ' ' + n.data.name)
                                ]);
                        }
                        return m('.fangorn-canDelete.text-success.break-word', n.data.name);
                    }),
                    noDeleteList.map(function(n){
                        return m('.fangorn-noDelete.text-warning.break-word', n.data.name);
                    })
                ]);
            mithrilButtonsMultiple =  m('div', [
                    m('span.tb-modal-btn', { 'class' : 'text-primary', onclick : function() {  tb.modal.dismiss(); } }, 'Cancel'),
                    m('span.tb-modal-btn', { 'class' : 'text-danger', onclick : function() { runDeleteMultiple.call(tb, deleteList); }  }, 'Delete Some')
                ]);
        }
        tb.modal.update(mithrilContentMultiple, mithrilButtonsMultiple);
    }
}

/**
 * Resolves lazy load url for fetching children
 * @param {Object} item A Treebeard _item object for the row involved. Node information is inside item.data
 * @this Treebeard.controller
 * @returns {String|Boolean} Returns the fetch URL in string or false if there is no url.
 * @private
 */
function _fangornResolveLazyLoad(item) {
    var configOption = resolveconfigOption.call(this, item, 'lazyload', [item]);
    if (configOption) {
        return configOption;
    }

    if (item.data.provider === undefined) {
        return false;
    }
    return waterbutler.buildTreeBeardMetadata(item);
}

/**
 * Handles errors in lazyload fetching of items, usually link is wrong
 * @param {Object} item A Treebeard _item object for the row involved. Node information is inside item.data
 * @this Treebeard.controller
 * @private
 */
function _fangornLazyLoadError (item) {
    var configOption = resolveconfigOption.call(this, item, 'lazyLoadError', [item]);
    if (!configOption) {
        item.notify.update('Files couldn\'t load. Please try again later.', 'deleting', undefined, 3000);
    }
}

/**
 * Applies the positionining and initialization of tooltips for file names
 * @private
 */
function reapplyTooltips () {
    $('[data-toggle="tooltip"]').tooltip({container: 'body', 'animation' : false});
}

/**
 * Called when new object data has arrived to be loaded.
 * @param {Object} tree A Treebeard _item object for the row involved. Node information is inside item.data
 * @this Treebeard.controller
 * @private
 */
function _fangornLazyLoadOnLoad (tree, event) {
    tree.children.forEach(function(item) {
        inheritFromParent(item, tree);
    });
    resolveconfigOption.call(this, tree, 'lazyLoadOnLoad', [tree, event]);
    reapplyTooltips();

    if (tree.depth > 1) {
        orderFolder.call(this, tree);
    }
}

/**
 * Order contents of a folder without an entire sorting of all the table
 * @param {Object} tree A Treebeard _item object for the row involved. Node information is inside item.data
 * @this Treebeard.controller
 * @private
 */
function orderFolder(tree) {
    // Checking if this column does in fact have sorting
    var sortDirection = '';
    if (this.isSorted[0]) {
        sortDirection = this.isSorted[0].desc ? 'desc' : 'asc';
    } else {
        sortDirection = 'asc';
    }
    tree.sortChildren(this, sortDirection, 'text', 0, 1);
    this.redraw();
}

/**
 * Changes the upload method based on what the add ons need. Default is POST, S3 needs PUT
 * @param {Object} item A Treebeard _item object for the row involved. Node information is inside item.data
 * @this Treebeard.controller
 * @returns {string} Must return string that is a legitimate method like POST, PUT
 * @private
 */
function _fangornUploadMethod(item) {
    var configOption = resolveconfigOption.call(this, item, 'uploadMethod', [item]);
    return configOption || 'PUT';
}


function gotoFileEvent (item) {
    var tb = this;
    var redir = new URI(item.data.nodeUrl);
    redir.segment('files').segment(item.data.provider).segmentCoded(item.data.path.substring(1));
    var fileurl  = redir.toString() + '/';
    if(COMMAND_KEYS.indexOf(tb.pressedKey) !== -1) {
        window.open(fileurl, '_blank');
    } else {
        window.open(fileurl, '_self');
    }
}
/**
 * Defines the contents of the title column (does not include the toggle and folder sections
 * @param {Object} item A Treebeard _item object for the row involved. Node information is inside item.data
 * @param {Object} col Options for this particulat column
 * @this Treebeard.controller
 * @returns {Array} Returns an array of mithril template objects using m()
 * @private
 */
function _fangornTitleColumn(item, col) {
    var tb = this;
    if (item.kind === 'file' && item.data.permissions.view) {
        return m('span.fg-file-links',{
            onclick: function(event) {
                event.stopImmediatePropagation();
                gotoFileEvent.call(tb, item);
            }
        }, item.data.name);
    }
    return m('span', item.data.name);
}

/**
 * Parent function for resolving rows, all columns are sub methods within this function
 * @param {Object} item A Treebeard _item object for the row involved. Node information is inside item.data
 * @this Treebeard.controller
 * @returns {Array} An array of columns that get iterated through in Treebeard
 * @private
 */
function _fangornResolveRows(item) {
    var tb = this;
    var default_columns = [];
    var configOption;
    item.css = '';
    if(tb.isMultiselected(item.id)){
        item.css = 'fangorn-selected';
    }

    if(item.data.uploadState && (item.data.uploadState() === 'pending' || item.data.uploadState() === 'uploading')){
        return uploadRowTemplate.call(tb, item);
    }

    if (item.data.status) {
        return [{
            data : '',  // Data field name
            css : 't-a-c',
            custom : function(){ return m('span.text-muted', [STATE_MAP[item.data.status].display, item.data.name, '...']); }
        }, {
            data : '',  // Data field name
            custom : function(){ return '';}
        }];
    }
    if (item.parentID) {
        item.data.permissions = item.data.permissions || item.parent().data.permissions;
        if (item.data.kind === 'folder') {
            item.data.accept = item.data.accept || item.parent().data.accept;
        }
    }
    default_columns.push(
    {
        data : 'name',  // Data field name
        folderIcons : true,
        filter : true,
        custom : _fangornTitleColumn
    });

    if (item.data.kind === 'file') {
        default_columns.push(
        {
            data : 'size',  // Data field name
            filter : true,
            custom : function() {return item.data.size ? $osf.humanFileSize(item.data.size, true) : '';}
        });
        if (item.data.provider === 'osfstorage') {
            default_columns.push({
                data : 'downloads',
                sortInclude : false,
                filter : false,
                custom: function() { return item.data.extra ? item.data.extra.downloads.toString() : ''; }
            });
        } else {
            default_columns.push({
                data : 'downloads',
                sortInclude : false,
                filter : false,
                custom : function() { return m(''); }
            });
        }
    }
    configOption = resolveconfigOption.call(this, item, 'resolveRows', [item]);
    return configOption || default_columns;
}

/**
 * Defines Column Titles separately since content and css may be different, allows more flexibility
 * @returns {Array} an Array of column information that gets templated inside Treebeard
 * @this Treebeard.controller
 * @private
 */
function _fangornColumnTitles () {
    var columns = [];
    columns.push(
    {
        title: 'Name',
        width : '80%',
        sort : true,
        sortType : 'text'
    }, {
        title : 'Size',
        width : '10%',
        sort : false
    }, {
        title : 'Downloads',
        width : '10%',
        sort : false
    });
    return columns;
}

/**
 * When fangorn loads the top level needs to be open so we load the children on load
 * @this Treebeard.controller
 * @private
 */
function _loadTopLevelChildren() {
    var i;
    for (i = 0; i < this.treeData.children.length; i++) {
        this.updateFolder(null, this.treeData.children[i]);
    }
}

/**
 * Expand major addons on load
 * @param {Object} item A Treebeard _item object for the row involved. Node information is inside item.data
 * @this Treebeard.controller
 * @private
 */
function expandStateLoad(item) {
    var tb = this,
        i;
    if (item.children.length > 0 && item.depth === 1) {
        for (i = 0; i < item.children.length; i++) {
            // if (item.children[i].data.isAddonRoot || item.children[i].data.addonFullName === 'OSF Storage' ) {
                tb.updateFolder(null, item.children[i]);
            // }
        }
    }
    if (item.children.length > 0 && item.depth === 2) {
        for (i = 0; i < item.children.length; i++) {
            if (item.children[i].data.isAddonRoot || item.children[i].data.addonFullName === 'OSF Storage' ) {
                tb.updateFolder(null, item.children[i]);
            }
        }
    }
        $('.fangorn-toolbar-icon').tooltip();
}

/**
 * @param tree A Treebeard _item object for the row
 * @param nodeID Current node._id
 * @param file window.contextVars.file object
 */
function setCurrentFileID(tree, nodeID, file) {
    var tb = this;
    if(!file){
        return;
    }
    var child;
    var i;
    if (file.provider === 'figshare') {
        for (i = 0; i < tree.children.length; i++) {
            child = tree.children[i];
            if (nodeID === child.data.nodeId && child.data.provider === file.provider && child.data.path === file.path) {
                tb.currentFileID = child.id;
            }
        }
    } else if (file.provider === 'dataverse') {
        // Only highlight file in correct dataset version, since paths persist across versions
        for (i = 0; i < tree.children.length; i++) {
            child = tree.children[i];
            var urlParams = $osf.urlParams();
            if (nodeID === child.data.nodeId && child.data.provider === file.provider && child.data.path === file.path &&
                child.data.extra.datasetVersion === urlParams.version) {
                tb.currentFileID = child.id;
            }
        }
    } else if (tb.fangornFolderIndex !== undefined && tb.fangornFolderArray !== undefined && tb.fangornFolderIndex < tb.fangornFolderArray.length) {
        for (var j = 0; j < tree.children.length; j++) {
            child = tree.children[j];
            if (nodeID === child.data.nodeId && child.data.provider === file.provider && child.data.name === tb.fangornFolderArray[tb.fangornFolderIndex]) {
                tb.fangornFolderIndex++;
                if (child.data.kind === 'folder') {
                    tb.updateFolder(null, child);
                    tree = child;
                }
                else {
                    tb.currentFileID = child.id;
                }
            }
        }
    }
}

/**
 * Scroll to the Treebeard item corresponding to the given ID
 * @param fileID id of a Treebeard _item object
 */
function scrollToFile(fileID) {
    var tb = this;
    if (fileID !== undefined) {
        var index = tb.returnIndex(fileID);
        var visibleIndex = tb.visibleIndexes.indexOf(index);
        var scrollTo = visibleIndex * tb.options.rowHeight;
        this.select('#tb-tbody').scrollTop(scrollTo);
    }
}

function _renameEvent () {
    var tb = this;
    var item = tb.multiselected()[0];
    var val = $.trim($('#renameInput').val());
    var folder = item.parent();
    //TODO Error message?
    if  (val === item.name) {
        return;
    }
    checkConflictsRename(tb, item, val, doItemOp.bind(tb, OPERATIONS.RENAME, folder, item, val));
    tb.toolbarMode(toolbarModes.DEFAULT);
}

var toolbarModes = {
    'DEFAULT' : 'bar',
    'SEARCH' : 'search',
    'ADDFOLDER' : 'addFolder',
    'RENAME' : 'rename',
    'ADDPROJECT' : 'addProject'
};


// A fangorn-styled button; addons can reuse this
var FGButton = {
    view: function(ctrl, args, children) {
        var extraCSS = args.className || '';
        var tooltipText = args.tooltip || '';
        var iconCSS = args.icon || '';
        var onclick = args.onclick || noop;
        var opts = {
            className: 'fangorn-toolbar-icon ' + extraCSS,
            onclick: onclick
        };
        // Add tooltip if applicable
        if (args.tooltip) {
            opts['data-toggle'] = 'tooltip';
            opts['data-placement'] = 'bottom';
            opts.title = args.tooltip;
        }
        return m('div', opts, [
            m('i', {className: iconCSS}),
            m('span', children)
        ]);
    }
};

var FGInput = {
    view : function(ctrl, args, helpText) {
        var extraCSS = args.className || '';
        var tooltipText = args.tooltip || '';
        var placeholder = args.placeholder || '';
        var id = args.id || '';
        var helpTextId = args.helpTextId || '';
        var onclick = args.onclick || noop;
        var onkeypress = args.onkeypress || noop;
        var value = args.value ? '[value="' + args.value + '"]' : '';
        return m('span', [
            m('input' + value, {
                'id' : id,
                className: 'tb-header-input' + extraCSS,
                onclick: onclick,
                onkeypress: onkeypress,
                'data-toggle':  tooltipText ? 'tooltip' : '',
                'title':  tooltipText,
                'data-placement' : 'bottom',
                'placeholder' : placeholder
                }),
            m('.text-danger', {
                'id' : helpTextId
            }, helpText)
        ]);
    }
};

var FGDropdown = {
    view : function(ctrl, args, children) {
        var extraCSS = args.className || '';
        var tooltipText = args.tooltip || '';
        var id = args.id || '';
        var name = args.name || '';
        var label = args.label || '';
        var onchange = args.onchange || noop;
        return m('span.fangorn-dropdown', {
                className: extraCSS
            },[
                m('span.hidden-xs',label),
                m('select.no-border', {
                    'name' : name,
                    'id' : id,
                    onchange: onchange,
                    'data-toggle':  tooltipText ? 'tooltip' : '',
                    'title':  tooltipText,
                    'data-placement' : 'bottom'
                }, children)
        ]);
    }
};

var FGItemButtons = {
    view : function(ctrl, args, children) {
        var tb = args.treebeard;
        var item = args.item;
        var rowButtons = [];
        var mode = args.mode;
        if (window.File && window.FileReader && item.kind === 'folder' && item.data.provider && item.data.permissions && item.data.permissions.edit) {
            rowButtons.push(
                m.component(FGButton, {
                    onclick: function(event) {_uploadEvent.call(tb, event, item); },
                    icon: 'fa fa-upload',
                    className : 'text-primary'
                }, 'Upload'),
                m.component(FGButton, {
                    onclick: function() {
                        mode(toolbarModes.ADDFOLDER);
                    },
                    icon: 'fa fa-plus',
                    className : 'text-primary'
                }, 'Create Folder'));
            if(item.data.path){
                rowButtons.push(
                    m.component(FGButton, {
                        onclick: function(event) {_removeEvent.call(tb, event, [item]); },
                        icon: 'fa fa-trash',
                        className : 'text-danger'
                    }, 'Delete Folder'));
            }
        }
        if (item.kind === 'file'){
            if (item.data.permissions && item.data.permissions.view) {
                rowButtons.push(
                    m.component(FGButton, {
                        onclick: function(event) {
                            gotoFileEvent.call(tb, item);
                        },
                        icon: 'fa fa-file-o',
                        className : 'text-info'
                    }, 'View'));
            }
            rowButtons.push(
                m.component(FGButton, {
                    onclick: function(event) { _downloadEvent.call(tb, event, item); },
                    icon: 'fa fa-download',
                    className : 'text-success'
                }, 'Download')
            );
            if (item.data.permissions && item.data.permissions.edit) {
                rowButtons.push(
                    m.component(FGButton, {
                        onclick: function(event) { _removeEvent.call(tb, event, [item]); },
                        icon: 'fa fa-trash',
                        className : 'text-danger'
                    }, 'Delete'));

            }
        } else if(item.data.provider && item.children.length !== 0) {
            rowButtons.push(
                m.component(FGButton, {
                    onclick: function(event) { _downloadZipEvent.call(tb, event, item); },
                    icon: 'fa fa-download',
                    className : 'text-success'
                }, 'Download as zip')
            );
        }
        if(item.data.provider && !item.data.isAddonRoot && item.data.permissions && item.data.permissions.edit) {
            rowButtons.push(
                m.component(FGButton, {
                    onclick: function() {
                        mode(toolbarModes.RENAME);
                    },
                    icon: 'fa fa-font',
                    className : 'text-info'
                }, 'Rename')
            );
        }
        return m('span', rowButtons);
    }
};

var dismissToolbar = function(){
    var tb = this;
    if (tb.toolbarMode() === toolbarModes.SEARCH){
        tb.resetFilter();
    }
    tb.toolbarMode(toolbarModes.DEFAULT);
    tb.filterText('');
    m.redraw();
};

var FGToolbar = {
    controller : function(args) {
        var self = this;
        self.tb = args.treebeard;
        self.tb.inputValue = m.prop('');
        self.tb.toolbarMode = m.prop(toolbarModes.DEFAULT);
        self.items = args.treebeard.multiselected;
        self.mode = self.tb.toolbarMode;
        self.isUploading = args.treebeard.isUploading;
        self.helpText = m.prop('');
        self.dismissToolbar = dismissToolbar.bind(self.tb);
        self.createFolder = function(event){
            _createFolder.call(self.tb, event, self.dismissToolbar, self.helpText );
        };
    },
    view : function(ctrl) {
        var templates = {};
        var generalButtons = [];
        var finalRowButtons = [];
        var items = ctrl.items();
        var item = items[0];
        var dismissIcon = m.component(FGButton, {
                onclick: ctrl.dismissToolbar,
                icon : 'fa fa-times'
            }, '');
        templates[toolbarModes.SEARCH] =  [
            m('.col-xs-10', [
                ctrl.tb.options.filterTemplate.call(ctrl.tb)
                ]),
                m('.col-xs-2.tb-buttons-col',
                    m('.fangorn-toolbar.pull-right', [dismissIcon])
                )
            ];
        templates[toolbarModes.ADDFOLDER] = [
            m('.col-xs-9', [
                m.component(FGInput, {
                    onkeypress: function(event){
                        if (ctrl.tb.pressedKey === ENTER_KEY) {
                            _createFolder.call(ctrl.tb, event, ctrl.dismissToolbar);
                        }
                    },
                    id : 'createFolderInput',
                    helpTextId : 'createFolderHelp',
                    placeholder : 'New folder name',
                }, ctrl.helpText())
            ]),
            m('.col-xs-3.tb-buttons-col',
                m('.fangorn-toolbar.pull-right',
                    [
                        m.component(FGButton, {
                            onclick: ctrl.createFolder,
                            icon : 'fa fa-plus',
                            className : 'text-success'
                        }, 'Create'),
                        dismissIcon
                    ]
                )
            )
        ];
        templates[toolbarModes.RENAME] = [
            m('.col-xs-9',
                m.component(FGInput, {
                    onkeypress: function (event) {
                        ctrl.tb.inputValue($(event.target).val());
                        if (ctrl.tb.pressedKey === ENTER_KEY) {
                            _renameEvent.call(ctrl.tb);
                        }
                    },
                    id : 'renameInput',
                    helpTextId : 'renameHelpText',
                    placeholder : null,
                    value : ctrl.tb.inputValue(),
                }, ctrl.helpText())
            ),
            m('.col-xs-3.tb-buttons-col',
                m('.fangorn-toolbar.pull-right',
                    [
                        m.component(FGButton, {
                            onclick: function () {
                                _renameEvent.call(ctrl.tb);
                            },
                            icon : 'fa fa-pencil',
                            className : 'text-info'
                        }, 'Rename'),
                        dismissIcon
                    ]
                )
            )
        ];
        // Bar mode
        // Which buttons should show?
        if(items.length === 1){
            var addonButtons = resolveconfigOption.call(ctrl.tb, item, 'itemButtons', [item]);
            if (addonButtons) {
                finalRowButtons = m.component(addonButtons, { treebeard : ctrl.tb, item : item }); // jshint ignore:line
            } else {
                finalRowButtons = m.component(FGItemButtons, {treebeard : ctrl.tb, mode : ctrl.mode, item : item }); // jshint ignore:line
            }
        }
        if(ctrl.isUploading()){
            generalButtons.push(
                m.component(FGButton, {
                    onclick: function() {
                        cancelUploads.call(ctrl.tb);
                    },
                    icon: 'fa fa-time-circle',
                    className : 'text-danger'
                }, 'Cancel Pending Uploads')
            );
        }
        //multiple selection icons
        if(items.length > 1 && ctrl.tb.multiselected()[0].data.provider !== 'github') {
            var showDelete = false;
            // Only show delete button if user has edit permissions on at least one selected file
            for (var i = 0, len = items.length; i < len; i++) {
                var each = items[i];
                if (each.data.permissions.edit && !each.data.isAddonRoot && !each.data.nodeType) {
                    showDelete = true;
                    break;
                }
            }
            if(showDelete){
                generalButtons.push(
                    m.component(FGButton, {
                        onclick: function(event) {
                            var configOption = resolveconfigOption.call(ctrl.tb, item, 'removeEvent', [event, items]); // jshint ignore:line
                            if(!configOption){ _removeEvent.call(ctrl.tb, null, items); }
                        },
                        icon: 'fa fa-trash',
                        className : 'text-danger'
                    }, 'Delete Multiple')
                );
            }
        }
        generalButtons.push(
            m.component(FGButton, {
                onclick: function(event){
                    ctrl.mode(toolbarModes.SEARCH);
                },
                icon: 'fa fa-search',
                className : 'text-primary'
            }, 'Search'),
            m.component(FGButton, {
                onclick: function(event){
                    var mithrilContent = m('div', [
                        m('h3.break-word.m-b-lg', 'How to Use the File Browser'),
                        m('p', [ m('b', 'Select Rows:'), m('span', ' Click on a row (outside the name) to show further actions in the toolbar.')]),
                        m('p', [ m('b', 'Select Multiple Files:'), m('span', ' Use Command or Shift keys to select multiple files.')]),
                        m('p', [ m('b', 'Open Files:'), m('span', ' Click a file name to go to the file.')]),
                        m('p', [ m('b', 'Open Files in New Tab:'), m('span',  ' Press Command (or Ctrl in Windows) and  click a file name to open it in a new tab.')]),
                        m('p', [ m('b', 'Copy Files:'), m('span', ' Press Option (or Alt in Windows) while dragging a file to a new folder or component.')])
                    ]);
                    var mithrilButtons = m('div', [
                        m('span.tb-modal-btn', { 'class' : 'text-primary', onclick : function(event) { ctrl.tb.modal.dismiss(); } }, 'Close'),
                    ]);
                    ctrl.tb.modal.update(mithrilContent, mithrilButtons);
                },
                icon: 'fa fa-info',
                className : 'text-info'
            }, '')
        );

        templates[toolbarModes.DEFAULT] =  m('.col-xs-12', m('.pull-right', [finalRowButtons,  m('span', generalButtons)]));
        return m('.row.tb-header-row', [
            m('#folderRow', { config : function () {
                $('#folderRow input').focus();
            }}, [
                templates[ctrl.mode()]
            ])
        ]);
    }
};

/**
 * When multiple rows are selected remove those that are not in the parent
 * @param {Array} rows List of item objects
 * @returns {Array} newRows Returns the revised list of rows
 */
function filterRowsNotInParent(rows) {
    var tb = this;
    if (tb.multiselected().length < 2) {
        return tb.multiselected();
    }
    var i, newRows = [],
        originalRow = tb.find(tb.multiselected()[0].id),
        originalParent,
        currentItem;
    function changeColor() { $(this).css('background-color', ''); }
    if (originalRow !== undefined) {
        originalParent = originalRow.parentID;
        for (i = 0; i < rows.length; i++) {
            currentItem = rows[i];
            if (currentItem.parentID === originalParent && currentItem.id !== -1) {
                newRows.push(rows[i]);
            } else {
                $('.tb-row[data-id="' + rows[i].id + '"]').stop().css('background-color', '#D18C93')
                    .animate({ backgroundColor: '#fff'}, 500, changeColor);
            }
        }
    }
    tb.multiselected(newRows);
    tb.highlightMultiselect();
    return newRows;
}

/**
 * Helper function that turns parent open values to true to respective redraws can open the folder
 * @this Treebeard.controller
 * @param {Object} item A Treebeard _item object.
 * @private
 */
function openParentFolders (item) {
    var tb = this;
    // does it have a parent? If so change open
    var parent = item.parent();
    if(parent ){
        if(!parent.open) {
            var index = tb.returnIndex(parent.id);
            parent.load = true;
            tb.toggleFolder(index);
        }
        openParentFolders.call(tb, parent);
    }
    return;
}

/**
 * Handles multiselect conditions and actions
 * @this Treebeard.controller
 * @param {Object} event jQuery click event.
 * @param {Object} row A Treebeard _item object.
 * @private
 */
 function _fangornMultiselect (event, row) {
    var tb = this;
    var scrollToItem = false;
    filterRowsNotInParent.call(tb, tb.multiselected());
    if (tb.toolbarMode() === 'search') {
        dismissToolbar.call(tb);
        scrollToItem = true;
        // recursively open parents of the selected item but do not lazyload;
        openParentFolders.call(tb, row);
    }

    if (tb.multiselected().length === 1){
        tb.select('#tb-tbody').removeClass('unselectable');
        if(scrollToItem) {
             scrollToFile.call(tb, tb.multiselected()[0].id);
        }
    } else if (tb.multiselected().length > 1) {
        tb.select('#tb-tbody').addClass('unselectable');
    }
    tb.inputValue(tb.multiselected()[0].data.name);
    m.redraw();
    reapplyTooltips();
}

/* BEGIN MOVE */
// copyMode can be 'copy', 'move', 'forbidden', or null.
// This is set at draglogic and is used as global within this module
var copyMode = null;

// Set altkey global to fangorn
    var altKey = false;
    $(document).keydown(function (e) {
        if (e.altKey) {
            altKey = true;
        }
    });
    $(document).keyup(function (e) {
        if (!e.altKey) {
            altKey = false;
        }
    });

/**
 * Hook for the drag start event on jquery
 * @param event jQuery UI drggable event object
 * @param ui jQuery UI draggable ui object
 * @private
 */
function _fangornDragStart(event, ui) {
    var itemID = $(event.target).attr('data-id'),
        item = this.find(itemID);
    if (this.multiselected().length < 2) {
        this.multiselected([item]);
    }
}

/**
 * Hook for the drop event of jQuery UI droppable
 * @param event jQuery UI droppable event object
 * @param ui jQuery UI droppable ui object
 * @private
 */
function _fangornDrop(event, ui) {
    var tb = this;
    var items = tb.multiselected().length === 0 ? [tb.find(tb.selected)] : tb.multiselected(),
        folder = tb.find($(event.target).attr('data-id'));

    // Run drop logic here
        _dropLogic.call(tb, event, items, folder);

}

/**
 * Hook for the over event of jQuery UI droppable
 * @param event jQuery UI droppable event object
 * @param ui jQuery UI droppable ui object
 * @private
 */
function _fangornOver(event, ui) {
    var tb = this;
    var items = tb.multiselected().length === 0 ? [tb.find(tb.selected)] : tb.multiselected(),
        folder = tb.find($(event.target).attr('data-id')),
        dragState = _dragLogic.call(tb, event, items, ui);
    $('.tb-row').removeClass('tb-h-success fangorn-hover');
    if (dragState !== 'forbidden') {
        $('.tb-row[data-id="' + folder.id + '"]').addClass('tb-h-success');
    } else {
        $('.tb-row[data-id="' + folder.id + '"]').addClass('fangorn-hover');
    }
}

/**
 * Where the drop actions happen
 * @param event jQuery UI drop event
 * @param {Array} items List of items being dragged at the time. Each item is a _item object
 * @param {Object} folder Folder information as _item object
 */
function _dropLogic(event, items, folder) {
    var tb = this;

    if (items.length < 1 ||
        items.indexOf(folder) > -1 ||
        copyMode === 'forbidden'
    ) {
        return;
    }

    if (folder.data.kind === 'file') {
        folder = folder.parent();
    }

    // if (items[0].data.kind === 'folder' && ['github', 'figshare', 'dataverse'].indexOf(folder.data.provider) !== -1) { return; }

    if (!folder.open) {
        return tb.updateFolder(null, folder, _dropLogic.bind(tb, event, items, folder));
    }

    $.each(items, function(index, item) {
        checkConflicts(tb, item, folder, doItemOp.bind(tb, copyMode === 'move' ? OPERATIONS.MOVE : OPERATIONS.COPY, folder, item, undefined));
    });
}

/**
 * Sets the copy state based on which item is being dragged on which other item
 * @param {Object} event Browser drag event
 * @param {Array} items List of items being dragged at the time. Each item is a _item object
 * @param {Object} ui jQuery UI draggable drag ui object
 * @returns {String} copyMode One of the copy states, from 'copy', 'move', 'forbidden'
 */
function _dragLogic(event, items, ui) {
    var tb = this;
    var canMove = true,
    folder = this.find($(event.target).attr('data-id')),
    dragGhost = $('.tb-drag-ghost');

    // Set the cursor to match the appropriate copy mode
    copyMode = getCopyMode(folder, items);
    switch (copyMode) {
        case 'forbidden':
            dragGhost.css('cursor', 'not-allowed');
            break;
        case 'copy':
            dragGhost.css('cursor', 'copy');
            break;
        case 'move':
            dragGhost.css('cursor', 'move');
            break;
        default:
            dragGhost.css('cursor', 'default');
    }
    return copyMode;

}

function getCopyMode(folder, items) {
    var tb = this;
    var canMove = true;
    var mustBeIntra = (folder.data.provider === 'github');
    var cannotBeFolder = (folder.data.provider === 'figshare' || folder.data.provider === 'dataverse');

    if (folder.data.kind === 'file') {
        folder = folder.parent();
    }

    if (folder.parentId === 0 ||
        folder.data.kind !== 'folder' ||
        !folder.data.permissions.edit ||
        !folder.data.provider ||
        folder.data.status ||
        folder.data.provider === 'dataverse'
    ) {
        return 'forbidden';
    }

    //Disallow moving INTO a public figshare folder
    if (
        folder.data.provider === 'figshare' &&
        folder.data.extra &&
        folder.data.extra.status &&
        folder.data.extra.status === 'public'
    ) {
        return 'forbidden';
    }

    for(var i = 0; i < items.length; i++) {
        var item = items[i];
        if (
            item.data.nodeType ||
            item.data.isAddonRoot ||
            item.id === folder.id ||
            item.parentID === folder.id ||
            item.data.provider === 'dataverse' ||
            (cannotBeFolder && item.data.kind === 'folder') ||
            (mustBeIntra && item.data.provider !== folder.data.provider) ||
            //Disallow moving OUT of a public figshare folder
            (item.data.provider === 'figshare' && item.data.extra && item.data.status && item.data.status !== 'public')
        ) {
            return 'forbidden';
        }

        mustBeIntra = mustBeIntra || item.data.provider === 'github';
        canMove = (
            canMove &&
            item.data.permissions.edit &&
            //Can only COPY OUT of figshare
            item.data.provider !== 'figshare' &&
            (!mustBeIntra || (item.data.provider === folder.data.provider && item.data.nodeId === folder.data.nodeId))
        );
    }
    if (folder.data.isPointer ||
        altKey ||
        !canMove
    ) {
        return 'copy';
    }
    return 'move';
}
/* END MOVE */


function _resizeHeight () {
    var tb = this;
    var tbody = tb.select('#tb-tbody');
    var windowHeight = $(window).height();
    var topBuffer = tbody.offset().top + 50;
    var availableSpace = windowHeight - topBuffer;
    if(availableSpace > 0) {
        tbody.height(availableSpace);
    }
}

/**
 * OSF-specific Treebeard options common to all addons.
 * Check Treebeard API for more information
 */
tbOptions = {
    rowHeight : 35,         // user can override or get from .tb-row height
    showTotal : 15,         // Actually this is calculated with div height, not needed. NEEDS CHECKING
    paginate : false,       // Whether the applet starts with pagination or not.
    paginateToggle : false, // Show the buttons that allow users to switch between scroll and paginate.
    uploads : true,         // Turns dropzone on/off.
    columnTitles : _fangornColumnTitles,
    resolveRows : _fangornResolveRows,
    hoverClassMultiselect : 'fangorn-selected',
    multiselect : true,
    placement : 'files',
    title : function() {
        //TODO Add disk saving mode message
        // if(window.contextVars.diskSavingMode) {
        //     // If File and FileRead are not defined dropzone is not supported and neither is uploads
        //     if (window.File && window.FileReader) {
        //         return m('p', {
        //         }, [
        //             m('span', 'To Upload: Drag files into a folder OR click the '),
        //             m('i.btn.btn-default.btn-xs', { disabled : 'disabled'}, [ m('i.fa.fa-upload')]),
        //             m('span', ' below.')
        //         ]);
        //     }
        //     return m('p', {
        //         class: 'text-danger'
        //     }, [
        //         m('span', 'Your browser does not support file uploads, ', [
        //             m('a', { href: 'http://browsehappy.com' }, 'learn more'),
        //             '.'
        //         ])
        //     ]);
        // }
        return undefined;
    },
    showFilter : true,     // Gives the option to filter by showing the filter box.
    allowMove : true,       // Turn moving on or off.
    hoverClass : 'fangorn-hover',
    togglecheck : _fangornToggleCheck,
    sortButtonSelector : {
        up : 'i.fa.fa-chevron-up',
        down : 'i.fa.fa-chevron-down'
    },
    onload : function () {
        var tb = this;
        _loadTopLevelChildren.call(tb);
        tb.pendingFileOps = [];
        tb.select('#tb-tbody').on('click', function(event){
            if(event.target !== this) {
                return;
            }
            tb.clearMultiselect();
            dismissToolbar.call(tb);
        });

        $(window).on('beforeunload', function() {
            if(tb.dropzone && tb.dropzone.getUploadingFiles().length) {
                return 'You have pending uploads, if you leave this page they may not complete.';
            }
            if(tb.pendingFileOps.length > 0) {
                return 'You have pending file operations, if you leave this page they may not complete.';
            }
        });
        if(tb.options.placement === 'project-files') {
            _resizeHeight.call(tb);
            $(window).resize(function(){
                _resizeHeight.call(tb);
            });
        }
        $(window).on('keydown', function(event){
            if (event.keyCode === ESCAPE_KEY) {
                dismissToolbar.call(tb);
            }
        });
    },
    movecheck : function (to, from) { //This method gives the users an option to do checks and define their return
        return true;
    },
    movefail : function (to, from) { //This method gives the users an option to do checks and define their return
        return true;
    },
    addcheck : function (treebeard, item, file) {
        var size;
        var maxSize;
        var displaySize;
        var msgText;
        if (_fangornCanDrop(treebeard, item)) {
            if (item.data.accept && item.data.accept.maxSize) {
                size = file.size / 1000000;
                maxSize = item.data.accept.maxSize;
                if (size > maxSize) {
                    displaySize = Math.round(file.size / 10000) / 100;
                    msgText = 'One of the files is too large (' + displaySize + ' MB). Max file size is ' + item.data.accept.maxSize + ' MB.';
                    item.notify.update(msgText, 'warning', undefined, 3000);
                    return false;
                }
            }
            return true;
        }
        return false;
    },
    onscrollcomplete : function(){
        reapplyTooltips();
    },
    onmultiselect : _fangornMultiselect,
    filterPlaceholder : 'Search',
    onmouseoverrow : _fangornMouseOverRow,
    sortDepth : 2,
    dropzone : {                                           // All dropzone options.
        url: function(files) {return files[0].url;},
        clickable : '#treeGrid',
        addRemoveLinks: false,
        previewTemplate: '<div></div>',
        parallelUploads: 1,
        acceptDirectories: false,
        fallback: function(){}
    },
    resolveIcon : _fangornResolveIcon,
    resolveToggle : _fangornResolveToggle,
    // Pass ``null`` to avoid overwriting Dropzone URL resolver
    resolveUploadUrl: function() {return null;},
    resolveLazyloadUrl : _fangornResolveLazyLoad,
    resolveUploadMethod: _fangornUploadMethod,
    lazyLoadError : _fangornLazyLoadError,
    lazyLoadOnLoad : _fangornLazyLoadOnLoad,
    ontogglefolder : expandStateLoad,
    dropzoneEvents : {
        uploadprogress : _fangornUploadProgress,
        sending : _fangornSending,
        complete : _fangornComplete,
        success : _fangornDropzoneSuccess,
        error : _fangornDropzoneError,
        dragover : _fangornDragOver,
        addedfile : _fangornAddedFile,
        drop : _fangornDropzoneDrop
    },
    resolveRefreshIcon : function() {
        return m('i.fa.fa-refresh.fa-spin');
    },
    removeIcon : function(){
        return m.trust('&times;');
    },
    toolbarComponent : FGToolbar,
    // DRAG AND DROP RELATED OPTIONS
    dragOptions : {},
    dropOptions : {},
    dragEvents : {
        start : _fangornDragStart
    },
    dropEvents : {
        drop : _fangornDrop,
        over : _fangornOver
    },
    onafterselectwitharrow : function(row, direction) {
        var tb = this;
        var item = tb.find(row.id);
        _fangornMultiselect.call(tb,null,item);
    },
    hScroll : 400,
    naturalScrollLimit : 0
};

/**
 * Loads Fangorn with options
 * @param {Object} options The options to be extended with Treebeard options
 * @constructor
 */
function Fangorn(options) {
    this.options = $.extend({}, tbOptions, options);
    this.grid = null;       // Set by _initGrid
    this.init();
}

/**
 * Initialize Fangorn methods that connect it to Treebeard
 * @type {{constructor: Fangorn, init: Function, _initGrid: Function}}
 */
Fangorn.prototype = {
    constructor: Fangorn,
    init: function () {
        this._initGrid();
    },
    // Create the Treebeard once all addons have been configured
    _initGrid: function () {
        this.grid = new Treebeard(this.options);
        return this.grid;
    },
};

Fangorn.Components = {
    button : FGButton,
    input : FGInput,
    toolbar : FGToolbar,
    dropdown : FGDropdown,
    toolbarModes : toolbarModes
};

Fangorn.ButtonEvents = {
    _downloadEvent: _downloadEvent,
    _downloadZipEvent: _downloadZipEvent,
    _uploadEvent: _uploadEvent,
    _removeEvent: _removeEvent,
    createFolder: _createFolder,
    _gotoFileEvent : gotoFileEvent
};

Fangorn.DefaultColumns = {
    _fangornTitleColumn: _fangornTitleColumn
};

Fangorn.Utils = {
    inheritFromParent: inheritFromParent,
    resolveconfigOption: resolveconfigOption,
    reapplyTooltips : reapplyTooltips,
    setCurrentFileID: setCurrentFileID,
    scrollToFile: scrollToFile,
    openParentFolders : openParentFolders,
    dismissToolbar : dismissToolbar,
    uploadRowTemplate : uploadRowTemplate,
    resolveIconView: resolveIconView,
<<<<<<< HEAD
    orderFolder: _fangornOrderFolder
=======
    orderFolder: orderFolder
>>>>>>> 59e0b241
};

Fangorn.DefaultOptions = tbOptions;

module.exports = Fangorn;<|MERGE_RESOLUTION|>--- conflicted
+++ resolved
@@ -2176,11 +2176,8 @@
     dismissToolbar : dismissToolbar,
     uploadRowTemplate : uploadRowTemplate,
     resolveIconView: resolveIconView,
-<<<<<<< HEAD
-    orderFolder: _fangornOrderFolder
-=======
     orderFolder: orderFolder
->>>>>>> 59e0b241
+
 };
 
 Fangorn.DefaultOptions = tbOptions;
