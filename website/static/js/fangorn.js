--- conflicted
+++ resolved
@@ -1520,21 +1520,19 @@
 
 function _fangornTitleColumn(item, col) {
     var tb = this;
-<<<<<<< HEAD
-    if(item.data.nodeRegion){
-        if(window.contextVars.isCustomStorageLocation){
+    if (item.data.nodeRegion && item.data.provider !== 'osfstorage') {
+        return _fangornTitleColumnHelper(tb, item, col, item.data.name + ' (' + item.data.nodeRegion + ')', '/', 'fg-file-links');
+    }
+    if (item.data.nodeRegion) {
+        if (window.contextVars.isCustomStorageLocation) {
             return _fangornTitleColumnHelper(tb, item, col, item.data.nodeRegion, '/', 'fg-file-links');
         }
-        else if(item.data.nodeRegion===item.data.addonFullname){
+        else if (item.data.nodeRegion===item.data.addonFullname) {
             return _fangornTitleColumnHelper(tb, item, col, item.data.nodeRegion, '/', 'fg-file-links');
         }
-        else{
+        else {
             return _fangornTitleColumnHelper(tb, item, col, item.data.name, '/', 'fg-file-links');
         }
-=======
-    if(item.data.nodeRegion && item.data.provider !== 'osfstorage'){
-        return _fangornTitleColumnHelper(tb, item, col, item.data.name + ' (' + item.data.nodeRegion + ')', '/', 'fg-file-links');
->>>>>>> bbcaee35
     }
     return _fangornTitleColumnHelper(tb, item, col, item.data.name, '/', 'fg-file-links');
 }
