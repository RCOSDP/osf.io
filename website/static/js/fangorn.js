--- conflicted
+++ resolved
@@ -893,16 +893,6 @@
  */
 function reapplyTooltips () {
     $('[data-toggle="tooltip"]').tooltip({container: 'body', 'animation' : false});
-<<<<<<< HEAD
-    $(".title-text [data-toggle=tooltip]").hover(function(event){
-        var mousePosition = event.pageX - 400;
-        $('.tooltip').css('margin-left', mousePosition + 'px');
-    });
-    // $(".title-text [data-toggle=tooltip]").mouseout(function(event){
-    //     $('.tooltip').remove();
-    // });
-=======
->>>>>>> 0a594f26
 }
 
 /**
@@ -972,11 +962,7 @@
                     'data-toggle' : 'tooltip',
                     'title':  'Select files to upload from your computer.',
                     'data-placement' : 'bottom',
-<<<<<<< HEAD
-                    onclick : function(event) { _uploadEvent.call(self, event, item); }
-=======
                     onclick : function(event) { _uploadEvent.call(tb, event, item); }
->>>>>>> 0a594f26
                 },[
                 m('i.fa.fa-upload'),
                 m('span.hidden-xs','Upload')
@@ -988,13 +974,8 @@
                     'title':  'Create a new folder inside curently selected folder.',
                     'data-placement' : 'bottom',
                         onclick : function(event) {
-<<<<<<< HEAD
-                            self.options.iconState.mode = 'createFolder';
-                            Fangorn.ButtonEvents.createFolder.call(self, event, item);
-=======
                             tb.options.iconState.mode = 'createFolder';
                             m.redraw(true);
->>>>>>> 0a594f26
                         }
                     },[
                     m('span.osf-fa-stack', [ m('i.fa.fa-folder.osf-fa-stack-bottom.fa-stack-1x'),m('i.fa.fa-plus.fa-stack-1x.osf-fa-stack-top.text-white')]),
@@ -1007,11 +988,7 @@
                     'data-toggle' : 'tooltip',
                     'title':  'Delete this folder and all its contents.',
                     'data-placement' : 'bottom',
-<<<<<<< HEAD
-                        onclick : function(event) { _removeEvent.call(self, event, [item]); }
-=======
                         onclick : function(event) { _removeEvent.call(tb, event, [item]); }
->>>>>>> 0a594f26
                     },[
                     m('i.fa.fa-trash'),
                     m('span.hidden-xs','Delete Folder')
@@ -1038,11 +1015,7 @@
                     'data-toggle' : 'tooltip',
                     'title':  'Permanently delete this file.',
                     'data-placement' : 'bottom',
-<<<<<<< HEAD
-                        onclick : function(event) { _removeEvent.call(self, event, [item]); }
-=======
                         onclick : function(event) { _removeEvent.call(tb, event, [item]); }
->>>>>>> 0a594f26
                     }, [
                     m('i.fa.fa-times'),
                     m('span.hidden-xs','Delete')
@@ -1050,7 +1023,6 @@
             }});
         }
     }
-<<<<<<< HEAD
     if(item.data.provider && !item.data.isAddonRoot && item.data.permissions && item.data.permissions.edit) {
         buttons.push(
             { name : 'renameItem', template : function(){
@@ -1067,25 +1039,6 @@
             ]);
         }});
     }
-=======
-    // Coming in a future implementation
-    // if(item.data.provider && !item.data.isAddonRoot && item.data.permissions && item.data.permissions.edit) {
-    //     buttons.push(
-    //         { name : 'renameItem', template : function(){
-    //         return m('.fangorn-toolbar-icon.text-primary', {
-    //                 'data-toggle' : 'tooltip',
-    //                 'title':  'Change the name of the Collection or project',
-    //                 'data-placement' : 'bottom',
-    //                 onclick : function(event) {
-    //                     tb.options.iconState.mode = 'rename';
-    //                 }
-    //             }, [
-    //             m('i.fa.fa-font'),
-    //             m('span','Rename')
-    //         ]);
-    //     }});
-    // }
->>>>>>> 0a594f26
 
     item.icons = buttons;
     $('.fangorn-toolbar-icon').tooltip();
@@ -1139,22 +1092,6 @@
         _fangornDefineToolbar.call(this, item);
     }
 
-<<<<<<< HEAD
-
-    // Column that does the toggles :
-    var toggleTemplate = {
-        data : null,
-        folderIcons: false,
-        filter : false,
-        custom : function(){
-            if(this.isMultiselected(item.id)) {
-                return m('div.fangorn-select-toggle', { style : 'color: white'},m('i.fa.fa-check-square-o'));
-            }
-            return m('div.fangorn-select-toggle', m('i.fa.fa-square-o'));
-        }
-    };
-=======
->>>>>>> 0a594f26
     if(item.data.tmpID){
         return [
         {
@@ -1226,14 +1163,6 @@
 function _fangornColumnTitles () {
     var columns = [];
     columns.push(
-<<<<<<< HEAD
-    {
-        title : '',
-        width: '5%',
-        sort: false
-    },
-=======
->>>>>>> 0a594f26
     {
         title: 'Name',
         width : '90%',
@@ -1505,11 +1434,7 @@
             'title':  'Delete all of the currently selected items.',
             'data-placement' : 'bottom',
             onclick : function (event) {
-<<<<<<< HEAD
                 var configOption = resolveconfigOption.call(tb, tb.multiselected[0], 'removeEvent', [event, tb.multiselected]); // jshint ignore:line
-=======
-                    var configOption = resolveconfigOption.call(tb, tb.multiselected[0], 'removeEvent', [event, tb.multiselected]); // jshint ignore:line
->>>>>>> 0a594f26
                 if(!configOption){ _removeEvent.call(tb, null, tb.multiselected); }
 
             }
@@ -1566,10 +1491,7 @@
     //     tb.updateFolder(null, tb.find(1));
     //     // Also update every
     // }).fail($osf.handleJSONError);
-<<<<<<< HEAD
-=======
     // tb.options.iconState.mode = 'bar';
->>>>>>> 0a594f26
 }
 
 
@@ -1638,36 +1560,8 @@
         tb.pressedKey = undefined;
     }
     reapplyTooltips();
-<<<<<<< HEAD
-}
-
-/**
- * Runs before multiselect handle in Treebeard does its logic to set special cases.
- * @this Treebeard.controller
- * @param {Object} event jQuery click event.
- * @param {Object} row A Treebeard _item object.
- * @private
- */
-
-function _fangornBeforeMultiselect (event, row) {
-    var tb = this;
-    if( !tb.pressedKey && $(event.target).parents('.tb-col-0').length > 0 ) {
-        tb.pressedKey = 'toggle';
-        // if already toggled take it out of multiselect
-        if($(event.target).parents('.tb-row').first().hasClass('fangorn-selected')) {
-            tb.removeMultiselected(row.id);
-        } else {
-        // otherwise add to multiselect.
-            tb.multiselected.push(row);
-        }
-    }
-}
-
-
-=======
-}
-
->>>>>>> 0a594f26
+}
+
 /* MOVE */
 // copyMode can be 'copy', 'move', 'forbidden', or null.
 // This is set at draglogic and is used as global within this module
