/**
 * Fangorn: Defining Treebeard options for OSF.
 * For Treebeard and _item API's check: https://github.com/caneruguz/treebeard/wiki
 */

'use strict';

var $ = require('jquery');
var m = require('mithril');
var URI = require('URIjs');
var Raven = require('raven-js');
var Treebeard = require('treebeard');

var $osf = require('js/osfHelpers');
var waterbutler = require('js/waterbutler');

var iconmap = require('js/iconmap');
var storageAddons = require('json!storageAddons.json');

// CSS
require('css/fangorn.css');

var tbOptions;

var noop = function () { };

var tempCounter = 1;

var STATE_MAP = {
    upload: {
        display: 'Upload pending...'
    },
    copy: {
        display: 'Copying '
    },
    delete: {
        display: 'Deleting '
    },
    move: {
        display: 'Moving '
    },
    rename: {
        display: 'Renaming '
    }
};

var SYNC_UPLOAD_ADDONS = ['github', 'dataverse'];


var OPERATIONS = {
    RENAME: {
        verb: 'Rename',
        status: 'rename',
        passed: 'renamed',
        action: 'Renaming'
    },
    MOVE: {
        verb: 'Move',
        status: 'move',
        passed: 'moved',
        action: 'Moving'
    },
    COPY: {
        verb: 'Copy',
        status: 'copy',
        passed: 'copied',
        action: 'Copying'
    }
};

// Cross browser key codes for the Command key
var COMMAND_KEYS = [224, 17, 91, 93];
var ESCAPE_KEY = 27;
var ENTER_KEY = 13;

function findByTempID(parent, tmpID) {
    var child;
    var item;
    for (var i = 0; i < parent.children.length; i++) {
        child = parent.children[i];
        if (!child.data.tmpID) {
            continue;
        }
        if (child.data.tmpID === tmpID) {
            item = child;
        }
    }
    return item;
}

function cancelUploads (row) {
    var tb = this;
    var uploading = tb.dropzone.getUploadingFiles();
    var filesArr = uploading.concat(tb.dropzone.getQueuedFiles());
    for (var i = 0; i < filesArr.length; i++) {
        var j = filesArr[i];
        if(!row){
            var parent = j.treebeardParent || tb.dropzoneItemCache;
            var item = findByTempID(parent, j.tmpID);
            tb.dropzone.removeFile(j);
            tb.deleteNode(parent.id,item.id);
        } else {
            tb.deleteNode(row.parentID,row.id);
            if(row.data.tmpID === j.tmpID){
                tb.dropzone.removeFile(j);
            }
        }
    }
    tb.isUploading(false);
}

var uploadRowTemplate = function(item){
    var tb = this;
    var padding;
    if (tb.filterOn) {
        padding = 20;
    } else {
        padding = (item.depth - 1) * 20;
    }
    var columns = [{
        data : '',  // Data field name
        css : '',
        custom : function(){ return m('row.text-muted', [
            m('.col-xs-7', {style: 'overflow: hidden;text-overflow: ellipsis;'}, [
                m('span', { style : 'padding-left:' + padding + 'px;'}, tb.options.resolveIcon.call(tb, item)),
                m('span',{ style : 'margin-left: 9px;'}, item.data.name)
            ]),
            m('.col-xs-3',
                m('.progress', [
                    m('.progress-bar.progress-bar-info.progress-bar-striped.active', {
                        role : 'progressbar',
                        'aria-valuenow' : item.data.progress,
                        'aria-valuemin' : '0',
                        'aria-valuemax': '100',
                        'style':'width: ' + item.data.progress + '%' }, m('span.sr-only', item.data.progress + '% Complete'))
                ])
            ),
            m('.col-xs-2', [
                m('span', m('.fangorn-toolbar-icon.m-l-sm', {
                        style : 'padding: 0px 6px 2px 2px;font-size: 16px;display: inline;',
                        config : function() {
                            reapplyTooltips();
                        },
                        'onclick' : function (e) {
                            e.stopImmediatePropagation();
                            cancelUploads.call(tb, item);
                        }},
                     m('span.text-muted','×')
                )),
            ]),

        ]); }
    }];
    if(tb.options.placement === 'files'){
        columns.push({
            data : '',  // Data field name
            custom : function(){ return '';}
        });
    }
    return columns;
};

/**
 * Returns custom icons for OSF depending on the type of item. Used for non-file icons.
 * @param {Object} item A Treebeard _item object. Node information is inside item.data
 * @this Treebeard.controller
 * @returns {Object}  Returns a mithril template with the m() function.
 */
function resolveIconView(item) {
    var componentIcons = iconmap.componentIcons;
    var projectIcons = iconmap.projectIcons;
    function returnView(type, category) {
        var iconType = projectIcons[type];
        if (type === 'component' || type === 'registeredComponent') {
            if (!item.data.permissions.view) {
                return null;
            } else {
                iconType = componentIcons[category];
            }
        } else if (type === 'project' || type === 'registeredProject') {
            iconType = projectIcons[category];
        }
        if (type === 'registeredComponent' || type === 'registeredProject') {
            iconType += ' po-icon-registered';
        } else {
            iconType += ' po-icon';
        }
        var template = m('span', { 'class' : iconType});
        return template;
    }
    if (item.data.permissions){
        if (!item.data.permissions.view) {
            return m('span', { 'class' : iconmap.private });
        }
    }
    if (item.data.isDashboard) {
        return returnView('collection');
    }
    if (item.data.isSmartFolder) {
        return returnView('smartCollection');
    }
    if ((item.data.nodeType === 'pointer' && item.parent().data.nodeType !== 'folder') || (item.data.isPointer && !item.parent().data.isFolder)) {
        return returnView('link');
    }
    if (item.data.nodeType === 'project') {
        if (item.data.parentIsFolder && item.data.isFolder) {
            return returnView('collection');
        }
        if (item.data.isRegistration) {
            return returnView('registeredProject', item.data.category);
        } else {
            return returnView('project', item.data.category);
        }
    }
    if (item.data.nodeType === 'component') {
        if (item.data.isRegistration) {
            return returnView('registeredComponent', item.data.category);
        }
        return returnView('component', item.data.category);
    }

    if (item.data.nodeType === 'pointer') {
        return returnView('link');
    }
    return null;
}

/**
 * Returns custom icons for OSF depending on the type of item
 * @param {Object} item A Treebeard _item object. Node information is inside item.data
 * @this Treebeard.controller
 * @returns {Object}  Returns a mithril template with the m() function.
 * @private
 */
function _fangornResolveIcon(item) {
    if (item.data.unavailable)
        return m('div', {style: {width:'16px', height:'16px', background:'url(' + item.data.iconUrl+ ')', display:'inline-block', opacity: 0.4}}, '');

    var privateFolder =  m('i.fa.fa-lock', ' '),
        pointerFolder = m('i.fa.fa-link', ' '),
        openFolder  = m('i.fa.fa-folder-open', ' '),
        closedFolder = m('i.fa.fa-folder', ' '),
        configOption = item.data.provider ? resolveconfigOption.call(this, item, 'folderIcon', [item]) : undefined,  // jshint ignore:line
        icon;
    var newIcon = resolveIconView(item);
    if ( newIcon === null) {

        if (item.kind === 'folder') {
            if (item.data.iconUrl) {
                return m('div', {style: {width:'16px', height:'16px', background:'url(' + item.data.iconUrl+ ')', display:'inline-block'}}, '');
            }
            if (!item.data.permissions.view) {
                return privateFolder;
            }
            if (item.data.isPointer) {
                return pointerFolder;
            }
            if (item.open) {
                return configOption || openFolder;
            }
            return configOption || closedFolder;
        }
        if (item.data.icon) {
            return m('i.fa.' + item.data.icon, ' ');
        }
        return m('div.file-extension', { 'class': '_' + item.data.name.split('.').pop().toLowerCase() });
    }
    return newIcon;
}

// Addon config registry. this will be populated with add on specific items if any.
Fangorn.config = {};

/**
 * Returns add on specific configurations
 * @param {Object} item A Treebeard _item object. Node information is inside item.data
 * @param {String} key What the option is called in the add on object
 * @this Treebeard.controller
 * @returns {*} Returns the configuration, can be string, number, array, or function;
 */
function getconfig(item, key) {
    if (item && item.data.provider && Fangorn.config[item.data.provider]) {
        return Fangorn.config[item.data.provider][key];
    }
    return undefined;
}

/**
 * Gets a Fangorn config option if it is defined by an addon dev.
 * Calls it with `args` if it's a function otherwise returns the value.
 * If the config option is not defined, returns null
 * @param {Object} item A Treebeard _item object. Node information is inside item.data
 * @param {String} option What the option is called in the add on object
 * @param {Array} args An Array of whatever arguments will be sent with the .apply()
 * @this Treebeard.controller
 * @returns {*} Returns if its a property, runs the function if function, returns null if no option is defined.
 */
function resolveconfigOption(item, option, args) {
    var self = this,  // jshint ignore:line
        prop = getconfig(item, option);
    if (prop) {
        return typeof prop === 'function' ? prop.apply(self, args) : prop;
    }
    return null;
}

/**
 * Inherits a list of data fields from one item (parent) to another.
 * @param {Object} item A Treebeard _item object. Node information is inside item.data
 * @param {Object} parent A Treebeard _item object. Node information is inside item.data
 * @this Treebeard.controller
 */
var inheritedFields = ['nodeId', 'nodeUrl', 'nodeApiUrl', 'permissions', 'provider', 'accept'];
function inheritFromParent(item, parent, fields) {
    inheritedFields.concat(fields || []).forEach(function(field) {
        item.data[field] = item.data[field] || parent.data[field];
    });
}

/**
 * Returns custom folder toggle icons for OSF
 * @param {Object} item A Treebeard _item object. Node information is inside item.data
 * @this Treebeard.controller
 * @returns {string} Returns a mithril template with m() function, or empty string.
 * @private
 */
function _fangornResolveToggle(item) {
    var toggleMinus = m('i.fa.fa-minus', ' '),
        togglePlus = m('i.fa.fa-plus', ' '),
    // padding added so that this overlaps the toggle-icon div and prevent cursor change into pointer for checkout icons.
<<<<<<< HEAD
        checkedByUser = m('i.fa.fa-sign-out[style="color: #337ab7; font-size: 120%; cursor: default; padding-top: 10px; padding-bottom: 10px; padding-right: 4px;"]', ''),
=======
        checkedByUser = m('i.fa.fa-sign-out.text-muted[style="font-size: 120%; cursor: default; padding-top: 10px; padding-bottom: 10px; padding-right: 4px;"]', ''),
>>>>>>> 2d451b32
        checkedByOther = m('i.fa.fa-sign-out[style="color: #d9534f; font-size: 120%; cursor: default; padding-top: 10px; padding-bottom: 10px; padding-right: 4px;"]', '');
    // check if folder has children whether it's lazyloaded or not.
    if (item.kind === 'folder' && item.depth > 1) {
        if(!item.data.permissions.view){
            return '';
        }
        if (item.open) {
            return toggleMinus;
        }
        return togglePlus;
    }
    if (item.data.provider === 'osfstorage' && item.kind === 'file') {
        if (item.data.extra.checkout) {
            if (item.data.extra.checkout === window.contextVars.currentUser.id){
                return checkedByUser;
            }
            return checkedByOther;
        }
    }
    return '';
}

/**
 * Checks if folder toggle is permitted (i.e. contents are private)
 * @param {Object} item A Treebeard _item object. Node information is inside item.data
 * @this Treebeard.controller
 * @returns {boolean}
 * @private
 */
function _fangornToggleCheck(item) {

    if (item.data.permissions.view) {
        return true;
    }
    item.notify.update('Not allowed: Private folder', 'warning', 1, undefined);
    return false;
}

function checkConflicts(tb, item, folder, cb) {
    for(var i = 0; i < folder.children.length; i++) {
        var child = folder.children[i];
        if (child.data.name === item.data.name && child.id !== item.id) {
            tb.modal.update(m('', [
                    m('p', 'An item named "' + item.data.name + '" already exists in this location.')
                ]), m('', [
                    m('span.btn.btn-default', {onclick: function() {tb.modal.dismiss();}}, 'Cancel'), //jshint ignore:line
                    m('span.btn.btn-primary', {onclick: cb.bind(tb, 'keep')}, 'Keep Both'),
                    m('span.btn.btn-primary', {onclick: cb.bind(tb, 'replace')},'Replace'),
                ]), m('h3.break-word.modal-title', 'Replace "' + item.data.name + '"?')
            );
            return;
        }
    }
    cb('replace');
}

function checkConflictsRename(tb, item, name, cb) {
    var parent = item.parent();
    for(var i = 0; i < parent.children.length; i++) {
        var child = parent.children[i];
        if (child.data.name === name && child.id !== item.id) {
            tb.modal.update(m('', [
                m('p', 'An item named "' + name + '" already exists in this location.')
            ]), m('', [
                m('span.btn.btn-info', {onclick: cb.bind(tb, 'keep')}, 'Keep Both'),
                m('span.btn.btn-default', {onclick: function() {tb.modal.dismiss();}}, 'Cancel'), // jshint ignore:line
                m('span.btn.btn-primary', {onclick: cb.bind(tb, 'replace')},'Replace'),
            ]), m('h3.break-word.modal-title', 'Replace "' + name + '"?'));
            return;
        }
    }
    cb('replace');
}

function doItemOp(operation, to, from, rename, conflict) {
    var tb = this;
    tb.modal.dismiss();
    var ogParent = from.parentID;
    if (to.id === ogParent && (!rename || rename === from.data.name)){
      return;
    }

    if (operation === OPERATIONS.COPY) {
        from = tb.createItem($.extend(true, {status: operation.status}, from.data), to.id);
    } else {
        from.data.status = operation.status;
        from.move(to.id);
    }

    if (to.data.provider === from.provider) {
        tb.pendingFileOps.push(from.id);
    }
    orderFolder.call(tb, from.parent());

    $.ajax({
        type: 'POST',
        beforeSend: $osf.setXHRAuthorization,
        url: operation === OPERATIONS.COPY ? waterbutler.copyUrl() : waterbutler.moveUrl(),
        headers: {
            'Content-Type': 'Application/json'
        },
        data: JSON.stringify({
            'rename': rename,
            'conflict': conflict,
            'source': waterbutler.toJsonBlob(from),
            'destination': waterbutler.toJsonBlob(to),
        })
    }).done(function(resp, _, xhr) {
        if (to.data.provider === from.provider) {
            tb.pendingFileOps.pop();
        }
        if (xhr.status === 202) {
            var mithrilContent = m('div', [
                m('h3.break-word', operation.action + ' "' + from.data.materialized + '" to "' + (to.data.materialized || '/') + '" is taking a bit longer than expected.'),
                m('p', 'We\'ll send you an email when it has finished.'),
                m('p', 'In the mean time you can leave this page; your ' + operation.status + ' will still be completed.')
            ]);
            var mithrilButtons = m('div', [
                m('span.tb-modal-btn', { 'class' : 'text-default', onclick : function() { tb.modal.dismiss(); }}, 'Close')
            ]);
            tb.modal.update(mithrilContent, mithrilButtons);
            return;
        }
        from.data = resp;
        from.data.status = undefined;
        from.notify.update('Successfully ' + operation.passed + '.', 'success', null, 1000);

        if (xhr.status === 200) {
            to.children.forEach(function(child) {
                if (child.data.name === from.data.name && child.id !== from.id) {
                    child.removeSelf();
                }
            });
        }

        inheritFromParent(from, from.parent());

        if (from.data.kind === 'folder' && from.data.children) {
            from.children = [];
            var child;
            from.data.children.forEach(function(item) {
                child = tb.buildTree(item, from);
                inheritFromParent(child, from);
                from.add(child);
            });
            from.open = true;
            from.load = true;
        }
        // no need to redraw because fangornOrderFolder does it
        orderFolder.call(tb, from.parent());
    }).fail(function(xhr, textStatus) {
        if (to.data.provider === from.provider) {
            tb.pendingFileOps.pop();
        }
        if (operation === OPERATIONS.COPY) {
            from.removeSelf();
        } else {
            from.move(ogParent);
            from.data.status = undefined;
        }

        var message;

        if (xhr.status !== 500 && xhr.responseJSON && xhr.responseJSON.message) {
            message = xhr.responseJSON.message;
        } else if (xhr.status === 503) {
            message = textStatus;
        } else {
            message = 'Please refresh the page or ' +
                'contact <a href="mailto: support@cos.io">support@cos.io</a> if the ' +
                'problem persists.';
        }

        $osf.growl(operation.verb + ' failed.', message);

        Raven.captureMessage('Failed to move or copy file', {
            xhr: xhr,
            requestData: {
                rename: rename,
                conflict: conflict,
                source: waterbutler.toJsonBlob(from),
                destination: waterbutler.toJsonBlob(to),
            }
        });

        orderFolder.call(tb, from.parent());
    });
}

/**
 * Find out what the upload URL is for each item
 * Because we use add ons each item will have something different. This needs to be in the json data.
 * @param {Object} item A Treebeard _item object. Node information is inside item.data
 * @this Treebeard.controller
 * @returns {String} Returns the url string from data or resolved through add on settings.
 * @private
 */
function _fangornResolveUploadUrl(item, file) {
    var configOption = resolveconfigOption.call(this, item, 'uploadUrl', [item, file]); // jshint ignore:line
    return configOption || waterbutler.buildTreeBeardUpload(item, file);
}

/**
 * Event to fire when mouse is hovering over row. Currently used for hover effect.
 * @param {Object} item A Treebeard _item object. Node information is inside item.data
 * @param event The mouseover event from the browser
 * @this Treebeard.controller
 * @private
 */
function _fangornMouseOverRow(item, event) {
    $('.fg-hover-hide').hide();
    $(event.target).closest('.tb-row').find('.fg-hover-hide').show();
}

/**
 * Runs when dropzone uploadprogress is running, used for updating upload progress in view and models.
 * @param {Object} treebeard The treebeard instance currently being run, check Treebeard API
 * @param {Object} file File object that dropzone passes
 * @param {Number} progress Progress number between 0 and 100
 * @this Dropzone
 * @private
 */
function _fangornUploadProgress(treebeard, file, progress) {
    var parent = file.treebeardParent;
    progress = Math.ceil(progress);
    for(var i = 0; i < parent.children.length; i++) {
        if (parent.children[i].data.tmpID !== file.tmpID) continue;
        if (parent.children[i].data.progress !== progress) {
            parent.children[i].data.progress = progress;
            m.redraw();
        }
        return;
    }
}

/**
 * Runs when dropzone sending method is running, used for updating the view while file is being sent.
 * @param {Object} treebeard The treebeard instance currently being run, check Treebeard API
 * @param {Object} file File object that dropzone passes
 * @param xhr xhr information being sent
 * @param formData Dropzone's formdata information
 * @this Dropzone
 * @returns {*|null} Return isn't really used here by anything else.
 * @private
 */
function _fangornSending(treebeard, file, xhr, formData) {
    treebeard.options.uploadInProgress = true;
    var parent = file.treebeardParent || treebeard.dropzoneItemCache;
    xhr = $osf.setXHRAuthorization(xhr);
    var _send = xhr.send;
    xhr.send = function() {
        _send.call(xhr, file);
    };
    var configOption = resolveconfigOption.call(treebeard, parent, 'uploadSending', [file, xhr, formData]);
    return configOption || null;
}

/**
 * Runs when Dropzone's addedfile hook is run.
 * @param {Object} treebeard The treebeard instance currently being run, check Treebeard API
 * @param {Object} file File object that dropzone passes
 * @this Dropzone
 * @returns {*|null}
 * @private
 */
function _fangornAddedFile(treebeard, file) {
    var item = file.treebeardParent;
    if (!_fangornCanDrop(treebeard, item)) {
        return;
    }

    if (SYNC_UPLOAD_ADDONS.indexOf(item.data.provider) !== -1) {
        this.syncFileCache = this.syncFileCache || {};
        this.syncFileCache[item.data.provider] = this.syncFileCache[item.data.provider] || [];

        var files = this.getActiveFiles().filter(function(f) {return f.isSync;});
        if (files.length > 0) {
            this.syncFileCache[item.data.provider].push(file);
            this.files.splice(this.files.indexOf(files), 1);
        }
        file.isSync = true;
    }

    var configOption = resolveconfigOption.call(treebeard, item, 'uploadAdd', [file, item]);

    var tmpID = tempCounter++;

    file.tmpID = tmpID;
    file.url = _fangornResolveUploadUrl(item, file);
    file.method = _fangornUploadMethod(item);

    var blankItem = {       // create a blank item that will refill when upload is finished.
        name: file.name,
        kind: 'file',
        provider: item.data.provider,
        children: [],
        permissions: {
            view: false,
            edit: false
        },
        tmpID: tmpID,
        progress: 0,
        uploadState : m.prop('uploading'),
    };
    var newitem = treebeard.createItem(blankItem, item.id);
    return configOption || null;
}

function _fangornCanDrop(treebeard, item) {
    var canDrop = resolveconfigOption.call(treebeard, item, 'canDrop', [item]);
    if (canDrop === null) {
        canDrop = item.data.provider && item.kind === 'folder' && item.data.permissions.edit;
    }
    return canDrop;
}

/**
 * Runs when Dropzone's dragover event hook is run.
 * @param {Object} treebeard The treebeard instance currently being run, check Treebeard API
 * @param event DOM event object
 * @this Dropzone
 * @private
 */
function _fangornDragOver(treebeard, event) {
    var dropzoneHoverClass = 'fangorn-dz-hover',
        closestTarget = $(event.target).closest('.tb-row'),
        itemID = parseInt(closestTarget.attr('data-id')),
        item = treebeard.find(itemID);
    treebeard.select('.tb-row').removeClass(dropzoneHoverClass).removeClass(treebeard.options.hoverClass);
    if (item !== undefined) {
        if (_fangornCanDrop(treebeard, item)) {
            closestTarget.addClass(dropzoneHoverClass);
        }
    }
}

/**
 * Runs when Dropzone's drop event hook is run.
 * @param {Object} treebeard The treebeard instance currently being run, check Treebeard API
 * @param event DOM event object
 * @this Dropzone
 * @private
 */
function _fangornDropzoneDrop(treebeard, event) {
    var dropzoneHoverClass = 'fangorn-dz-hover';
    treebeard.select('.tb-row').removeClass(dropzoneHoverClass);
}
/**
 * Runs when Dropzone's complete hook is run after upload is completed.
 * @param {Object} treebeard The treebeard instance currently being run, check Treebeard API
 * @param {Object} file File object that dropzone passes
 * @this Dropzone
 * @private
 */
function _fangornComplete(treebeard, file) {
    var item = file.treebeardParent;
    resolveconfigOption.call(treebeard, item, 'onUploadComplete', [item]);
    orderFolder.call(treebeard, item);

    if (file.isSync) {
        if (this.syncFileCache[item.data.provider].length > 0) {
            this.processFile(this.syncFileCache[item.data.provider].pop());
        }
    }
}

/**
 * Runs when Dropzone's success hook is run.
 * @param {Object} treebeard The treebeard instance currently being run, check Treebeard API
 * @param {Object} file File object that dropzone passes
 * @param {Object} response JSON response from the server
 * @this Dropzone
 * @private
 */
function _fangornDropzoneSuccess(treebeard, file, response) {
    treebeard.options.uploadInProgress = false;
    var parent = file.treebeardParent,
        item,
        revisedItem,
        child;
    for (var i = 0; i < parent.children.length; i++) {
        child = parent.children[i];
        if (!child.data.tmpID){
            continue;
        }
        if (child.data.tmpID === file.tmpID) {
            item = child;
        }
    }
    // RESPONSES
    // OSF : Object with actionTake : "file_added"
    // DROPBOX : Object; addon : 'dropbox'
    // S3 : Nothing
    // GITHUB : Object; addon : 'github'
    // Dataverse : Object, actionTaken : file_uploaded
    revisedItem = resolveconfigOption.call(treebeard, item.parent(), 'uploadSuccess', [file, item, response]);
    if (!revisedItem && response) {
        item.data = response;
        inheritFromParent(item, item.parent());
    }
    if (item.data.tmpID) {
        item.data.tmpID = null;
        item.data.uploadState('completed');
    }
    // Remove duplicates if file was updated
    var status = file.xhr.status;
    if (status === 200) {
        parent.children.forEach(function(child) {
            if (child.data.name === item.data.name && child.id !== item.id) {
                child.removeSelf();
            }
        });
    }
    treebeard.redraw();
}

/**
 * runs when Dropzone's error hook runs. Notifies user with error.
 * @param {Object} treebeard The treebeard instance currently being run, check Treebeard API
 * @param {Object} file File object that dropzone passes
 * @param message Error message returned
 * @private
 */
var DEFAULT_ERROR_MESSAGE = 'Could not upload file. The file may be invalid ' +
    'or the file folder has been deleted.';
function _fangornDropzoneError(treebeard, file, message, xhr) {
    var tb = treebeard;
    // File may either be a webkit Entry or a file object, depending on the browser
    // On Chrome we can check if a directory is being uploaded
    var msgText;
    if (file.isDirectory) {
        msgText = 'Cannot upload directories, applications, or packages.';
    } else if (xhr && xhr.status === 507) {
        msgText = 'Cannot upload file due to insufficient storage.';
    } else {
        msgText = message || DEFAULT_ERROR_MESSAGE;
    }
    var parent = file.treebeardParent || treebeardParent.dropzoneItemCache; // jshint ignore:line
    // Parent may be undefined, e.g. in Chrome, where file is an entry object
    var item;
    var child;
    var destroyItem = false;
    for (var i = 0; i < parent.children.length; i++) {
        child = parent.children[i];
        if (!child.data.tmpID) {
            continue;
        }
        if (child.data.tmpID === file.tmpID) {
            child.removeSelf();
        }
    }
    if (msgText !== 'Upload canceled.') {
        $osf.growl(
            'Error',
            'Unable to reach the provider, please try again later. If the ' +
            'problem persists, please contact <a href="mailto:support@osf.io">support@osf.io</a>.'
            );
    }
    treebeard.options.uploadInProgress = false;
}

/**
 * Click event for when upload buttonin Action Column, it essentially runs the hiddenFileInput.click
 * @param event DOM event object for click
 * @param {Object} item A Treebeard _item object for the row involved. Node information is inside item.data
 * @param {Object} col Information pertinent to that column where this upload event is run from
 * @private
 */
function _uploadEvent(event, item, col) {
    var self = this;  // jshint ignore:line
    try {
        event.stopPropagation();
    } catch (e) {
        window.event.cancelBubble = true;
    }
    self.dropzoneItemCache = item;
    self.dropzone.hiddenFileInput.click();
    if (!item.open) {
        self.updateFolder(null, item);
    }
}

/**
 * Download button in Action Column
 * @param event DOM event object for click
 * @param {Object} item A Treebeard _item object for the row involved. Node information is inside item.data
 * @param {Object} col Information pertinent to that column where this upload event is run from
 * @private
 */
function _downloadEvent (event, item, col) {
    try {
        event.stopPropagation();
    } catch (e) {
        window.event.cancelBubble = true;
    }
    window.location = waterbutler.buildTreeBeardDownload(item);
}

function _downloadZipEvent (event, item, col) {
    try {
        event.stopPropagation();
    } catch (e) {
        window.event.cancelBubble = true;
    }
    window.location = waterbutler.buildTreeBeardDownloadZip(item);
}

function _createFolder(event, dismissCallback, helpText) {
    var tb = this;
    var val = $.trim(tb.select('#createFolderInput').val());
    var parent = tb.multiselected()[0];
    if (!parent.open) {
         tb.updateFolder(null, parent);
    }
    if (val.length < 1) {
        helpText('Please enter a folder name.');
        return;
    }
    if (val.indexOf('/') !== -1) {
        helpText('Folder name contains illegal characters.');
        return;
    }

    var extra = {};
    var path = (parent.data.path || '/') + val + '/';

    if (parent.data.provider === 'github') {
        extra.branch = parent.data.branch;
    }

    m.request({
        method: 'POST',
        background: true,
        config: $osf.setXHRAuthorization,
        url: waterbutler.buildCreateFolderUrl(path, parent.data.provider, parent.data.nodeId)
    }).then(function(item) {
        inheritFromParent({data: item}, parent, ['branch']);
        item = tb.createItem(item, parent.id);
        orderFolder.call(tb, parent);
        item.notify.update('New folder created!', 'success', undefined, 1000);
        if(dismissCallback) {
            dismissCallback();
        }
    }, function(data) {
        if (data && data.code === 409) {
            helpText(data.message);
        } else {
            helpText('Folder creation failed.');
        }
    });
}
/**
 * Deletes the item, only appears for items
 * @param event DOM event object for click
 * @param {Object} item A Treebeard _item object for the row involved. Node information is inside item.data
 * @param {Object} col Information pertinent to that column where this upload event is run from
 * @private
 */

function _removeEvent (event, items, col) {
    var tb = this;
    function cancelDelete() {
        tb.modal.dismiss();
    }
    function runDelete(item) {
        tb.select('.modal-footer .btn-danger').html('<i> Deleting...</i>').removeClass('btn-danger').addClass('btn-default disabled');
        // delete from server, if successful delete from view
        var url = resolveconfigOption.call(this, item, 'resolveDeleteUrl', [item]);
        url = url || waterbutler.buildTreeBeardDelete(item);
        $.ajax({
            url: url,
            type: 'DELETE',
            beforeSend: $osf.setXHRAuthorization
        })
        .done(function(data) {
            // delete view
            tb.deleteNode(item.parentID, item.id);
            tb.modal.dismiss();
            tb.clearMultiselect();
        })
        .fail(function(data){
            tb.modal.dismiss();
            tb.clearMultiselect();
            item.notify.update('Delete failed.', 'danger', undefined, 3000);
        });
    }
    function runDeleteMultiple(items){
        items.forEach(function(item){
            runDelete(item);
        });
    }

    function doDelete() {
        var folder = items[0];
        if (folder.data.permissions.edit) {
                var mithrilContent = m('div', [

                        m('p.text-danger', 'This folder and ALL its contents will be deleted. This action is irreversible.')
                    ]);
                var mithrilButtons = m('div', [
                        m('span.btn.btn-default', { onclick : function() { cancelDelete.call(tb); } }, 'Cancel'),
                        m('span.btn.btn-danger', {  onclick : function() { runDelete(folder); }  }, 'Delete')
                    ]);
                tb.modal.update(mithrilContent, mithrilButtons, m('h3.break-word.modal-title', 'Delete "' + folder.data.name+ '"?'));
        } else {
            folder.notify.update('You don\'t have permission to delete this file.', 'info', undefined, 3000);
        }
    }

    // If there is only one item being deleted, don't complicate the issue:
    if(items.length === 1) {
        if(items[0].kind !== 'folder'){
            var mithrilContentSingle = m('div', [
                m('p', 'This action is irreversible.')
            ]);
            var mithrilButtonsSingle = m('div', [
                m('span.btn.btn-default', { onclick : function() { cancelDelete(); } }, 'Cancel'),
                m('span.btn.btn-danger', { onclick : function() { runDelete(items[0]); }  }, 'Delete')
            ]);
            // This is already being checked before this step but will keep this edit permission check
            if(items[0].data.permissions.edit){
                tb.modal.update(mithrilContentSingle, mithrilButtonsSingle, m('h3.break-word.modal-title', 'Delete "' + items[0].data.name + '"?'));
            }
        }
        if(items[0].kind === 'folder') {
            if (!items[0].open) {
                tb.updateFolder(null, items[0], doDelete);
            } else {
                doDelete();
            }
        }
    } else {
        // Check if all items can be deleted
        var canDelete = true;
        var deleteList = [];
        var noDeleteList = [];
        var deleteMessage = [m('p', 'This action is irreversible.')];
        var mithrilContentMultiple;
        var mithrilButtonsMultiple;
        items.forEach(function(item, index, arr){
            if(!item.data.permissions.edit){
                canDelete = false;
                noDeleteList.push(item);
            } else {
                deleteList.push(item);
            }
            if(item.kind === 'folder' && deleteMessage.length === 1) {
                deleteMessage.push(m('p.text-danger', 'Some of the selected items are folders. This will delete the folder(s) and ALL of their content.'));
            }
        });
        // If all items can be deleted
        if(canDelete){
            mithrilContentMultiple = m('div', [
                    deleteMessage,
                    deleteList.map(function(n){
                        if(n.kind === 'folder'){
                            return m('.fangorn-canDelete.text-success.break-word', [
                                m('i.fa.fa-folder'),m('b', ' ' + n.data.name)
                                ]);
                        }
                        return m('.fangorn-canDelete.text-success.break-word', n.data.name);
                    })
                ]);
            mithrilButtonsMultiple =  m('div', [
                    m('span.btn.btn-default', { onclick : function() { tb.modal.dismiss(); } }, 'Cancel'),
                    m('span.btn.btn-danger', { onclick : function() { runDeleteMultiple.call(tb, deleteList); }  }, 'Delete All')
                ]);
        } else {
            mithrilContentMultiple = m('div', [
                    m('p', 'Some of these files can\'t be deleted but you can delete the ones highlighted with green. This action is irreversible.'),
                    deleteList.map(function(n){
                        if(n.kind === 'folder'){
                            return m('.fangorn-canDelete.text-success.break-word', [
                                m('i.fa.fa-folder'),m('b', ' ' + n.data.name)
                                ]);
                        }
                        return m('.fangorn-canDelete.text-success.break-word', n.data.name);
                    }),
                    noDeleteList.map(function(n){
                        return m('.fangorn-noDelete.text-warning.break-word', n.data.name);
                    })
                ]);
            mithrilButtonsMultiple =  m('div', [
                    m('span.btn.btn-default', { 'class' : 'text-default', onclick : function() {  tb.modal.dismiss(); } }, 'Cancel'),
                    m('span.btn.btn-danger', { 'class' : 'text-danger', onclick : function() { runDeleteMultiple.call(tb, deleteList); }  }, 'Delete Some')
                ]);
        }
        tb.modal.update(mithrilContentMultiple, mithrilButtonsMultiple, m('h3.break-word.modal-title', 'Delete multiple files?'));
    }
}

function doCheckout(item, checkout, showError) {
    return $osf.ajaxJSON(
        'PUT',
        window.contextVars.apiV2Prefix + 'files' + item.data.path + '/',
        {
            isCors: true,
            data: {
                data: {
                    id: item.data.path.replace('/', ''),
                    type: 'files',
                    attributes: {
                        checkout: checkout
                    }
                }
            }
        }
    ).done(function(xhr) {
        if (showError) {
            window.location.reload();
        }
    }).fail(function(xhr) {
        if (showError) {
            $osf.growl('Error', 'Unable to check out file. This is most likely due to the file being already checked-out' +
                ' by another user.');
        }
    });
}


/**
 * Resolves lazy load url for fetching children
 * @param {Object} item A Treebeard _item object for the row involved. Node information is inside item.data
 * @this Treebeard.controller
 * @returns {String|Boolean} Returns the fetch URL in string or false if there is no url.
 * @private
 */
function _fangornResolveLazyLoad(item) {
    item.connected = true;
    var configOption = resolveconfigOption.call(this, item, 'lazyload', [item]);
    if (configOption) {
        return configOption;
    }

    if (item.data.provider === undefined) {
        return false;
    }
    return waterbutler.buildTreeBeardMetadata(item);
}

/**
 * Handles errors in lazyload fetching of items, usually link is wrong
 * @param {Object} item A Treebeard _item object for the row involved. Node information is inside item.data
 * @this Treebeard.controller
 * @private
 */
function _fangornLazyLoadError (item) {
    item.connected = false;
    var configOption = resolveconfigOption.call(this, item, 'lazyLoadError', [item]);
}

/**
 * Applies the positionining and initialization of tooltips for file names
 * @private
 */
function reapplyTooltips () {
    $('[data-toggle="tooltip"]').tooltip({container: 'body', 'animation' : false});
}

/**
 * Called when new object data has arrived to be loaded.
 * @param {Object} tree A Treebeard _item object for the row involved. Node information is inside item.data
 * @this Treebeard.controller
 * @private
 */
function _fangornLazyLoadOnLoad (tree, event) {
    tree.children.forEach(function(item) {
        inheritFromParent(item, tree);
    });
    resolveconfigOption.call(this, tree, 'lazyLoadOnLoad', [tree, event]);
    reapplyTooltips();

    if (tree.depth > 1) {
        orderFolder.call(this, tree);
    }
}

/**
 * Order contents of a folder without an entire sorting of all the table
 * @param {Object} tree A Treebeard _item object for the row involved. Node information is inside item.data
 * @this Treebeard.controller
 * @private
 */
function orderFolder(tree) {
    // Checking if this column does in fact have sorting
    var sortDirection = '';
    if (this.isSorted[0]) {
        sortDirection = this.isSorted[0].desc ? 'desc' : 'asc';
    } else {
        sortDirection = 'asc';
    }
    tree.sortChildren(this, sortDirection, 'text', 0, 1);
    this.redraw();
}

/**
 * Changes the upload method based on what the add ons need. Default is POST, S3 needs PUT
 * @param {Object} item A Treebeard _item object for the row involved. Node information is inside item.data
 * @this Treebeard.controller
 * @returns {string} Must return string that is a legitimate method like POST, PUT
 * @private
 */
function _fangornUploadMethod(item) {
    var configOption = resolveconfigOption.call(this, item, 'uploadMethod', [item]);
    return configOption || 'PUT';
}

function gotoFileEvent (item) {
    var tb = this;
    var redir = new URI(item.data.nodeUrl);
    redir.segment('files').segment(item.data.provider).segmentCoded(item.data.path.substring(1));
    var fileurl  = redir.toString() + '/';
    if(COMMAND_KEYS.indexOf(tb.pressedKey) !== -1) {
        window.open(fileurl, '_blank');
    } else {
        window.open(fileurl, '_self');
    }
}
/**
 * Defines the contents of the title column (does not include the toggle and folder sections
 * @param {Object} item A Treebeard _item object for the row involved. Node information is inside item.data
 * @param {Object} col Options for this particulat column
 * @this Treebeard.controller
 * @returns {Array} Returns an array of mithril template objects using m()
 * @private
 */
function _fangornTitleColumn(item, col) {
    var tb = this;
    if (item.data.isAddonRoot && item.connected === false) { // as opposed to undefined, avoids unnecessary setting of this value
        return _connectCheckTemplate.call(this, item);
    }
    if (item.kind === 'file' && item.data.permissions.view) {
        return m('span.fg-file-links',{
            onclick: function(event) {
                event.stopImmediatePropagation();
                gotoFileEvent.call(tb, item);
            }
        }, item.data.name);
    }
    if ((item.data.nodeType === 'project' || item.data.nodeType ==='component') && item.data.permissions.view) {
        return m('a.fg-file-links',{ href: '/' + item.data.nodeID.toString() + '/'},
                item.data.name);
    }
    return m('span', item.data.name);
}

/**
 * Returns a reusable template for column titles when there is no connection
 * @param {Object} item A Treebeard _item object for the row involved. Node information is inside item.data
 * @this Treebeard.controller
 * @private
 */
function _connectCheckTemplate(item){
    var tb = this;
    return m('span.text-danger', [
        m('span', item.data.name),
        m('em', ' couldn\'t load.' ),
        m('button.btn.btn-xs.btn-default.m-l-xs', {
            onclick : function(e){
                e.stopImmediatePropagation();
                if (tb.options.togglecheck.call(tb, item)) {
                    var index = tb.returnIndex(item.id);
                    tb.toggleFolder(index, e);
                }
            }
        }, [m('i.fa.fa-refresh'), ' Retry'])
    ]);
}

/**
 * Parent function for resolving rows, all columns are sub methods within this function
 * @param {Object} item A Treebeard _item object for the row involved. Node information is inside item.data
 * @this Treebeard.controller
 * @returns {Array} An array of columns that get iterated through in Treebeard
 * @private
 */
function _fangornResolveRows(item) {
    var tb = this;
    var default_columns = [];
    var configOption;
    item.css = '';
    if(tb.isMultiselected(item.id)){
        item.css = 'fangorn-selected';
    }

    if(item.data.permissions && !item.data.permissions.view){
        item.css += ' tb-private-row';
    }

    if(item.data.uploadState && (item.data.uploadState() === 'pending' || item.data.uploadState() === 'uploading')){
        return uploadRowTemplate.call(tb, item);
    }

    if (item.data.status) {
        return [{
            data : '',  // Data field name
            css : 't-a-c',
            custom : function(){ return m('span.text-muted', [STATE_MAP[item.data.status].display, item.data.name, '...']); }
        }, {
            data : '',  // Data field name
            custom : function(){ return '';}
        }];
    }
    if (item.parentID) {
        item.data.permissions = item.data.permissions || item.parent().data.permissions;
        if (item.data.kind === 'folder') {
            item.data.accept = item.data.accept || item.parent().data.accept;
        }
    }
    default_columns.push(
    {
        data : 'name',  // Data field name
        folderIcons : true,
        filter : true,
        custom : _fangornTitleColumn
    });

    if (item.data.kind === 'file') {
        default_columns.push(
        {
            data : 'size',  // Data field name
            filter : true,
            custom : function() {return item.data.size ? $osf.humanFileSize(item.data.size, true) : '';}
        });
        if (item.data.provider === 'osfstorage') {
            default_columns.push({
                data : 'downloads',
                sortInclude : false,
                filter : false,
                custom: function() { return item.data.extra ? item.data.extra.downloads.toString() : ''; }
            });
        } else {
            default_columns.push({
                data : 'downloads',
                sortInclude : false,
                filter : false,
                custom : function() { return m(''); }
            });
        }
    }
    configOption = resolveconfigOption.call(this, item, 'resolveRows', [item]);
    return configOption || default_columns;
}

/**
 * Defines Column Titles separately since content and css may be different, allows more flexibility
 * @returns {Array} an Array of column information that gets templated inside Treebeard
 * @this Treebeard.controller
 * @private
 */
function _fangornColumnTitles () {
    var columns = [];
    columns.push(
    {
        title: 'Name',
        width : '80%',
        sort : true,
        sortType : 'text'
    }, {
        title : 'Size',
        width : '10%',
        sort : false
    }, {
        title : 'Downloads',
        width : '10%',
        sort : false
    });
    return columns;
}

/**
 * When fangorn loads the top level needs to be open so we load the children on load
 * @this Treebeard.controller
 * @private
 */
function _loadTopLevelChildren() {
    var i;
    for (i = 0; i < this.treeData.children.length; i++) {
        this.updateFolder(null, this.treeData.children[i]);
    }
}

/**
 * Expand major addons on load
 * @param {Object} item A Treebeard _item object for the row involved. Node information is inside item.data
 * @this Treebeard.controller
 * @private
 */
function expandStateLoad(item) {
    var tb = this,
        i;
    if (item.children.length > 0 && item.depth === 1) {
        // NOTE: On the RPP *only*: Load the top-level project's OSF Storage
        // but do NOT lazy-load children in order to save hundreds of requests.
        // TODO: We might want to do this for every project, but that's TBD.
        // /sloria
        if (window.contextVars && window.contextVars.node && window.contextVars.node.id === 'ezcuj') {
            tb.updateFolder(null, item.children[0]);
        } else {
            for (i = 0; i < item.children.length; i++) {
                tb.updateFolder(null, item.children[i]);
            }
        }
    }
    if (item.children.length > 0 && item.depth === 2) {
        for (i = 0; i < item.children.length; i++) {
            if (item.children[i].data.isAddonRoot || item.children[i].data.addonFullName === 'OSF Storage' ) {
                tb.updateFolder(null, item.children[i]);
            }
        }
    }
        $('.fangorn-toolbar-icon').tooltip();
}

/**
 * @param tree A Treebeard _item object for the row
 * @param nodeID Current node._id
 * @param file window.contextVars.file object
 */
function setCurrentFileID(tree, nodeID, file) {
    var tb = this;
    if(!file){
        return;
    }
    var child;
    var i;
    if (file.provider === 'figshare') {
        for (i = 0; i < tree.children.length; i++) {
            child = tree.children[i];
            if (nodeID === child.data.nodeId && child.data.provider === file.provider && child.data.path === file.path) {
                tb.currentFileID = child.id;
            }
        }
    } else if (file.provider === 'dataverse') {
        // Only highlight file in correct dataset version, since paths persist across versions
        for (i = 0; i < tree.children.length; i++) {
            child = tree.children[i];
            var urlParams = $osf.urlParams();
            if (nodeID === child.data.nodeId && child.data.provider === file.provider && child.data.path === file.path &&
                child.data.extra.datasetVersion === urlParams.version) {
                tb.currentFileID = child.id;
            }
        }
    } else if (tb.fangornFolderIndex !== undefined && tb.fangornFolderArray !== undefined && tb.fangornFolderIndex < tb.fangornFolderArray.length) {
        for (var j = 0; j < tree.children.length; j++) {
            child = tree.children[j];
            if (nodeID === child.data.nodeId && child.data.provider === file.provider && child.data.name === tb.fangornFolderArray[tb.fangornFolderIndex]) {
                tb.fangornFolderIndex++;
                if (child.data.kind === 'folder') {
                    tb.updateFolder(null, child);
                    tree = child;
                }
                else {
                    tb.currentFileID = child.id;
                }
            }
        }
    }
}

/**
 * Scroll to the Treebeard item corresponding to the given ID
 * @param fileID id of a Treebeard _item object
 */
function scrollToFile(fileID) {
    var tb = this;
    if (fileID !== undefined) {
        var index = tb.returnIndex(fileID);
        var visibleIndex = tb.visibleIndexes.indexOf(index);
        var scrollTo = visibleIndex * tb.options.rowHeight;
        this.select('#tb-tbody').scrollTop(scrollTo);
    }
}

function _renameEvent () {
    var tb = this;
    var item = tb.multiselected()[0];
    var val = $.trim($('#renameInput').val());
    var folder = item.parent();
    //TODO Error message?
    if  (val === item.name) {
        return;
    }
    checkConflictsRename(tb, item, val, doItemOp.bind(tb, OPERATIONS.RENAME, folder, item, val));
    tb.toolbarMode(toolbarModes.DEFAULT);
}

var toolbarModes = {
    'DEFAULT' : 'bar',
    'SEARCH' : 'search',
    'ADDFOLDER' : 'addFolder',
    'RENAME' : 'rename',
    'ADDPROJECT' : 'addProject'
};


// A fangorn-styled button; addons can reuse this
var FGButton = {
    view: function(ctrl, args, children) {
        var extraCSS = args.className || '';
        var tooltipText = args.tooltip || '';
        var iconCSS = args.icon || '';
        var onclick = args.onclick || noop;
        var opts = {
            className: 'fangorn-toolbar-icon ' + extraCSS,
            onclick: onclick
        };
        // Add tooltip if applicable
        if (args.tooltip) {
            opts['data-toggle'] = 'tooltip';
            opts['data-placement'] = 'bottom';
            opts.title = args.tooltip;
        }
        var childrenElements = [];
        childrenElements.push(m('i', {className: iconCSS}));
        if(children) {
            childrenElements.push(m('span', children));
        }
        return m('div', opts, childrenElements);
    }
};

var FGInput = {
    view : function(ctrl, args, helpText) {
        var extraCSS = args.className || '';
        var tooltipText = args.tooltip || '';
        var placeholder = args.placeholder || '';
        var id = args.id || '';
        var helpTextId = args.helpTextId || '';
        var onkeypress = args.onkeypress || noop;
        var value = args.value ? '[value="' + args.value + '"]' : '';
        return m('span', [
            m('input' + value, {
                'id' : id,
                className: 'tb-header-input' + extraCSS,
                onkeypress: onkeypress,
                'data-toggle':  tooltipText ? 'tooltip' : '',
                'title':  tooltipText,
                'data-placement' : 'bottom',
                'placeholder' : placeholder
                }),
            m('.text-danger', {
                'id' : helpTextId
            }, helpText)
        ]);
    }
};

var FGDropdown = {
    view : function(ctrl, args, children) {
        var extraCSS = args.className || '';
        var tooltipText = args.tooltip || '';
        var id = args.id || '';
        var name = args.name || '';
        var label = args.label || '';
        var onchange = args.onchange || noop;
        return m('span.fangorn-dropdown', {
                className: extraCSS
            },[
                m('span.hidden-xs',label),
                m('select.no-border', {
                    'name' : name,
                    'id' : id,
                    onchange: onchange,
                    'data-toggle':  tooltipText ? 'tooltip' : '',
                    'title':  tooltipText,
                    'data-placement' : 'bottom'
                }, children)
        ]);
    }
};

var FGItemButtons = {
    view : function(ctrl, args, children) {
        var tb = args.treebeard;
        var item = args.item;
        var rowButtons = [];
        var mode = args.mode;
        if (tb.options.placement !== 'fileview') {
            if (window.File && window.FileReader && item.kind === 'folder' && item.data.provider && item.data.permissions && item.data.permissions.edit) {
                rowButtons.push(
                    m.component(FGButton, {
                        onclick: function(event) {_uploadEvent.call(tb, event, item); },
                        icon: 'fa fa-upload',
                        className : 'text-success'
                    }, 'Upload'),
                    m.component(FGButton, {
                        onclick: function () {
                            mode(toolbarModes.ADDFOLDER);
                        },
                        icon: 'fa fa-plus',
                        className: 'text-success'
                    }, 'Create Folder'));
                if (item.data.path) {
                    rowButtons.push(
                        m.component(FGButton, {
                            onclick: function(event) {_removeEvent.call(tb, event, [item]); },
                            icon: 'fa fa-trash',
                            className : 'text-danger'
                        }, 'Delete Folder'));
                }
            }
            if (item.kind === 'file') {
                rowButtons.push(
                    m.component(FGButton, {
                        onclick: function (event) { _downloadEvent.call(tb, event, item); },
                        icon: 'fa fa-download',
                        className: 'text-primary'
                    }, 'Download')
                );
                if (item.data.permissions && item.data.permissions.view) {
                    rowButtons.push(
                        m.component(FGButton, {
                            onclick: function (event) {
                                gotoFileEvent.call(tb, item);
                            },
                            icon: 'fa fa-file-o',
                            className: 'text-info'
                        }, 'View'));
                }
                if (item.data.permissions && item.data.permissions.edit) {
                    if (item.data.provider === 'osfstorage') {
                        if (!item.data.extra.checkout){
                            rowButtons.push(
                                m.component(FGButton, {
                                    onclick: function(event) { _removeEvent.call(tb, event, [item]);  },
                                    icon: 'fa fa-trash',
                                    className : 'text-danger'
                                }, 'Delete'));
                            rowButtons.push(
                                m.component(FGButton, {
                                    onclick: function(event) {
                                        tb.modal.update(m('', [
                                            m('p', 'This would mean ' +
                                                'other contributors cannot edit, delete or upload new versions of this file ' +
                                                'as long as it is checked-out. You can check it back in at anytime.')
                                        ]), m('', [
                                            m('a.btn.btn-default', {onclick: function() {tb.modal.dismiss();}}, 'Cancel'), //jshint ignore:line
                                            m('a.btn.btn-warning', {onclick: function() {
                                                doCheckout(item, window.contextVars.currentUser.id, true);
                                            }}, 'Check out file')
                                        ]), m('h3.break-word.modal-title', 'Confirm file check-out?'));
                                    },
                                    icon: 'fa fa-sign-out',
                                    className : 'text-warning'
                                }, 'Check out file'));
                        } else if (item.data.extra.checkout === window.contextVars.currentUser.id) {
                            rowButtons.push(
                                m.component(FGButton, {
                                    onclick: function(event) {
                                        doCheckout(item, null, true);
                                    },
                                    icon: 'fa fa-sign-in',
                                    className : 'text-warning'
                                }, 'Check in file')
                            );
                        }
                    } else {
                        rowButtons.push(
                        m.component(FGButton, {
                            onclick: function (event) { _removeEvent.call(tb, event, [item]); },
                            icon: 'fa fa-trash',
                            className: 'text-danger'
                        }, 'Delete'));

                    }
                }
                if(storageAddons[item.data.provider].externalView) {
                    var providerFullName = storageAddons[item.data.provider].fullName;
                    rowButtons.push(
                        m('a.text-info.fangorn-toolbar-icon', {href: item.data.extra.webView}, [
                            m('i.fa.fa-external-link'),
                            m('span', 'View on ' + providerFullName)
                        ])
                    );
                }
            } else if (item.data.provider) {
                rowButtons.push(
                    m.component(FGButton, {
                        onclick: function (event) { _downloadZipEvent.call(tb, event, item); },
                        icon: 'fa fa-download',
                        className: 'text-primary'
                    }, 'Download as zip')
                );
            }
            if (item.data.provider && !item.data.isAddonRoot && item.data.permissions && item.data.permissions.edit &&  (item.data.provider !== 'osfstorage' || !item.data.extra.checkout)) {
                rowButtons.push(
                    m.component(FGButton, {
                        onclick: function () {
                            mode(toolbarModes.RENAME);
                        },
                        icon: 'fa fa-font',
                        className: 'text-info'
                    }, 'Rename')
                );
            }
            return m('span', rowButtons);
        }
    }
};

var dismissToolbar = function(){
    var tb = this;
    if (tb.toolbarMode() === toolbarModes.SEARCH){
        tb.resetFilter();
    }
    tb.toolbarMode(toolbarModes.DEFAULT);
    tb.filterText('');
    m.redraw();
};

var FGToolbar = {
    controller : function(args) {
        var self = this;
        self.tb = args.treebeard;
        self.tb.inputValue = m.prop('');
        self.tb.toolbarMode = m.prop(toolbarModes.DEFAULT);
        self.items = args.treebeard.multiselected;
        self.mode = self.tb.toolbarMode;
        self.isUploading = args.treebeard.isUploading;
        self.helpText = m.prop('');
        self.dismissToolbar = dismissToolbar.bind(self.tb);
        self.createFolder = function(event){
            _createFolder.call(self.tb, event, self.dismissToolbar, self.helpText );
        };
    },
    view : function(ctrl) {
        var templates = {};
        var generalButtons = [];
        var finalRowButtons = [];
        var items = ctrl.items();
        var item = items[0];
        var dismissIcon = m.component(FGButton, {
                onclick: ctrl.dismissToolbar,
                icon : 'fa fa-times'
            }, '');
        templates[toolbarModes.SEARCH] =  [
            m('.col-xs-10', [
                ctrl.tb.options.filterTemplate.call(ctrl.tb)
                ]),
                m('.col-xs-2.tb-buttons-col',
                    m('.fangorn-toolbar.pull-right', [dismissIcon])
                )
            ];
        if (ctrl.tb.options.placement !== 'fileview') {
            templates[toolbarModes.ADDFOLDER] = [
                m('.col-xs-9', [
                    m.component(FGInput, {
                        onkeypress: function (event) {
                            if (ctrl.tb.pressedKey === ENTER_KEY) {
                                _createFolder.call(ctrl.tb, event, ctrl.dismissToolbar);
                            }
                        },
                        id: 'createFolderInput',
                        helpTextId: 'createFolderHelp',
                        placeholder: 'New folder name',
                    }, ctrl.helpText())
                ]),
                m('.col-xs-3.tb-buttons-col',
                    m('.fangorn-toolbar.pull-right',
                        [
                            m.component(FGButton, {
                                onclick: ctrl.createFolder,
                                icon: 'fa fa-plus',
                                className: 'text-success'
                            }, 'Create'),
                            dismissIcon
                        ]
                    )
                )
            ];
            templates[toolbarModes.RENAME] = [
                m('.col-xs-9',
                    m.component(FGInput, {
                        onkeypress: function (event) {
                            ctrl.tb.inputValue($(event.target).val());
                            if (ctrl.tb.pressedKey === ENTER_KEY) {
                                _renameEvent.call(ctrl.tb);
                            }
                        },
                        id: 'renameInput',
                        helpTextId: 'renameHelpText',
                        placeholder: null,
                        value: ctrl.tb.inputValue()
                    }, ctrl.helpText())
                ),
                m('.col-xs-3.tb-buttons-col',
                    m('.fangorn-toolbar.pull-right',
                        [
                            m.component(FGButton, {
                                onclick: function () {
                                    _renameEvent.call(ctrl.tb);
                                },
                                icon: 'fa fa-pencil',
                                className: 'text-info'
                            }, 'Rename'),
                            dismissIcon
                        ]
                    )
                )
            ];
        }
        // Bar mode
        // Which buttons should show?
        if(items.length === 1){
            var addonButtons = resolveconfigOption.call(ctrl.tb, item, 'itemButtons', [item]);
            if (addonButtons) {
                finalRowButtons = m.component(addonButtons, { treebeard : ctrl.tb, item : item }); // jshint ignore:line
            } else if (ctrl.tb.options.placement !== 'fileview') {
                finalRowButtons = m.component(FGItemButtons, {treebeard : ctrl.tb, mode : ctrl.mode, item : item }); // jshint ignore:line
            }
        }
        if(ctrl.isUploading() && ctrl.tb.options.placement !== 'fileview') {
            generalButtons.push(
                m.component(FGButton, {
                    onclick: function() {
                        cancelUploads.call(ctrl.tb);
                    },
                    icon: 'fa fa-time-circle',
                    className : 'text-danger'
                }, 'Cancel Pending Uploads')
            );
        }
        //multiple selection icons
        if(items.length > 1 && ctrl.tb.multiselected()[0].data.provider !== 'github' && ctrl.tb.options.placement !== 'fileview' && !(ctrl.tb.multiselected()[0].data.provider === 'dataverse' && ctrl.tb.multiselected()[0].parent().data.version === 'latest-published') ) {
            // Special cased to not show 'delete multiple' for github or published dataverses
            var showDelete = false;
<<<<<<< HEAD
            var showCheckout = true;
            var showCheckin = true;
=======
>>>>>>> 2d451b32
            var each, i, len;
            // Only show delete button if user has edit permissions on at least one selected file
            for (i = 0, len = items.length; i < len; i++) {
                each = items[i];
                if (each.data.permissions.edit && !each.data.isAddonRoot && !each.data.nodeType) {
                    showDelete = true;
                    break;
                }
            }
            for (i = 0, len = items.length; i < len; i++) {
                each = items[i];
                if (!(each.data.permissions.edit && each.data.provider === 'osfstorage' && each.kind === 'file' && (!each.data.extra.checkout || each.data.extra.checkout === window.contextVars.currentUser.id))) {
                    showCheckout = false;
                    break;
                }
            }
            //Additional check to not show the button if all the files are already checkedout by user
            if (showCheckout){
                var allChecked = true;
                for (i = 0, len = items.length; i < len; i++) {
                    each = items[i];
                    if (!each.data.extra.checkout) {
                        allChecked = false;
                        break;
                    }
                }
                if (allChecked) {
                    showCheckout = false;
                }
            }
            for (i = 0, len = items.length; i < len; i++) {
                each = items[i];
                if (!(each.data.permissions.edit && each.data.provider === 'osfstorage' && each.kind === 'file' && each.data.extra.checkout === window.contextVars.currentUser.id)) {
                    showCheckin = false;
                    break;
                }
            }
            if(showDelete){
                generalButtons.push(
                    m.component(FGButton, {
                        onclick: function(event) {
                            var configOption = resolveconfigOption.call(ctrl.tb, item, 'removeEvent', [event, items]); // jshint ignore:line
                            if(!configOption){ _removeEvent.call(ctrl.tb, null, items); }
                        },
                        icon: 'fa fa-trash',
                        className : 'text-danger'
                    }, 'Delete Multiple')
                );
            }
            if (showCheckout){
                generalButtons.push(
                    m.component(FGButton, {
                        onclick: function() {
                            items.forEach(function(each) {
                                doCheckout(each, window.contextVars.currentUser.id, false);
                            });
                            window.location.reload();
                        },
                        icon: 'fa fa-sign-out',
                        className: 'text-warning'
                    }, 'Check out Multiple')
                );
            }
            if (showCheckin){
                generalButtons.push(
                    m.component(FGButton, {
                        onclick: function() {
                            for (var i = 0, len = items.length; i < len; i++) {
                                var each = items[i];
                                doCheckout(each, null, false);
                            }
                            window.location.reload();
                        },
                        icon: 'fa fa-sign-in',
                        className: 'text-warning'
                    }, 'Check in Multiple')
                );
            }
        }
        generalButtons.push(
            m.component(FGButton, {
                onclick: function(event){
                    ctrl.mode(toolbarModes.SEARCH);
                },
                icon: 'fa fa-search',
                className : 'text-primary'
            }, 'Search'));
            if (ctrl.tb.options.placement !== 'fileview') {
                generalButtons.push(m.component(FGButton, {
                    onclick: function(event){
                        var mithrilContent = m('div', [
                            m('p', [ m('b', 'Select rows:'), m('span', ' Click on a row (outside the add-on, file, or folder name) to show further actions in the toolbar. Use Command or Shift keys to select multiple files.')]),
                            m('p', [ m('b', 'Open files:'), m('span', ' Click a file name to go to view the file in the OSF.')]),
                            m('p', [ m('b', 'Open files in new tab:'), m('span',  ' Press Command (Ctrl in Windows) and click a file name to open it in a new tab.')]),
                            m('p', [ m('b', 'Download as zip:'), m('span', ' Click on the row of an add-on or folder and click the Download as Zip button in the toolbar.'), m('i', ' Not available for all storage add-ons.')]),
                            m('p', [ m('b', 'Copy files:'), m('span', ' Press Option (Alt in Windows) while dragging a file to a new folder or component.'), m('i', ' Only for contributors with write access.')])
                        ]);
                        var mithrilButtons = m('button', {
                                'type':'button',
                                'class' : 'btn btn-default',
                                onclick : function(event) { ctrl.tb.modal.dismiss(); } }, 'Close');
                        ctrl.tb.modal.update(mithrilContent, mithrilButtons, m('h3.modal-title.break-word', 'How to Use the File Browser'));
                    },
                    icon: 'fa fa-info',
                    className : 'text-info'
                }, ''));
            }
        if (ctrl.tb.options.placement === 'fileview') {
            generalButtons.push(m.component(FGButton, {
                    onclick: function(event){
                        var panelToggle = $('.panel-toggle');
                        var panelExpand = $('.panel-expand');
                        var panelVisible = panelToggle.find('.osf-panel-hide');
                        var panelHidden = panelToggle.find('.osf-panel-show');

                        panelVisible.hide();
                        panelHidden.show();
                    },
                    icon: 'fa fa-angle-up'
                }, ''));
        }

        if (item && item.connected !== false){ // as opposed to undefined, avoids unnecessary setting of this value
            templates[toolbarModes.DEFAULT] =  m('.col-xs-12', m('.pull-right', [finalRowButtons,  m('span', generalButtons)]));
        } else {
            templates[toolbarModes.DEFAULT] =  m('.col-xs-12', m('.pull-right', m('span', generalButtons)));
        }
        return m('.row.tb-header-row', [
            m('#folderRow', { config : function () {
                $('#folderRow input').focus();
            }}, [
                templates[ctrl.mode()]
            ])
        ]);
    }
};

/**
 * When multiple rows are selected remove those that are not in the parent
 * @param {Array} rows List of item objects
 * @returns {Array} newRows Returns the revised list of rows
 */
function filterRowsNotInParent(rows) {
    var tb = this;
    if (tb.multiselected().length < 2) {
        return tb.multiselected();
    }
    var i, newRows = [],
        originalRow = tb.find(tb.multiselected()[0].id),
        originalParent,
        currentItem;
    function changeColor() { $(this).css('background-color', ''); }
    if (originalRow !== undefined) {
        originalParent = originalRow.parentID;
        for (i = 0; i < rows.length; i++) {
            currentItem = rows[i];
            if (currentItem.parentID === originalParent && currentItem.id !== -1) {
                newRows.push(rows[i]);
            } else {
                $('.tb-row[data-id="' + rows[i].id + '"]').stop().css('background-color', '#D18C93')
                    .animate({ backgroundColor: '#fff'}, 500, changeColor);
            }
        }
    }
    tb.multiselected(newRows);
    tb.highlightMultiselect();
    return newRows;
}

/**
 * Helper function that turns parent open values to true to respective redraws can open the folder
 * @this Treebeard.controller
 * @param {Object} item A Treebeard _item object.
 * @private
 */
function openParentFolders (item) {
    var tb = this;
    // does it have a parent? If so change open
    var parent = item.parent();
    if(parent ){
        if(!parent.open) {
            var index = tb.returnIndex(parent.id);
            parent.load = true;
            tb.toggleFolder(index);
        }
        openParentFolders.call(tb, parent);
    }
    return;
}

/**
 * Handles multiselect conditions and actions
 * @this Treebeard.controller
 * @param {Object} event jQuery click event.
 * @param {Object} row A Treebeard _item object.
 * @private
 */
 function _fangornMultiselect (event, row) {
    var tb = this;
    var scrollToItem = false;
    filterRowsNotInParent.call(tb, tb.multiselected());
    if (tb.toolbarMode() === 'search') {
        dismissToolbar.call(tb);
        scrollToItem = true;
        // recursively open parents of the selected item but do not lazyload;
        openParentFolders.call(tb, row);
    }

    if (tb.multiselected().length === 1){
        tb.select('#tb-tbody').removeClass('unselectable');
        if(scrollToItem) {
             scrollToFile.call(tb, tb.multiselected()[0].id);
        }
    } else if (tb.multiselected().length > 1) {
        tb.select('#tb-tbody').addClass('unselectable');
    }
    tb.inputValue(tb.multiselected()[0].data.name);
    m.redraw();
    reapplyTooltips();
}

/* BEGIN MOVE */
// copyMode can be 'copy', 'move', 'forbidden', or null.
// This is set at draglogic and is used as global within this module
var copyMode = null;

// Set altkey global to fangorn
    var altKey = false;
    $(document).keydown(function (e) {
        if (e.altKey) {
            altKey = true;
        }
    });
    $(document).keyup(function (e) {
        if (!e.altKey) {
            altKey = false;
        }
    });

/**
 * Hook for the drag start event on jquery
 * @param event jQuery UI drggable event object
 * @param ui jQuery UI draggable ui object
 * @private
 */
function _fangornDragStart(event, ui) {
    var itemID = $(event.target).attr('data-id'),
        item = this.find(itemID);
    if (this.multiselected().length < 2) {
        this.multiselected([item]);
    }
}

/**
 * Hook for the drop event of jQuery UI droppable
 * @param event jQuery UI droppable event object
 * @param ui jQuery UI droppable ui object
 * @private
 */
function _fangornDrop(event, ui) {
    var tb = this;
    var items = tb.multiselected().length === 0 ? [tb.find(tb.selected)] : tb.multiselected(),
        folder = tb.find($(event.target).attr('data-id'));

    // Run drop logic here
        _dropLogic.call(tb, event, items, folder);

}

/**
 * Hook for the over event of jQuery UI droppable
 * @param event jQuery UI droppable event object
 * @param ui jQuery UI droppable ui object
 * @private
 */
function _fangornOver(event, ui) {
    var tb = this;
    var items = tb.multiselected().length === 0 ? [tb.find(tb.selected)] : tb.multiselected(),
        folder = tb.find($(event.target).attr('data-id')),
        dragState = _dragLogic.call(tb, event, items, ui);
    $('.tb-row').removeClass('tb-h-success fangorn-hover');
    if (dragState !== 'forbidden') {
        $('.tb-row[data-id="' + folder.id + '"]').addClass('tb-h-success');
    } else {
        $('.tb-row[data-id="' + folder.id + '"]').addClass('fangorn-hover');
    }
}

/**
 * Where the drop actions happen
 * @param event jQuery UI drop event
 * @param {Array} items List of items being dragged at the time. Each item is a _item object
 * @param {Object} folder Folder information as _item object
 */
function _dropLogic(event, items, folder) {
    var tb = this;

    if (items.length < 1 ||
        items.indexOf(folder) > -1 ||
        copyMode === 'forbidden'
    ) {
        return;
    }

    if (folder.data.kind === 'file') {
        folder = folder.parent();
    }

    // if (items[0].data.kind === 'folder' && ['github', 'figshare', 'dataverse'].indexOf(folder.data.provider) !== -1) { return; }

    if (!folder.open) {
        return tb.updateFolder(null, folder, _dropLogic.bind(tb, event, items, folder));
    }

    $.each(items, function(index, item) {
        checkConflicts(tb, item, folder, doItemOp.bind(tb, copyMode === 'move' ? OPERATIONS.MOVE : OPERATIONS.COPY, folder, item, undefined));
    });
}

/**
 * Sets the copy state based on which item is being dragged on which other item
 * @param {Object} event Browser drag event
 * @param {Array} items List of items being dragged at the time. Each item is a _item object
 * @param {Object} ui jQuery UI draggable drag ui object
 * @returns {String} copyMode One of the copy states, from 'copy', 'move', 'forbidden'
 */
function _dragLogic(event, items, ui) {
    var tb = this;
    var canMove = true,
    folder = this.find($(event.target).attr('data-id')),
    dragGhost = $('.tb-drag-ghost');

    // Set the cursor to match the appropriate copy mode
    copyMode = getCopyMode(folder, items);
    switch (copyMode) {
        case 'forbidden':
            dragGhost.css('cursor', 'not-allowed');
            break;
        case 'copy':
            dragGhost.css('cursor', 'copy');
            break;
        case 'move':
            dragGhost.css('cursor', 'move');
            break;
        default:
            dragGhost.css('cursor', 'default');
    }
    return copyMode;

}

function getCopyMode(folder, items) {
    var tb = this;
    var canMove = true;
    var mustBeIntra = (folder.data.provider === 'github');
    var cannotBeFolder = (folder.data.provider === 'figshare' || folder.data.provider === 'dataverse');

    if (folder.data.kind === 'file') {
        folder = folder.parent();
    }

    if (folder.parentId === 0 ||
        folder.data.kind !== 'folder' ||
        !folder.data.permissions.edit ||
        !folder.data.provider ||
        folder.data.status ||
        folder.data.provider === 'dataverse'
    ) {
        return 'forbidden';
    }

    //Disallow moving INTO a public figshare folder
    if (
        folder.data.provider === 'figshare' &&
        folder.data.extra &&
        folder.data.extra.status &&
        folder.data.extra.status === 'public'
    ) {
        return 'forbidden';
    }

    for(var i = 0; i < items.length; i++) {
        var item = items[i];
        if (
            item.data.nodeType ||
            item.data.isAddonRoot ||
            item.id === folder.id ||
            item.parentID === folder.id ||
            item.data.provider === 'dataverse' ||
            (cannotBeFolder && item.data.kind === 'folder') ||
            (mustBeIntra && item.data.provider !== folder.data.provider) ||
            //Disallow moving OUT of a public figshare folder
            (item.data.provider === 'figshare' && item.data.extra && item.data.status && item.data.status !== 'public')
        ) {
            return 'forbidden';
        }

        mustBeIntra = mustBeIntra || item.data.provider === 'github';
        canMove = (
            canMove &&
            item.data.permissions.edit &&
            //Can only COPY OUT of figshare
            item.data.provider !== 'figshare' &&
            (!mustBeIntra || (item.data.provider === folder.data.provider && item.data.nodeId === folder.data.nodeId))
        );
    }
    if (folder.data.isPointer ||
        altKey ||
        !canMove
    ) {
        return 'copy';
    }
    return 'move';
}
/* END MOVE */


function _resizeHeight () {
    var tb = this;
    var tbody = tb.select('#tb-tbody');
    var windowHeight = $(window).height();
    var topBuffer = tbody.offset().top + 50;
    var availableSpace = windowHeight - topBuffer;
    if(availableSpace > 0) {
        // Set a minimum height
        tbody.height(availableSpace < 300 ? 300 : availableSpace);
    }
}

/**
 * OSF-specific Treebeard options common to all addons.
 * Check Treebeard API for more information
 */
tbOptions = {
    rowHeight : 35,         // user can override or get from .tb-row height
    showTotal : 15,         // Actually this is calculated with div height, not needed. NEEDS CHECKING
    paginate : false,       // Whether the applet starts with pagination or not.
    paginateToggle : false, // Show the buttons that allow users to switch between scroll and paginate.
    uploads : true,         // Turns dropzone on/off.
    columnTitles : _fangornColumnTitles,
    resolveRows : _fangornResolveRows,
    hoverClassMultiselect : 'fangorn-selected',
    multiselect : true,
    placement : 'files',
    title : function() {
        //TODO Add disk saving mode message
        // if(window.contextVars.diskSavingMode) {
        //     // If File and FileRead are not defined dropzone is not supported and neither is uploads
        //     if (window.File && window.FileReader) {
        //         return m('p', {
        //         }, [
        //             m('span', 'To Upload: Drag files into a folder OR click the '),
        //             m('i.btn.btn-default.btn-xs', { disabled : 'disabled'}, [ m('i.fa.fa-upload')]),
        //             m('span', ' below.')
        //         ]);
        //     }
        //     return m('p', {
        //         class: 'text-danger'
        //     }, [
        //         m('span', 'Your browser does not support file uploads, ', [
        //             m('a', { href: 'http://browsehappy.com' }, 'learn more'),
        //             '.'
        //         ])
        //     ]);
        // }
        return undefined;
    },
    showFilter : true,     // Gives the option to filter by showing the filter box.
    allowMove : true,       // Turn moving on or off.
    hoverClass : 'fangorn-hover',
    togglecheck : _fangornToggleCheck,
    sortButtonSelector : {
        up : 'i.fa.fa-chevron-up',
        down : 'i.fa.fa-chevron-down'
    },
    onload : function () {
        var tb = this;
        _loadTopLevelChildren.call(tb);
        tb.pendingFileOps = [];
        tb.select('#tb-tbody').on('click', function(event){
            if(event.target !== this) {
                return;
            }
            tb.clearMultiselect();
            dismissToolbar.call(tb);
        });

        $(window).on('beforeunload', function() {
            if(tb.dropzone && tb.dropzone.getUploadingFiles().length) {
                return 'You have pending uploads, if you leave this page they may not complete.';
            }
            if(tb.pendingFileOps.length > 0) {
                return 'You have pending file operations, if you leave this page they may not complete.';
            }
        });
        if(tb.options.placement === 'project-files') {
            _resizeHeight.call(tb);
            $(window).resize(function(){
                _resizeHeight.call(tb);
            });
        }
        $(window).on('keydown', function(event){
            if (event.keyCode === ESCAPE_KEY) {
                dismissToolbar.call(tb);
            }
        });
    },
    movecheck : function (to, from) { //This method gives the users an option to do checks and define their return
        return true;
    },
    movefail : function (to, from) { //This method gives the users an option to do checks and define their return
        return true;
    },
    addcheck : function (treebeard, item, file) {
        var size;
        var maxSize;
        var displaySize;
        var msgText;
        if (_fangornCanDrop(treebeard, item)) {
            if (item.data.accept && item.data.accept.maxSize) {
                size = file.size / 1000000;
                maxSize = item.data.accept.maxSize;
                if (size > maxSize) {
                    displaySize = Math.round(file.size / 10000) / 100;
                    msgText = 'One of the files is too large (' + displaySize + ' MB). Max file size is ' + item.data.accept.maxSize + ' MB.';
                    item.notify.update(msgText, 'warning', undefined, 3000);
                    return false;
                }
            }
            return true;
        }
        return false;
    },
    onscrollcomplete : function(){
        reapplyTooltips();
    },
    onmultiselect : _fangornMultiselect,
    filterPlaceholder : 'Search',
    onmouseoverrow : _fangornMouseOverRow,
    sortDepth : 2,
    dropzone : {                                           // All dropzone options.
        maxFilesize: 10000000,
        url: function(files) {return files[0].url;},
        clickable : '#treeGrid',
        addRemoveLinks: false,
        previewTemplate: '<div></div>',
        parallelUploads: 5,
        acceptDirectories: false,
        createImageThumbnails: false,
        fallback: function(){},
    },
    resolveIcon : _fangornResolveIcon,
    resolveToggle : _fangornResolveToggle,
    // Pass ``null`` to avoid overwriting Dropzone URL resolver
    resolveUploadUrl: function() {return null;},
    resolveLazyloadUrl : _fangornResolveLazyLoad,
    resolveUploadMethod: _fangornUploadMethod,
    lazyLoadError : _fangornLazyLoadError,
    lazyLoadOnLoad : _fangornLazyLoadOnLoad,
    ontogglefolder : expandStateLoad,
    dropzoneEvents : {
        uploadprogress : _fangornUploadProgress,
        sending : _fangornSending,
        complete : _fangornComplete,
        success : _fangornDropzoneSuccess,
        error : _fangornDropzoneError,
        dragover : _fangornDragOver,
        addedfile : _fangornAddedFile,
        drop : _fangornDropzoneDrop
    },
    resolveRefreshIcon : function() {
        return m('i.fa.fa-refresh.fa-spin');
    },
    removeIcon : function(){
        return m.trust('&times;');
    },
    toolbarComponent : FGToolbar,
    // DRAG AND DROP RELATED OPTIONS
    dragOptions : {},
    dropOptions : {},
    dragEvents : {
        start : _fangornDragStart
    },
    dropEvents : {
        drop : _fangornDrop,
        over : _fangornOver
    },
    onafterselectwitharrow : function(row, direction) {
        var tb = this;
        var item = tb.find(row.id);
        _fangornMultiselect.call(tb,null,item);
    },
    hScroll : 400,
    naturalScrollLimit : 0
};

/**
 * Loads Fangorn with options
 * @param {Object} options The options to be extended with Treebeard options
 * @constructor
 */
function Fangorn(options) {
    this.options = $.extend({}, tbOptions, options);
    this.grid = null;       // Set by _initGrid
    this.init();
}

/**
 * Initialize Fangorn methods that connect it to Treebeard
 * @type {{constructor: Fangorn, init: Function, _initGrid: Function}}
 */
Fangorn.prototype = {
    constructor: Fangorn,
    init: function () {
        this._initGrid();
    },
    // Create the Treebeard once all addons have been configured
    _initGrid: function () {
        this.grid = new Treebeard(this.options);
        return this.grid;
    },
};

Fangorn.Components = {
    button : FGButton,
    input : FGInput,
    toolbar : FGToolbar,
    dropdown : FGDropdown,
    toolbarModes : toolbarModes
};

Fangorn.ButtonEvents = {
    _downloadEvent: _downloadEvent,
    _downloadZipEvent: _downloadZipEvent,
    _uploadEvent: _uploadEvent,
    _removeEvent: _removeEvent,
    createFolder: _createFolder,
    _gotoFileEvent : gotoFileEvent
};

Fangorn.DefaultColumns = {
    _fangornTitleColumn: _fangornTitleColumn
};

Fangorn.Utils = {
    inheritFromParent: inheritFromParent,
    resolveconfigOption: resolveconfigOption,
    reapplyTooltips : reapplyTooltips,
    setCurrentFileID: setCurrentFileID,
    scrollToFile: scrollToFile,
    openParentFolders : openParentFolders,
    dismissToolbar : dismissToolbar,
    uploadRowTemplate : uploadRowTemplate,
    resolveIconView: resolveIconView,
    orderFolder: orderFolder,
    connectCheckTemplate : _connectCheckTemplate
};

Fangorn.DefaultOptions = tbOptions;

module.exports = Fangorn;<|MERGE_RESOLUTION|>--- conflicted
+++ resolved
@@ -328,11 +328,7 @@
     var toggleMinus = m('i.fa.fa-minus', ' '),
         togglePlus = m('i.fa.fa-plus', ' '),
     // padding added so that this overlaps the toggle-icon div and prevent cursor change into pointer for checkout icons.
-<<<<<<< HEAD
-        checkedByUser = m('i.fa.fa-sign-out[style="color: #337ab7; font-size: 120%; cursor: default; padding-top: 10px; padding-bottom: 10px; padding-right: 4px;"]', ''),
-=======
         checkedByUser = m('i.fa.fa-sign-out.text-muted[style="font-size: 120%; cursor: default; padding-top: 10px; padding-bottom: 10px; padding-right: 4px;"]', ''),
->>>>>>> 2d451b32
         checkedByOther = m('i.fa.fa-sign-out[style="color: #d9534f; font-size: 120%; cursor: default; padding-top: 10px; padding-bottom: 10px; padding-right: 4px;"]', '');
     // check if folder has children whether it's lazyloaded or not.
     if (item.kind === 'folder' && item.depth > 1) {
@@ -1760,45 +1756,12 @@
         if(items.length > 1 && ctrl.tb.multiselected()[0].data.provider !== 'github' && ctrl.tb.options.placement !== 'fileview' && !(ctrl.tb.multiselected()[0].data.provider === 'dataverse' && ctrl.tb.multiselected()[0].parent().data.version === 'latest-published') ) {
             // Special cased to not show 'delete multiple' for github or published dataverses
             var showDelete = false;
-<<<<<<< HEAD
-            var showCheckout = true;
-            var showCheckin = true;
-=======
->>>>>>> 2d451b32
             var each, i, len;
             // Only show delete button if user has edit permissions on at least one selected file
             for (i = 0, len = items.length; i < len; i++) {
                 each = items[i];
                 if (each.data.permissions.edit && !each.data.isAddonRoot && !each.data.nodeType) {
                     showDelete = true;
-                    break;
-                }
-            }
-            for (i = 0, len = items.length; i < len; i++) {
-                each = items[i];
-                if (!(each.data.permissions.edit && each.data.provider === 'osfstorage' && each.kind === 'file' && (!each.data.extra.checkout || each.data.extra.checkout === window.contextVars.currentUser.id))) {
-                    showCheckout = false;
-                    break;
-                }
-            }
-            //Additional check to not show the button if all the files are already checkedout by user
-            if (showCheckout){
-                var allChecked = true;
-                for (i = 0, len = items.length; i < len; i++) {
-                    each = items[i];
-                    if (!each.data.extra.checkout) {
-                        allChecked = false;
-                        break;
-                    }
-                }
-                if (allChecked) {
-                    showCheckout = false;
-                }
-            }
-            for (i = 0, len = items.length; i < len; i++) {
-                each = items[i];
-                if (!(each.data.permissions.edit && each.data.provider === 'osfstorage' && each.kind === 'file' && each.data.extra.checkout === window.contextVars.currentUser.id)) {
-                    showCheckin = false;
                     break;
                 }
             }
@@ -1812,35 +1775,6 @@
                         icon: 'fa fa-trash',
                         className : 'text-danger'
                     }, 'Delete Multiple')
-                );
-            }
-            if (showCheckout){
-                generalButtons.push(
-                    m.component(FGButton, {
-                        onclick: function() {
-                            items.forEach(function(each) {
-                                doCheckout(each, window.contextVars.currentUser.id, false);
-                            });
-                            window.location.reload();
-                        },
-                        icon: 'fa fa-sign-out',
-                        className: 'text-warning'
-                    }, 'Check out Multiple')
-                );
-            }
-            if (showCheckin){
-                generalButtons.push(
-                    m.component(FGButton, {
-                        onclick: function() {
-                            for (var i = 0, len = items.length; i < len; i++) {
-                                var each = items[i];
-                                doCheckout(each, null, false);
-                            }
-                            window.location.reload();
-                        },
-                        icon: 'fa fa-sign-in',
-                        className: 'text-warning'
-                    }, 'Check in Multiple')
                 );
             }
         }
