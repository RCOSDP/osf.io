--- conflicted
+++ resolved
@@ -82,222 +82,6 @@
 }
 
 describe('Comment', () => {
-<<<<<<< HEAD
-    describe('#constructor', () => {
-        it('loads in optional instantiation data', () => {
-            var user = {
-                fullname: faker.name.findName(),
-                id: 2
-            };
-            var data = {
-                user: user,
-                lastModified: faker.date.past(),
-                value: faker.lorem.sentence()
-            };
-            var comment = new Comment(data);
-            assert.equal(comment.user, user);
-            assert.equal(comment.lastModified.toString(), new Date(data.lastModified).toString());
-            assert.equal(comment.value(), data.value);
-        });
-        it('defaults user to the global currentUser', () => {
-            var comment = new Comment();
-            assert.deepEqual(comment.user, $osf.currentUser());
-        });
-    });
-    describe('#saved', () => {
-        it('is true if the comment has data', () => {
-            var comment = new Comment();
-            assert.isFalse(comment.saved());
-
-            var user = {
-                fullname: faker.name.findName(),
-                id: 2
-            };
-            var data = {
-                user: user,
-                lastModified: faker.date.past(),
-                value: faker.lorem.sentence()
-            };
-            comment = new Comment(data);
-            assert.isTrue(comment.saved());
-        });
-    });
-    describe('#canDelete', () => {
-        it('is true if the global currentUser is the same as comment.user', () => {
-            var comment = new Comment();
-            assert.isTrue(comment.canDelete());
-
-            var user = {
-                fullname: faker.name.findName(),
-                id: 2
-            };
-            var data = {
-                user: user,
-                lastModified: faker.date.past(),
-                value: faker.lorem.sentence()
-            };
-            comment = new Comment(data);
-            assert.isFalse(comment.canDelete());
-        });
-    });
-    describe('#viewComment', () => {
-        it('adds a user id that is not the author to a the seenBy array', () => {
-            var comment = new Comment();
-            var currentUser = window.contextVars.currentUser;
-
-            var user = {
-                fullname: faker.name.findName(),
-                id: 2
-            };
-            var data = {
-                user: user,
-                lastModified: faker.date.past(),
-                value: faker.lorem.sentence()
-            };
-            comment.viewComment(user);
-            assert.isTrue(comment.seenBy().length === 2);
-            assert.isTrue(comment.seenBy().indexOf(user.id) !== -1);
-            assert.isTrue(comment.seenBy().indexOf(currentUser.id) !== -1);
-
-            comment = new Comment(data);
-            comment.viewComment(currentUser);
-            assert.isTrue(comment.seenBy().length === 2);
-            assert.isTrue(comment.seenBy().indexOf(user.id) !== -1);
-            assert.isTrue(comment.seenBy().indexOf(currentUser.id) !== -1);
-        });
-    });
-    describe('#seenBy', () => {
-        it('is a list of all user ids that have seen the comment', () => {
-            var comment = new Comment();
-            var currentUser = window.contextVars.currentUser;
-            assert.isTrue(comment.seenBy().length === 1);
-            assert.isTrue(comment.seenBy().indexOf(currentUser.id) !== -1);
-
-            var user = {
-                fullname: faker.name.findName(),
-                id: 2
-            };
-            var data = {
-                user: user,
-                lastModified: faker.date.past(),
-                value: faker.lorem.sentence()
-            };
-            comment = new Comment(data);
-            assert.isTrue(comment.seenBy().length === 1);
-            assert.isTrue(comment.seenBy().indexOf(user.id) !== -1);
-
-            comment.viewComment(currentUser);
-            assert.isTrue(comment.seenBy().length === 2);
-            assert.isTrue(comment.seenBy().indexOf(currentUser.id) !== -1);
-
-        });
-    });
-    describe('#canEdit', () => {
-        it('is true if the comment is saved and the current user is the comment creator', () => {
-            var comment = new Comment();
-            assert.isFalse(comment.canEdit());
-            comment.saved(true);
-            assert.isTrue(comment.canEdit());
-
-            var user = {
-                fullname: faker.name.findName(),
-                id: 2
-            };
-            var data = {
-                user: user,
-                lastModified: faker.date.past(),
-                value: faker.lorem.sentence()
-            };
-            comment = new Comment(data);
-            assert.isFalse(comment.canEdit());
-            comment.saved(true);
-            assert.isFalse(comment.canEdit());
-        });
-    });
-    describe('#isDeleted', () => {
-        it('is true when a comment is deleted and sets the value to a deleted message', () => {
-            var comment = new Comment();
-            assert.isFalse(comment.isDeleted());
-            comment.isDeleted(true);
-            assert.isTrue(comment.isDeleted());
-            assert.equal(comment.value(), '');
-
-            var user = {
-                fullname: faker.name.findName(),
-                id: 2
-            };
-            var data = {
-                user: user,
-                lastModified: faker.date.past(),
-                value: faker.lorem.sentence()
-            };
-            comment = new Comment(data);
-            assert.isFalse(comment.isDeleted());
-            comment.isDeleted(true);
-            assert.isTrue(comment.isDeleted());
-            assert.equal(comment.value(), '');
-        });
-    });
-    describe('#author', () => {
-        it('is always the user who creates the comment\'s fullname', () => {
-            var comment = new Comment();
-            assert.isTrue(comment.author() === window.contextVars.currentUser.fullname);
-
-            var user = {
-                fullname: faker.name.findName(),
-                id: 2
-            };
-            var data = {
-                user: user,
-                lastModified: faker.date.past(),
-                value: faker.lorem.sentence()
-            };
-            comment = new Comment(data);
-            assert.isFalse(comment.author() === window.contextVars.currentUser.fullname);
-            assert.isTrue(comment.author() === user.fullname);
-        });
-    });
-    describe('#getAuthor', () => {
-        it('returns You if the current user is the commenter else the commenter name', () => {
-            var comment = new Comment();
-            assert.isTrue(comment.getAuthor() === 'You');
-
-            var user = {
-                fullname: faker.name.findName(),
-                id: 2
-            };
-            var data = {
-                user: user,
-                lastModified: faker.date.past(),
-                value: faker.lorem.sentence()
-            };
-            comment = new Comment(data);
-            assert.isTrue(comment.getAuthor() === user.fullname);
-        });
-    });
-});
-
-describe('Question', () => {
-    var question;
-    var data;
-    var q;
-    beforeEach(() => {
-        question = {
-            qid: faker.internet.ip(),
-            title: faker.internet.domainWord(),
-            nav: faker.internet.domainWord(),
-            type: 'string',
-            format: 'text',
-            description: faker.lorem.sentence(),
-            help: faker.lorem.sentence(),
-            required: true,
-            options: [1, 1, 1].map(faker.internet.domainWord)
-        };
-        data = {
-            value: 'Foobar'
-        };
-        q = new Question(question, data);
-=======
     sinon.collection.restore();
     beforeEach(() => {
         window.contextVars.currentUser = {
@@ -395,7 +179,6 @@
             comment = new Comment(data);
             assert.isFalse(comment.isOwner());
         });
->>>>>>> 209b2314
     });
     describe('#author', () => {
         it('is always the user who creates the comment\'s fullname', () => {
@@ -525,10 +308,6 @@
             assert.equal(q.options, question.options);
             assert.equal(q.value(), data.value);
         });
-<<<<<<< HEAD
-        /* TODO(samchrisinger): update me
-=======
->>>>>>> 209b2314
         it('maps object-type Question\'s properties property to sub-Questions', () => {
             var props = {
                 foo: {
@@ -543,9 +322,6 @@
             assert.equal(obj.properties.foo.id, 'foo');
             assert.isDefined(obj.properties.foo.value);
         });
-<<<<<<< HEAD
-         */
-=======
         it('maps comments into Comment instances', () => {
             var question = makeQuestion(null, {
                 comments: [makeComment()[1], makeComment()[1]]
@@ -579,7 +355,6 @@
             })[0];
             assert.isTrue(question.required);
         });
->>>>>>> 209b2314
     });
     describe('#allowAddNext', () => {
         it('is true if the Question\'s nextComment is not blank', () => {
