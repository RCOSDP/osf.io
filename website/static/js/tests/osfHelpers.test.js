--- conflicted
+++ resolved
@@ -287,7 +287,6 @@
             var expectedUTC = moment.utc(date).format('YYYY-MM-DD HH:mm UTC');
             assert.equal(fd.utc, expectedUTC);
         });
-<<<<<<< HEAD
         it('should parse date strings', () => {
             var parsedDate = new $osf.FormattableDate(dateString).date;
             var parsedDateTime = new $osf.FormattableDate(dateTimeString).date;
@@ -320,38 +319,6 @@
 
             parsedDateTime = new $osf.FormattableDate(dateTimeString + negativeOffset).date;
             assertDateEqual(parsedDateTime, year, month, day, hour + 2, minute, second, millisecond);
-=======
-        it('should parse date and datetime strings', () => {
-            var year = 2014;
-            var month = 11;
-            var day = 15;
-            var hour = 10;
-            var minute = 33;
-            var second = 17;
-            var millisecond = 123;
-
-            var dateString = [year, month, day].join('-');
-            var dateTimeString = dateString + 'T' + [hour, minute, second].join(':') + '.' + millisecond.toString();
-
-            var parsedDate = new $osf.FormattableDate(dateString).date;
-            var parsedDateTime = new $osf.FormattableDate(dateTimeString).date;
-
-            assert.equal(parsedDate.getUTCFullYear(), year);
-            assert.equal(parsedDate.getUTCMonth(), month - 1); // Javascript months count from 0
-            assert.equal(parsedDate.getUTCDate(), day);
-            assert.equal(parsedDate.getUTCHours(), 0);
-            assert.equal(parsedDate.getUTCMinutes(), 0);
-            assert.equal(parsedDate.getUTCSeconds(), 0);
-            assert.equal(parsedDate.getUTCMinutes(), 0);
-
-            assert.equal(parsedDateTime.getUTCFullYear(), year);
-            assert.equal(parsedDateTime.getUTCMonth(), month - 1); // Javascript months count from 0
-            assert.equal(parsedDateTime.getUTCDate(), day);
-            assert.equal(parsedDateTime.getUTCHours(), hour);
-            assert.equal(parsedDateTime.getUTCMinutes(), minute);
-            assert.equal(parsedDateTime.getUTCSeconds(), second);
-            assert.equal(parsedDateTime.getUTCMilliseconds(), millisecond);
->>>>>>> 5344e67b
         });
     });
 
