--- conflicted
+++ resolved
@@ -52,15 +52,9 @@
                     message: 'Bad, bad, bad.'
                 }
             );
-<<<<<<< HEAD
-            var validDate = new Date();
-            validDate.setDate(validDate.getDate() + 3);
-            instance.pikaday(validDate);
-=======
             var d = new Date();
             d.setDate(d.getDate() + 3);
             instance.pikaday(d);
->>>>>>> cbd87d9c
             instance.pikaday.isValid();
             assert.isTrue(validate.called);
         });
