/**
 * Prototype for creating a Hierarchical Grid Structure
 *
 * @class HGrid
 * @author Jake Rosenberg
 * @author Alexander Ferguson
 */
var HGrid = {
    //Gives each div a class based on type (folder or file)
    /**
    Default options for HGrid

    @property defaultOptions
    @type {Object}
    @param defaultOptions.container null
    @param defaultOptions.url null
    @param defaultOptions.info null
    @param defaultOptions.columns Uid and Name columns
    @param defaultOptions.editable false
    @param defaultOptions.enableCellNavigation false
    @param defaultOptions.asyncEditorLoading false
    @param defaultOptions.enableColumnReorder true
    @param defaultOptions.sortAsc true
    @param defaultOptions.dragDrop true
    @param defaultOptions.dropZone true
    @param defaultOptions.dropZonePreviewsContainer null
    @param defaultOptions.navLevel null
    @param defaultOptions.breadcrumbBox null
    @param defaultOptions.largeGuide true
    @param defaultOptions.clickUploadElement true
    @param defaultOptions.topCrumb true
    @param defaultOptions.forceFitColumns true
    @param defaultOptions.autoHeight true
    @param defaultOptions.navigation true
    **/
    defaultOptions: {
        container: null,
        url: null,
        info: null,
        columns: [
            {id: "uid", name: "uid", width: 40, field: "uid"},
            {id: "name", name: "Name", field: "name", width: 450, cssClass: "cell-title", sortable: true, defaultSortAsc: true}
        ],
        editable: false,
        enableCellNavigation: false,
        asyncEditorLoading: false,
        enableColumnReorder: true,
        sortAsc: true,
        dragDrop: true,
        dropZone: true,
        dropZonePreviewsContainer: null,
        navLevel: "null",
        breadcrumbBox: null,
        largeGuide: true,
        clickUploadElement: true,
        topCrumb: true,
        forceFitColumns: true,
        autoHeight: true,
        navigation: true,
        namePath: false
    },

    Slick: {
    },

    /**
    Data for the HGrid

    @property data
    @type Array
    @default null
    **/
    data: null,
    /**
    Currently rendered rows

    @property currentlyRendered
    @type Array
    @default []
    **/
    currentlyRendered: [],
    /**
    Current indent shift

    @property currentIndentShift
    @type int
    @default 0
    **/
    currentIndentShift: 0,
    /**
    Dropzone Object

    @property dropZoneObj
    @type {Object}
    @default null
    **/
    dropZoneObj: null,

    /**
     * This function creates a new HGrid object and calls initialize()
     * @constructor
     * @method create
     *
     * @param {Object} options Data to be passed to grid
     *   @param {String} options.url Url to post to
     *   @param {Object} options.info Information dictionary
     *     @param options.info.parent_uid Parent unique ID
     *     @param options.info.uid Unique ID
     *     @param options.info.name Name
     *     @param {String} options.info.type Folder or file
     *   @param {String} options.container Div ID of container for HGrid
     * @return {HGrid} Returns a new HGrid object.
     */
    create: function(options) {
        var _this = this;
        var self = Object.create(_this);
        self.options = $.extend({}, self.defaultOptions, options);
        var urls = ['urlAdd','urlMove','urlEdit','urlDelete'];
        for (var i = 0; i<urls.length; i++) {
            if (!self.options[urls[i]]) {
                self.options[urls[i]] = self.options['url'];
            }
            if (typeof self.options[urls[i]] === "function") {
                self.options[urls[i]] = self.options[urls[i]]();
            }
        }
        self.initialize();
        $.extend(this, {

            hGridOnMouseEnter: new self.Slick.Event(),
            hGridOnMouseLeave: new self.Slick.Event(),

            /**
             Fired before a move occurs

             @event hGridBeforeMove
             @param {Object} e Event object
             @param {Object} args
                @param args.rows Array of unique IDs of rows moving
                @param args.insertBefore Row ID of destination row to insert before
             **/
            hGridBeforeMove: new self.Slick.Event(),
            /**
             Fired after a move occurs

             @event hGridAfterMove
             @param {Object} e Event object
             @param {Object} args
                @param args.rows Array of unique IDs of rows moving
                @param args.insertBefore Row ID of destination row to insert before
             **/
            hGridAfterMove: new self.Slick.Event(),
            /**
             Fired before an edit occurs

             @event hGridBeforeEdit
             @param {Object} e Event object
             @param {Object} args
                @param args.item Item being changed
                @param args.name New name
             **/
            hGridBeforeEdit: new self.Slick.Event(),
            /**
             Fired after an edit occurs

             @event hGridAfterEdit
             @param {Object} e Event object
             @param {Object} args
                @param args.item Item being changed
                @param args.name New name
                @param args.success Boolean, whether or not the edit succeeded
             **/
            hGridAfterEdit: new self.Slick.Event(),
            /**
             Fired before a delete occurs

             @event hGridBeforeDelete
             @param {Object} e Event object
             @param {Object} args
                @param args.items Array of unique IDs to be deleted
             **/
            hGridBeforeDelete: new self.Slick.Event(),
            /**
             Fired after a delete occurs

             @event hGridAfterDelete
             @param {Object} e Event object
             @param {Object} args
                @param args.items Array of unique IDs to be deleted
                @param args.success Boolean, whether or not the delete succeeded
             **/
            hGridAfterDelete: new self.Slick.Event(),
            /**
             Fired before an add occurs

             @event hGridBeforeAdd
             @param {Object} e Event object
             @param {Object} args
                @param args.item Item to be added
                @param args.parent Parent item for new item
             **/
            hGridBeforeAdd: new self.Slick.Event(),
            /**
             Fired after an add occurs

             @event hGridAfterAdd
             @param {Object} e Event object
             @param {Object} args
                @param args.item Item to be added
                @param args.parent Parent item for new item
                @param args.success Boolean, whether or not the add succeeded
             **/
            hGridAfterAdd: new self.Slick.Event(),
            /**
             Fired before an upload occurs

             @event hGridBeforeUpload
             @param {Object} e Event object
             @param {Object} args
                @param args.item File object being added
                @param args.parent Parent item for new file
             **/
            hGridBeforeUpload: new self.Slick.Event(),
            /**
             Fired after an upload occurs

             @event hGridAfterUpload
             @param {Object} e Event object
             @param {Object} args
                @param args.item File object being added
                @param args.success Boolean, whether or not the upload succeeded
             **/
            hGridAfterUpload: new self.Slick.Event(),
            /**
             Fired on success response from server on upload

             @event hGridOnUpload
             @param {Object} e Event object
             @param {Object} args File object response
             **/
            hGridOnUpload: new self.Slick.Event()
        });
        return self;
    },

    initialize: function() {
        var hGridContainer = this.options.container;
        var hGridInfo = this.options.info;
        var hGridColumns = this.options.columns;
        this.data = this.prep(hGridInfo);
        this.Slick = $.extend({}, Slick);
        this.Slick.dataView = new this.Slick.Data.DataView({ inlineFilters: true });
//        this.Slick.dataView = $.extend({}, Slick.Data.DataView({ inlineFilters: true }));
//        this.Slick.dataView = new Slick.Data.DataView({ inlineFilters: true });
        this.Slick.dataView.beginUpdate();
        this.Slick.dataView.setItems(this.data);
        var data = this.data;
        var dataView = this.Slick.dataView;
        this.Slick.dataView.setFilterArgs([data, this]);
        this.Slick.dataView.setFilter(this.myFilter);
        this.Slick.dataView.endUpdate();
        if(this.options.dragDrop){
            hGridColumns.unshift({id: "#", name: "", width: 40, behavior: "selectAndMove", selectable: false, resizable: false, cssClass: "cell-reorder dnd"});
        }
        this.Slick.grid = new this.Slick.Grid(hGridContainer, this.Slick.dataView, hGridColumns, this.options);

        var _this = this;
        $.each(this.options.columns, function(idx, elm) {
            if (elm['primary']==true && !elm.formatter){
                elm.formatter = _this.defaultTaskNameFormatter;
            }
        });
        if(this.options.columns===this.defaultOptions.columns) {
            this.options.columns[this.Slick.grid.getColumnIndex('name')].formatter = this.defaultTaskNameFormatter;
        }
        this.options.columns[this.Slick.grid.getColumnIndex('name')].validator = this.requiredFieldValidator;
        this.Slick.grid.invalidate();
        this.Slick.grid.render();
        if(this.options.topCrumb) {
            this.updateBreadcrumbsBox();
        }
        this.setupListeners();
        if(this.options.dropZone){
            this.dropZoneInit(this);
        }
        else{
            if(typeof Dropzone !== 'undefined'){
                Dropzone.autoDiscover = false;
            }
        }

    },

    defaultTaskNameFormatter: function(row, cell, value, columnDef, dataContext) {
        value = value.replace(/&/g,"&amp;").replace(/</g,"&lt;").replace(/>/g,"&gt;");
        var spacer = "<span style='display:inline-block;height:1px;width:" + (15 * dataContext["indent"]) + "px'></span>";
        if (dataContext['type']=='folder') {
            if (dataContext._collapsed) {
                return spacer + " <span class='toggle expand nav-filter-item' data-hgrid-nav=" + dataContext['uid'] + "></span><span class='folder'></span>&nbsp;" + value + "</a>";
            } else {
                return spacer + " <span class='toggle collapse nav-filter-item' data-hgrid-nav=" + dataContext['uid'] + "></span><span class='folder'></span>&nbsp;" + value + "</a>";
            }
        } else {
            return spacer + " <span class='toggle'></span><span class='file'></span>&nbsp;" + value;
        }
    },

    requiredFieldValidator: function (value) {
        if (value == null || value == undefined || !value.length) {
            return {valid: false, msg: "This is a required field"};
        } else {
            return {valid: true, msg: null};
        }
    },

    myFilter: function (item, args) {
        var data = args[0];
        var _this = args[1];
        if (_this.options.navLevel != "null") {
//            if (item["sortpath"].indexOf(_this.options.navLevel) != 0) {
            if ( item["sortpath"].indexOf(_this.options.navLevel) != 0 ) {
                return false;
            }
            if ( (item["sortpath"] != _this.options.navLevel) && (item.parent == null) ) {
                return false;
            }
            var navLevelChecker = _this.getItemByValue(data, _this.options.navLevel, 'sortpath')
            if ( (item['uid'] != navLevelChecker['uid']) && (item['parent_uid'] == navLevelChecker['parent_uid'])){
                return false;
            }
        }
        if (item.parent != null) {
            var parent = _this.getItemByValue(data, item.parent_uid, 'uid');
            while (parent) {
                if (parent._collapsed) {
                    return false;
                }
                parent = _this.getItemByValue(data, parent.parent_uid, 'uid');
            }

            item['indent'] = item['absoluteIndent'] - _this.currentIndentShift;
            _this.currentlyRendered.push(item);
            return true;
        } else {
            item['indent'] = item['absoluteIndent'] - _this.currentIndentShift;
            _this.currentlyRendered.push(item);
            return true;
        }
    },

    updateNav: function(){
        var nav = this.options.navLevel;
        nav = nav.split("/");
        nav = nav.pop();
        this.navLevelFilter(nav);
    },

    navLevelFilter: function(itemUid) {
        var _this = this;
        var item = _this.getItemByValue(_this.data, itemUid, "uid");
        var navReset = _this.options.navLevel;
        _this.currentlyRendered = [];
        if (item && itemUid!=="") {
            _this.currentIndentShift = item['absoluteIndent'];
            try {
                if(!item["sortpath"]) throw "This item has no sort path";
                _this.options.navLevel = item["sortpath"];
            } catch(e) {
                console.error(e);
                console.log("This is not a valid item");
                _this.options.navLevel = navReset;
            }
        } else {
            _this.options.navLevel = "null";
            _this.currentIndentShift = 0;
            _this.Slick.grid.invalidate();
            _this.updateBreadcrumbsBox(itemUid);
            _this.Slick.dataView.setFilterArgs([_this.data, this])
            _this.Slick.dataView.setFilter(_this.myFilter);
            return;
        }

        _this.Slick.dataView.setFilterArgs([_this.data, this])
        _this.Slick.dataView.setFilter(_this.myFilter);
        _this.Slick.grid.invalidate();
        _this.updateBreadcrumbsBox(itemUid);
    },

     /**
     * This function updates the breadcrumbs element on the page during navigation of directories
     * @method updateBreadcrumbsBox
     *
     * @param {String} itemUid uid of the new item to display as breadcrumbs parent
    */
    updateBreadcrumbsBox: function(itemUid) {
        var _this = this;
        var item = _this.getItemByValue(_this.data, itemUid, "uid");
        var bcb = _this.options.breadcrumbBox;
        $(bcb).addClass("breadcrumb");
        var spacer = " / ";
        var crumbs = [];
        $(bcb).empty();
        var levels = [];
        if (item && itemUid!=="" && itemUid!==false) {
            try {
                levels = item["path"].slice();
                if(!item["path"]) throw "This item has no path";
            } catch(e) {
                console.error(e);
                console.log("This is not a valid item");
                levels = [];
            }
        }
        if (_this.options.topCrumb){
            var topCrumb = '<span class="hgrid-breadcrumb"><a href="#" data-hgrid-nav="">' + "HGrid" + '</a></span>';
            crumbs.push(topCrumb);
        }
        for (var i = 0; i<levels.length; i++) {
            var crumb = '<span class="hgrid-breadcrumb"><a href="#" data-hgrid-nav="' + levels[i] + '">' + _this.getItemByValue(_this.data, levels[i], 'uid')['name'] + '</a></span>';
            crumbs.push(crumb);
        }
        for (var i = 0; i<crumbs.length; i++) {
            $(bcb).append(crumbs[i]);
            $(bcb).append(spacer);
        }
    },


    dropZoneInit: function (hGrid){// Turn off the discover option so the URL error is not thrown with custom configuration
        var Dropzone = window.Dropzone;
        Dropzone.autoDiscover = false;
        var url;
        var bool = false;
// Instantiate this Dropzone
        if(typeof hGrid.options['urlAdd'] === "string"){
            url = hGrid.options['urlAdd'];
        }
        else {
            url = hGrid.options['url'];
            bool = true;
        }
        var myDropzone = new Dropzone(hGrid.options.container, {
            url: url,
            clickable: hGrid.options.clickUploadElement,
            previewsContainer: hGrid.options.dropZonePreviewsContainer,
            addRemoveLinks: true,
            dropDestination: null
        } );

        hGrid.dropZoneObj = myDropzone;
// Get the SlickGrid Row under the dragged file
        myDropzone.on("dragover", function(e){
            currentDropCell = hGrid.Slick.grid.getCellFromEvent(e);
            if(currentDropCell===null){
                dropHighlight = null;
                myDropzone.options.dropDestination = null;
                hGrid.draggerGuide(dropHighlight);
            }
            else{
                currentDropCell.insertBefore = currentDropCell['row'];

                if(hGrid.Slick.dataView.getItem(currentDropCell['row'])['type']=='folder'){
                    dropHighlight = hGrid.Slick.dataView.getItem(currentDropCell['row']);
                    myDropzone.options.dropDestination = dropHighlight['uid'];
                }
                else{
                    var childDropHighlight = hGrid.Slick.dataView.getItem(currentDropCell['row']);
                    dropHighlight = hGrid.getItemByValue(hGrid.data, childDropHighlight['parent_uid'], 'uid');
                    myDropzone.options.dropDestination = dropHighlight['uid'];
                }
                if(dropHighlight['permission']=="true" || typeof dropHighlight['permission'] == 'undefined')
                    hGrid.draggerGuide(dropHighlight);
            }
            if(bool){
                myDropzone.options.url = hGrid.options['urlAdd'][myDropzone.options.dropDestination];
            }

        });

        myDropzone.on("addedfile", function(file){
            $('.bar').css('width', "0%");
            var parent;
            if (myDropzone.options.dropDestination===null){
                parent = hGrid.getItemByValue(hGrid.data, myDropzone.options.dropDestination, 'parent');
            }
            else{
                parent = hGrid.getItemByValue(hGrid.data, myDropzone.options.dropDestination, 'uid');
            }
            var value = {item: file, parent: parent};
            var promise = $.when(hGrid.hGridBeforeUpload.notify(value));
<<<<<<< HEAD
            promise.done(function(event_status){
=======
            promise.done(function(event_status) {
>>>>>>> d37396b7
                if(event_status===false){
                    myDropzone.removeFile(file);
                    value['success'] = false;
                    hGrid.updateNav();
                    hGrid.hGridAfterUpload.notify(value);
                }
            });
        });

        myDropzone.on("dragleave", function(e){
            hGrid.removeDraggerGuide();
        });
        // Pass the destination folder to the server
        myDropzone.on("sending", function(file, xhr, formData){
            hGrid.updateNav();
            $('#totalProgressActive').addClass('active progress-striped progress');
            formData.append("destination", myDropzone.options.dropDestination);
        });

        myDropzone.on("uploadprogress", function(file, progress, bytesSent){
            var ins = "#" + file.name.replace(/[\s\.#\'\"]/g, '');
            $(ins).css('width', progress + "%");
        });

        myDropzone.on("totaluploadprogress", function(progress, totalBytes, totalBytesSent){
            $('#totalProgress').css('width', progress + "%");
            if (progress==100){
                setTimeout(function(){
                    $('#totalProgressActive').removeClass('active progress-striped progress');
                },(1*1000));
            }
        });
        // Hook the drop success to the grid view update
        myDropzone.on("success", function(file) {
            var value;
            var promise = $.when(hGrid.hGridOnUpload.notify(file));
<<<<<<< HEAD
            promise.done(function(event_status){
=======
            promise.done(function(event_status) {
>>>>>>> d37396b7
                if (event_status || typeof(event_status)=='undefined'){
                    value = {item: JSON.parse(file.xhr.response)[0], success: true};
                    value['item']['name'] = file.name;
                    hGrid.updateNav();
                    hGrid.hGridAfterUpload.notify(value);
                }
                else{
                    value = {item: file, success: false};
                    hGrid.updateNav();
                    hGrid.hGridAfterUpload.notify(value);
                }
<<<<<<< HEAD
            });
=======
            })
>>>>>>> d37396b7
        });
    },

    /**
     * Allows the user to add a new column to the grid
     * @method addColumn
     *
     * @param {Object} column New column to be added
     *  @param item.id ID of column
     *  @param item.name Name of column
     *  @param item.field Field of items to be put in the columns
     * @return {Boolean} True if setting columns works
     */
    addColumn: function(column) {
        var _this = this;
        var old_columns = _this.Slick.grid.getColumns();
        old_columns.push(column);
        _this.Slick.grid.setColumns(old_columns);
        return true;
    },

    /**
     * Allows the user to add a new item to the grid
     * @method addItem
     *
     * @param {Object} item New item to be added
     *  @param item.parent_uid Parent unique ID
     *  @param item.uid Unique ID
     *  @param item.name Name
     *  @param {String} item.type Folder or file
     * @return {Boolean}
     */
    addItem: function(item) {
        var _this = this;
//        if (!item['parent_uid'] || !item['uid'] || !item['name'] || !item['type'] || _this.getItemByValue(_this.data, item['uid'], 'uid')){
//            alert("This is an invalid item.")
//            return;
//        }
        var parent= _this.getItemByValue(_this.data, item['parent_uid'], 'uid');
        var value = {'item': item, 'parent':parent};
        var valueAfter = {'item': item, 'parent':parent};
        var promise = $.when(_this.hGridBeforeAdd.notify(value));
<<<<<<< HEAD
        promise.done(function(event_status){
=======
        promise.done(function(event_status) {
>>>>>>> d37396b7
            if(event_status || typeof(event_status)==='undefined'){
                if(item['parent_uid']!="null" && !item['uploadBar']){
                    var parent_path = parent['path'];
                    item['path']=[];
                    item['path']=item['path'].concat(parent_path, item['uid']);
                    item['sortpath']=item['path'].join('/');
                    if(!item['type']) item['type']='file';
                }
<<<<<<< HEAD
                var sortCol = _this.Slick.grid.getSortColumns()[0];
                var sortId = sortCol['columnId'];
                var asc = sortCol['sortAsc'];
                var spliceId = null;
                var searchData = _this.getItemsByValue(_this.data, parent['uid'], "parent_uid");

                if(searchData.length != 0){
                    var comp = null;
                    var compValue = null;
                    var itemValue = typeof(item[sortId]) == 'string' ? item[sortId].toLowerCase() : item[sortId];
                    itemValue = sortId == 'size' ? parseInt(itemValue) : itemValue;
                    for(var i=0; i<searchData.length; i++){
                        comp = searchData[i];
                        compValue = typeof(comp[sortId]) == 'string' ? comp[sortId].toLowerCase() : comp[sortId];
                        compValue = sortId == 'size' ? parseInt(compValue) : compValue;
                        spliceId = comp['id']+1;
                        if(asc){
                            if(compValue > itemValue){
                                spliceId = comp['id'];
                                break;
                            }
                        }
                        else{
                            if(compValue < itemValue){
                                spliceId = comp['id'];
                                break;
                            }
                        }
                    }
                }
                else{
                    spliceId = parent['id']+1;
                }

//            if(_this.data[parent['id']+1]){
//                var comp = _this.data[parent['id']+1];
//                var compValue = typeof(comp[sortCol]) == 'string' ? comp[sortCol].toLowerCase() : comp[sortCol];
//                var itemValue = typeof(item[sortCol]) == 'string' ? item[sortCol].toLowerCase() : item[sortCol];
//                while(compValue < itemValue && comp['indent']>parent['indent']){
//                    if(typeof(_this.data[comp['id']+1])==='undefined'){
//                        spliceId = comp['id']+1;
//                        break;
//                    }
//                    comp = _this.data[comp['id']+1];
//                    while(typeof(comp)!=='undefined' && comp['parent_uid']!=parent['uid']){
//                        comp = _this.data[comp['id']+1];
//                    }
//                    if(typeof(_this.data[comp['id']+1])==='undefined'){
//                        spliceId = comp['id']+1;
//                        break;
//                    }
//                    compValue = typeof(comp[sortCol]) == 'string' ? comp[sortCol].toLowerCase() : comp[sortCol];
//                    spliceId = comp['id'];
//                }
//            }
//            else{
//                spliceId = parent['id']+1;
//            }
                _this.data.splice(spliceId, 0,item);
=======
                _this.data.splice(parent['id']+1, 0,item);
>>>>>>> d37396b7
                _this.prepJava(_this.data);
                _this.Slick.dataView.setItems(_this.data);
                _this.Slick.grid.setSelectedRows([]);
                _this.currentlyRendered=[];
                valueAfter['success'] = true;
                _this.hGridAfterAdd.notify(value);
                return true;
            }
            else{
                valueAfter['success'] = false;
                _this.updateNav();
                _this.hGridAfterAdd.notify(value);
                return false;
            }
        });
    },

    /**
     * Allows the user to add a new item to the grid
     * @method uploadItem
     *
     * @param {Object} item New item to be added
     *  @param item.parent_uid Parent unique ID
     *  @param item.uid Unique ID
     *  @param item.name Name
     *  @param {String} item.type Folder or file
     * @return {Boolean}
     */
    uploadItem: function(item) {
        var _this = this;
//        if (!item['parent_uid'] || !item['uid'] || !item['name'] || !item['type'] || _this.getItemByValue(_this.data, item['uid'], 'uid')){
//            alert("This is an invalid item.");
//            return;
//        }
        var parent= _this.getItemByValue(_this.data, item['parent_uid'], 'uid');
        if(item['parent_uid']!="null"){
            var parent_path = parent['path'].slice();
            parent_path.push(item['uid']);
            item['path'] = parent_path;
//                item['path'].concat(parent_path, item['uid']);
            item['sortpath']=item['path'].join('/');
        }
        _this.data.splice(parent['id']+1, 0,item);
        _this.prepJava(_this.data);
        _this.Slick.dataView.setItems(_this.data);
        _this.Slick.grid.invalidate();
        _this.Slick.grid.setSelectedRows([]);
        _this.currentlyRendered=[];
        _this.Slick.grid.render();
        return true;
    },

    hasChildren: function(itemUid) {
        var _this = this;
        if(_this.getItemByValue(_this.data, itemUid, "parent_uid")!=false)
            return true;
        return false;
    },

    /**
     * Allows the user to move items and all of their children to another place on the grid
     * @method moveItems
     *
     * @param {Array} src_uid Unique IDs of each item that should move
     * @param {int} dest Unique ID of the destination parent
     *
     * @return {Boolean}  True if success, false if failure
     */
    moveItems: function(src_uid, dest) {
        var _this = this;
        var src_id = [];
        var destination = _this.getItemByValue(_this.data, dest, 'uid');
        var dest_path = destination['path'];
        var url = _this.options.url;

        var value = {};
        value['rows']=[];
        for(var i=0; i<src_uid.length; i++){
            if ($.inArray(src_uid[i], dest_path)!=-1){
                return false;
            }
            value['rows'].push(src_uid[i]);
        }

        value['insertBefore']=destination['id']+1;
        var promise = $.when(_this.hGridBeforeMove.notify(value));
<<<<<<< HEAD
        promise.done(function(event_status){
=======
        promise.done(function(event_status) {
>>>>>>> d37396b7
            if(event_status || typeof(event_status)==='undefined'){
                if(_this.itemMover(value, url, src_id, dest_path)){
                    value['success']=true;
                    _this.updateNav();
                    _this.hGridAfterMove.notify(value);
                    return true;
                }
                else {
                    value['success']="There was an error with the grid";
                    _this.updateNav();
                    _this.hGridAfterMove.notify(value);
                    return false;
                }
            }
            else{
                value['success']=false;
                _this.updateNav();
                _this.hGridAfterMove.notify(value);
                return false;
            }
        });
    },

    /**
     * Allows the user to delete items and all of their children
     * @method deleteItems
     *
     * @param {Array} rowsToDelete Array of unique IDs of rows to delete
     * @return {Boolean}
     */
    deleteItems: function(rowsToDelete) {
        var _this = this;
        var value = {'items': []};
        var valueAfter = {'items':[]};
        for (var j=0; j<rowsToDelete.length; j++){
            value['items'].push(_this.getItemByValue(_this.data, rowsToDelete[j], 'uid'));
            valueAfter['items'].push(_this.getItemByValue(_this.data, rowsToDelete[j], 'uid'));
        }
        var promise = $.when(_this.hGridBeforeDelete.notify(value));
        promise.done(function(event_status) {
            if(event_status || typeof(event_status)==='undefined'){
                for(var i=0; i<rowsToDelete.length; i++){
                    var rows=[];
                    var check = _this.getItemByValue(_this.data, rowsToDelete[i], 'uid')['id'];
                    var j = check;
                    do{
                        rows.push(j);
                        j+=1;
                    }while(_this.data[j] && _this.data[j]['indent']>_this.data[check]['indent']);

                    _this.data.splice(rows[0], rows.length);
                    _this.Slick.dataView.setItems(_this.data);
                }
                _this.prepJava(_this.data);
                _this.Slick.dataView.setItems(_this.data);
                _this.Slick.grid.invalidate();
                _this.Slick.grid.setSelectedRows([]);
                _this.currentlyRendered=[];
                _this.Slick.grid.render();
                valueAfter['success']=true;
                _this.updateNav();
                _this.hGridAfterDelete.notify(valueAfter);
                return true;
            }
            else{
                valueAfter['success']=false;
                _this.updateNav();
                _this.hGridAfterDelete.notify(valueAfter);
                return false;
            }
        });
    },

    /**
     * Allows the user to edit the name of the item passed
     * @method editItem
     *
     * @param src_uid Unique ID of the item to change
     * @param {String} name New name for the item being changed
     *
     * @return {Boolean}
     */
    editItem: function(src_uid, name) {
        var _this = this;
        var src = _this.getItemByValue(_this.data, src_uid, 'uid');
        var value = {'item': src, 'name': name};
        var valueAfter = {'item': src, 'name': name};
<<<<<<< HEAD
        var promise = $.when(_this.hGridBeforeEdit.notify(value));
        promise.done(function(event_status){
            if(event_status || typeof(event_status)==='undefined'){
                src['name']=name;
                _this.Slick.dataView.updateItem(src['id'], src);
                valueAfter['success']=true;
                _this.hGridAfterEdit.notify(valueAfter);
=======
        var promise = $.when(this.hGridBeforeEdit.notify(value));
        promise.done(function(event_status) {
            if(event_status || typeof(event_status)==='undefined'){
                src['name']=name;
                this.Slick.dataView.updateItem(src['id'], src);
                valueAfter['success']=true;
                this.hGridAfterEdit.notify(valueAfter);
>>>>>>> d37396b7
                return true;
            }
            else{
                valueAfter['success']=false;
<<<<<<< HEAD
                _this.hGridAfterEdit.notify(valueAfter);
=======
                this.hGridAfterEdit.notify(valueAfter);
>>>>>>> d37396b7
                return false;
            }
        });
    },

    /**
     * This function searches through the data and returns the first object with the correct value
     * @method getItemByValue
     *
     * @param {Array} data Dataset to loop through
     * @param {Object} searchVal Value to search for
     * @param {String} searchProp Property of target value
     *
     * @return {Object} Item with searchValue or false if not in dataset
    */
    getItemByValue: function(data, searchVal, searchProp) {
        var ans;
        for(var i =0; i<data.length; i++){
            if(data[i][searchProp]==searchVal){
                ans=data[i];
                return ans;
            }
        }
        return false;
    },

    /**
     * This function searches through the data and returns a list of objects with the correct value
     * @method getItemsByValue
     *
     * @param {Array} data Dataset to loop through
     * @param {Object} searchVal Value to search for
     * @param {String} searchProp Property of target value
     *
     * @return {Object} Array of items with searchValue
    */
    getItemsByValue: function(data, searchVal, searchProp) {
        var propArray = [];
        for(var i =0; i<data.length; i++){
            if(data[i][searchProp]==searchVal){
                propArray.push(data[i]);
            }
        }
        return propArray;
    },

    prep: function(info){
        var indent = 0;
        var checker = {};
        var i = 0;
        var data_counter=0;
        var output = [];
        var _this = this;
        while (info.length>=1){

            var d = info[i];
            if (info[i]['parent_uid']=="null"){
                d['parent']=null;
                d['indent']=0;
                d['id']=data_counter;
                checker[d['uid']]=[d['indent'], data_counter];
                output[data_counter]=d;
                data_counter++;
                info.splice(i, 1);
            }
            else if(info[i]['parent_uid'] in checker){
                d['parent']=checker[d['parent_uid']][1];
                d['indent']=checker[d['parent_uid']][0]+1;
                d['id']=data_counter;
                checker[d['uid']]=[d['indent'], data_counter];
                output[data_counter]=d;
                data_counter++;
                info.splice(i, 1);
            }
            else{
                i++;
            }
            if(i>=info.length){
                i=0;
            }
            if(d['name']=="null"){
                d['name']+=i;
            }
        }

        for(var l=0; l<output.length; l++){
            var path = [];
            var namePath = [];
            path.push(output[l]['uid']);
            namePath.push(output[l]['name']);
            if(output[l]['parent_uid']!="null"){
                for(var m=0; m<l; m++){
                    if(output[m]['uid']==output[l]['parent_uid']){
//                        var x = m;
                        while(output[m]['parent_uid']!="null"){
                            path.push(output[m]['uid']);
                            namePath.push(output[m]['name']);
                            m = output[m]['parent'];
                        }
                        path.push(output[m]['uid']);
                        namePath.push(output[m]['name']);
                        break;
                    }
                }
            }
            path.reverse();
            namePath.reverse();
            output[l]['namePath'] = namePath;
            output[l]['path']=path;
            output[l]['sortpath']=path.join('/');
            output[l]['namePath']=namePath.join('/');
        }
        if(namePath){
            var sortingCol='namePath';
        }
        else{
            var sortingCol='sortPath';
        }
        output.sort(function(a, b){
            var x = a[sortingCol].toLowerCase(), y = b[sortingCol].toLowerCase();

            if(x == y){
                return 0;
            }
            if(_this.options.sortAsc){
                return x > y ? 1 : -1;
            }
            else{
                return x < y ? 1 : -1;
            }
        });
        return this.prepJava(output);
    },

    prepJava: function(sortedData, options) {
        var _this = this;
        var settings = {
            sorting: false,
        };

        settings = $.extend(settings, options);


        var output = [];
        var checker = {};
        var indent = 0;
        for (var i = 0; i < sortedData.length; i++) {
            var parent;
            var d = {};
            var path = [];

            //Assign parent paths, find ID of parent and assign its ID to "parent" attribute
            d['parent_uid']=sortedData[i]['parent_uid'];
            path.push(sortedData[i]['uid']);
            //Check if item has a parent
            if (sortedData[i]['parent_uid']!="null"){
                for(var j=0; j<sortedData.length; j++){
                    if (sortedData[j]['uid']==d['parent_uid'] && !d["parent"]){
                        d["parent"]= j;
                        break;
                    }
                }
                //If parent hasn't been encountered, increment the indent
                if (!(sortedData[i]['parent_uid'] in checker)){
                    indent++;
                }
                //If it has been encountered, make indent the same as others with same parent
                else {
                    indent = checker[sortedData[i]['parent_uid']];
                }
                //Make sure parent_uid is in checker
                checker[sortedData[i]['parent_uid']]=indent;
            }
            //If no parent, set parent to null and indent to 0
            else {
                indent=0;
                d["parent"]=null;
            }
            if (sortedData[i]._collapsed){
                d._collapsed=sortedData[i]._collapsed;
            }
            //Set other values
            d["id"] = i;
            if (!settings['sorting']){
                d["indent"] = indent;
                d["absoluteIndent"] = indent;
            }
            d = $.extend(true, sortedData[i], d);
            output[i]=d;
        }
        return output;
    },

    itemMover: function (args, url, src, dest){
        this.removeDraggerGuide();
//        $.post(url, {src: JSON.stringify(src), dest: JSON.stringify(dest)}, function(response){
//            //Make sure move succeeds
//            if (response=="fail"){
//                alert("Move failed!");
//                return false;
//            }
//            else{

        for(var y=0; y<args.rows.length; y++){
            var rows=[];
            //Make sure all children move as well
            var item = this.getItemByValue(this.data, args.rows[y], 'uid');
            var j = item['id'];
            var stopRow;
            do{
                rows.push(j);
                j+=1;
                stopRow = j;
            }while(this.data[j] && this.data[j]['indent']>item['indent']);

            //Update data
            var extractedRows = [], left, right;

            var insertBefore = this.Slick.grid.getDataItem(args.insertBefore)['id'];


            left = this.data.slice(0, insertBefore);
            right = this.data.slice(insertBefore, this.data.length);

            rows.sort(function(a,b) { return a-b; });

            for (var i = 0; i < rows.length; i++) {
                extractedRows.push(this.data[rows[i]]);
            }

            rows.reverse();

            for (var i = 0; i < rows.length; i++) {
                var row = rows[i];
                if (row < insertBefore) {
                    left.splice(row, 1);
                } else {
                    right.splice(row - insertBefore, 1);
                }
            }

//                    Change parent uid and uid

            var checker = {};
            var old_path = extractedRows[0]['path'];

            if (dest==null){
                extractedRows[0]['path'] = [extractedRows[0]['uid']];
                extractedRows[0]['parent_uid']="null";
                extractedRows[0]['sortpath']=extractedRows[0]['path'].join('/');
            }
            else{
                extractedRows[0]['parent_uid']=dest[dest.length-1];
                extractedRows[0]['path'] = dest.slice();
                extractedRows[0]['path'].push(extractedRows[0]['uid']);
                extractedRows[0]['sortpath']=extractedRows[0]['path'].join('/');
            }


            var new_path = extractedRows[0]['uid'];
            checker[old_path]=new_path;

            if (extractedRows.length > 1){
                for(var m=1; m<extractedRows.length; m++){
                    var par = this.getItemByValue(extractedRows, extractedRows[m]['parent_uid'], 'uid')['path'];
                    extractedRows[m]['path']= par.slice();
                    extractedRows[m]['path'].push(extractedRows[m]['uid']);
                    extractedRows[m]['sortpath']=extractedRows[m]['path'].join('/');
                }
            }

            this.data = left.concat(extractedRows.concat(right));

            var selectedRows = [];
            for (var i = 0; i < rows.length; i++){
                selectedRows.push(left.length + i);
            }

            var new_data = this.prepJava(this.data);
            this.data = new_data;
        }
        this.Slick.dataView.setItems(this.data);
        this.Slick.grid.invalidate();
        this.Slick.grid.setSelectedRows([]);
        this.currentlyRendered=[];
        this.Slick.grid.render();
        return true;
    },

    removeDraggerGuide: function() {
        var _this = this;
        $(_this.options.container).find(".dragger-guide").removeClass("dragger-guide");
        $(_this.options.container).find(".slick-viewport").removeClass("dragger-guide1");
    },

    draggerGuide: function(inserter) {
        var _this = this;
        _this.removeDraggerGuide();
        var dragParent=false;
        // If a target row exists
        if(inserter==null){
            if(_this.options.largeGuide){
                $(_this.options.container).find(".slick-viewport").addClass("dragger-guide1");
            }
        }
        else{
            if (inserter['uid']!="uploads"){
                if(inserter['type']=='folder'){
                    dragParent = _this.Slick.grid.getCellNode(_this.Slick.dataView.getRowById(inserter['id']), 0).parentNode;
                }
                else{
                    try{
                        dragParent = _this.Slick.grid.getCellNode(_this.Slick.dataView.getRowById(inserter['parent']), 0).parentNode;
                    }
                    catch(err){
                    }
                }
            }
            if(dragParent){
                $(dragParent).addClass("dragger-guide");
            }
        }
    },

    //Function called when sort is clicked
    onSort: function (e, args, grid, dataView, data){
        this.options.sortAsc = !this.options.sortAsc;
        var sortingCol = args.sortCol.field;
        if (sortingCol=="sizeRead"){
            sortingCol="size";
        }
        var sorted = this.sortHierarchy(data, sortingCol, dataView, grid);
        var new_data = this.prepJava(sorted, {'sorting': true});
        this.data = new_data;
        dataView.setItems(new_data);
        this.currentlyRendered=[];
        this.updateNav();
    },

    sortHierarchy: function (data, sortingCol, dataView, grid){
        var _this = this;
        var sorted = data.sort(function(a, b){
            var x = a[sortingCol].toLowerCase(), y = b[sortingCol].toLowerCase();
            if(sortingCol=='size'){
                x = parseInt(x);
                y = parseInt(y);
            }

            if(x == y){
                return 0;
            }
            if(_this.options.sortAsc){
                return x < y ? 1 : -1;
            }
            else{
                return x > y ? 1 : -1;
            }
        });
        var hierarchical = [];
        this.buildHierarchy(sorted, hierarchical, undefined);
        return hierarchical;
    },

    buildHierarchy: function (sorted, hierarchical, parent) {
        for(var i=0; i < sorted.length; i++)
        {
            var item = sorted[i];
            var parentId;
            if(parent){
                parentId = parent.id;
            }
            else{
                parentId = undefined;
            }
            if(item.parent == parentId){
                hierarchical.push(sorted[i]);
                this.buildHierarchy(sorted, hierarchical, sorted[i]);
            }
        }
    },

    setupListeners: function(){
        var _this = this;
        var grid = this.Slick.grid;
        var data = this.data;
        var dataView = this.Slick.dataView;
        var src = [];
        var dest = "";
        grid.setSelectionModel(new Slick.RowSelectionModel());
        var moveRowsPlugin = new Slick.RowMoveManager({
            cancelEditOnDrag: true
        });

        //Before rows are moved, make sure their dest is valid, document source and target
        _this.Slick.grid.onMouseEnter.subscribe(function(e, args){
            args['e'] = e;
            _this.hGridOnMouseEnter.notify(args);
        });

        _this.Slick.grid.onMouseLeave.subscribe(function(e, args){
            args['e'] = e;
            _this.hGridOnMouseLeave.notify(args);
        });

        moveRowsPlugin.onBeforeMoveRows.subscribe(function (e, args) {
            src = [];
            dest = "";
            var inserter=null;
            if (grid.getDataItem(args.insertBefore-1)){
                if(args.insertBefore==args.rows[0]+1){
                    inserter = grid.getDataItem(args.insertBefore-2);
                }
                else{
                    inserter = grid.getDataItem(args.insertBefore-1);
                }
            }
            try{
                var insertBefore = grid.getDataItem(args.insertBefore)['id'];
            }
            catch(error){
                if(error.name == TypeError){
                    return false;
                }
            }

            if(inserter!=null){
                if(inserter['type']=='folder'){
                    dest = inserter['path'];
                }
                else{
                    dest = _this.getItemByValue(data, inserter['parent_uid'], 'uid');
                    dest = dest['path'];
                }
            }
            else{
                if (_this.options.navLevel == "null") {
                    dest = null;
                } else {
                    dest = _this.getItemByValue(data, _this.options.navLevel, 'sortpath');
                    if (dest['parent_uid'] == "null") {
                        dest = null
                    } else {
                        dest = _this.getItemByValue(data, dest['parent_uid'], 'uid')['path'];
                    }
//                    dest = dest['path'].slice();
                }
            }

            for (var i = 0; i < args.rows.length; i++) {
                src[i]=_this.getItemByValue(_this.data, _this.Slick.dataView.getItem(args.rows[i])['id'], 'id')['path'];
//                src[i]=args.rows[i];
                if (dest==""){
                    dest = null;
                }
                var index = true;

                if (dest!=null){
                    if (dest.indexOf(src[i][src[i].length-1]) != -1 || dest=="catch" || dest.indexOf("uploads") == 0){
                        index = false;
                    }
                }
                else{
                    inserter=null;
                }
                _this.draggerGuide(inserter);
                if (args.rows[i] == insertBefore - 1 || index == false || src[i] == "uploads" || dest == "uploads") {
                    _this.removeDraggerGuide();
                    return false;
                }
            }
            return true;
        });

//        When rows are moved post to server and update data
        moveRowsPlugin.onMoveRows.subscribe(function(e, args){
            var src_id = [];
            for(var i=0; i<src.length; i++){
                src_id.push(src[i][src[i].length-1]);
            }

            var value = {};
            value['rows']=[];
            for(var j=0; j<src_id.length; j++){
                value['rows'].push(src_id[j]);
            }
            value['insertBefore']=args['insertBefore'];
            var promise = $.when(_this.hGridBeforeMove.notify(value));
<<<<<<< HEAD
            promise.done(function(event_status){
=======
            promise.done(function(event_status) {
>>>>>>> d37396b7
                if(event_status || typeof(event_status)==='undefined'){
                    _this.itemMover(value, "/sg_move", src, dest);
                    value['success']=true;
                    _this.updateNav();
                    _this.hGridAfterMove.notify(value);
                }
                else {
                    _this.removeDraggerGuide();
                    alert("Move failed");
                    value['success']=false;
                    _this.updateNav();
                    _this.hGridAfterMove.notify(value);
                }
            });
        });

        grid.registerPlugin(moveRowsPlugin);

        //Update the item when edited
        grid.onCellChange.subscribe(function (e, args) {
            _this.options.editable=false;
            var src=args.item;
            _this.Slick.dataView.updateItem(src.id, src);
//            $.post('/sg_edit', {grid_item: JSON.stringify(src)}, function(new_title){
//                if(new_title!="fail"){
//                }
//                else{
//                    src['name']=src['uid'];
//                    alert("You can't change the uploads folder!");
//                    dataView.updateItem(src.id, src);
//                }
//            });
        });

        grid.onClick.subscribe(function (e, args) {
            if ($(e.target).hasClass("toggle") || $(e.target).hasClass("folder")) {
                var item = dataView.getItem(args.row);
                if (item) {
                    var i=args.row;
                    var counter = -1;
                    do{
                        counter+=1;
                        i+=1;
                    }
                    while(data[i] && data[i]['indent']>data[args.row]['indent']);

                    if (!item._collapsed) {
                        item._collapsed = true;
                    } else {
                        item._collapsed = false;
                        counter=-counter;
                    }

                    dataView.updateItem(item.id, item);
                }
                e.stopImmediatePropagation();
            }
            grid.getOptions().editable=false;
        });

        //If amount of rows are changed, update and render
        dataView.onRowCountChanged.subscribe(function (e, args) {
            grid.updateRowCount();
            grid.currentlyRendered = [];
            grid.render();
        });

        //When rows are edited, re-render
        dataView.onRowsChanged.subscribe(function (e, args) {
            grid.invalidateRows(args.rows);
            grid.currentlyRendered = [];
            grid.render();
        });

        //When columns are dragged around, make columns new order
        grid.onColumnsReordered.subscribe(function(e, args){
            grid.invalidate();
            _this.options.columns=args.cols;
            grid.currentlyRendered = [];
            grid.render();
        });

        //When sort is clicked, call sort function
        grid.onSort.subscribe(function (e, args) {
            _this.onSort(e, args, grid, _this.Slick.dataView, _this.data);
        });

//        //When a cell is double clicked, make it editable (unless it's uploads)
//        grid.onDblClick.subscribe(function (e, args) {
//            if(data[grid.getActiveCell().row]['uid']!="uploads" && grid.getActiveCell().cell==grid.getColumnIndex('name')){
//                grid.getOptions().editable=true;
//            }
//        });

        grid.onDblClick.subscribe(function (e, args) {
            var navId = $(e.target).find('span.nav-filter-item').attr('data-hgrid-nav');
            var item = _this.getItemByValue(_this.data, navId, "uid");
            if(navId && _this.options.navigation){
                _this.navLevelFilter(navId);
                _this.dropZoneObj.options.url = item['uploadUrl'];
                _this.dropZoneObj.options.dropDestination = item['uid'];
            }
            e.preventDefault();
        });

        // When a Breadcrumb is clicked, the grid filters
        $(_this.options.breadcrumbBox).on("click", ".hgrid-breadcrumb>a", function(e) {
            var navId = $(this).attr('data-hgrid-nav');
            var item = _this.getItemByValue(_this.data, navId, "uid");
            _this.dropZoneObj.options.url = item['uploadUrl'];
            _this.dropZoneObj.options.dropDestination = item['uid'];
            _this.navLevelFilter(navId);
            e.preventDefault();

        });
        // When an HGrid item is clicked, the grid filters
        $(_this.options.container).on("click", ".nav-filter-item", function(e) {
            var navId = $(this).attr('data-hgrid-nav');
            _this.navLevelFilter(navId);
            e.preventDefault();
        });

    }
};
<|MERGE_RESOLUTION|>--- conflicted
+++ resolved
@@ -288,7 +288,6 @@
                 Dropzone.autoDiscover = false;
             }
         }
-
     },
 
     defaultTaskNameFormatter: function(row, cell, value, columnDef, dataContext) {
@@ -488,11 +487,7 @@
             }
             var value = {item: file, parent: parent};
             var promise = $.when(hGrid.hGridBeforeUpload.notify(value));
-<<<<<<< HEAD
             promise.done(function(event_status){
-=======
-            promise.done(function(event_status) {
->>>>>>> d37396b7
                 if(event_status===false){
                     myDropzone.removeFile(file);
                     value['success'] = false;
@@ -505,7 +500,7 @@
         myDropzone.on("dragleave", function(e){
             hGrid.removeDraggerGuide();
         });
-        // Pass the destination folder to the server
+// Pass the destination folder to the server
         myDropzone.on("sending", function(file, xhr, formData){
             hGrid.updateNav();
             $('#totalProgressActive').addClass('active progress-striped progress');
@@ -524,16 +519,12 @@
                     $('#totalProgressActive').removeClass('active progress-striped progress');
                 },(1*1000));
             }
-        });
-        // Hook the drop success to the grid view update
+        })
+// Hook the drop success to the grid view update
         myDropzone.on("success", function(file) {
             var value;
             var promise = $.when(hGrid.hGridOnUpload.notify(file));
-<<<<<<< HEAD
             promise.done(function(event_status){
-=======
-            promise.done(function(event_status) {
->>>>>>> d37396b7
                 if (event_status || typeof(event_status)=='undefined'){
                     value = {item: JSON.parse(file.xhr.response)[0], success: true};
                     value['item']['name'] = file.name;
@@ -545,11 +536,7 @@
                     hGrid.updateNav();
                     hGrid.hGridAfterUpload.notify(value);
                 }
-<<<<<<< HEAD
             });
-=======
-            })
->>>>>>> d37396b7
         });
     },
 
@@ -592,11 +579,7 @@
         var value = {'item': item, 'parent':parent};
         var valueAfter = {'item': item, 'parent':parent};
         var promise = $.when(_this.hGridBeforeAdd.notify(value));
-<<<<<<< HEAD
         promise.done(function(event_status){
-=======
-        promise.done(function(event_status) {
->>>>>>> d37396b7
             if(event_status || typeof(event_status)==='undefined'){
                 if(item['parent_uid']!="null" && !item['uploadBar']){
                     var parent_path = parent['path'];
@@ -605,7 +588,6 @@
                     item['sortpath']=item['path'].join('/');
                     if(!item['type']) item['type']='file';
                 }
-<<<<<<< HEAD
                 var sortCol = _this.Slick.grid.getSortColumns()[0];
                 var sortId = sortCol['columnId'];
                 var asc = sortCol['sortAsc'];
@@ -665,9 +647,6 @@
 //                spliceId = parent['id']+1;
 //            }
                 _this.data.splice(spliceId, 0,item);
-=======
-                _this.data.splice(parent['id']+1, 0,item);
->>>>>>> d37396b7
                 _this.prepJava(_this.data);
                 _this.Slick.dataView.setItems(_this.data);
                 _this.Slick.grid.setSelectedRows([]);
@@ -754,11 +733,7 @@
 
         value['insertBefore']=destination['id']+1;
         var promise = $.when(_this.hGridBeforeMove.notify(value));
-<<<<<<< HEAD
         promise.done(function(event_status){
-=======
-        promise.done(function(event_status) {
->>>>>>> d37396b7
             if(event_status || typeof(event_status)==='undefined'){
                 if(_this.itemMover(value, url, src_id, dest_path)){
                     value['success']=true;
@@ -846,7 +821,6 @@
         var src = _this.getItemByValue(_this.data, src_uid, 'uid');
         var value = {'item': src, 'name': name};
         var valueAfter = {'item': src, 'name': name};
-<<<<<<< HEAD
         var promise = $.when(_this.hGridBeforeEdit.notify(value));
         promise.done(function(event_status){
             if(event_status || typeof(event_status)==='undefined'){
@@ -854,24 +828,11 @@
                 _this.Slick.dataView.updateItem(src['id'], src);
                 valueAfter['success']=true;
                 _this.hGridAfterEdit.notify(valueAfter);
-=======
-        var promise = $.when(this.hGridBeforeEdit.notify(value));
-        promise.done(function(event_status) {
-            if(event_status || typeof(event_status)==='undefined'){
-                src['name']=name;
-                this.Slick.dataView.updateItem(src['id'], src);
-                valueAfter['success']=true;
-                this.hGridAfterEdit.notify(valueAfter);
->>>>>>> d37396b7
                 return true;
             }
             else{
                 valueAfter['success']=false;
-<<<<<<< HEAD
                 _this.hGridAfterEdit.notify(valueAfter);
-=======
-                this.hGridAfterEdit.notify(valueAfter);
->>>>>>> d37396b7
                 return false;
             }
         });
@@ -1359,11 +1320,7 @@
             }
             value['insertBefore']=args['insertBefore'];
             var promise = $.when(_this.hGridBeforeMove.notify(value));
-<<<<<<< HEAD
             promise.done(function(event_status){
-=======
-            promise.done(function(event_status) {
->>>>>>> d37396b7
                 if(event_status || typeof(event_status)==='undefined'){
                     _this.itemMover(value, "/sg_move", src, dest);
                     value['success']=true;
