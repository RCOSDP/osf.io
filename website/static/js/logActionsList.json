{
    "project_created":  "${user} created ${node}",
    "project_registered": "${user} registered ${node}",
    "project_registered_no_user": "${node} registered",
    "prereg_registration_initiated": "${user} submitted for review to the Preregistration Challenge a registration of ${node}",
    "project_deleted":  "${user} deleted ${node}",
    "created_from":     "${user} created ${node} based on ${template}",
    "pointer_created":  "${user} created a link to ${pointer_category} ${pointer}",
    "pointer_forked":   "${user} forked a link to ${pointer_category} ${pointer}",
    "pointer_removed":  "${user} removed a link to ${pointer_category} ${pointer}",
    "made_public":  "${user} made ${node} public",
    "made_public_no_user":  "${node} made public",
    "made_private":     "${user} made ${node} private",
    "tag_added":    "${user} added tag ${tag} to ${node}",
    "tag_removed":  "${user} removed tag ${tag} from ${node}",
    "edit_title":   "${user} changed the title from ${title_original} to ${title_new}",
    "edit_description": "${user} edited description of ${node}",
    "updated_fields":   "${user} changed the ${updated_fields} for ${node}",
    "external_ids_added":   "${user} created external identifiers ${identifiers} on ${node}",
    "citation_added" : "${user} added a citation ${citation} to ${node}",
    "citation_edited" : "${user} updated citation ${citation} in ${node}",
    "citation_removed" : "${user} removed citation ${citation} in ${node}",
    "contributor_added":    "${user} added ${contributors} as contributor(s) to ${node}",
    "contributor_removed":  "${user} removed ${contributors} as contributor(s) from ${node}",
    "contributors_reordered":   "${user} reordered contributors for ${node}",
    "permissions_updated":   "${user} changed permissions for ${node}",
    "made_contributor_visible":     "${user} made non-bibliographic contributor ${contributors} a bibliographic contributor on ${node}",
    "made_contributor_invisible":   "${user} made bibliographic contributor ${contributors} a non-bibliographic contributor on ${node}",
    "wiki_updated":     "${user} updated wiki page ${page} to version ${version} of ${node}",
    "wiki_deleted":     "${user} deleted wiki page ${page} of ${node}",
    "wiki_renamed":     "${user} renamed wiki page ${old_page} to ${page} of ${node}",
    "made_wiki_public":     "${user} made the wiki of ${node} publicly editable",
    "made_wiki_private":    "${user} made the wiki of ${node} privately editable",
    "addon_added":  "${user} added addon ${addon} to ${node}",
    "addon_removed":    "${user} removed addon ${addon} from ${node}",
    "addon_file_moved":     "${user} moved ${source} to ${destination} in ${node}",
    "addon_file_copied":    "${user} copied ${source} to ${destination} in ${node}",
    "addon_file_renamed":   "${user} renamed ${source} to ${destination} in ${node}",
    "folder_created":   "${user} created a folder in ${node}",
    "file_added":   "${user} added file ${path} to ${node}",
    "file_updated":     "${user} updated file in ${node}",
    "file_removed":     "${user} removed ${path_type} ${path} from ${node}",
    "file_restored":    "${user} restored file ${path} from ${node}",
    "checked_out":  "${user} checked out ${kind} ${path} from ${node}",
    "checked_in":   "${user} checked in ${kind} ${path} to ${node}",
    "comment_added":    "${user} added a comment ${comment_location} in ${node}",
    "comment_removed":  "${user} deleted a comment ${comment_location} in ${node}",
    "comment_restored":  "${user} restored a comment ${comment_location}  in ${node}",
    "comment_updated":  "${user} updated a comment ${comment_location} in ${node}",
    "embargo_initiated":    "${user} initiated an embargoed registration of ${node}",
    "embargo_approved":     "${user} approved embargoed registration of ${node}",
    "embargo_approved_no_user": "Embargo of registration of ${node} approved",
    "embargo_cancelled":    "${user} cancelled embargoed registration of ${node}",
    "embargo_completed":    "${user} completed embargo of ${node}",
    "embargo_completed_no_user": "Embargo for ${node} completed",
    "embargo_terminated": "Embargo for ${node} ended",
    "retraction_initiated":     "${user} initiated withdrawal of registration of ${node}",
    "retraction_initiated_no_user": "A withdrawal of registration of ${node} is proposed",
    "retraction_approved":  "${user} approved withdrawal of registration of ${node}",
    "retraction_cancelled":     "${user} cancelled withdrawal of registration of ${node}",
    "registration_initiated":   "${user} initiated registration of ${node}",
    "registration_approved":    "${user} approved registration of ${node}",
    "registration_approved_no_user": "Registration of ${node} approved",
    "registration_cancelled":   "${user} cancelled registration of ${node}",
    "node_created":     "${user} created ${node}",
    "node_forked":  "${user} created fork from ${forked_from}",
    "node_removed":  "${user} removed ${node}",
    "license_changed" : "${user} updated the license of ${node}",
    "file_tag_added": "${user} added tag ${tag} to ${path} in OSF Storage in ${node}",
    "file_tag_removed": "${user} removed tag ${tag} from ${path} in OSF Storage in ${node}",
    "osf_storage_file_added" : "${user} added file ${path} to OSF Storage in ${node}",
    "osf_storage_folder_created" : "${user} created folder ${path} in OSF Storage in ${node}",
    "osf_storage_file_updated" : "${user} updated file ${path} in OSF Storage in ${node}",
    "osf_storage_file_removed" : "${user} removed ${path_type} ${path} from OSF Storage in ${node}",
    "affiliated_institution_added": "${user} added ${institution} affiliation to ${node}",
    "affiliated_institution_removed": "${user} removed ${institution} affiliation from ${node}",
<<<<<<< HEAD
    "preprint_initiated": "${user} made ${node} a ${preprint} with ${service} service",
    "preprint_file_updated": "${user} updated the primary file of this ${preprint}",
    "preprint_license_updated": "${user} updated the license of the primary file for ${service} preprint ${preprint}"
=======
    "preprint_initiated": "${user} made ${node} a ${preprint} on ${preprint_provider} Preprints",
    "preprint_file_updated": "${user} updated the primary file of this ${preprint}"
>>>>>>> f940615a
}<|MERGE_RESOLUTION|>--- conflicted
+++ resolved
@@ -74,12 +74,7 @@
     "osf_storage_file_removed" : "${user} removed ${path_type} ${path} from OSF Storage in ${node}",
     "affiliated_institution_added": "${user} added ${institution} affiliation to ${node}",
     "affiliated_institution_removed": "${user} removed ${institution} affiliation from ${node}",
-<<<<<<< HEAD
-    "preprint_initiated": "${user} made ${node} a ${preprint} with ${service} service",
-    "preprint_file_updated": "${user} updated the primary file of this ${preprint}",
-    "preprint_license_updated": "${user} updated the license of the primary file for ${service} preprint ${preprint}"
-=======
     "preprint_initiated": "${user} made ${node} a ${preprint} on ${preprint_provider} Preprints",
-    "preprint_file_updated": "${user} updated the primary file of this ${preprint}"
->>>>>>> f940615a
+    "preprint_file_updated": "${user} updated the primary file of this ${preprint} on {preprint_provider} Preprints",
+    "preprint_license_updated": "${user} updated the license of the primary file of this preprint"
 }