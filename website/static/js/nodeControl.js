--- conflicted
+++ resolved
@@ -38,17 +38,9 @@
                         'but will have no impact on external sites, including Google\'s cache. ' +
                         'Would you like to continue?',
     makeRegistrationPublicWarning: 'Once a registration is made public, there is no way to guarantee that ' +
-<<<<<<< HEAD
-                        'access to the data it contains can be completely prevented. Users ' +
-                        'should assume that once a registration will be made public, it will always ' +
-                        'be public. <b>Once this action has been taken, you will not be able to make ' +
-                        'the registration private again.</b> Public registrations may be retracted leaving behind a ' +
-                        'record of its existance along with basic metadata related to the project, and its ' +
-=======
                         'access to its data can be completely prevented. <b>Once this action has been taken, you will not be able to make ' +
                         'the registration private again.</b> Public registrations, however, may be retracted, leaving behind a ' +
                         'record of its existence along with basic metadata related to the project and its ' +
->>>>>>> 1063fa82
                         'contributors.',
 };
 
