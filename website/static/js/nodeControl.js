--- conflicted
+++ resolved
@@ -32,18 +32,9 @@
     var PRIVATE = 'private';
 
     function setPermissions(permissions) {
+
         var msgKey = permissions === PUBLIC ? 'makePublicWarning' : 'makePrivateWarning';
         var urlKey = permissions === PUBLIC ? 'makePublic' : 'makePrivate';
-<<<<<<< HEAD
-        bootbox.confirm({
-            title: 'Warning',
-            message: MESSAGES[msgKey],
-            callback: function(result) {
-                if (result) {
-                    $.osf.postJSON(URLS[urlKey], {permissions: permissions},
-                        function(data){
-                            window.location.reload();
-=======
         var message = MESSAGES[msgKey];
 
         var confirmModal = function (message) {
@@ -52,9 +43,11 @@
                 message: message,
                 callback: function(result) {
                     if (result) {
-                        $.osf.postJSON(URLS[urlKey], {permissions: permissions},
-                            function(data){
-                                window.location.href = data.redirect_url;
+                        $.osf.postJSON(
+                            URLS[urlKey],
+                            {permissions: permissions},
+                            function(data) {
+                                window.location.reload();
                             }
                         );
                     }
@@ -62,7 +55,7 @@
             });
         };
 
-        if(permissions === PUBLIC) {
+        if (permissions === PUBLIC) {
             $.getJSON(
                 window.nodeApiUrl + 'permissions/beforepublic/',
                 {},
@@ -72,7 +65,6 @@
                         for(var i=0; i<addonMessages.length; i++) {
                             alerts += '<div class="alert alert-warning">' +
                                        addonMessages[i] + '</div>';
->>>>>>> e2543abd
                         }
                     confirmModal(alerts + message);
                 }
