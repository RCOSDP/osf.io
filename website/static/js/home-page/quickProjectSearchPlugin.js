/**
 * UI and function to quick search projects
 */

var m = require('mithril');
var $osf = require('js/osfHelpers');
var Raven = require('raven-js');

// CSS
require('css/quick-project-search-plugin.css');
require('loaders.css/loaders.min.css');

// XHR config for apiserver connection
var xhrconfig = function(xhr) {
    xhr.withCredentials = true;
};


var QuickSearchProject = {
    controller: function() {
        var self = this;
        self.nodes = m.prop([]); // Master node list
        self.eligibleNodes = m.prop([]); // Array of indices corresponding to self.nodes() that are eligible to be loaded
        self.sortState = m.prop('dateDesc'); //How nodes are sorted - default is date descending - dateDesc
        self.countDisplayed = m.prop(); // Max number of nodes that can be rendered.  'Load more' increases this by up to ten.
        self.next = m.prop(); // URL for getting the next ten user nodes. When null, all nodes are loaded.
        self.loadingComplete = m.prop(false); // True when all user nodes are loaded.
        self.contributorMapping = {}; // Maps node id to list of contributors for searching
        self.filter = m.prop(); // Search query from user
        self.fieldSort = m.prop(); // For xs screen, either alpha or date
        self.directionSort = m.prop(); // For xs screen, either Asc or Desc
        self.errorLoading = m.prop(false);  // True if error retrieving projects or contributors.
        self.someDataLoaded = m.prop(false);

        // Switches errorLoading to true
        self.requestError = function(result) {
            self.errorLoading(true);
            Raven.captureMessage('Error loading user projects on home page.', {requestReturn: result});
        };

        // Load up to first ten nodes
        var url = $osf.apiV2Url('users/me/nodes/', { query : { 'embed': 'contributors'}});
        var promise = m.request({method: 'GET', url : url, config : xhrconfig, background: true});
        promise.then(function(result) {
            self.countDisplayed(result.data.length);
            result.data.forEach(function (node) {
                self.nodes().push(node);
                self.retrieveContributors(node);
            });
            self.populateEligibleNodes(0, self.countDisplayed());
            self.next(result.links.next);
            self.someDataLoaded = m.prop(true);
            // NOTE: This manual redraw is necessary because we set background: true on
            // the request, which prevents a redraw. This redraw allows the loading
            // indicator to go away and the first 10 nodes to be rendered
            m.redraw();
        }, function _error(result){
            self.requestError(result);
            m.redraw();
        });
        promise.then(
            function(){
                if (self.next()) {
                    self.recursiveNodes(self.next());
                }
                else {
                    self.loadingComplete(true);
                }
            }, function _error(result){
                self.requestError(result);
            });

        // Recursively fetches remaining user's nodes
        self.recursiveNodes = function (url) {
            if (self.next()) {
                var nextPromise = m.request({method: 'GET', url : url, config : xhrconfig, background : true});
                nextPromise.then(function(result){
                    // NOTE: We need to redraw here in because we set background: true on the request
                    // This redraw allows the "load more" button to be displayed
                    m.redraw();
                    result.data.forEach(function(node){
                        self.nodes().push(node);
                        self.retrieveContributors(node);
                    });
                    if (self.filter()) {
                        self.quickSearch();
                    }
                    else {
                        self.populateEligibleNodes(self.eligibleNodes().length, self.nodes().length);
                    }
                self.next(result.links.next);
                self.recursiveNodes(self.next());
                }, function _error(result){
                    self.requestError(result);
                });
            }
            else {
                self.loadingComplete(true);
                m.redraw();
            }
        };

        // Adds eligible node indices to array - used when no filter
        self.populateEligibleNodes = function (first, last) {
            for (var n = first; n < last; n++) {
                self.eligibleNodes().push(n);
            }
        };

        // Returns true if there are nodes in the background that are not rendered on screen
        self.pendingNodes = function () {
            return (self.countDisplayed() < self.eligibleNodes().length);
        };


        // When 'load more' button pressed, loads up to 10 nodes
        self.loadUpToTen = function () {
            if (self.eligibleNodes().length - self.countDisplayed() >= 10) {
                self.countDisplayed(self.countDisplayed() + 10);
            }
            else {
                self.countDisplayed(self.eligibleNodes().length);
            }
        };

        // If < 10 contribs, map node id to contrib names. Otherwise, make a call to get all contribs.
        self.retrieveContributors = function(node) {
            if (node.embeds.contributors.links.meta.total > 10) {
                self.pullOverTenContributorNames(node);
            }
            else {
                var contributors = node.embeds.contributors;
                self.mapNodeToContributors(node, contributors);
            }
        };

        // Call to get up to 1000 contributors on a node.
        self.pullOverTenContributorNames = function (node) {
            var url = $osf.apiV2Url('nodes/' + node.id + '/contributors/', { query : { 'page[size]': 1000 }});
            var promise = m.request({method: 'GET', url : url, config: xhrconfig, background : true});
            promise.then(function(result){
                self.mapNodeToContributors(node, result);
            });
        };

        // Maps node id to list of contrib names for later searching
        self.mapNodeToContributors = function (node, contributors){
            var contributorList = [];
            contributors.data.forEach(function(contrib){
                fullName = contrib.embeds.users.data.attributes.full_name;
                contributorList.push(fullName);
            });
            self.contributorMapping[node.id] = contributorList;
        };

        // Gets contrib family name for display
        self.getFamilyName = function(i, node) {
            var attributes = node.embeds.contributors.data[i].embeds.users.data.attributes;
            return $osf.findContribName(attributes);
        };

         // Formats date for display
        self.formatDate = function (node) {
            return new $osf.FormattableDate(node.attributes.date_modified).local;
        };

        // Shortcut for sorting ascending
        self.sortAscending = function (A, B) {
            return (A < B) ? -1 : (A > B) ? 1 : 0;
        };

        // Shortcut for sorting descending
        self.sortDescending = function (A, B) {
            return (A > B) ? -1 : (A < B) ? 1 : 0;
        };

        self.sortAlphabeticalAscending = function () {
            self.nodes().sort(function(a,b){
                var A = a.attributes.title.toUpperCase();
                var B = b.attributes.title.toUpperCase();
                return self.sortAscending(A, B);
            });
            self.sortState('alphaAsc');
        };

        self.sortAlphabeticalDescending = function () {
            self.nodes().sort(function(a,b){
                var A = a.attributes.title.toUpperCase();
                var B = b.attributes.title.toUpperCase();
                return self.sortDescending(A, B);
            });
            self.sortState('alphaDesc');
        };

        self.sortDateAscending = function () {
            self.nodes().sort(function(a,b){
                var A = a.attributes.date_modified;
                var B = b.attributes.date_modified;
                return self.sortAscending(A, B);
            });
            self.sortState('dateAsc');
        };

        self.sortDateDescending = function () {
            self.nodes().sort(function(a,b){
                var A = a.attributes.date_modified;
                var B = b.attributes.date_modified;
                return self.sortDescending(A, B);
            });
            self.sortState('dateDesc');
        };

        // Sorts nodes depending on current sort state.
        self.sortBySortState = function () {
            switch (self.sortState()) {
                case 'alphaAsc':
                    self.sortAlphabeticalAscending();
                    break;
                case 'alphaDesc':
                    self.sortAlphabeticalDescending();
                    break;
                case 'dateAsc':
                    self.sortDateAscending();
                    break;
                default:
                    self.sortDateDescending();
            }
            if (self.filter()) {
                self.quickSearch();
            }
        };

        // For xs screen
        self.sortFieldGivenDirection = function(){
            var directionSort = self.preSelectDirection();
            self.sortState(self.fieldSort() + directionSort);
            self.sortBySortState();
        };

        // For xs screen
        self.sortDirectionGivenField = function() {
            var fieldSort = self.preSelectField();
            self.sortState(fieldSort + self.directionSort());
            self.sortBySortState();
        };

        // When shifting to xs screen, tells which field to automatically display in select
        self.preSelectField = function(){
            return self.sortState().split(/[A-Z][a-z]+/g)[0];
        };

        // When shifting to xs screen, tells which direction to automatically highlight in select
        self.preSelectDirection = function(){
            return self.sortState().match(/[A-Z][a-z]+/g)[0];
        };

        // Colors sort asc/desc buttons either selected or not-selected
        self.colorSortButtons = function (sort) {
            return self.sortState() === sort ? 'selected' : 'not-selected';
        };

        // Colors asc/desc buttons on XS screen
        self.colorSortButtonsXS = function (sort) {
            return self.preSelectDirection() === sort ? 'selected' : 'not-selected';
        };

        // Filtering on title
        self.titleMatch = function (node) {
            return (node.attributes.title.toUpperCase().indexOf(self.filter().toUpperCase()) !== -1);
        };

        // Filtering on contrib
        self.contributorMatch = function (node) {
            var contributors = self.contributorMapping[node.id];
            if (contributors) {
                for (var c = 0; c < contributors.length; c++) {
                if (contributors[c].toUpperCase().indexOf(self.filter().toUpperCase()) !== -1){
                    return true;
                }}
            }
            return false;
        };

        // Filtering on tag
        self.tagMatch = function (node) {
            var tags = node.attributes.tags;
            for (var t = 0; t < tags.length; t++){
                if (tags[t].toUpperCase().indexOf(self.filter().toUpperCase()) !== -1) {
                    return true;
                }
            }
            return false;
        };

        // Filters nodes
        self.filterNodes = function (){
            for (var n = 0;  n < self.nodes().length;  n++) {
                var node = self.nodes()[n];
                if (self.titleMatch(node) || self.contributorMatch(node) || self.tagMatch(node)) {
                    self.eligibleNodes().push(n);
                }
            }
        };

        self.quickSearch = function () {
            self.eligibleNodes([]);
            // if backspace completely, previous nodes with prior sorting/count will be displayed
            if (self.filter() === '') {
                self.populateEligibleNodes(0, self.nodes().length);
            }
            else {
                self.filterNodes();
            }
        };

    },
    view : function(ctrl) {
        if (ctrl.errorLoading()) {
            return m('p.text-center.m-v-md', 'Error loading projects. Please refresh the page. Contact support@osf.io for further assistance.');
        }

        if (!ctrl.someDataLoaded()) {
            return m('.loader-inner.ball-scale.text-center.m-v-xl', m(''));
        }

        function loadMoreButton(){
            if (ctrl.pendingNodes()){
                return m('button.col-sm-12.text-muted', {onclick: function(){
                    ctrl.loadUpToTen();
                    $osf.trackClick('quickSearch', 'view', 'load-more');
                }},
                    m('i.fa.fa-caret-down.load-nodes.m-b-xl'));
            }
        }

        function sortAlphaAsc() {
            if (ctrl.loadingComplete()) {
                return m('button', {'class': ctrl.colorSortButtons('alphaAsc'), onclick: function() {
                    ctrl.sortBySortState(ctrl.sortState('alphaAsc'));
                    $osf.trackClick('quickSearch', 'view', 'sort-' + ctrl.sortState());
                }},
                    m('i.fa.fa-angle-up'));
            }
        }

        function sortAlphaDesc(){
            if (ctrl.loadingComplete()){
                return m('button', {'class': ctrl.colorSortButtons('alphaDesc'), onclick: function() {
                    ctrl.sortBySortState(ctrl.sortState('alphaDesc'));
                    $osf.trackClick('quickSearch', 'view', 'sort-' + ctrl.sortState());
                }},
                    m('i.fa.fa-angle-down'));
            }
        }

        function sortDateAsc(){
            if (ctrl.loadingComplete()){
                 return m('button', {'class': ctrl.colorSortButtons('dateAsc'), onclick: function() {
                     ctrl.sortBySortState(ctrl.sortState('dateAsc'));
                     $osf.trackClick('quickSearch', 'view', 'sort-' + ctrl.sortState());
                 }},
                     m('i.fa.fa-angle-up'));
            }
        }

        function sortDateDesc(){
            if (ctrl.loadingComplete()){
                return m('button', {'class': ctrl.colorSortButtons('dateDesc'), onclick: function() {
                    ctrl.sortBySortState(ctrl.sortState('dateDesc'));
                    $osf.trackClick('quickSearch', 'view', 'sort-' + ctrl.sortState());
               }},
                    m('i.fa.fa-angle-down'));
            }
        }

        // Sort button for xs screen
        function ascending() {
            if (ctrl.loadingComplete()){
                return m('button', {'class': ctrl.colorSortButtonsXS('Asc'), onclick: function() {
                     ctrl.directionSort('Asc');
                     ctrl.sortDirectionGivenField();
                     $osf.trackClick('quickSearch', 'view', 'sort-' + ctrl.sortState());
                }},
                     m('i.fa.fa-angle-up'));
            }
        }

        // Sort button for xs screen
        function descending() {
            if (ctrl.loadingComplete()){
                return m('button', {'class': ctrl.colorSortButtonsXS('Desc'), onclick: function() {
                    ctrl.directionSort('Desc');
                    ctrl.sortDirectionGivenField();
                    $osf.trackClick('quickSearch', 'view', 'sort-' + ctrl.sortState());
                }},
                     m('i.fa.fa-angle-down'));
            }
        }

        // Dropdown for XS screen - if sort on title on large screen, when resize to xs, 'title' is default selected
        function defaultSelected() {
            var selected = ctrl.preSelectField();
            if (selected === 'alpha') {
                return [m('option', {value: 'alpha', selected:'selected'}, 'Title'), m('option', {value: 'date'}, 'Modified')];
            }
            else {
                return [m('option', {value: 'alpha'}, 'Title'), m('option', {value: 'date', selected:'selected'}, 'Modified')];
            }
        }

        function searchBar() {
            return m('div.m-v-sm.quick-search-input', [
                m('input[type=search]', {'id': 'searchQuery', 'class': 'form-control', placeholder: 'Quick search your projects', onkeyup: function(search) {
                    ctrl.filter(search.target.value);
                    ctrl.quickSearch();
                }, onchange: function() {
                    $osf.trackClick('quickSearch', 'filter', 'search-projects');
                }})
            ]);
            }

        function xsDropdown() {
            if (ctrl.loadingComplete()){
                return m('.row', m('.col-xs-12.f-w-xl.node-sort-dropdown.text-right',
                    m('span', ascending(), descending()),
                    m('label', [
                        m('select.form-control', {'id': 'sortDropDown', onchange: function(dropdown){
                            ctrl.fieldSort(dropdown.target.value);
                            $osf.trackClick('quickSearch', 'view', 'sort-' + ctrl.sortState());
                            ctrl.sortFieldGivenDirection();
                        }}, defaultSelected())
                    ])
                ));
            }
        }

        if (ctrl.eligibleNodes().length === 0 && ctrl.filter() == null) {
            return m('.row.quick-project',
                m('.col-xs-12',
                    m('.row',
                        m('.col-sm-12', m('h4', 'You have no projects yet. Create a project with the button on the top right.'))
                    )
                )
            );
        }
        else {
            return m('.row.quick-project',
                m('.col-xs-12',[
                    m('.m-b-sm.text-center', [
                        searchBar()
                    ]),
<<<<<<< HEAD
                    m('p.text-center', [ 'Go to ', m('a', {href:'/myprojects/'}, 'My Projects'),  ' to organize your work or ', m('a', {href: '/search/'}, 'search'), '  the OSF' ]),
=======
                    m('p.text-center', [ 'Go to ', m('a', {href:'/myprojects/'}, 'My Projects'),  ' to organize your work or ',
                        m('a', {href: '/search/', onclick: function(){ $osf.trackClick('quickSearch', 'navigate', 'navigate-to-search-the-OSF'); }}, 'search'), ' all projects on the OSF' ]),
>>>>>>> a2c468d4
                    m('.quick-search-table', [
                        m('.row.node-col-headers.m-t-md', [
                            m('.col-sm-4.col-md-5', m('.quick-search-col', 'Title', sortAlphaAsc(), sortAlphaDesc())),
                            m('.col-sm-4.col-md-4', m('.quick-search-col', 'Contributors')),
                            m('.col-sm-4.col-md-3', m('.quick-search-col','Modified', m('span.sort-group', sortDateAsc(), sortDateDesc())))
                        ]),
                        xsDropdown(),
                        m.component(QuickSearchNodeDisplay, {
                            eligibleNodes: ctrl.eligibleNodes,
                            nodes: ctrl.nodes,
                            filter: ctrl.filter,
                            countDisplayed: ctrl.countDisplayed,
                            getFamilyName: ctrl.getFamilyName,
                            formatDate: function(node) {
                                return ctrl.formatDate(node);
                            },
                            loadingComplete: ctrl.loadingComplete
                        }),
                        !ctrl.loadingComplete() && ctrl.filter() ? m('.loader-inner.ball-scale.text-center', m('')) : m('.m-v-md')

                    ]),
                    m('.text-center', loadMoreButton())
                ])
            );
        }
    }
};


var QuickSearchNodeDisplay = {
    view: function(ctrl, args) {
        if (args.eligibleNodes().length === 0 && args.filter() != null && args.loadingComplete() === true) {
            return m('.row.m-v-sm', m('.col-sm-12',
                m('.row',
                    m('.col-sm-12', m('em', 'No results found!'))
                ))
            );
        }
        else {
            return m('.', args.eligibleNodes().slice(0, args.countDisplayed()).map(function(n){
                var project = args.nodes()[n];
                var numContributors = project.embeds.contributors.links.meta.total;
                return m('a', {href: '/' + project.id, onclick: function() {
                    $osf.trackClick('quickSearch', 'navigate', 'navigate-to-specific-project');
                }}, m('.m-v-sm.node-styling',  m('.row', m('div',
                    [
                        m('.col-sm-4.col-md-5.p-v-xs', m('.quick-search-col',  project.attributes.title)),
                        m('.col-sm-4.col-md-4.p-v-xs', m('.quick-search-col', $osf.contribNameFormat(project, numContributors, args.getFamilyName))),
                        m('.col-sm-4.col-md-3.p-v-xs', m('.quick-search-col', args.formatDate(project)))
                    ]
                ))));
            }));
        }
    }
};

module.exports = QuickSearchProject;


<|MERGE_RESOLUTION|>--- conflicted
+++ resolved
@@ -449,12 +449,8 @@
                     m('.m-b-sm.text-center', [
                         searchBar()
                     ]),
-<<<<<<< HEAD
-                    m('p.text-center', [ 'Go to ', m('a', {href:'/myprojects/'}, 'My Projects'),  ' to organize your work or ', m('a', {href: '/search/'}, 'search'), '  the OSF' ]),
-=======
                     m('p.text-center', [ 'Go to ', m('a', {href:'/myprojects/'}, 'My Projects'),  ' to organize your work or ',
-                        m('a', {href: '/search/', onclick: function(){ $osf.trackClick('quickSearch', 'navigate', 'navigate-to-search-the-OSF'); }}, 'search'), ' all projects on the OSF' ]),
->>>>>>> a2c468d4
+                        m('a', {href: '/search/', onclick: function(){ $osf.trackClick('quickSearch', 'navigate', 'navigate-to-search-the-OSF'); }}, 'search'), ' the OSF' ]),
                     m('.quick-search-table', [
                         m('.row.node-col-headers.m-t-md', [
                             m('.col-sm-4.col-md-5', m('.quick-search-col', 'Title', sortAlphaAsc(), sortAlphaDesc())),
