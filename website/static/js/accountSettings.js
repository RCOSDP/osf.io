--- conflicted
+++ resolved
@@ -215,9 +215,6 @@
                                 title: 'Confirmation email sent',
                                 message: '<em>' + addrText + '</em>' + ' was added to your account.' +
                                 ' You will receive a confirmation email at ' + '<em>' + addrText + '</em>.' +
-<<<<<<< HEAD
-                                ' Please log out of this account and check your email to confirm this action.'
-=======
                                 ' Please log out of this account and check your email to confirm this action.',
                                 buttons: {
                                     ok: {
@@ -225,7 +222,6 @@
                                         className: 'btn-default'
                                     }
                                 }
->>>>>>> 488e133c
                             });
                 }
             }.bind(this)).fail(function(){
