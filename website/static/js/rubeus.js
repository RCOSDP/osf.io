/**
 * An OSF-flavored wrapper around HGrid.
 *
 * Module to render the consolidated files view. Reads addon configurations and
 * initializes an HGrid.
 */
(function (global, factory) {
    if (typeof define === 'function' && define.amd) {
        define(['jquery', 'hgrid', 'js/dropzone-patch', 'bootstrap'], factory);
    } else if (typeof $script === 'function' ){
        $script.ready(['dropzone', 'dropzone-patch', 'hgrid'], function() {
            global.Rubeus = factory(jQuery, global.HGrid);
            $script.done('rubeus');
        });
    }else {
        global.Rubeus = factory(jQuery, global.HGrid);
    }
}(this, function($, HGrid){
    /////////////////////////
    // HGrid configuration //
    /////////////////////////

    Rubeus.Html = $.extend({}, HGrid.Html);
    // Custom folder icon indicating private component
    Rubeus.Html.folderIconPrivate = '<img class="hg-icon hg-addon-icon" src="/static/img/hgrid/fatcowicons/folder_delete.png">';
    // Folder icon for pointers/links
    Rubeus.Html.folderIconPointer = '<i class="icon-hand-right"></i>';
    // Class for folder name
    Rubeus.Html.folderTextClass = 'hg-folder-text';

    // Override Name column folder view to allow for extra widgets, e.g. github branch picker
    Rubeus.Col = {};
    // Copy default name column from HGrid
    Rubeus.Col.Name = $.extend({}, HGrid.Col.Name);
    Rubeus.Col.Name.folderView = function(item) {
        var icon, opening, cssClass;
        if (item.iconUrl) {
            // use item's icon based on filetype
            icon = '<img class="hg-addon-icon" src="' + item.iconUrl + '">';
            cssClass = '';
        } else {
            if (!item.permissions.view) {
                icon = Rubeus.Html.folderIconPrivate;
                cssClass = 'hg-folder-private';
            } else if (item.isPointer) {
                icon = Rubeus.Html.folderIconPointer;
                cssClass = 'hg-folder-pointer';
            } else {
                icon = HGrid.Html.folderIcon;
                cssClass = 'hg-folder-public';
            }
        }
        opening = '<span class="' + Rubeus.Html.folderTextClass + ' ' + cssClass + '">';
        var closing = '</span>';
        html = [opening, icon, '&nbsp;', item.name, closing].join('');
        if(item.extra) {
            html += '<span class="hg-extras">' + item.extra + '</span>';
        }
        return html;
    };

    Rubeus.Col.Name.showExpander = function(row) {
        var isTopLevel = row.parentID === HGrid.ROOT_ID;
        return row.kind === HGrid.FOLDER && row.permissions.view && !isTopLevel;
    };

    Rubeus.Col.Name.itemView = function(item) {
        var tooltipMarkup = genTooltipMarkup('View file');
        icon = Rubeus.getIcon(item);
        return [icon, '<span ' + tooltipMarkup + ' >&nbsp;', item.name, '</span>'].join('');
    };

    /**
     * Generate the markup necessary for adding a tooltip to an element.
     */
    function genTooltipMarkup(title, maxLength) {
        var max = maxLength || 30;
        // Truncate title if necessary
        var cleanTitle;
        if (title.length >= max) {
            cleanTitle = title.slice(0, max) + '...';
        } else {
            cleanTitle = title;
        }
        return ' title="' + cleanTitle + '" data-placement="right" ' +
                                'data-toggle="tooltip" ';
    }

    Rubeus.Col.ActionButtons = $.extend({}, HGrid.Col.ActionButtons);
    Rubeus.Col.ActionButtons.itemView = function(item) {
    var buttonDefs = [];
    var tooltipMarkup = '';
    if(item.permissions){
        if(item.permissions.download !== false){
            tooltipMarkup = genTooltipMarkup('Download');
            buttonDefs.push({
                text: '<i class="icon-download-alt icon-white" title=""></i>',
                action: 'download',
                cssClass: 'btn btn-primary btn-mini',
                attributes: tooltipMarkup
            });
        }
        if (item.permissions.edit) {
            tooltipMarkup = genTooltipMarkup('Remove');
            buttonDefs.push({
                text: '&nbsp;<i class="icon-remove" title=""></i>',
                action: 'delete',
                cssClass: 'btn btn-link btn-mini btn-delete',
                attributes: tooltipMarkup
            });
        }
    }
    if (item.buttons) {
        item.buttons.forEach(function(button) {
            buttonDefs.push({
                text: button.text,
                action: button.action,
                cssClass: 'btn btn-primary btn-mini',
                attributes: button.attributes
            });
        });
    }
    return ['<span class="rubeus-buttons">', HGrid.Fmt.buttons(buttonDefs),
                '</span><span data-status></span>'].join('');
    };

    /** Remove the 'Project: ' text from the beginning of a folder name. */
    function trimFolderName(name) {
        return name.slice(name.indexOf(':') + 1).trim();
    }

    Rubeus.Col.ActionButtons.name = 'Actions';
    Rubeus.Col.ActionButtons.width = 70;
    Rubeus.Col.ActionButtons.folderView = function(row) {
        var buttonDefs = [];
        var tooltipMarkup = genTooltipMarkup('Upload');
        if (this.options.uploads && row.urls.upload &&
                (row.permissions && row.permissions.edit)) {
            buttonDefs.push({
                text: '<i class="icon-upload" title=""></i>',
                action: 'upload',
                cssClass: 'btn btn-default btn-mini',
                attributes: tooltipMarkup
            });
        }
        if (row.buttons) {
            row.buttons.forEach(function(button) {
                buttonDefs.push({
                    text: button.text,
                    action: button.action,
                    cssClass: 'btn btn-primary btn-mini',
                    attributes: button.attributes
                });
            });
        }
        if (buttonDefs) {
            return ['<span class="' + Rubeus.buttonContainer + '">', HGrid.Fmt.buttons(buttonDefs),
                '</span><span data-status></span>'].join('');
        }
        return '';
    };

    Rubeus.Utils = {};

    /**
     * Check whether newly uploaded item was added or updated. This is
     * a hack that's necessary for services with indirect uploads (S3,
     * OSF Storage) that don't tell us whether the file was added or
     * updated.
     */
    Rubeus.Utils.itemUpdated = function(item, parent) {
        var siblings = parent._node.children;
        var matchCount = 0;
        for (var i=0; i<siblings.length; i++) {
            if (item.name === siblings[i].data.name) {
                matchCount += 1;
<<<<<<< HEAD
                if (matchCount > 1) {
=======
                // If `item` is being updated, it will appear twice in the grid:
                // once for the original version, and a second time for the
                // temporary item added on drop.
                if (matchCount >= 2) {
>>>>>>> ac4993a6
                    return true;
                }
            }
        }
        return false;
    };

    /**
     * Get the status message from the addon if defined, otherwise use the default message.
     */
     function getStatusCfg(addon, whichStatus, extra) {
        if (addon && Rubeus.cfg[addon] && Rubeus.cfg[addon][whichStatus]) {
            if (typeof(Rubeus.cfg[addon][whichStatus]) === 'function') {
                return Rubeus.cfg[addon][whichStatus](extra);
            }
            return Rubeus.cfg[addon][whichStatus];
        }
        if (typeof(default_status[whichStatus]) === 'function') {
            return default_status[whichStatus](extra);
        }
        return default_status[whichStatus];
     }

    HGrid.prototype.showButtons = function(row) {
        var $rowElem;
        try {
            $rowElem = $(this.getRowElement(row.id));
        } catch(error) {
            return this;
        }
        var $buttons = $rowElem.find('.' + Rubeus.buttonContainer);
        $buttons.show();
        return this;
    };

    HGrid.prototype.hideButtons = function(row) {
        var $rowElem;
        try {
            $rowElem = $(this.getRowElement(row.id));
        } catch (error) {
            return this;
        }
        var $buttons = $rowElem.find('.rubeus-buttons');
        $buttons.hide();
        return this;
    };

    HGrid.prototype.delayRemoveRow = function(row) {
        var self = this;
        setTimeout(function() {
            try {
                $(self.getRowElement(row)).fadeOut(500, function() {
                    self.removeItem(row.id);
                });
            } catch (error) {
                self.removeItem(row.id);
            }
        }, 2000);
    };

    /**
     * Changes the html in the status column.
     */
    HGrid.prototype.changeStatus = function(row, html, extra, fadeAfter, callback) {
        var $rowElem, $status;
        try {
            // Raises TypeError if row's HTML is not rendered.
            $rowElem = $(this.getRowElement(row.id));
        } catch (err) {
            return;
        }
        $status = $rowElem.find(Rubeus.statusSelector);
        this.hideButtons(row);
        $status.html(getStatusCfg(row.addon, html, extra));
        if (fadeAfter) {
            setTimeout(function() {
                $status.fadeOut('slow', function() {callback(row);});
            }, fadeAfter);
        }
        return $status;
    };

    var default_status = {
        FETCH_SUCCESS: '',
        FETCH_START: '<span class="text-muted">Fetching contents. . .</span>',
        FETCH_ERROR: '<span class="text-info">Could not retrieve data. Please refresh the page and try again.</span>',

        UPLOAD_SUCCESS: '<span class="text-success">Successfully uploaded</span>',
        NO_CHANGES: '<span class="text-info">No changes made from previous version. Removing duplicate row. . .</span>',
        UPDATED: '<span class="text-info">Existing file updated. Removing duplicate row. . .</span>',
        DELETING: function(row) {
            return '<span class="text-muted">Deleting "' + row.name + '"</span>';
        },
        DELETED: function(row) {
            return '<span class="text-warning">Successfully deleted "' + row.name + '"</span>';
        },
        UPLOAD_ERROR: function(msg) {
            return '<span class="text-danger">' + msg + '</span>';
        },
        UPLOAD_PROGRESS: function(progress) {
            return '<span class="text-info">' + Math.floor(progress) + '%</span>';
        },
        RELEASING_STUDY: '<span class="text-info">Releasing Study. . .</span>'
    };

    var statusType = {
        FETCH_SUCCESS: 'FETCH_SUCCESS',
        FETCH_START: 'FETCH_START',
        FETCH_ERROR: 'FETCH_ERROR',
        UPLOAD_SUCCESS: 'UPLOAD_SUCCESS',
        NO_CHANGES: 'NO_CHANGES',
        UPDATED: 'UPDATED',
        DELETING: 'DELETING',
        DELETED: 'DELETED',
        UPLOAD_ERROR: 'UPLOAD_ERROR',
        UPLOAD_PROGRESS: 'UPLOAD_PROGRESS',
        RELEASING_STUDY: 'RELEASING_STUDY'
    };

    Rubeus.Status = statusType;
    Rubeus.buttonContainer = 'rubeus-buttons';
    Rubeus.statusSelector = '[data-status]';
    ////////////////////////
    // Listener callbacks //
    ////////////////////////

    function onConfirmDelete(row, grid) {
        if (row) {
            var rowCopy = $.extend({}, row);
            // Show "Deleting..." message in parent folder's status column
            var parent = grid.getByID(rowCopy.parentID);
            grid.changeStatus(row, statusType.DELETING, rowCopy);
            grid.deleteFile(row, {
                error: function() {
                    // TODO: This text should be configurable by addon devs
                    bootbox.error('Could not delete ' + row.name + '. Please try again later.');
                },
                success: function() {
                    grid.getDataView().updateItem(parent.id, parent);
                    // Show 'Successfully deleted' in folder's status column
                    grid.changeStatus(row, statusType.DELETED, rowCopy);
                    setTimeout(function(){
                        grid.removeItem(rowCopy.id);
                    }, 1000);
                }
            });
        }
    }

    function onClickName(evt, row, grid) {
        if (row) {
            var viewUrl = grid.getByID(row.id).urls.view;
            if (viewUrl) {
                window.location.href = viewUrl;
            }
        }
    }

    function onClickFolderName(evt, row, grid) {
        onClickName(evt, row, grid);
        if (row && row.kind === HGrid.FOLDER && row.depth !== 0) {
            grid.toggleCollapse(row);
        }
    }

    // Custom download count column
    var DownloadCount = {
        name: 'Downloads',
        itemView: '{{ downloads }}',
        folderView: '',
        width: 20
    };

    ///////////////////
    // HGrid options //
    ///////////////////

    // OSF-specific HGrid options common to all addons
    baseOptions = {
        /*jshint unused: false */
        columns: [
            Rubeus.Col.Name,
            Rubeus.Col.ActionButtons,
            DownloadCount
        ],
        width: '100%',
        height: 900,
        ajaxOptions: {
            cache: false  // Prevent caching in IE
        },
        preprocessFilename: function(filename) {
            return $('<div>').text(filename).html();
        },
        fetchUrl: function(row) {
            return row.urls.fetch || null;
        },
        fetchSuccess: function(data, row) {
            updateTooltips();
            this.changeStatus(row, statusType.FETCH_SUCCESS);
            this.showButtons(row);
        },
        fetchError: function(error, row) {
            this.changeStatus(row, statusType.FETCH_ERROR);
        },
        fetchStart: function(row) {
            this.changeStatus(row, statusType.FETCH_START);
        },
        uploadProgress: function(file, progress, bytesSent, row) {
            if (progress === 100) {
                var sendingTo = row.addonFullname || 'external service...';
                this.changeStatus(row, ['Sending to ', sendingTo, '. Please wait...'].join(''));
            } else{
                this.changeStatus(row, statusType.UPLOAD_PROGRESS, progress);
            }
        },
        downloadUrl: function(row) {
            return row.urls.download;
        },
        deleteUrl: function(row) {
            return row.urls.delete;
        },
        onClickDelete: function(evt, row) {
            var self = this;
            var $elem = $(evt.target);
            bootbox.confirm({
                message: '<strong>NOTE</strong>: This action is irreversible.',
                title: 'Delete <em>' + row.name + '</em>?',
                callback: function(result) {
                    if (result) {
                        onConfirmDelete(row, self);
                    }
                }
            });
            return this;
        },
        canUpload: function(folder) {
            return folder.permissions.edit;
        },
        deleteMethod: 'delete',
        uploads: true,
        maxFilesize: function(row) {
            return row.accept? (row.accept.maxSize || 128) : 128;
        },
        // acceptedFiles: function(row) {
        //     return row.accept.acceptedFiles || null;
        // },
        uploadUrl: function(row) {
            var cfgOption = resolveCfgOption.call(this, row, 'uploadUrl', [row]);
            return cfgOption || row.urls.upload;
        },

        uploadAdded: function(file, row, folder) {
            // Need to set the added row's addon for other callbacks to work
            var parent = this.getByID(row.parentID);
            row.addon = parent.addon;
            // expand the folder
            this.expandItem(folder);
            var cfgOption = resolveCfgOption.call(this, row, 'uploadAdded', [file, row]);
            return cfgOption || null;
        },
        uploadMethod: function(row) {
            var cfgOption = resolveCfgOption.call(this, row, 'uploadMethod', [row]);
            return cfgOption || 'post';
        },
        uploadSending: function(file, row, xhr, formData) {
            var cfgOption = resolveCfgOption.call(this, row, 'uploadSending', [file, row, xhr, formData]);
            return cfgOption || null;
        },
        uploadError: function(file, message, item, folder) {
            var messageText = resolveCfgOption.call(this, item, 'UPLOAD_ERROR');
            if (!messageText) {
                if (typeof(message) === 'string') {
                    messageText = message;
                } else {
                    messageText = message.message_long;
                }
            }
            // FIXME: can't use change status, because the folder item is updated
            // on complete, which replaces the html row element
            // for now, use bootbox
            bootbox.alert(messageText);
        },
        uploadSuccess: function(file, row, data) {
            // If file hasn't changed, remove the duplicate item
            // TODO: shows status in parent for now because the duplicate item
            // is removed and we don't have access to the original row for the file
            var self = this;
            if (data.actionTaken === null) {
                self.changeStatus(row, statusType.NO_CHANGES);
                self.delayRemoveRow(row);
            } else if (data.actionTaken === 'file_updated') {
                self.changeStatus(row, statusType.UPDATED);
                self.delayRemoveRow(row);
            } else{
                // Update the row with the returned server data
                // This is necessary for the download and delete button to work.
                $.extend(row, data);
                this.updateItem(row);
                this.changeStatus(row, statusType.UPLOAD_SUCCESS, null, 2000,
                    function(row) {
                        self.showButtons(row);
                    });
            }
            var cfgOption = resolveCfgOption.call(this, row, 'uploadSuccess', [file, row, data]);
            return cfgOption || null;
        },
        // TODO: Set parallel uploads to 1 for now until git collision issue is fixed
        dropzoneOptions: {
            parallelUploads: 1
        },
        listeners: [
            // Go to file's detail page if name is clicked
            {
                on: 'click',
                selector: '.' + HGrid.Html.itemNameClass,
                callback: onClickName
            },
            // Toggle folder collapse when text is clicked; listen on text
            // rather than name to avoid Chrome crash on <select>s
            {
                on: 'click',
                selector: '.' + Rubeus.Html.folderTextClass,
                callback: onClickFolderName
            }
        ],
        progBar: '#filebrowserProgressBar',
        init: function() {
            var self = this;
            // Expand all first level items
            self.getData().forEach(function(item) {
                self.expandItem(item);
            });
            updateTooltips();
            $(this.options.progBar).hide();
        },
        // Add a red highlight when user drags over a folder they don't have
        // permission to upload to.
        onDragover: function(evt, row) {
            if (row && !row.permissions.view) {
                this.addHighlight(row, 'highlight-denied');
            }
        },
        onDragleave: function(evt, row) {
            this.removeHighlight('highlight-denied');
        },
        uploadDenied: function(evt, row) {
            this.removeHighlight('highlight-denied');
        }
    };

    function updateTooltips() {
        $('[data-toggle="tooltip"]').tooltip({animation: false});
    }

    ///////////////////////
    // Rubeus Public API //
    ///////////////////////

    function Rubeus(selector, options) {
        this.selector = selector;
        this.options = $.extend({}, baseOptions, options);
        this.grid = null; // Set by _initGrid
        this.init();
    }
    // Addon config registry
    Rubeus.cfg = {};

    function getCfg(row, key) {
        if (row && row.addon && Rubeus.cfg[row.addon]) {
            return Rubeus.cfg[row.addon][key];
        }
        return undefined;
    }

    // Gets a Rubeus config option if it is defined by an addon dev.
    // Calls it with `args` if it's a function otherwise returns the value.
    // If the config option is not defined, return null
    function resolveCfgOption(row, option, args) {
        var self = this;
        var prop = getCfg(row, option);
        if (prop) {
            return typeof prop === 'function' ? prop.apply(self, args) : prop;
        } else {
            return null;
        }
    }

    Rubeus.prototype = {
        constructor: Rubeus,
        init: function() {
            var self = this;
            this._registerListeners()
                ._initGrid();
            // Show alert if user tries to leave page before upload is finished.
            $(window).on('beforeunload', function() {
                if (self.grid.dropzone && self.grid.dropzone.getUploadingFiles().length) {
                    return 'Uploads(s) still in progress. Are you sure you want to leave this page?';
                }
            });
        },
        _registerListeners: function() {
            for (var addon in Rubeus.cfg) {
                var listeners = Rubeus.cfg[addon].listeners;
                if (listeners) {
                    // Add each listener to the hgrid options
                    for (var i = 0, listener; listener = listeners[i]; i++) {
                        this.options.listeners.push(listener);
                    }
                }
            }
            return this;
        },
        // Create the Hgrid once all addons have been configured
        _initGrid: function() {
            this.grid = new HGrid(this.selector, this.options);
            return this;
        }
    };

    ///////////////////
    // Icon "Plugin" //
    ///////////////////

    Rubeus.Extensions = ['3gp', '7z', 'ace', 'ai', 'aif', 'aiff', 'amr', 'asf', 'asx', 'bat', 'bin', 'bmp', 'bup',
        'cab', 'cbr', 'cda', 'cdl', 'cdr', 'chm', 'dat', 'divx', 'dll', 'dmg', 'doc', 'docx', 'dss', 'dvf', 'dwg',
        'eml', 'eps', 'exe', 'fla', 'flv', 'gif', 'gz', 'hqx', 'htm', 'html', 'ifo', 'indd', 'iso', 'jar',
        'jpeg', 'jpg', 'lnk', 'log', 'm4a', 'm4b', 'm4p', 'm4v', 'mcd', 'mdb', 'mid', 'mov', 'mp2', 'mp3', 'mp4',
        'mpeg', 'mpg', 'msi', 'mswmm', 'ogg', 'pdf', 'png', 'pps', 'ps', 'psd', 'pst', 'ptb', 'pub', 'qbb',
        'qbw', 'qxd', 'ram', 'rar', 'rm', 'rmvb', 'rtf', 'sea', 'ses', 'sit', 'sitx', 'ss', 'swf', 'tgz', 'thm',
        'tif', 'tmp', 'torrent', 'ttf', 'txt', 'vcd', 'vob', 'wav', 'wma', 'wmv', 'wps', 'xls', 'xpi', 'zip',
        'xlsx', 'py'];

    // Uses fatcow icons
    // License: Creative Commons (Attribution 3.0 United States)
    // https://creativecommons.org/licenses/by/3.0/us/
    Rubeus.ExtensionSkeleton = '<img class="hg-icon" src="/static\/img\/hgrid\/fatcowicons\/file_extension_{{ext}}.png">';

    Rubeus.getIcon = function(item) {
        var ext = item.name.split('.').pop().toLowerCase();
        return Rubeus.Extensions.indexOf(ext) === -1 ?
                    HGrid.Html.fileIcon :
                    Rubeus.ExtensionSkeleton.replace('{{ext}}', ext);
    };

    return Rubeus;
}));<|MERGE_RESOLUTION|>--- conflicted
+++ resolved
@@ -174,14 +174,10 @@
         for (var i=0; i<siblings.length; i++) {
             if (item.name === siblings[i].data.name) {
                 matchCount += 1;
-<<<<<<< HEAD
-                if (matchCount > 1) {
-=======
                 // If `item` is being updated, it will appear twice in the grid:
                 // once for the original version, and a second time for the
                 // temporary item added on drop.
                 if (matchCount >= 2) {
->>>>>>> ac4993a6
                     return true;
                 }
             }
