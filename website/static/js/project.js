/////////////////////
// Project JS      //
/////////////////////
(function(global, factory) {
    if (typeof define === 'function' && define.amd) {
        define(['jquery', 'js/logFeed', 'osfutils'], factory);
    } else {
        factory(jQuery, global.LogFeed);
    }
}(this, function($, LogFeed) {

    window.NodeActions = {}; // Namespace for NodeActions

    // TODO: move me to the NodeControl or separate module
    NodeActions.beforeForkNode = function(url, done) {
        $.ajax({
            url: url,
            contentType: 'application/json'
        }).done(function(response) {
            bootbox.confirm(
                $.osf.joinPrompts(response.prompts, 'Are you sure you want to fork this project?'),
                function(result) {
                    if (result) {
                        done && done();
                    }
                }
            );
        }).fail(
            $.osf.handleJSONError
        );
    };

    NodeActions.forkNode = function() {
        NodeActions.beforeForkNode(nodeApiUrl + 'fork/before/', function() {
            // Block page
            $.osf.block();
            // Fork node
            $.osf.postJSON(
                nodeApiUrl + 'fork/',
                {}
            ).done(function(response) {
                window.location = response;
            }).fail(function(response) {
                $.osf.unblock();
                if (response.status === 403) {
                    bootbox.alert('Sorry, you do not have permission to fork this project');
                } else {
                    bootbox.alert('Forking failed');
                }
            });
        });
    };

    NodeActions.forkPointer = function(pointerId) {
        bootbox.confirm('Are you sure you want to fork this project?',
            function(result) {
                if (result) {
                    // Block page
                    $.osf.block();

                    // Fork pointer
                    $.osf.postJSON(
                        nodeApiUrl + 'pointer/fork/',
                        {pointerId: pointerId}
                    ).done(function() {
                        window.location.reload();
                    }).fail(function() {
                        $.osf.unblock();
                        bootbox.alert('Could not fork link.');
                    });
                }
            }
        );
    };

    NodeActions.addonFileRedirect = function(item) {
        window.location.href = item.params.urls.view;
        return false;
    };

    NodeActions.useAsTemplate = function() {
        $.osf.block();

        $.osf.postJSON(
            '/api/v1/project/new/' + nodeId + '/',
            {}
        ).done(function(response) {
            window.location = data.url;
        }).fail(function(response) {
            $.osf.unblock();
            $.osf.handleJSONError(response);
        });
    };

    $(function() {

        $('#newComponent form').on('submit', function(e) {

            $("#add-component-submit")
                .attr("disabled", "disabled")
                .text("Adding");

            if ($.trim($("#title").val()) == '') {

                $("#alert").text("The new component title cannot be empty");

                $("#add-component-submit")
                    .removeAttr("disabled", "disabled")
                    .text("OK");

                e.preventDefault();
            } else if ($(e.target).find("#title").val().length > 200) {
                $("#alert").text("The new component title cannot be more than 200 characters.");

                $("#add-component-submit")
                    .removeAttr("disabled", "disabled")
                    .text("OK");

                e.preventDefault();

            }
        });
    });

    NodeActions._openCloseNode = function(nodeId) {

        var icon = $('#icon-' + nodeId);
        var body = $('#body-' + nodeId);

        body.toggleClass('hide');

        if (body.hasClass('hide')) {
            icon.removeClass('icon-minus');
            icon.addClass('icon-plus');
            icon.attr('title', 'More');
        } else {
            icon.removeClass('icon-plus');
            icon.addClass('icon-minus');
            icon.attr('title', 'Less');
        }

        // Refresh tooltip text
        icon.tooltip('destroy');
        icon.tooltip();

    };


    NodeActions.reorderChildren = function(idList, elm) {
        $.osf.postJSON(
<<<<<<< HEAD
            url: nodeApiUrl + 'reorder_components/',
=======
            nodeApiUrl + 'reorder_components/',
>>>>>>> 7197ee06
            {new_list: idList}
        ).fail(function(response) {
            $(elm).sortable('cancel');
            $.osf.handleJSONError(response);
        });
    };

    NodeActions.removePointer = function(pointerId, pointerElm) {
        $.ajax({
            type: 'DELETE',
            url: nodeApiUrl + 'pointer/',
            data: JSON.stringify({
                pointerId: pointerId
            }),
            contentType: 'application/json',
            dataType: 'json',
        }).done(function() {
            pointerElm.remove();
        }).fail(
            $.osf.handleJSONError
        );
    };


    /*
Display recent logs for for a node on the project view page.
*/
    NodeActions.openCloseNode = function(nodeId) {
        var $logs = $('#logs-' + nodeId);
        if (!$logs.hasClass('active')) {
            if (!$logs.hasClass('served')) {
                $.getJSON(
                    $logs.attr('data-uri'),
                    {count: 3}
                ).done(function(response) {
                    var log = new window.LogFeed($logs, response.logs);
                    $logs.addClass('served');
                });
            }
            $logs.addClass('active');
        } else {
            $logs.removeClass('active');
        }
        // Hide/show the html
        NodeActions._openCloseNode(nodeId);
    };

    $(document).ready(function() {

        ko.punches.enableAll();

        var permissionInfoHtml = '<dl>' +
            '<dt>Read</dt><dd>View project content and comment</dd>' +
            '<dt>Read + Write</dt><dd>Read privileges plus add and configure components; add and edit content</dd>' +
            '<dt>Administrator</dt><dd>Read and write privileges; manage contributors; delete and register project; public-private settings</dd>' +
            '</dl>';

        $('.permission-info').attr(
            'data-content', permissionInfoHtml
        ).popover({
            trigger: 'hover'
        });

        var visibilityInfoHtml = 'Only visible contributors will be displayed ' +
            'in the Contributors list and in project citations. Non-visible ' +
            'contributors can read and modify the project as normal.';

        $('.visibility-info').attr(
            'data-content', visibilityInfoHtml
        ).popover({
            trigger: 'hover'
        });


        ////////////////////
        // Event Handlers //
        ////////////////////

        $('.remove-pointer').on('click', function() {
            var $this = $(this);
            bootbox.confirm(
                'Are you sure you want to remove this link? This will not ' +
                'remove the project this link refers to.',
                function(result) {
                    if (result) {
                        var pointerId = $this.attr('data-id');
                        var pointerElm = $this.closest('.list-group-item');
                        NodeActions.removePointer(pointerId, pointerElm);
                    }
                }
            );
        });

        $('body').on('click', '.tagsinput .tag > span', function(e) {
            window.location = "/search/?q=" + $(e.target).text().toString().trim();
        });

        $('.citation-toggle').on('click', function(evt) {
            $(this).closest('.citations').find('.citation-list').slideToggle();
            return false;
        });

    });

}));
<|MERGE_RESOLUTION|>--- conflicted
+++ resolved
@@ -148,11 +148,7 @@
 
     NodeActions.reorderChildren = function(idList, elm) {
         $.osf.postJSON(
-<<<<<<< HEAD
-            url: nodeApiUrl + 'reorder_components/',
-=======
             nodeApiUrl + 'reorder_components/',
->>>>>>> 7197ee06
             {new_list: idList}
         ).fail(function(response) {
             $(elm).sortable('cancel');
