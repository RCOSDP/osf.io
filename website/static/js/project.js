/////////////////////
// Project JS      //
/////////////////////
var $ = require('jquery');
var bootbox = require('bootbox');

var LogFeed = require('./logFeed.js');
var $osf = require('osfHelpers');

var NodeActions = {}; // Namespace for NodeActions

// TODO: move me to the NodeControl or separate module
NodeActions.beforeForkNode = function(url, done) {
    $.ajax({
        url: url,
        contentType: 'application/json'
    }).done(function(response) {
        bootbox.confirm(
            $osf.joinPrompts(response.prompts, 'Are you sure you want to fork this project?'),
            function(result) {
                if (result) {
                    done && done();
                }
            }
        );
    }).fail(
        $osf.handleJSONError
    );
};

NodeActions.forkNode = function() {
    NodeActions.beforeForkNode(nodeApiUrl + 'fork/before/', function() {
        // Block page
        $osf.block();
        // Fork node
        $osf.postJSON(
            nodeApiUrl + 'fork/',
            {}
        ).done(function(response) {
            window.location = response;
        }).fail(function(response) {
            $osf.unblock();
            if (response.status === 403) {
                $osf.growl('Sorry:', 'you do not have permission to fork this project');
            } else {
                $osf.growl('Error:', 'Forking failed');
                Raven.captureMessage('Error occurred during forking');
            }
        });
    });
};

NodeActions.forkPointer = function(pointerId) {
    bootbox.confirm({
        title: 'Fork this project?',
        message: 'Are you sure you want to fork this project?',
        callback: function(result) {
            if(result) {
                // Block page
                $osf.block();

                // Fork pointer
                $osf.postJSON(
                    nodeApiUrl + 'pointer/fork/',
                    {pointerId: pointerId}
                ).done(function() {
                    window.location.reload();
                }).fail(function() {
                    $osf.unblock();
                    $osf.growl('Error','Could not fork link.');
                });
            }
        }
    });
};

NodeActions.beforeTemplate = function(url, done) {
    $.ajax({
        url: url,
        contentType: 'application/json'
    }).success(function(response) {
        bootbox.confirm(
            $osf.joinPrompts(response.prompts,
                ('Are you sure you want to create a new project using this project as a template? ' +
                  'Any add-ons configured for this project will not be authenticated in the new project.')),
            function (result) {
                if (result) {
                    done && done();
                }
            }
        );
    });
};

NodeActions.addonFileRedirect = function(item) {
    window.location.href = item.params.urls.view;
    return false;
};

NodeActions.useAsTemplate = function() {
    NodeActions.beforeTemplate('/project/new/' + nodeId + '/beforeTemplate/', function () {
        $osf.block();

        $osf.postJSON(
            '/api/v1/project/new/' + nodeId + '/',
            {}
        ).done(function(response) {
            window.location = response.url;
        }).fail(function(response) {
            $osf.unblock();
            $osf.handleJSONError(response);
        });
    });
};

$(function() {

    $('#newComponent form').on('submit', function(e) {

        $('#add-component-submit')
            .attr('disabled', 'disabled')
            .text('Adding');

        if ($.trim($('#title').val()) === '') {

            $('#alert').text('The new component title cannot be empty');

            $('#add-component-submit')
                .removeAttr('disabled', 'disabled')
                .text('OK');

            e.preventDefault();
        } else if ($(e.target).find('#title').val().length > 200) {
            $('#alert').text('The new component title cannot be more than 200 characters.');

            $('#add-component-submit')
                .removeAttr('disabled', 'disabled')
                .text('OK');

            e.preventDefault();

        }
    });
});

NodeActions._openCloseNode = function(nodeId) {

    var icon = $('#icon-' + nodeId);
    var body = $('#body-' + nodeId);

    body.toggleClass('hide');

    if (body.hasClass('hide')) {
        icon.removeClass('icon-minus');
        icon.addClass('icon-plus');
        icon.attr('title', 'More');
    } else {
        icon.removeClass('icon-plus');
        icon.addClass('icon-minus');
        icon.attr('title', 'Less');
    }

    // Refresh tooltip text
    icon.tooltip('destroy');
    icon.tooltip();

};


NodeActions.reorderChildren = function(idList, elm) {
    $osf.postJSON(
        nodeApiUrl + 'reorder_components/',
        {new_list: idList}
    ).fail(function(response) {
        $(elm).sortable('cancel');
        $osf.handleJSONError(response);
    });
};

NodeActions.removePointer = function(pointerId, pointerElm) {
    $.ajax({
        type: 'DELETE',
        url: nodeApiUrl + 'pointer/',
        data: JSON.stringify({
            pointerId: pointerId
        }),
        contentType: 'application/json',
        dataType: 'json'
    }).done(function() {
        pointerElm.remove();
    }).fail(
        $osf.handleJSONError
    );
};


/*
Display recent logs for for a node on the project view page.
*/
NodeActions.openCloseNode = function(nodeId) {
    var $logs = $('#logs-' + nodeId);
    if (!$logs.hasClass('active')) {
        if (!$logs.hasClass('served')) {
            $.getJSON(
                $logs.attr('data-uri'),
                {count: 3}
            ).done(function(response) {
                new LogFeed($logs, response.logs);
                $logs.addClass('served');
            });
        }
        $logs.addClass('active');
    } else {
        $logs.removeClass('active');
    }
    // Hide/show the html
    NodeActions._openCloseNode(nodeId);
};

// TODO: remove this
$(document).ready(function() {
    var permissionInfoHtml = '<dl>' +
        '<dt>Read</dt><dd>View project content and comment</dd>' +
        '<dt>Read + Write</dt><dd>Read privileges plus add and configure components; add and edit content</dd>' +
        '<dt>Administrator</dt><dd>Read and write privileges; manage contributors; delete and register project; public-private settings</dd>' +
        '</dl>';

    $('.permission-info').attr(
        'data-content', permissionInfoHtml
    ).popover({
        trigger: 'hover'
    });

    var visibilityInfoHtml = 'Only visible contributors will be displayed ' +
        'in the Contributors list and in project citations. Non-visible ' +
        'contributors can read and modify the project as normal.';

    $('.visibility-info').attr(
        'data-content', visibilityInfoHtml
    ).popover({
        trigger: 'hover'
    });


    ////////////////////
    // Event Handlers //
    ////////////////////

    $('.remove-pointer').on('click', function() {
        var $this = $(this);
        bootbox.confirm({
            title: 'Remove this link?',
            message: 'Are you sure you want to remove this link? This will not remove the ' +
                'project this link refers to.',
            callback: function(result) {
                if(result) {
                    var pointerId = $this.attr('data-id');
                    var pointerElm = $this.closest('.list-group-item');
                    NodeActions.removePointer(pointerId, pointerElm);
                }
            }
        });
    });

<<<<<<< HEAD
        $('#citation-more').on('click', function() {
            panel = $('#citation-style-panel');
            panel.slideToggle(200, function() {
                if (panel.is(":visible")) {
                    $('#citation-style-input').select2("open");
                }
            });

            return false;
        })
=======
    $('body').on('click', '.tagsinput .tag > span', function(e) {
        window.location = '/search/?q=(tags:' + $(e.target).text().toString().trim()+ ')';
    });
>>>>>>> 3329ae9f

    $('.citation-toggle').on('click', function() {
        $(this).closest('.citations').find('.citation-list').slideToggle();
        return false;
    });

});

window.NodeActions = NodeActions;
module.exports = NodeActions;<|MERGE_RESOLUTION|>--- conflicted
+++ resolved
@@ -262,22 +262,20 @@
         });
     });
 
-<<<<<<< HEAD
-        $('#citation-more').on('click', function() {
-            panel = $('#citation-style-panel');
-            panel.slideToggle(200, function() {
-                if (panel.is(":visible")) {
-                    $('#citation-style-input').select2("open");
-                }
-            });
-
-            return false;
-        })
-=======
+    $('#citation-more').on('click', function() {
+        panel = $('#citation-style-panel');
+        panel.slideToggle(200, function() {
+            if (panel.is(":visible")) {
+                $('#citation-style-input').select2("open");
+            }
+        });
+
+        return false;
+    })
+
     $('body').on('click', '.tagsinput .tag > span', function(e) {
         window.location = '/search/?q=(tags:' + $(e.target).text().toString().trim()+ ')';
     });
->>>>>>> 3329ae9f
 
     $('.citation-toggle').on('click', function() {
         $(this).closest('.citations').find('.citation-list').slideToggle();
