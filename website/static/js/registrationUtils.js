--- conflicted
+++ resolved
@@ -144,13 +144,8 @@
 
     self.id = questionSchema.qid;
 
-<<<<<<< HEAD
-    data = data || {};
-    if ($.isFunction(data.value)) {
-=======
     self.data = data || {};
     if ($.isFunction(self.data.value)) {
->>>>>>> 01d0477e
         // For subquestions, this could be an observable
         _value = self.data.value();
     } else {
@@ -279,11 +274,7 @@
     self.id = schemaPage.id;
 
     self.active = ko.observable(false);
-<<<<<<< HEAD
-    
-=======
-
->>>>>>> 01d0477e
+
     schemaData = schemaData || {};
     self.questions = $.map(schemaPage.questions, function(questionSchema) {
         return new Question(questionSchema, schemaData[questionSchema.qid]);
@@ -292,11 +283,7 @@
     self.comments = ko.computed(function() {
         var comments = [];
         $.each(self.questions, function(_, question) {
-<<<<<<< HEAD
-            comments = comments.concat(question.comments());            
-=======
             comments = comments.concat(question.comments());
->>>>>>> 01d0477e
         });
         comments.sort(function(a, b) {
             return a.created > b.created;
