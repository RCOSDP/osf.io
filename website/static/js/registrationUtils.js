--- conflicted
+++ resolved
@@ -792,17 +792,11 @@
 
 RegistrationEditor.prototype.toPreview = function () {
     var self = this;
-<<<<<<< HEAD
-    var redirect = function() {
-        window.location = self.draft().urls.register_page;
-    };
-
-    if (self.dirtyCount()) {
-        self.save.then(redirect);
-    }
-    else {
-        redirect();
-    }
+    $osf.block('Saving...');
+    self.save().then(function() {
+        self.dirtyCount(0);
+        window.location.assign(self.draft().urls.register_page);
+    });
 };
 
 RegistrationEditor.prototype.viewComments = function() {
@@ -830,13 +824,6 @@
         }
     }
     return comments;
-=======
-    $osf.block('Saving...');
-    self.save().then(function() {
-        self.dirtyCount(0);
-        window.location.assign(self.draft().urls.register_page);
-    });
->>>>>>> b039044d
 };
 
 /**
@@ -897,87 +884,6 @@
     return comments;
 };
 /**
- * Load the next question into the editor, wrapping around if needed
- **/
-RegistrationEditor.prototype.nextQuestion = function() {
-    var self = this;
-
-    var currentQuestion = self.currentQuestion();
-
-    var questions = self.flatQuestions();
-    var index = $osf.indexOf(questions, function(q) {
-        return q.id === currentQuestion.id;
-    });
-    if (index + 1 === questions.length) {
-        self.currentQuestion(questions.shift());
-        self.viewComments();
-    } else {
-        self.currentQuestion(questions[index + 1]);
-        self.viewComments();
-    }
-};
-/**
- * Load the previous question into the editor, wrapping around if needed
- **/
-RegistrationEditor.prototype.previousQuestion = function() {
-    var self = this;
-
-    var currentQuestion = self.currentQuestion();
-
-    var questions = self.flatQuestions();
-    var index = $osf.indexOf(questions, function(q) {
-        return q.id === currentQuestion.id;
-    });
-    if (index - 1 < 0) {
-        self.currentQuestion(questions.pop());
-        self.viewComments();
-    } else {
-        self.currentQuestion(questions[index - 1]);
-        self.viewComments();
-    }
-};
-/**
-<<<<<<< HEAD
- * Load the next question into the editor, wrapping around if needed
- **/
-RegistrationEditor.prototype.nextQuestion = function() {
-    var self = this;
-
-    var currentQuestion = self.currentQuestion();
-
-    var questions = self.flatQuestions();
-    var index = $osf.indexOf(questions, function(q) {
-        return q.id === currentQuestion.id;
-    });
-    if (index + 1 === questions.length) {
-        self.currentQuestion(questions.shift());
-    } else {
-        self.currentQuestion(questions[index + 1]);
-    }
-    self.viewComments();
-};
-/**
- * Load the previous question into the editor, wrapping around if needed
- **/
-RegistrationEditor.prototype.previousQuestion = function() {
-    var self = this;
-
-    var currentQuestion = self.currentQuestion();
-
-    var questions = self.flatQuestions();
-    var index = $osf.indexOf(questions, function(q) {
-        return q.id === currentQuestion.id;
-    });
-    if (index - 1 < 0) {
-        self.currentQuestion(questions.pop());
-    } else {
-        self.currentQuestion(questions[index - 1]);
-    }
-    self.viewComments();
-};
-/**
-=======
->>>>>>> b039044d
  * Select a page, selecting the first question on that page
  **/
 RegistrationEditor.prototype.selectPage = function(page) {
@@ -1011,9 +917,6 @@
     draft.updated = new Date(response.updated);
     self.draft(draft);
 };
-<<<<<<< HEAD
-RegistrationEditor.prototype.submitForReview = function() {
-    var self = this;
 
 
 };
@@ -1047,9 +950,6 @@
         }
     });
 };
-=======
-
->>>>>>> b039044d
 /**
  * Create a new draft
  **/
@@ -1092,19 +992,6 @@
         .then(function() {
             self.dirtyCount(0);
             window.location.assign(self.urls.draftRegistrations);
-        });
-};
-
-RegistrationEditor.prototype.saveForLater = function() {
-    var self = this;
-    $osf.block('Saving...');
-    self.save()
-        .then(function() {
-            window.location = self.urls.draftRegistrations;
-        })
-        .fail(function() {
-            $osf.unblock();
-            $osf.growl.bind('There was a problem saving this draft. Please try again.');
         });
 };
 
@@ -1147,79 +1034,12 @@
         });
     }
     self.lastSaveRequest = request;
-<<<<<<< HEAD
-    return request;
-};
-/**
- * Makes ajax request for a project's contributors
- */
-RegistrationEditor.prototype.makeContributorsRequest = function() {
-    var self = this;
-    var contributorsUrl = window.contextVars.node.urls.api + 'contributors_abbrev/';
-    return $.getJSON(contributorsUrl);
-};
-/**
- * Returns the `user_fullname` of each contributor attached to a node.
- **/
-RegistrationEditor.prototype.getContributors = function() {
-    var self = this;
-    return self.makeContributorsRequest()
-        .then(function(data) {
-            return $.map(data.contributors, function(c) { return c.user_fullname; });
-        }).fail(function() {
-            $osf.growl('Could not retrieve contributors.', 'Please refresh the page or ' +
-                       'contact <a href="mailto: support@cos.io">support@cos.io</a> if the ' +
-                       'problem persists.');
-        });
-};
-/**
- * Opens a bootbox dialog with a checkbox list of each contributor
- * the user has the option to import all contributors or to select
- * each one individually.
- **/
-RegistrationEditor.prototype.authorDialog = function() {
-    var self = this;
-=======
     request.fail(function() {
         $osf.growl('Problem saving draft', 'There was a problem saving this draft. Please try again, and if the problem persists please contact ' + SUPPORT_LINK + '.');
     });
     return request;
 };
->>>>>>> b039044d
-
-    bootbox.dialog({
-        title: 'Choose which contributors to import:',
-        message: function() {
-            ko.renderTemplate('importContributors', self, {}, this, 'replaceNode');
-        },
-        buttons: {
-            select: {
-                label: 'Import',
-                className: 'btn-primary pull-left',
-                callback: function() {
-                    var boxes = document.querySelectorAll('#contribBoxes input[type="checkbox"]');
-                    var authors = [];
-                    $.each(boxes, function(i, box) {
-                        if( this.checked ) {
-                            authors.push(this.value);
-                        }
-                    });
-                    if ( authors ) {
-                        self.currentQuestion().setValue(authors.join(', '));
-                        self.save();
-                    }
-                }
-            }
-
-        }
-    });
-};
-RegistrationEditor.prototype.setContributorBoxes = function(value) {
-    var boxes = document.querySelectorAll('#contribBoxes input[type="checkbox"]');
-    $.each(boxes, function(i, box) {
-        this.checked = value;
-    });
-};
+
 /**
  * @class RegistrationManager
  * Model for listing DraftRegistrations
@@ -1283,16 +1103,6 @@
     self.getDraftRegistrations = $.getJSON.bind(null, self.urls.list);
     self.getSchemas = $.getJSON.bind(null, self.urls.schemas);
 
-    /*
-    self.previewSchema = ko.computed(function() {
-        var schema = self.selectedSchema();
-        return {
-            schema: schema.schema,
-            readonly: true
-        };
-    });
-     */
-
     if (createButton) {
         createButton.on('click', self.createDraftModal.bind(self));
     }
@@ -1343,9 +1153,14 @@
                 self.drafts.remove(function(item) {
                     return item.pk === draft.pk;
                 });
-            });
-        }
-    });
+            }},
+        buttons: {
+            confirm: {
+                label: 'Delete',
+                className: 'btn-danger'
+            }
+        }}
+    );
 };
 /**
  * Show the draft registration preview pane
