'use strict';

require('css/registrations.css');

require('bootstrap');

var $ = require('jquery');
var ko = require('knockout');
var Raven = require('raven-js');
var bootbox = require('bootbox');
var moment = require('moment');
var History = require('exports?History!history');

require('js/koHelpers');

var $osf = require('js/osfHelpers');
var osfLanguage = require('js/osfLanguage');
var SUPPORT_LINK = osfLanguage.SUPPORT_LINK;
var language = osfLanguage.registrations;

var SaveManager = require('js/saveManager');
var editorExtensions = require('js/registrationEditorExtensions');
var RegistrationModal = require('js/registrationModal');

// This value should match website.settings.DRAFT_REGISTRATION_APPROVAL_PERIOD
var DRAFT_REGISTRATION_MIN_EMBARGO_DAYS = 10;
var DRAFT_REGISTRATION_MIN_EMBARGO_TIMESTAMP = new Date().getTime() + (
        DRAFT_REGISTRATION_MIN_EMBARGO_DAYS * 24 * 60 * 60 * 1000
);

var VALIDATORS = {
    required: {
        validator: ko.validation.rules.required.validator,
        message: 'This question is required and unanswered.',
        messagePlural: 'Some required questions are unanswered.'
    }
};
var VALIDATOR_LOOKUP = {};
$.each(VALIDATORS, function(key, value) {
    VALIDATOR_LOOKUP[value.message] = value;
});

/**
 * @class Comment
 * Model for storing/editing/deleting comments on form fields
 *
 * @param {Object} data: optional data to instatiate model with
 * @param {User} data.user
 * @param {Date string} data.lastModified
 * @param {Date string} data.created
 * @param {Boolean} data.isDeleted
 * @param {String} data.value
 *
 * @type User
 * @property {String} id
 * @property {String} fullname
 **/
function Comment(data) {
    var self = this;

    self.saved = ko.observable(data ? true : false);

    data = data || {};
    self.user = data.user || $osf.currentUser();
    self.value = ko.observable(data.value || '');
    self.value.subscribe(function() {
        self.lastModified = new Date();
    });

    self.created = data.created ? new Date(data.created) : new Date();
    self.lastModified = data.lastModified ? new Date(data.lastModified) : new Date();

    self.isDeleted = ko.observable(data.isDeleted || false);
    self.isDeleted.subscribe(function(isDeleted) {
        if (isDeleted) {
            self.value('');
        }
    });

    self.seenBy = ko.observableArray(data.seenBy || [self.user.id]);

    /**
     * Returns true if the current user is the comment owner
     **/
    self.isOwner = ko.pureComputed(function() {
        return self.user.id === $osf.currentUser().id;
    });

    /**
     * Returns the author as the actual user, not 'You'
     **/
    self.author = ko.pureComputed(function() {
        return self.user.fullname;
    });

    /**
     * Returns 'You' if the current user is the commenter, else the commenter's name
     */
    self.getAuthor = ko.pureComputed(function() {
        if (self.isOwner()) {
            return 'You';
        } else {
            return self.user.fullname;
        }
    });

    /**
     * Returns true if the current user is the comment creator
     **/
    self.canDelete = ko.pureComputed(function() {
        return self.isOwner();
    });

    /**
     * Returns true if the comment is saved and the current user is the comment creator
     **/
    self.canEdit = ko.pureComputed(function() {
        return !self.isDeleted() && self.saved() && self.isOwner();
    });
}
/** Toggle the comment's save state **/
Comment.prototype.toggleSaved = function(save) {
    var self = this;

    if (!self.saved()) {
        // error handling handled implicitly in save
        save().done(self.saved.bind(self, true));
    }
    else {
        self.saved(false);
    }
};
/** Indicate that a comment is deleted **/
Comment.prototype.delete = function(save) {
    var self = this;
    self.isDeleted(true);
    save();
};
/** Indicate that a user has seen a comment **/
Comment.prototype.viewComment = function(user) {
    if (this.seenBy.indexOf(user.id) === -1) {
        this.seenBy.push(user.id);
        return true;
    }
    return false;
};

/**
 * @class Question
 * Model for schema questions
 *
 * @param {Object} questionSchema
 * @param {String} questionSchema.title
 * @param {String} questionSchema.nav: short version of title
 * @param {String} questionSchema.type: 'string' | 'number' | 'choose' | 'object'; data type
 * @param {String} questionSchema.format: 'text' | 'textarea' | 'list'; format corresponding with data.type
 * @param {String} questionSchema.description
 * @param {String} questionSchema.help
 * @param {String} questionSchema.required
 * @param {String[]} questionSchema.options: array of options for 'choose' types
 * @param {Object[]} questionSchema.properties: object of sub-Question properties for 'object' types
 * @param {String} questionSchema.match: optional string that must be matched
 * @param {Object} data
 * @param {Any} data.value
 * @param {Array[Object]} data.comments
 * @param {Object} data.extra
 **/
var Question = function(questionSchema, data) {
    var self = this;

    self.data = data || {};

    self.id = questionSchema.qid;
    self.title = questionSchema.title || 'Untitled';
    self.nav = questionSchema.nav || 'Untitled';
    self.type = questionSchema.type || 'string';
    self.format = questionSchema.format || 'text';
    self.required = questionSchema.required || false;
    self.description = questionSchema.description || '';
    self.help = questionSchema.help;
    self.options = questionSchema.options || [];
    self.properties = questionSchema.properties || [];
    self.match = questionSchema.match || '';

    self.extra = ko.observableArray(self.data.extra || []);

    self.formattedFileList = ko.pureComputed(function() {
        return self.extra().map(function(elem) {
            return elem.selectedFileName;
        }).join(', ');
    });
    self.showExample = ko.observable(false);

    self.comments = ko.observableArray(
        $.map(self.data.comments || [], function(comment) {
            return new Comment(comment);
        })
    );
    self.nextComment = ko.observable('');

    var value;
    if (ko.isObservable(self.data.value)) {
        value = self.data.value();
    } else {
        value = self.data.value || null;
    }

    if (self.type === 'choose' && self.format === 'multiselect') {
        if (value) {
            if(!$.isArray(value)) {
                value = [value];
            }
            self.value = ko.observableArray(value);
        }
        else {
            self.value = ko.observableArray([]);
        }
    }
    else if (self.type === 'object') {
        $.each(self.properties, function(index, field) {
            field.qid = field.id;
            var subData = self.data.value ? self.data.value[field.id] : {};
            self.properties[index] = new Question(field, subData);
        });
        self.value = ko.computed({
            read: function() {
                var compositeValue = {};
                $.each(
                    $.map(self.properties, function(prop) {
                        var ret = {};
                        ret[prop.id] = {
                            value: prop.value(),
                            comments: prop.comments(),
                            extra: prop.extra
                        };
                        return ret;
                    }),
                    $.extend.bind(null, compositeValue)
                );
                return compositeValue;
            },
            deferred: true
        });

        self.required = self.required || $osf.any(
            $.map(self.properties, function(prop) {
                return prop.required;
            })
        );
    }
    else {
        self.value = ko.observable(value);
    }

    if (self.required) {
        self.value.extend({
            validation: [
                VALIDATORS.required
            ]
        });
    } else {
        self.value.extend({
            required: false
        });
    }

    /**
     * @returns {Boolean} true if the nextComment <input> is not blank
     **/
    self.allowAddNext = ko.computed(function() {
        return (self.nextComment() || '').trim() !== '';
    });

    /**
     * @returns {Boolean} true if either the question is not required (see logic above) or
     * the question value (or its required children's values) is not empty
     **/
    self.isComplete = ko.computed({
        read: function() {
            if (self.type === 'object') {
                var ret = true;
                $.each(self.properties, function(_, subQuestion) {
                    var value = subQuestion.value();
                    if (!subQuestion.isComplete()) {
                        ret = false;
                        return;
                    }
                });
                return ret;
            } else {
                var value = self.value();
                return !self.required || Boolean(value === true || (value && value.length));
            }
        },
        deferEvaluation: true
    });
};

/**
 * Creates a new comment from the current value of Question.nextComment and clears nextComment
 *
 * @param {function}: save: save function for the current registrationDraft
 **/
Question.prototype.addComment = function(save, page, event) {
    var self = this;

    var comment = new Comment({
        value: self.nextComment()
    });
    comment.seenBy.push($osf.currentUser().id);

    var $comments = $(event.target).closest('.registration-editor-comments');
    $osf.block('Saving...', $comments);
    return save()
        .always($osf.unblock.bind(null, $comments))
        .done(function () {
            self.comments.push(comment);
            self.nextComment('');
        });
};
/**
 * Shows/hides the Question example
 **/
Question.prototype.toggleExample = function() {
    this.showExample(!this.showExample());
};

Question.prototype.validationInfo = function() {
    var errors = ko.validation.group(this, {deep: true})();

    var errorSet = ko.utils.arrayGetDistinctValues(errors);
    var finalErrorSet = [];
    $.each(errorSet, function(_, error) {
        if (errors.indexOf(error) !== errors.lastIndexOf(error)) {
            finalErrorSet.push(VALIDATOR_LOOKUP[error].messagePlural);
        }
        else {
            finalErrorSet.push(error);
        }
    });
    return ko.utils.arrayGetDistinctValues(finalErrorSet);
};

/**
 * @class Page
 * A single page within a draft registration
 *
 * @param {Object} schemaPage: page representation from a registration schema (see MetaSchema#pages)
 * @param {Object} schemaData: user data to autoload into page, a key/value map of questionId: questionData
 *
 * @property {ko.observableArray[Question]} questions
 * @property {String} title
 * @property {String} id
 * @property {Question[]} questions
 * @property {Question} current Question
 **/
var Page = function(schemaPage, schemaData) {
    var self = this;
    self.id = schemaPage.id;
    self.title = schemaPage.title;
    self.description = schemaPage.description || '';

    self.active = ko.observable(false);

    schemaData = schemaData || {};
    self.questions = $.map(schemaPage.questions, function(questionSchema) {
        return new Question(questionSchema, schemaData[questionSchema.qid]);
    });

    /**
     * Aggregate lists of comments from each question in questions. Sort by 'created'.
     **/
    self.comments = ko.computed(function() {
        var comments = [];
        $.each(self.questions, function(_, question) {
            comments = comments.concat(question.comments());
        });
        comments.sort(function(a, b) {
            return a.created > b.created;
        });
        return comments;
    });

    self.validationInfo = ko.computed(function() {
        var errors = $.map(self.questions, function(question) {
            return question.validationInfo();
        }).filter(function(errors) {
            return Boolean(errors);
        });

        return ko.utils.arrayGetDistinctValues(errors);
    }, {deferEvaluation: true});

    self.hasValidationInfo = ko.computed(function() {
        return $osf.any(
            self.questions,
            function(question) {
                return question.validationInfo().length > 0;
            }
        );
    }, {deferEvaluation: true});

    // TODO: track currentQuestion based on browser focus
    self.currentQuestion = self.questions[0];
};
Page.prototype.viewComments = function() {
    var self = this;
    var comments = self.comments();
    var viewed = false;
    $.each(comments, function(index, comment) {
        viewed = comment.viewComment($osf.currentUser()) || viewed;
    });
    return viewed;
};
Page.prototype.getUnseenComments = function() {
    var self = this;
    return self.comments().filter(function(comment) {
        return comment.seenBy.indexOf($osf.currentUser().id) === -1;
    });
};

/**
 * @class MetaSchema
 * Model for MetaSchema instances
 *
 * @param {Object} params: instantiation values
 * @param {String} params.schema_name
 * @param {Integer} params.schema_version
 * @param {String} params.title: display title of schema
 * @param {Schema} params.schema
 *
 * @type Schema
 * @property {String} title
 * @property {Integer} version
 * @property {String} description
 * @property {String[]} fulfills: array of requirements/goals that this schema fulfills
 * @property {Page[]} pages
 *
 * @type Page
 * @property {String} id
 * @property {String} title
 * @property {Question[]} questions
 **/
var MetaSchema = function(params, schemaData) {
    var self = this;

    self.name = params.schema_name;
    self.version = params.schema_version;
    self.title = params.title || params.schema.title;
    self.schema = params.schema || {};
    self.id = params.id;

    // Used for initally selecting a schema
    self._selected = ko.observable(false);

    self.requiresApproval = params.requires_approval || false;
    self.fulfills = params.fulfills || [];
    self.messages = params.messages || {};

    self.requiresConsent = params.requires_consent || false;

    self.pages = $.map(self.schema.pages, function(page) {
        return new Page(page, schemaData);
    });
};
/**
 * @returns {Question[]} a flat list of the schema's questions
 **/
MetaSchema.prototype.flatQuestions = function() {
    var self = this;

    var flat = [];
    $.each(self.pages, function(i, page) {
        flat = flat.concat(page.questions);
    });
    return flat;
};
/**
 * @param Boolean pre: consent before beginning or submitting?
 **/
MetaSchema.prototype.askConsent = function(pre) {
    var self = this;

    var ret = $.Deferred();

    if (typeof pre === 'undefined') {
        pre = false;
    }

    var message = (pre ? self.messages.preConsentHeader : self.messages.postConsentHeader) + self.messages.consentBody;

    var viewModel = {
        mustAgree: !pre,
        message: message,
        consent: ko.observable(false),
        submit: function() {
            $osf.unblock();
            bootbox.hideAll();
            ret.resolve();
        },
        cancel: function() {
            $osf.unblock();
            bootbox.hideAll();
            ret.reject();
        }
    };

    bootbox.dialog({
        size: 'large',
        message: function() {
            ko.renderTemplate('preRegistrationConsent', viewModel, {}, this);
        }
    });

    return ret.promise();
};

/**
 * @class Draft
 * Model for DraftRegistrations
 *
 * @param {Object} params
 * @param {String} params.pk: primary key of Draft
 * @param {Object} params.registration_schema: data to be passed to MetaSchema constructor
 * @param {Object} params.registration_metadata: saved Draft data
 * @param {User} params.initiator
 * @param {Date} params.initiated
 * @param {Boolean} params.is_pending_review
 * @param {Boolean} params.is_approved
 * @param {Date} params.updated
 * @param {Object} params.urls
 * @param {String} params.urls.edit
 * @param {String} params.urls.before_register
 * @param {String} params.urls.register
 * @property {Float} completion: percent completion of schema
 **/
var Draft = function(params, metaSchema) {
    var self = this;

    self.pk = params.pk;
    self.schemaData = params.registration_metadata || {};
    self.metaSchema = metaSchema || new MetaSchema(params.registration_schema, self.schemaData);
    self.schema = ko.pureComputed(function() {
        return self.metaSchema.schema;
    });

    self.initiator = params.initiator;
    self.initiated = new Date(params.initiated);
    self.updated = new Date(params.updated);

    self.urls = params.urls || {};

    self.isPendingApproval = params.is_pending_approval;
    self.isApproved = params.is_approved;

    self.requiresApproval = ko.pureComputed(function() {
        return self.metaSchema && self.metaSchema.requiresApproval;
    });
    self.fulfills = ko.pureComputed(function() {
        return self.metaSchema ? self.metaSchema.fulfills : [];
    });

    self.pages = ko.computed(function() {
        return self.metaSchema.pages;
    });

    self.userHasUnseenComment = ko.computed(function() {
        return $osf.any(
            $.map(self.pages(), function(page) {
                return page.getUnseenComments().length > 0;
            })
        );
    });

    self.hasRequiredQuestions = ko.pureComputed(function() {
        return self.metaSchema.flatQuestions().filter(function(q) {
            return q.required;
        }).length > 0;
    });

    self.completion = ko.computed(function() {
        var complete = 0;
        var questions = self.metaSchema.flatQuestions()
                .filter(function(question) {
                    return question.required;
                });
        $.each(questions, function(_, question) {
            if (question.isComplete()) {
                complete++;
            }
        });
        return Math.ceil(100 * (complete / questions.length));
    });
};
Draft.prototype.getUnseenComments = function() {
    var self = this;

    var unseen = [];
    $.each(self.pages(), function(_, page) {
        unseen = unseen.concat(page.getUnseenComments());
    });
    return unseen;
};
Draft.prototype.preRegisterPrompts = function(response, confirm) {
    var self = this;
    var validator = null;
    if (self.metaSchema.requiresApproval) {
        validator = {
            validator: function(value) {
                return (new Date(value)).getTime() > DRAFT_REGISTRATION_MIN_EMBARGO_TIMESTAMP;
            },
            message: 'Embargo end date must be at least ' + DRAFT_REGISTRATION_MIN_EMBARGO_DAYS + ' days in the future.'
        };
    }
    var preRegisterPrompts = response.prompts || [];

    var registrationModal = new RegistrationModal.ViewModel(
        confirm, preRegisterPrompts, validator
    );
    registrationModal.show();
};
Draft.prototype.preRegisterErrors = function(response, confirm) {
    bootbox.confirm({
        message: $osf.joinPrompts(
            response.errors,
            'Before you continue...'
        ) + '<br />' + language.registerSkipAddons,
        callback: function(result) {
            if (result) {
                confirm();
            }},
        buttons: {
            confirm: {
                label:'Continue with registration',
                className:'btn-primary'
            }}
    });
};

Draft.prototype.beforeRegister = function(url) {
    var self = this;

    $osf.block();

    url = url || self.urls.register;

    var request = $.getJSON(self.urls.before_register);
    request.done(function(response) {
        $osf.unblock();
        if (response.errors && response.errors.length) {
            self.preRegisterErrors(
                response,
                self.preRegisterPrompts.bind(
                    self,
                    response,
                    self.register.bind(self, url)
                )
            );
        }
        else {
            self.preRegisterPrompts(
                response,
                self.register.bind(self, url)
            );
        }
    }).fail($osf.unblock);
    return request;
};
Draft.prototype.registerWithoutReview = function() {
    var self = this;
    bootbox.dialog({
        title: 'Notice',
        message: self.metaSchema.messages.beforeSkipReview,
        buttons: {
            cancel: {
                label: 'Cancel',
                className: 'btn-default',
                callback: bootbox.hideAll
            },
            submit: {
                label: 'Continue',
                className: 'btn-warning',
                callback: self.beforeRegister.bind(self, null)
            }
        }
    });
};
Draft.prototype.register = function(url, data) {
    var self = this;

    $osf.block();
    var request = $osf.postJSON(url, data);
    request
        .done(function(response) {
            if (response.status === 'initiated') {
                window.location.assign(response.urls.registrations);
            }
        })
        .fail(function() {
            bootbox.alert({
                title: 'Registration failed',
                message: language.registerFail,
                callback: function() {
                    $osf.unblock();
                    if (self.urls.registrations) {
                        window.location.assign(self.urls.registrations);
                    }
                },
                buttons: {
                    ok: {
                        label: 'Back to project',
                    }
                }
            });
        })
        .always(function() {
            $osf.unblock();
        });
    return request;
};
Draft.prototype.submitForReview = function() {
    var self = this;

    var metaSchema = self.metaSchema;

    if (self.metaSchema.requiresConsent) {
        return self.metaSchema.askConsent()
            .always(bootbox.hideAll)
            .then(function() {
                self.beforeRegister(self.urls.submit.replace('{draft_pk}', self.pk));
            });
    }
    else {
        return self.beforeRegister(self.urls.submit.replace('{draft_pk}', self.pk));
    }
};
Draft.prototype.approve = function() {
    return $osf.dialog(
        'Before you continue...',
        'Are you sure you want to approve this submission? This action is irreversible.',
        'Approve',
        {
            actionButtonClass: 'btn-warning'
        }
    );
};
Draft.prototype.reject = function() {
    return $osf.dialog(
        'Before you continue...',
        'Are you sure you want to reject this submission? This action is irreversible.',
        'Reject',
        {
            actionButtonClass: 'btn-danger'
        }
    );
};

/**
 * @class RegistrationEditor
 *
 * @param {Object} urls
 * @param {String} urls.update: endpoint to update a draft instance
 * @param {String} editorId: id of editor DOM node
 * @param {Boolean} preview: enable preview mode-- adds a KO binding handler to allow extensions to define custom preview behavior
 * @property {ko.observable[Boolean]} readonly
 * @property {ko.observable[Draft]} draft
 * @property {ko.observable[Question]} currentQuestion
 * @property {Object} extensions: mapping of extenstion names to their view models
 **/
var RegistrationEditor = function(urls, editorId, preview) {
    var self = this;

    self.urls = urls;

    self.readonly = ko.observable(false);

    self.draft = ko.observable();

    self.currentQuestion = ko.observable();
    self.showValidation = ko.observable(false);

    self.pages = ko.computed(function () {
        // empty array if self.draft is not set.
        return self.draft() ? self.draft().pages() : [];
    });
    self.currentPage = ko.observable();
    self.currentPage.subscribe(function(currentPage) {
        $.each(self.draft().pages(), function(i, page) {
            page.active(false);
        });
        currentPage.active(true);
        History.replaceState({page: self.pages().indexOf(currentPage)});
    });

    self.onLastPage = ko.computed(function() {
        if(!self.currentPage()) {
            return false;
        }
        var onLastPage = self.currentPage().id === self.pages()[self.pages().length - 1].id;
        if (onLastPage) {
            self.showValidation(true);
        }
        return onLastPage;
    }, {deferEvaluation: true});

    // An incrementing dirty flag. The 0 state represents not-dirty.
    // States greater than 0 imply dirty, and incrementing the number
    // allows for reliable mutations of the ko.observable.
    self.dirtyCount = ko.observable(0);
    self.needsSave = ko.computed(function() {
        return self.dirtyCount();
    }).extend({
        rateLimit: 3000,
        method: 'notifyWhenChangesStop'
    });
    self.currentPage.subscribe(function(page) {
        // lazily apply subscriptions to question values
        // TODO: dispose subscriptions to last page? Probably unncessary.
        $.each(page.questions, function(_, question) {
            question.value.subscribe(function() {
                self.dirtyCount(self.dirtyCount() + 1);
            });
        });
        page.comments.subscribe(function() {
            self.dirtyCount(self.dirtyCount() + 1);
        });
        if(page.viewComments()) {
            self.save();
        }
    });

    self.hasValidationInfo = ko.computed(function() {
        return $osf.any(
            self.pages(),
            function(page) {
                return page.validationInfo().length > 0;
            }
        );
    });

    self.canSubmit = ko.computed(function() {
        var canSubmit = true;
        var questions = self.flatQuestions();
        for (var i = 0; i < questions.length; i++) {
            var question = questions[i];
            canSubmit = !question.required || (question.required && question.isComplete());
            if (!canSubmit) {
                break;
            }
        }
        return canSubmit;
    });

    self.iterObject = $osf.iterObject;

    // TODO: better extensions system?
    self.extensions = {
        'osf-upload': editorExtensions.Uploader,
        'osf-author-import': editorExtensions.AuthorImport
    };

    preview = preview || false;
    if (preview) {
	var unwrap = function(question) {
	    var $elem = $('<span>');
	    if (question.type === 'object') {
                $elem.append(
<<<<<<< HEAD
		    $('<p class="breaklines"><small><em>' + $osf.htmlEscape(question.description) + '</em></small></p>'),
=======
		    $('<p class="breaklines"><small><em>' + question.description + '</em></small></p>'),
>>>>>>> a30fb0a2
                    $.map(question.properties, function(subQuestion) {
                        subQuestion = self.context(subQuestion, self, true);
			return unwrap(subQuestion);
		    })
                );
            } else {
                var value;
                if (self.extensions[question.type] ) {
                    value = question.preview();
                } else {
                    value = $osf.htmlEscape(question.value() || '');
                }
		$elem.append(
		    $('<span class="col-md-12">').append(
<<<<<<< HEAD
                $('<p class="breaklines"><small><em>' + $osf.htmlEscape(question.description) + '</em></small></p>'),
			    $('<span class="well col-md-12">').append($osf.htmlEscape(value))
            )
=======
			$('<p class="breaklines"><small><em>' + question.description + '</em></small></p>'),
			$('<span class="well col-md-12">').append(value)
		    )
>>>>>>> a30fb0a2
		);
            }
	    return $elem;
	};

        ko.bindingHandlers.previewQuestion = {
            init: function(elem, valueAccessor) {
                var question = valueAccessor();
                var $elem = $(elem);
		$elem.append(unwrap(question));
            }
        };
    }
};
/**
 * Load draft data into the editor
 *
 * @param {Draft} draft
 **/
RegistrationEditor.prototype.init = function(draft) {
    var self = this;

    self.draft(draft);
    var metaSchema = draft ? draft.metaSchema: null;

    self.saveManager = null;
    if (draft) {
        self.saveManager = new SaveManager(
            self.urls.update.replace('{draft_pk}', draft.pk),
            null, {
                dirty: self.dirtyCount
            }
        );
    }

    self.lastSaveTime = ko.computed(function() {
        if (!self.draft()) {
            return null;
        }
        if (self.draft().updated) {
            return self.draft().updated;
        }
        else {
            return 'never';
        }
    });

    // Set currentPage to the first page
    var pages = self.draft().pages();
    var index = History.getState().data.page || 0;
    if (index > pages.length) {
        index = 0;
    }
    self.currentPage(pages[index]);

    self.needsSave.subscribe(function(dirty) {
        if (dirty) {
            self.save().then(function(last) {
                if (self.dirtyCount() === last){
                    self.dirtyCount(0);
                }
            }.bind(self, self.dirtyCount()));
        }
    });

    self.currentQuestion(self.flatQuestions().shift());
};
/**
 * @returns {Question[]} flat list of the current schema's questions
 **/
RegistrationEditor.prototype.flatQuestions = function() {
    var self = this;
    var draft = self.draft();
    if (draft) {
        return draft.metaSchema.flatQuestions();
    }
    return [];
};
/**
 * Creates a template context for editor type subtemplates. Looks for the data type
 * in the extension map, and if found instantiates that type's ViewModel. Otherwise
 * return the bare data Object
 *
 * @param {Object} data: data in current editor template scope
 * @returns {Object|ViewModel}
 **/
RegistrationEditor.prototype.context = function(data, $root, preview) {
    preview = preview || false;

    $.extend(data, {
        save: this.save.bind(this),
        readonly: this.readonly
    });

    if (this.extensions[data.type]) {
        return new this.extensions[data.type](data, $root, preview);
    }
    return data;
};

RegistrationEditor.prototype.toPreview = function () {
    var self = this;
    $osf.block('Saving...');
    self.save().then(function() {
        self.dirtyCount(0);
        window.location.assign(self.draft().urls.register_page);
    }).always($osf.unblock);
};

RegistrationEditor.prototype.viewComments = function() {
    var self = this;

    var comments = self.currentQuestion().comments();
    $.each(comments, function(index, comment) {
        if (comment.seenBy().indexOf($osf.currentUser().id) === -1) {
            comment.seenBy.push($osf.currentUser().id);
        }
    });
};
RegistrationEditor.prototype.getUnseenComments = function(qid) {
    var self = this;

    var question = self.draft().schemaData[qid];
    var comments = question.comments || [];
    for (var key in question) {
        if (key === 'comments') {
            for (var i = 0; i < question[key].length - 1; i++) {
                if (question[key][i].indexOf($osf.currentUser().id) === -1) {
                    comments.push(question[key][i]);
                }
            }
        }
    }
    return comments;
};
/**
 * Select a page, selecting the first question on that page
 **/
RegistrationEditor.prototype.selectPage = function(page) {
    var self = this;

    var questions = page.questions;
    var firstQuestion = questions[Object.keys(questions)[0]];
    self.currentQuestion(firstQuestion);
    self.currentPage(page);

    self.viewComments();
};

RegistrationEditor.prototype.nextPage = function () {
    var self = this;
    if (self.onLastPage() || self.pages().length <= 1) {
        return;
    }

    self.currentPage(self.pages()[ self.pages().indexOf(self.currentPage()) + 1 ]);
    window.scrollTo(0,0);
};
/**
 * Update draft primary key and updated time on server response
 **/
RegistrationEditor.prototype.updateData = function(response) {
    var self = this;

    var draft = self.draft();
    draft.pk = response.pk;
    draft.updated = new Date(response.updated);
    self.draft(draft);
};

RegistrationEditor.prototype.submit = function() {
    var self = this;
    var currentNode = window.contextVars.node;
    var currentUser = $osf.currentUser();
    var messages = self.draft().messages;
    bootbox.confirm(messages.beforeSubmitForApproval, function(result) {
        var url = self.urls.submit.replace('{draft_pk}', self.draft().pk);
        if (result) {
            var request = $osf.postJSON(url, {
                node: currentNode,
                auth: currentUser
            });
            request.done(function() {
                bootbox.dialog({
                    message: messages.afterSubmitForApproval,
                    title: 'Pre-Registration Prize Submission',
                    buttons: {
                        registrations: {
                            label: 'Return to registrations page',
                            className: 'btn-primary pull-right',
                            callback: function() {
                                window.location.assign(self.draft().urls.registrations);
                                $osf.unblock();
                            }
                        }
                    }
                });
            });
            request.fail(function(xhr, status, error) {
                Raven.captureMessage('Could not submit draft registration', {
                    extra: {
                        url: url,
                        textStatus: status,
                        error: error
                    }
                });
                $osf.growl('Error submitting for review', language.submitForReviewFail);
            });
        }
    });
};
/**
 * Create a new draft
 **/
RegistrationEditor.prototype.create = function(schemaData) {
    var self = this;

    var metaSchema = self.draft().metaSchema;

    var request = $osf.postJSON(self.urls.create, {
        schema_name: metaSchema.name,
        schema_version: metaSchema.version,
        schema_data: schemaData
    });
    request.done(function(response) {
        var draft = self.draft();
        draft.pk = response.pk;
        self.draft(draft);
        self.saveManager = new SaveManager(
            self.urls.update.replace('{draft_pk}', draft.pk),
            null,
            {
                dirty: self.dirtyCount
            }
        );
    });
    return request;
};

RegistrationEditor.prototype.putSaveData = function(payload) {
    var self = this;
    return self.saveManager.save(payload)
        .then(self.updateData.bind(self));
};

RegistrationEditor.prototype.saveForLater = function() {
    var self = this;
    $osf.block('Saving...');
    self.save()
        .always($osf.unblock)
        .then(function() {
            self.dirtyCount(0);
            window.location.assign(self.urls.draftRegistrations);
        });
};

/**
 * Save the current Draft
 **/
RegistrationEditor.prototype.save = function() {
    var self = this;
    var metaSchema = self.draft().metaSchema;
    var data = {};
    $.each(metaSchema.pages, function(i, page) {
        $.each(page.questions, function(_, question) {
            var qid = question.id;
            data[qid] = ko.toJS({
                value: question.value(),
                comments: question.comments(),
                extra: question.extra
            });
        });
    });
    var request;
    if (typeof self.draft().pk === 'undefined') {
        request = self.create(self);
    } else {
        request = self.putSaveData({
            schema_name: metaSchema.name,
            schema_version: metaSchema.version,
            schema_data: data
        });
    }
    request.fail(function(xhr, status, error) {
        Raven.captureMessage('Could not save draft registration', {
            extra: {
                url: self.urls.update.replace('{draft_pk}', self.draft().pk),
                textStatus: status,
                error: error
            }
        });
        $osf.growl('Problem saving draft', 'There was a problem saving this draft. Please try again, and if the problem persists please contact ' + SUPPORT_LINK + '.');
    });
    return request;
};

RegistrationEditor.prototype.approveDraft = function() {
    var self = this;

    var draft = self.draft();
    draft.approve().done(function() {
        $osf.block();
        $.post(self.urls.approve.replace('{draft_pk}', draft.pk))
            .done(function() {
                window.location.assign(self.urls.list);
            }).fail(function() {
                bootbox.alert('There was a problem approving this draft.' + osfLanguage.REFRESH_OR_SUPPORT);
            }).always($osf.unblock);
    });
};
RegistrationEditor.prototype.rejectDraft = function() {
    var self = this;

    var draft = self.draft();
    draft.reject().done(function() {
        $osf.block();
        $.post(self.urls.reject.replace('{draft_pk}', draft.pk))
            .done(function() {
                window.location.assign(self.urls.list);
            }).fail(function() {
                bootbox.alert('There was a problem rejecting this draft.' + osfLanguage.REFRESH_OR_SUPPORT);
            }).always($osf.unblock);
    });
};

/**
 * @class RegistrationManager
 * Model for listing DraftRegistrations
 *
 * @param {Object} node: optional data to instatiate model with
 * @param {String} draftsSelector: DOM node to bind VM to
 * @param {Object} urls:
 * @param {String} urls.list:
 * @param {String} urls.get:
 * @param {String} urls.delete:
 * @param {String} urls.edit:
 * @param {String} urls.schemas:
 **/
var RegistrationManager = function(node, draftsSelector, urls, createButton) {
    var self = this;

    self.node = node;
    self.draftsSelector = draftsSelector;

    self.urls = urls;

    self.schemas = ko.observableArray();
    self.selectedSchema = ko.computed({
        read: function() {
            return self.schemas().filter(function(s) {
                return s._selected();
            })[0];
        },
        write: function(schema) {
            $.each(self.schemas(), function(_, s) {
                s._selected(false);
            });
            schema._selected(true);
        }
    });
    self.selectedSchemaId = ko.computed({
        read: function() {
            return (self.selectedSchema() || {}).id;
        },
        write: function(id) {
            var schemas = self.schemas();
            var schema = schemas.filter(function(s) {
                return s.id === id;
            })[0];
            self.selectedSchema(schema);
        }
    });

    // TODO: convert existing registration UI to frontend impl.
    // self.registrations = ko.observable([]);
    self.drafts = ko.observableArray();
    self.hasDrafts = ko.pureComputed(function() {
        return self.drafts().length > 0;
    });

    self.loadingSchemas = ko.observable(true);
    self.loadingSchemas.subscribe(function(loading) {
        if (!loading) {
            createButton.removeClass('disabled');
            createButton.text('New registration');
        }
    });
    self.loadingDrafts = ko.observable(true);

    self.preview = ko.observable(false);

    // bound functions
    self.getDraftRegistrations = $.getJSON.bind(null, self.urls.list);
    self.getSchemas = $.getJSON.bind(null, self.urls.schemas);

    if (createButton) {
        createButton.addClass('disabled');
        createButton.on('click', self.createDraftModal.bind(self));
    }
};
RegistrationManager.prototype.init = function() {
    var self = this;

    $osf.applyBindings(self, self.draftsSelector);

    var getSchemas = self.getSchemas();
    getSchemas.done(function(response) {
        self.schemas(
            $.map(response.meta_schemas, function(schema) {
                return new MetaSchema(schema);
            })
        );
        self.loadingSchemas(false);
    });
    getSchemas.fail(function(xhr, status, error) {
        Raven.captureMessage('Could not load registration templates', {
            extra: {
                url: self.urls.schemas,
                textStatus: status,
                error: error
            }
        });
        $osf.growl('Error loading registration templates', language.loadMetaSchemaFail);
    });

    if ($osf.currentUser().isAdmin) {
        var getDraftRegistrations = self.getDraftRegistrations();
        getDraftRegistrations.done(function(response) {
            var drafts = $.map(response.drafts, function(draft) {
                return new Draft(draft);
            });
            drafts.sort(function(a, b) {
                return a.initiated.getTime() < b.initiated.getTime();
            });
            self.drafts(drafts);
            self.loadingDrafts(false);
        });
        getDraftRegistrations.fail(function(xhr, status, error) {
            Raven.captureMessage('Could not load draft registrations', {
                extra: {
                    url: self.urls.list,
                    textStatus: status,
                    error: error
                }
            });
            $osf.growl('Error loading draft registrations', language.loadDraftsFail);
        });

        var urlParams = $osf.urlParams();
        if (urlParams.campaign && urlParams.campaign === 'prereg') {
            $osf.block();
            getSchemas.done(function() {
                var preregSchema = self.schemas().filter(function(schema) {
                    return schema.name === 'Prereg Challenge';
                })[0];
                preregSchema.askConsent(true).then(function() {
                    self.selectedSchema(preregSchema);
                    $('#newDraftRegistrationForm').submit();
                });
            }).always($osf.unblock);
        }
    }
};
/**
 * Confirm and delete a draft registration
 *
 * @param {Draft} draft:
 **/
RegistrationManager.prototype.deleteDraft = function(draft) {
    var self = this;

    var url = self.urls.delete.replace('{draft_pk}', draft.pk);
    bootbox.dialog({
        title: 'Please confirm',
        message: 'Are you sure you want to delete this draft registration?',
        buttons: {
            cancel: {
                label: 'Cancel',
                className: 'btn-default',
                callback: bootbox.hideAll
            },
            submit: {
                label: 'Delete',
                className: 'btn-danger',
                callback: function() {
                    $.ajax({
                        url: url,
                        method: 'DELETE'
                    }).then(function() {
                        self.drafts.remove(function(item) {
                            return item.pk === draft.pk;
                        });
                    }).fail(function(xhr, status, err) {
                        Raven.captureMessage('Could not submit draft registration', {
                            extra: {
                                url: url,
                                textStatus: status,
                                error: err
                            }
                        });
                        $osf.growl('Error deleting draft', language.deleteDraftFail);
                    });
                }
            }
        }
    });
};
/**
 * Show the draft registration preview pane
 **/
RegistrationManager.prototype.createDraftModal = function(selected) {
    var self = this;
    if (!self.selectedSchema()){
        self.selectedSchema(self.schemas()[0]);
    }

    bootbox.dialog({
        size: 'large',
        title: 'Register <title>',
        message: function() {
            ko.renderTemplate('createDraftRegistrationModal', self, {}, this);
        },
        buttons: {
            cancel: {
                label: 'Cancel',
                className: 'btn btn-default'
            },
            create: {
                label: 'Create draft',
                className: 'btn btn-primary',
                callback: function(event) {
                    var selectedSchema = self.selectedSchema();
                    if (selectedSchema.requiresConsent) {
                        selectedSchema.askConsent(true).then(function() {
                            $('#newDraftRegistrationForm').submit();
                        });
                    }
                    else {
                        $('#newDraftRegistrationForm').submit();
                    }
                }
            }
        }
    });
};
/**
 * Redirect to the draft edit page
 **/
RegistrationManager.prototype.editDraft = function(draft) {
    $osf.block();
    window.location.assign(draft.urls.edit);
    $osf.unblock();
};
RegistrationManager.prototype.previewDraft = function(draft) {
    $osf.block();
    window.location.assign(draft.urls.register_page);
    $osf.unblock();
};


module.exports = {
    Comment: Comment,
    Question: Question,
    Page: Page,
    MetaSchema: MetaSchema,
    Draft: Draft,
    RegistrationEditor: RegistrationEditor,
    RegistrationManager: RegistrationManager
};<|MERGE_RESOLUTION|>--- conflicted
+++ resolved
@@ -865,11 +865,7 @@
 	    var $elem = $('<span>');
 	    if (question.type === 'object') {
                 $elem.append(
-<<<<<<< HEAD
 		    $('<p class="breaklines"><small><em>' + $osf.htmlEscape(question.description) + '</em></small></p>'),
-=======
-		    $('<p class="breaklines"><small><em>' + question.description + '</em></small></p>'),
->>>>>>> a30fb0a2
                     $.map(question.properties, function(subQuestion) {
                         subQuestion = self.context(subQuestion, self, true);
 			return unwrap(subQuestion);
@@ -884,16 +880,9 @@
                 }
 		$elem.append(
 		    $('<span class="col-md-12">').append(
-<<<<<<< HEAD
-                $('<p class="breaklines"><small><em>' + $osf.htmlEscape(question.description) + '</em></small></p>'),
-			    $('<span class="well col-md-12">').append($osf.htmlEscape(value))
-            )
-=======
-			$('<p class="breaklines"><small><em>' + question.description + '</em></small></p>'),
-			$('<span class="well col-md-12">').append(value)
-		    )
->>>>>>> a30fb0a2
-		);
+			$('<p class="breaklines"><small><em>' + $osf.htmlEscape(question.description) + '</em></small></p>'),
+                            $('<span class="well col-md-12">').append($osf.htmlEscape(value))
+		));
             }
 	    return $elem;
 	};
