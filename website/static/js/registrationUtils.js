--- conflicted
+++ resolved
@@ -173,22 +173,14 @@
      * @returns {Boolean} true if the nextComment <input> is not blank
      **/
     self.allowAddNext = ko.computed(function() {
-<<<<<<< HEAD
-        return (self.nextComment() || '').trim();
-=======
         return (self.nextComment() || '').trim() !== '';
->>>>>>> ecc8b1ec
     });
 
     /**
      * @returns {Boolean} true if the value <input> is not blank
      **/
     self.isComplete = ko.computed(function() {
-<<<<<<< HEAD
-        return (self.value() || '').trim();
-=======
         return (self.value() || '').trim() !== '';
->>>>>>> ecc8b1ec
     });
 
     self.init();
@@ -263,8 +255,11 @@
     self.schema = params.schema || {};
     self.id = [self.name, self.version].join('_');
 
-<<<<<<< HEAD
-    var count = 1;
+    self.requiresApproval = params.requires_approval || false;
+    self.fulfills = params.fulfills || [];
+    self.messages = params.messages || {};
+
+    var count = 0;
     $.each(self.schema.pages, function(i, page) {
         var mapped = {};
         $.each(page.questions, function(qid, question) {
@@ -273,16 +268,6 @@
             var questionId = 'q' + count;
             mapped[questionId]  = new Question(question, questionId);
             count++;
-=======
-    self.requiresApproval = params.requires_approval || false;
-    self.fulfills = params.fulfills || [];
-    self.messages = params.messages || {};
-
-    $.each(self.schema.pages, function(i, page) {
-        var mapped = {};
-        $.each(page.questions, function(qid, question) {
-            mapped[qid] = new Question(question, qid);
->>>>>>> ecc8b1ec
         });
         self.schema.pages[i].questions = mapped;
     });
@@ -358,21 +343,13 @@
             $.each(schema.pages, function(i, page) {
                 $.each(page.questions, function(qid, question) {
                     var q = self.schemaData[qid];
-<<<<<<< HEAD
-                    if(q && (q.value || '').trim()) {
-=======
-                    if (q && (q.value || '').trim()) {
->>>>>>> ecc8b1ec
+                    if (q && (q.value || '').trim() !== '') {
                         complete++;
                     }
                     total++;
                 });
             });
-<<<<<<< HEAD
-        return Math.ceil(100 * (complete / total));
-=======
             return Math.ceil(100 * (complete / total));
->>>>>>> ecc8b1ec
         }
         return 0;
     });
@@ -488,12 +465,7 @@
         var t = self.lastSaveTime();
         if (t) {
             return t.toGMTString();
-<<<<<<< HEAD
-        }
-        else {
-=======
         } else {
->>>>>>> ecc8b1ec
             return 'never';
         }
     });
@@ -609,35 +581,6 @@
         window.location = self.draft().urls.register_page;
     }
 };
-<<<<<<< HEAD
-// TODO: uncomment when we support commenting
-//RegistrationEditor.prototype.viewComments = function() {
-//    var self = this;
-//
-//    var comments = self.currentQuestion().comments();
-//    $.each(comments, function(index, comment) {
-//        if (comment.seenBy().indexOf(currentUser.id) === -1) {
-//            comment.seenBy.push(currentUser.id);
-//        }
-//    });
-//};
-//RegistrationEditor.prototype.getUnseenComments = function(qid) {
-//    var self = this;
-//
-//    var question = self.draft().schemaData[qid];
-//    var comments = question.comments || [];
-//    for (var key in question) {
-//        if (key === 'comments') {
-//            for (var i = 0; i < question[key].length - 1; i++) {
-//                if (question[key][i].indexOf(currentUser.id) === -1) {
-//                    comments.push(question[key][i]);
-//                }
-//            }
-//        }
-//    }
-//    return comments;
-//};
-=======
 RegistrationEditor.prototype.viewComments = function() {
     var self = this;
 
@@ -664,7 +607,6 @@
     }
     return comments;
 };
->>>>>>> ecc8b1ec
 /**
  * Load the next question into the editor, wrapping around if needed
  **/
@@ -726,65 +668,6 @@
     draft.updated = new Date(response.updated);
     self.draft(draft);
 };
-<<<<<<< HEAD
-// TODO: uncomment to allow submit for review
-//RegistrationEditor.prototype.submitForReview = function() {
-//    var self = this;
-//
-//    var messages = self.draft().messages;
-//    bootbox.confirm(messages.beforeSubmitForApproval, function(result) {
-//	if(result) {
-//      $osf.postJSON(self.urls.submit.replace('{draft_pk}', self.draft().pk), {}).then(function() {
-//		bootbox.dialog({
-//                    closeButton: false,
-//          message: messages.afterSubmitForApproval,
-//          title: 'Pre-Registration Prize Submission',
-//          buttons: {
-//                        registrations: {
-//                            label: 'Return to registrations page',
-//                            className: 'btn-primary pull-right',
-//                            callback: function() {
-//                                window.location.href = self.draft().urls.registrations;
-//                            }
-//                        }
-//          }
-//		});
-//            }).fail($osf.growl.bind(null, 'Error submitting for review', language.submitForReviewFail));
-//	}
-//    });
-//};
-// TODO: uncomment when we allow submitting for review
-//RegistrationEditor.prototype.submit = function() {
-//    var self = this;
-//
-//    var currentNode = window.contextVars.node;
-//    var currentUser = window.contextVars.currentUser;
-//
-//    var messages = self.draft().messages;
-//    bootbox.confirm(messages.beforeSubmitForApproval, function(result) {
-//        if(result) {
-//            $osf.postJSON(self.urls.submit.replace('{draft_pk}', self.draft().pk), {
-//                node: currentNode,
-//                auth: currentUser
-//            }).then(function() {
-//                bootbox.dialog({
-//                    message: messages.afterSubmitForApproval,
-//                    title: 'Pre-Registration Prize Submission',
-//                    buttons: {
-//                        registrations: {
-//                            label: 'Return to registrations page',
-//                            className: 'btn-primary pull-right',
-//                            callback: function() {
-//                                window.location.href = self.draft().urls.registrations;
-//                            }
-//                        }
-//                    }
-//                });
-//            }).fail($osf.growl.bind(null, 'Error submitting for review', language.submitForReviewFail));
-//        }
-//    });
-//};
-=======
 RegistrationEditor.prototype.submitForReview = function() {
     var self = this;
 
@@ -843,7 +726,6 @@
         }
     });
 };
->>>>>>> ecc8b1ec
 /**
  * Create a new draft
  **/
