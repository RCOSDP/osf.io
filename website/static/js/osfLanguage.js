var SUPPORT_EMAIL = 'support@osf.io';

module.exports = {
    // TODO
    makePublic: null,
    makePrivate: null,
    registrations: {
        registrationFailed: 'Registration failed. If this problem persists, please contact ' + SUPPORT_EMAIL + '.',
        invalidEmbargoTitle: 'Invalid embargo end date',
        invalidEmbargoMessage: 'Please choose a date more than two days, but less than four years, from today.',
        registerConfirm: 'Are you sure you want to register this project?',
        registerSkipAddons: 'If you choose to continue with the registration at this time we will exclude the contents of any addons that are not copyable. These files will not appear in the final registration.'
    },
    Addons: {
        dataverse: {
            userSettingsError: 'Could not retrieve settings. Please refresh the page or ' +
                'contact <a href="mailto: ' + SUPPORT_EMAIL + '">' + SUPPORT_EMAIL + '</a> if the ' +
                'problem persists.',
            confirmUserDeauth: 'Are you sure you want to unlink your Dataverse ' +
                'Account? This will revoke access to Dataverse for all ' +
                'projects you have authorized.',
            confirmNodeDeauth: 'Are you sure you want to unlink this Dataverse Account? This will ' +
                'revoke the ability to view, download, modify, and upload files ' +
                'to studies on the Dataverse from the OSF. This will not remove your ' +
                'Dataverse authorization from your <a href="/settings/addons/">user settings</a> ' +
                'page.',
<<<<<<< HEAD
            deauthError: 'Could not unlink Dataverse at this time.',
            deauthSuccess: 'Unlinked your Dataverse account.',
            authError: 'Sorry, but there was a problem connecting to that instance of Dataverse. It ' +
                'is likely that the instance hasn\'t been upgraded to Dataverse 4.0. If you ' +
                'have any questions or believe this to be an error, please contact ' +
                'support@osf.io.',
=======
            deauthError: 'Could not disconnect the Dataverse Account at this time.',
            deauthSuccess: 'Succesfully disconnected the connected Dataverse Account.',
            authError: 'There was a problem connecting to the Dataverse.',
>>>>>>> 9f1ba55e
            authInvalid: 'Your Dataverse API token is invalid.',
            authSuccess: 'Your Dataverse Account was linked.',
            datasetDeaccessioned: 'This dataset has already been deaccessioned on the Dataverse ' +
                'and cannot be connected to the OSF.',
            forbiddenCharacters: 'This dataset cannot be connected due to forbidden characters ' +
                'in one or more of the dataset\'s file names. This issue has been forwarded to our ' +
                'development team.',
            setDatasetError: 'Could not connect to this dataset.',
            widgetInvalid: 'The credentials associated with this Dataverse Account ' +
                'appear to be invalid.',
            widgetError: 'There was a problem connecting to the Dataverse.'
        },
        dropbox: {
            // Shown on clicking "Delete Access Token" for dropbox
            confirmDeauth: 'Are you sure you want to disconnect the Dropbox Account? ' +
                'This will revoke access to Dropbox for all projects you have ' +
                'authorized.',
            deauthError: 'Could not disconnect Dropbox Account at this time',
            deauthSuccess: 'Successfully disconnected the connected Dropbox Account.'
        },
        // TODO
        github: {

        },
        s3: {

        },
        box: {
            // Shown on clicking "Delete Access Token" for dropbox
            confirmDeauth: 'Are you sure you want to disconnect the Box Account? ' +
                'This will revoke access to Box for all projects you have ' +
                'authorized.',
            deauthError: 'Could not disconnect the Box Account at this time',
            deauthSuccess: 'Successfully disconnected the connected Box Account.'
        },
        googledrive: {
          // Shown on clicking "Delete Access Token" for googledrive
            confirmDeauth: 'Are you sure you want to disconnect the Google Drive Account? ' +
                'This will revoke access to Google Drive for all projects you have ' +
                'authorized.',
            deauthError: 'Could not disconnect the Google Drive Account at this time',
            deauthSuccess: 'Successfully disconnected the connected Google Drive Account.'
        }
    }
};<|MERGE_RESOLUTION|>--- conflicted
+++ resolved
@@ -24,18 +24,12 @@
                 'to studies on the Dataverse from the OSF. This will not remove your ' +
                 'Dataverse authorization from your <a href="/settings/addons/">user settings</a> ' +
                 'page.',
-<<<<<<< HEAD
-            deauthError: 'Could not unlink Dataverse at this time.',
-            deauthSuccess: 'Unlinked your Dataverse account.',
+            deauthError: 'Could not disconnect the Dataverse Account at this time.',
+            deauthSuccess: 'Succesfully disconnected the connected Dataverse Account.',
             authError: 'Sorry, but there was a problem connecting to that instance of Dataverse. It ' +
                 'is likely that the instance hasn\'t been upgraded to Dataverse 4.0. If you ' +
                 'have any questions or believe this to be an error, please contact ' +
                 'support@osf.io.',
-=======
-            deauthError: 'Could not disconnect the Dataverse Account at this time.',
-            deauthSuccess: 'Succesfully disconnected the connected Dataverse Account.',
-            authError: 'There was a problem connecting to the Dataverse.',
->>>>>>> 9f1ba55e
             authInvalid: 'Your Dataverse API token is invalid.',
             authSuccess: 'Your Dataverse Account was linked.',
             datasetDeaccessioned: 'This dataset has already been deaccessioned on the Dataverse ' +
