--- conflicted
+++ resolved
@@ -336,14 +336,7 @@
         self.contentDisplay(markdown.full.render(newContent));
     });
 
-<<<<<<< HEAD
-    self.dateCreated(data.dateCreated);
-    self.dateModified(data.dateModified);
-
-    self.prettyDateCreated = ko.pureComputed(function() {
-=======
     self.prettyDateCreated = ko.computed(function() {
->>>>>>> 84899791
         return relativeDate(self.dateCreated());
     });
     self.prettyDateModified = ko.pureComputed(function() {
