/**
 * Controller for the Add Contributor modal.
 */
'use strict';

var $ = require('jquery');
var ko = require('knockout');
var moment = require('moment');
var Raven = require('raven-js');
var koHelpers = require('./koHelpers');
<<<<<<< HEAD
require('./knockout-js-infinite-scroll');
require('knockout.punches');
=======
>>>>>>> 71f3e29e
require('jquery-autosize');

var osfHelpers = require('js/osfHelpers');
var CommentPane = require('js/commentpane');
var markdown = require('js/markdown');


// Maximum length for comments, in characters
var MAXLENGTH = 500;

var ABUSE_CATEGORIES = {
    spam: 'Spam or advertising',
    hate: 'Hate speech',
    violence: 'Violence or harmful behavior'
};

var FILES = 'files';
var WIKI = 'wiki';

/*
 * Format UTC datetime relative to current datetime, ensuring that time
 * is in the past.
 */
var relativeDate = function(datetime) {
    var now = moment.utc();
    var then = moment.utc(datetime);
    then = then > now ? now : then;
    return then.fromNow();
};

var notEmpty = function(value) {
    return !!$.trim(value);
};

var exclusify = function(subscriber, subscribees) {
    subscriber.subscribe(function(value) {
        if (value) {
            for (var i=0; i<subscribees.length; i++) {
                subscribees[i](false);
            }
        }
    });
};

var exclusifyGroup = function() {
    var observables = Array.prototype.slice.call(arguments);
    for (var i=0; i<observables.length; i++) {
        var subscriber = observables[i];
        var subscribees = observables.slice();
        subscribees.splice(i, 1);
        exclusify(subscriber, subscribees);
    }
};

var BaseComment = function() {

    var self = this;
    self.abuseOptions = Object.keys(ABUSE_CATEGORIES);

    self._loaded = false;
    self.id = ko.observable();
    self.page = ko.observable('node'); // Default

    self.errorMessage = ko.observable();
    self.editErrorMessage = ko.observable();
    self.replyErrorMessage = ko.observable();

    self.replying = ko.observable(false);
    self.replyContent = ko.observable('');

    self.atBottomOfScroll = ko.observable(false);
    self.urlForNext = ko.observable();
    self.readyForMore = ko.observable(false);

    self.submittingReply = ko.observable(false);

    self.comments = ko.observableArray();

    self.comments.extend({
        infinitescroll: {}
    });

    self.loadingComments = ko.observable(true);

    self.replyNotEmpty = ko.pureComputed(function() {
        return notEmpty(self.replyContent());
    });
    self.commentButtonText = ko.computed(function() {
        return self.submittingReply() ? 'Commenting' : 'Comment';
    });

    self.updateViewportDimensions = ko.computed(function () {
        var commentSidebarRef = $('.cp-sidebar-content');
        var commentRef = $('.comment-body').first();

        var commentsWidth = self.atBottomOfScroll() ? commentSidebarRef.width() : 300;
        var commentsHeight = self.atBottomOfScroll() ? commentSidebarRef.width() : 1238;
        var commentWidth = self.atBottomOfScroll() ? commentRef.width() : 100;
        var commentHeight = self.atBottomOfScroll() ? commentRef.height() : 86;

        self.comments.infinitescroll.viewportWidth(commentsWidth);
        self.comments.infinitescroll.viewportHeight(commentsHeight);
        self.comments.infinitescroll.itemWidth(commentWidth);
        self.comments.infinitescroll.itemHeight(commentHeight);

    });
};


BaseComment.prototype.abuseLabel = function(item) {
    return ABUSE_CATEGORIES[item];
};

BaseComment.prototype.showReply = function() {
    this.replying(true);
};

BaseComment.prototype.cancelReply = function() {
    this.replyContent('');
    this.replying(false);
    this.submittingReply(false);
    this.replyErrorMessage('');
};

BaseComment.prototype.setupToolTips = function(elm) {
    $(elm).each(function(idx, item) {
        var $item = $(item);
        if ($item.attr('data-toggle') === 'tooltip') {
            $item.tooltip();
        } else {
            $item.find('[data-toggle="tooltip"]').tooltip({container: 'body'});
        }
    });
};

BaseComment.prototype.get_url = function() {
    var self = this;
    if (self.comments().length === 0) {
        var urlParams = osfHelpers.urlParams();
        var query = 'embed=user';
        if (urlParams.view_only && !window.contextVars.node.isPublic) {
            query += '&view_only=' + urlParams.view_only;
        }
        if (self.id() !== undefined) {
            query += '&filter[target]=' + self.id();
        }
        var url = osfHelpers.apiV2Url(self.nodeType + '/' + window.contextVars.node.id + '/comments/', {query: query});

        return url;
    }
};

BaseComment.prototype.fetch = function() {
    var self = this;

    var setUnread = self.getTargetType() !== 'comments' && !osfHelpers.urlParams().view_only && self.author.id !== '';
    if (self.comments().length === 0) {
        var urlParams = osfHelpers.urlParams();
        var query = 'embed=user';
        if (!osfHelpers.urlParams().view_only && setUnread) {
            query += '&related_counts=True';
        }
        if (urlParams.view_only && !window.contextVars.node.isPublic) {
            query += '&view_only=' + urlParams.view_only;
        }
        if (self.id() !== undefined) {
            query += '&filter[target]=' + self.id();
        }
        var url = osfHelpers.apiV2Url(self.$root.nodeType + '/' + window.contextVars.node.id + '/comments/', {query: query});
        self.fetchNext(url, [], setUnread);
    }
};

/* Go through the paginated API response to fetch all comments for the specified target */
BaseComment.prototype.fetchNext = function(url, comments, setUnread) {
    var self = this;
    var request = osfHelpers.ajaxJSON(
        'GET',
        url,
        {'isCors': true});
    request.done(function(response) {
        comments = response.data;
        if (self._loaded !== true) {
            self._loaded = true;
        }
        if (setUnread && response.links.meta.unread) {
            self.$root.unreadComments(response.links.meta.unread);
            setUnread = false;
        }
        comments.forEach(function(comment) {
            self.comments.push(
                new CommentModel(comment, self, self.$root)
            );
        });
        self.configureCommentsVisibility();
        self.totalComments = response.links.meta.total;
        if (response.links.next !== null) {
            self.readyForMore(true);
            self.urlForNext(response.links.next);
        } else {
            self.readyForMore(false);
            self.loadingComments(false);
        }
    }).fail(function () {
        self.loadingComments(false);
    });
};

BaseComment.prototype.getMoreComments = function() {
    var self = this;
    var next_url = self.urlForNext();
    var comments = self.comments();
    var setUnread = self.getTargetType() !== 'comments' && !osfHelpers.urlParams().view_only && self.author.id !== '';

    if (self.readyForMore) {
        self.fetchNext(next_url, comments, setUnread);
    } else {
        self.loadingComments(false);
    }
    self.readyForMore(false);
};

BaseComment.prototype.configureCommentsVisibility = function() {
    var self = this;
    for (var c in self.comments()) {
        var comment = self.comments()[c];
        comment.loading(false);
    }
};

BaseComment.prototype.getTargetType = function() {
    var self = this;
    if (self.id() === window.contextVars.node.id) {
        return 'nodes';
    } else if (self.id() === self.$root.rootId() && self.page() === FILES) {
        return 'files';
    } else if (self.id() === self.$root.rootId() && self.page() === WIKI) {
        return 'wiki';
    } else {
        return 'comments';
    }
};

BaseComment.prototype.submitReply = function() {
    var self = this;
    if (!self.replyContent()) {
        self.replyErrorMessage('Please enter a comment');
        return;
    }
    // Quit if already submitting reply
    if (self.submittingReply()) {
        return;
    }
    self.submittingReply(true);
    var url = osfHelpers.apiV2Url(self.$root.nodeType + '/' + window.contextVars.node.id + '/comments/', {});
    var request = osfHelpers.ajaxJSON(
        'POST',
        url,
        {
            'isCors': true,
            'data': {
                'data': {
                    'type': 'comments',
                    'attributes': {
                        'content': self.replyContent()
                    },
                    'relationships': {
                        'target': {
                            'data': {
                                'type': self.getTargetType(),
                                'id': self.id() === window.contextVars.node.id ? window.contextVars.node.id : self.id()
                            }
                        }
                    }
                }
            }
        });
    request.done(function(response) {
        self.cancelReply();
        self.replyContent(null);
        var newComment = new CommentModel(response.data, self, self.$root);
        newComment.loading(false);
        self.comments.unshift(newComment);
        if (!self.hasChildren()) {
            self.hasChildren(true);
        }
        self.replyErrorMessage('');
        self.errorMessage('');
        self.onSubmitSuccess(response);
    });
    request.fail(function(xhr, status, error) {
        self.cancelReply();
        self.errorMessage('Could not submit comment');
        Raven.captureMessage('Error creating comment', {
            extra: {
                url: url,
                status: status,
                error: error
            }
        });
    });
};

var CommentModel = function(data, $parent, $root) {

    BaseComment.prototype.constructor.call(this);

    var self = this;

    self.$parent = $parent;
    self.$root = $root;

    self.id = ko.observable(data.id);
    self.content = ko.observable(data.attributes.content || '');
    self.page = ko.observable(data.attributes.page);
    self.dateCreated = ko.observable(data.attributes.date_created);
    self.dateModified = ko.observable(data.attributes.date_modified);
    self.isDeleted = ko.observable(data.attributes.deleted);
    self.modified = ko.observable(data.attributes.modified);
    self.isAbuse = ko.observable(data.attributes.is_abuse);
    self.canEdit = ko.observable(data.attributes.can_edit);
    self.hasChildren = ko.observable(data.attributes.has_children);

    if (window.contextVars.node.anonymous) {
        self.author = {
            'id': null,
            'urls': {'profile': ''},
            'fullname': 'A User',
            'gravatarUrl': ''
        };
    } else if ('embeds' in data && 'user' in data.embeds) {
        var userData = data.embeds.user.data;
        self.author = {
            'id': userData.id,
            'urls': {'profile': userData.links.html},
            'fullname': userData.attributes.full_name,
            'gravatarUrl': userData.links.profile_image
        };
    } else {
        self.author = self.$root.author;
    }

    self.contentDisplay = ko.observable(markdown.full.render(self.content()));

    // Update contentDisplay with rendered markdown whenever content changes
    self.content.subscribe(function(newContent) {
        self.contentDisplay(markdown.full.render(newContent));
    });

    self.prettyDateCreated = ko.computed(function() {
        return relativeDate(self.dateCreated());
    });
    self.prettyDateModified = ko.pureComputed(function() {
        return 'Modified ' + relativeDate(self.dateModified());
    });

    self.loading = ko.observable(true);
    self.showChildren = ko.observable(false);

    self.reporting = ko.observable(false);
    self.deleting = ko.observable(false);

    self.abuseCategory = ko.observable('spam');
    self.abuseText = ko.observable('');

    self.editing = ko.observable(false);

    exclusifyGroup(
        self.editing, self.replying, self.reporting, self.deleting
    );

    self.isVisible = ko.pureComputed(function() {
        return !self.isDeleted() && !self.isAbuse();
    });

    self.editNotEmpty = ko.pureComputed(function() {
        return notEmpty(self.content());
    });

    self.toggleIcon = ko.computed(function() {
        return self.showChildren() ? 'fa fa-minus' : 'fa fa-plus';
    });

    self.canReport = ko.pureComputed(function() {
        return self.$root.canComment() && !self.canEdit();
    });

    self.shouldShow = ko.pureComputed(function() {
        return !self.isDeleted() || self.hasChildren() || self.canEdit();
    });

    self.nodeUrl = '/' + self.$root.nodeId() + '/';

};

CommentModel.prototype = new BaseComment();

CommentModel.prototype.edit = function() {
    if (this.canEdit()) {
        this._content = this.content();
        this.editing(true);
        this.$root.editors += 1;
    }
};

CommentModel.prototype.autosizeText = function(elm) {
    $(elm).find('textarea').autosize().focus();
};

CommentModel.prototype.cancelEdit = function() {
    this.editing(false);
    this.$root.editors -= 1;
    this.editErrorMessage('');
    this.content(this._content);
};

CommentModel.prototype.submitEdit = function(data, event) {
    var self = this;
    var $tips = $(event.target)
        .closest('.comment-container')
        .find('[data-toggle="tooltip"]');
    if (!self.content()) {
        self.editErrorMessage('Please enter a comment');
        return;
    }
    var url = osfHelpers.apiV2Url('comments/' + self.id() + '/', {});
    var request = osfHelpers.ajaxJSON(
        'PUT',
        url,
        {
            'isCors': true,
            'data': {
                'data': {
                    'id': self.id(),
                    'type': 'comments',
                    'attributes': {
                        'content': self.content(),
                        'deleted': false
                    }
                }
            }
        });
    request.done(function(response) {
        self.content(response.data.attributes.content);
        self.dateModified(response.data.attributes.date_modified);
        self.editing(false);
        self.modified(true);
        self.editErrorMessage('');
        self.errorMessage('');
        self.$root.editors -= 1;
        // Refresh tooltip on date modified, if present
        $tips.tooltip('destroy').tooltip();
    });
    request.fail(function(xhr, status, error) {
        self.cancelEdit();
        self.errorMessage('Could not submit comment');
        Raven.captureMessage('Error editing comment', {
            extra: {
                url: url,
                status: status,
                error: error
            }
        });
    });
    return request;
};

CommentModel.prototype.reportAbuse = function() {
    this.reporting(true);
};

CommentModel.prototype.cancelAbuse = function() {
    this.abuseCategory(null);
    this.abuseText(null);
    this.reporting(false);
};

CommentModel.prototype.submitAbuse = function() {
    var self = this;
    var url = osfHelpers.apiV2Url('comments/' + self.id() + '/reports/', {});
    var request = osfHelpers.ajaxJSON(
        'POST',
        url,
        {
            'isCors': true,
            'data': {
                'data': {
                    'type': 'comment_reports',
                    'attributes': {
                        'category': self.abuseCategory(),
                        'message': self.abuseText() || ''
                    }
                }
            }
        });
    request.done(function() {
        self.isAbuse(true);
        self.reporting(false);
    });
    request.fail(function(xhr, status, error) {
        self.errorMessage('Could not report abuse.');
        Raven.captureMessage('Error reporting abuse', {
            extra: {
                url: url,
                status: status,
                error: error
            }
        });
    });
    return request;
};

CommentModel.prototype.startDelete = function() {
    this.deleting(true);
};

CommentModel.prototype.submitDelete = function() {
    var self = this;
    var url = osfHelpers.apiV2Url('comments/' + self.id() + '/', {});
    var request = osfHelpers.ajaxJSON(
        'DELETE',
        url,
        {'isCors': true}
    );
    request.done(function() {
        self.isDeleted(true);
        self.deleting(false);
    });
    request.fail(function(xhr, status, error) {
        self.deleting(false);
        Raven.captureMessage('Error deleting comment', {
            extra: {
                url: url,
                status: status,
                error: error
            }
        });
    });
    return request;
};

CommentModel.prototype.cancelDelete = function() {
    this.deleting(false);
};

CommentModel.prototype.submitUndelete = function() {
    var self = this;
    var url = osfHelpers.apiV2Url('comments/' + self.id() + '/', {});
    var request = osfHelpers.ajaxJSON(
        'PUT',
        url,
        {
            'isCors': true,
            'data': {
                'data': {
                    'id': self.id(),
                    'type': 'comments',
                    'attributes': {
                        'content': self.content(),
                        'deleted': false
                    }
                }
            }
        });
    request.done(function() {
        self.isDeleted(false);
    });
    request.fail(function(xhr, status, error) {
        Raven.captureMessage('Error undeleting comment', {
            extra: {
                url: url,
                status: status,
                error: error
            }
        });

    });
    return request;
};


CommentModel.prototype.submitUnreportAbuse = function() {
    var self = this;
    var url = osfHelpers.apiV2Url('comments/' + self.id() + '/reports/' + window.contextVars.currentUser.id + '/', {});
    var request = osfHelpers.ajaxJSON(
        'DELETE',
        url,
        {'isCors': true}
    );
    request.done(function() {
        self.isAbuse(false);
    });
    request.fail(function(xhr, status, error) {
        Raven.captureMessage('Error unreporting comment', {
            extra: {
                url: url,
                status: status,
                error: error
            }
        });

    });
    return request;
};


CommentModel.prototype.toggle = function (data, event) {
    // Fetch comments when toggling open
    if (!this.showChildren()) {
        this.fetch();
    }
    this.showChildren(!this.showChildren());
};

CommentModel.prototype.onSubmitSuccess = function() {
    this.showChildren(true);
};

/*
    *
    */
var CommentListModel = function(options) {

    BaseComment.prototype.constructor.call(this);

    var self = this;

    self.$root = self;
    self.MAXLENGTH = MAXLENGTH;

    self.editors = 0;
    self.nodeId = ko.observable(options.nodeId);
    self.nodeApiUrl = options.nodeApiUrl;
    self.nodeType = options.isRegistration ? 'registrations' : 'nodes';
    self.page(options.page);
    self.pageTitle = options.pageTitle;
    self.id = ko.observable(options.rootId);
    self.rootId = ko.observable(options.rootId);
    self.fileId = options.fileId || '';
    self.canComment = ko.observable(options.canComment);
    self.hasChildren = ko.observable(options.hasChildren);
    self.author = options.currentUser;

    self.togglePane = options.togglePane;

    self.unreadComments = ko.observable(0);
    self.displayCount = ko.pureComputed(function() {
        if (self.unreadComments() !== 0) {
            return self.unreadComments().toString();
        } else {
            return ' ';
        }
    });

    /* Removes number of unread comments from tab when comments pane is opened  */
    self.removeCount = function() {
        self.unreadComments(0);
    };

     // detect resize
    $(window).resize(function() {
        self.updateViewportDimensions();
    });

    $('#comments_window').scroll(function() {
        self.comments.infinitescroll.scrollY($('#comments_window').scrollTop());

        var last = self.comments.infinitescroll.lastVisibleIndex();
        var first = self.comments.infinitescroll.firstVisibleIndex();
        var numberOfComments = self.comments.peek().length;
        var checkNumber = ((last + numberOfComments) - first) * numberOfComments;

        if ( $('#comments_window').scrollTop() - numberOfComments >= checkNumber) {
            self.atBottomOfScroll(true);
            if (self.readyForMore()) {
                self.getMoreComments();
            }
        }
    });

    self.updateViewportDimensions();
    self.fetch(options.nodeId);

};

CommentListModel.prototype = new BaseComment();

CommentListModel.prototype.onSubmitSuccess = function() {};

CommentListModel.prototype.initListeners = function() {
    var self = this;
    $(window).on('beforeunload', function() {
        if (self.editors) {
            return 'Your comments have unsaved changes. Are you sure ' +
                'you want to leave this page?';
        }
    });
};

var onOpen = function(page, rootId, nodeApiUrl, currentUserId) {
    if (osfHelpers.urlParams().view_only || !currentUserId) {
        return null;
    }
    var timestampUrl = nodeApiUrl + 'comments/timestamps/';
    var request = osfHelpers.putJSON(
        timestampUrl,
        {
            page: page,
            rootId: rootId
        }
    );    
    request.fail(function(xhr, textStatus, errorThrown) {
        Raven.captureMessage('Could not update comment timestamp', {
            extra: {
                url: timestampUrl,
                textStatus: textStatus,
                errorThrown: errorThrown
            }
        });
    });
    return request;
};

/* options example: {
 *      nodeId: Node._id,
 *      nodeApiUrl: Node.api_url,
 *      isRegistration: Node.is_registration,
 *      page: 'node',
 *      rootId: Node._id,
 *      fileId: StoredFileNode._id,
 *      canComment: User.canComment,
 *      hasChildren: Node.hasChildren, 
 *      currentUser: window.contextVars.currentUser,
 *      pageTitle: Node.title
 * }
 */
var init = function(commentLinkSelector, commentPaneSelector, options) {
    var cp = new CommentPane(commentPaneSelector, {
        onOpen: function(){
            return onOpen(options.page, options.rootId, options.nodeApiUrl, options.currentUser.id);
        }
    });
    options.togglePane = cp.toggle;
    var viewModel = new CommentListModel(options);
    osfHelpers.applyBindings(viewModel, commentLinkSelector);
    osfHelpers.applyBindings(viewModel, commentPaneSelector);
    viewModel.initListeners();

    return viewModel;
};

module.exports = {
    init: init
};<|MERGE_RESOLUTION|>--- conflicted
+++ resolved
@@ -8,11 +8,7 @@
 var moment = require('moment');
 var Raven = require('raven-js');
 var koHelpers = require('./koHelpers');
-<<<<<<< HEAD
 require('./knockout-js-infinite-scroll');
-require('knockout.punches');
-=======
->>>>>>> 71f3e29e
 require('jquery-autosize');
 
 var osfHelpers = require('js/osfHelpers');
@@ -121,7 +117,6 @@
     });
 };
 
-
 BaseComment.prototype.abuseLabel = function(item) {
     return ABUSE_CATEGORIES[item];
 };
@@ -167,7 +162,6 @@
 
 BaseComment.prototype.fetch = function() {
     var self = this;
-
     var setUnread = self.getTargetType() !== 'comments' && !osfHelpers.urlParams().view_only && self.author.id !== '';
     if (self.comments().length === 0) {
         var urlParams = osfHelpers.urlParams();
