--- conflicted
+++ resolved
@@ -23,13 +23,8 @@
  * Apply .table class (from Bootstrap) to all tables
  */
 var bootstrapTable = function(md) {
-<<<<<<< HEAD
-    md.renderer.rules.table_open = function() { return '<table class="table">'; }
-}
-=======
     md.renderer.rules.table_open = function() { return '<table class="table">'; };
 };
->>>>>>> be489ed7
 
 // Full markdown renderer for views / wiki pages / pauses between typing
 var markdown = new MarkdownIt('commonmark', {
