--- conflicted
+++ resolved
@@ -934,9 +934,6 @@
     contribNameFormat: contribNameFormat,
     trackClick: trackClick,
     findContribName: findContribName,
-<<<<<<< HEAD
-    extractContributorNamesFromAPIData: extractContributorNamesFromAPIData
-=======
+    extractContributorNamesFromAPIData: extractContributorNamesFromAPIData,
     onScrollToBottom: onScrollToBottom
->>>>>>> ba7f79da
 };