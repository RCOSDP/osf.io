--- conflicted
+++ resolved
@@ -21,11 +21,7 @@
 
 function donutGraph (data, vm) {
     data.charts.shareDonutGraph.onclick = function (d, element) {
-<<<<<<< HEAD
         utils.updateFilter(vm, 'source:' + d['name'], true);
-=======
-        utils.appendSearch(vm, 'source:' + d.name);
->>>>>>> 1936d2fb
     };
     return c3.generate({
         bindto: '#shareDonutGraph',
@@ -113,15 +109,8 @@
 
     self.drawGraph = function(divId, graphFunction) {
         return m('div', {id: divId, config: function(e, i) {
-<<<<<<< HEAD
             if (i) return;
             self.vm.graphs[divId] = graphFunction(self.vm.statsData, self.vm);
-=======
-            if (i) {
-                return;
-            }
-            self.graphs[divId] = graphFunction(self.vm.statsData, self.vm);
->>>>>>> 1936d2fb
         }});
     };
 
