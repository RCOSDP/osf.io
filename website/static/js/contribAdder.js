/**
 * Controller for the Add Contributor modal.
 */
'use strict';

var $ = require('jquery');
var ko = require('knockout');
var bootbox = require('bootbox');
var Raven = require('raven-js');

var oop = require('js/oop');
var $osf = require('js/osfHelpers');
var osfLanguage = require('js/osfLanguage');
var Paginator = require('js/paginator');

var NODE_OFFSET = 25;

function Contributor(data) {
    $.extend(this, data);
    if (data.n_projects_in_common === 1) {
        this.displayProjectsInCommon = data.n_projects_in_common + ' project in common';
    } else if (data.n_projects_in_common === -1) {
        this.displayProjectsInCommon = 'Yourself';
    } else if (data.n_projects_in_common !== 0) {
        this.displayProjectsInCommon = data.n_projects_in_common + ' projects in common';
    } else {
        this.displayProjectsInCommon = '';
    }
}

var AddContributorViewModel = oop.extend(Paginator, {
    constructor: function(title, nodeId, parentId, parentTitle, options) {
        this.super.constructor.call(this);
        var self = this;

        self.title = title;
        self.nodeId = nodeId;
        self.nodeApiUrl = '/api/v1/project/' + self.nodeId + '/';
        self.parentId = parentId;
        self.parentTitle = parentTitle;
        self.async = options.async || false;
        self.callback = options.callback || function() {};

        //list of permission objects for select.
        self.permissionList = [
            {value: 'read', text: 'Read'},
            {value: 'write', text: 'Read + Write'},
            {value: 'admin', text: 'Administrator'}
        ];

        self.page = ko.observable('whom');
        self.pageTitle = ko.computed(function() {
            return {
                whom: 'Add Contributors',
                which: 'Select Components',
                invite: 'Add Unregistered Contributor'
            }[self.page()];
        });
        self.query = ko.observable();
        self.results = ko.observableArray([]);
        self.contributors = ko.observableArray([]);
        self.selection = ko.observableArray();
        self.notification = ko.observable('');
        self.inviteError = ko.observable('');
        self.totalPages = ko.observable(0);
        self.nodes = ko.observableArray([]);
        self.nodesToChange = ko.observableArray();

        self.foundResults = ko.pureComputed(function() {
            return self.query() && self.results().length;
        });

        self.noResults = ko.pureComputed(function() {
            return self.query() && !self.results().length;
        });

        self.addAllVisible = ko.pureComputed(function() {
            var selected_ids = self.selection().map(function(user){
                return user.id;
            });
            var contributors = self.contributors();
            return !($osf.any(
                $.map(self.results(), function(result) {
                    return contributors.indexOf(result.id) === -1 && selected_ids.indexOf(result.id === -1);
                })
            ));
        });

        self.removeAllVisible = ko.pureComputed(function() {
            return self.selection().length > 0;
        });

        self.inviteName = ko.observable();
        self.inviteEmail = ko.observable();

        self.addingSummary = ko.computed(function() {
            var names = $.map(self.selection(), function(result) {
                return result.fullname;
            });
            return names.join(', ');
        });
    },
    hide: function() {
        $('.modal').modal('hide');
    },
    selectWhom: function() {
        this.page('whom');
    },
    selectWhich: function() {
        this.page('which');
    },
    gotoInvite: function() {
        var self = this;
        self.inviteName(self.query());
        self.inviteError('');
        self.inviteEmail('');
        self.page('invite');
    },
    goToPage: function(page) {
        this.page(page);
    },
    /**
     * A simple Contributor model that receives data from the
     * contributor search endpoint. Adds an additional displayProjectsinCommon
     * attribute which is the human-readable display of the number of projects the
     * currently logged-in user has in common with the contributor.
     */
    startSearch: function() {
        this.pageToGet(0);
        this.fetchResults();
    },
    fetchResults: function() {
        var self = this;
        self.notification(false);
        if (self.query()) {
            return $.getJSON(
                '/api/v1/user/search/', {
                    query: self.query(),
                    page: self.pageToGet
                },
                function(result) {
                    var contributors = result.users.map(function(userData) {
                        userData.added = (self.contributors().indexOf(userData.id) !== -1);
                        return new Contributor(userData);
                    });
                    self.results(contributors);
                    self.currentPage(result.page);
                    self.numberOfPages(result.pages);
                    self.addNewPaginators();
                }
            );
        } else {
            self.results([]);
            self.currentPage(0);
            self.totalPages(0);
        }
    },
    getContributors: function() {
        var self = this;
        self.notification(false);
        return $.getJSON(
            self.nodeApiUrl + 'get_contributors/', {},
            function(result) {
                var contributors = result.contributors.map(function(userData) {
                    return userData.id;
                });
                self.contributors(contributors);
            }
        );
    },
    getEditableChildren: function() {
        var self = this;
        return $.getJSON(
            self.nodeApiUrl + 'get_editable_children/', {},
            function(result) {
                $.each(result.children || [], function(idx, child) {
                    child.margin = NODE_OFFSET + child.indent * NODE_OFFSET + 'px';
                });
                self.nodes(result.children);
            }
        );
    },
    importFromParent: function() {
        var self = this;
        self.notification(false);
        $.getJSON(
            self.nodeApiUrl + 'get_contributors_from_parent/', {},
            function(result) {
                var contributors = result.contributors.map(function(user) {
                    var added = (self.contributors().indexOf(user.id) !== -1);
                    var updatedUser = $.extend({}, user, {added:added});
                    return updatedUser;
                });
                self.results(contributors);
            }
        );
    },
    addTips: function(elements) {
        elements.forEach(function(element) {
            $(element).find('.contrib-button').tooltip();
        });
    },
    afterRender: function(elm, data) {
        var self = this;
        self.addTips(elm, data);
    },
    makeAfterRender: function() {
        var self = this;
        return function(elm, data) {
            return self.afterRender(elm, data);
        };
    },
    /** Validate the invite form. Returns a string error message or
     *   true if validation succeeds.
     */
    validateInviteForm: function() {
        var self = this;
        // Make sure Full Name is not blank
        if (!self.inviteName().trim().length) {
            return 'Full Name is required.';
        }
        if (self.inviteEmail() && !$osf.isEmail(self.inviteEmail())) {
            return 'Not a valid email address.';
        }
        // Make sure that entered email is not already in selection
        for (var i = 0, contrib; contrib = self.selection()[i]; ++i) {
            if (contrib.email) {
                var contribEmail = contrib.email.toLowerCase().trim();
                if (contribEmail === self.inviteEmail().toLowerCase().trim()) {
                    return self.inviteEmail() + ' is already in queue.';
                }
            }
        }
        return true;
    },
    postInvite: function() {
        var self = this;
        self.inviteError('');
        var validated = self.validateInviteForm();
        if (typeof validated === 'string') {
            self.inviteError(validated);
            return false;
        }
        return self.postInviteRequest(self.inviteName(), self.inviteEmail());
    },
    add: function(data) {
        var self = this;
        data.permission = ko.observable(self.permissionList[1]); //default permission write
        // All manually added contributors are visible
        data.visible = true;
        this.selection.push(data);
        // Hack: Hide and refresh tooltips
        $('.tooltip').hide();
        $('.contrib-button').tooltip();
    },
    remove: function(data) {
        this.selection.splice(
            this.selection.indexOf(data), 1
        );
        // Hack: Hide and refresh tooltips
        $('.tooltip').hide();
        $('.contrib-button').tooltip();
    },
    addAll: function() {
        var self = this;
        var selected_ids = self.selection().map(function(user){
            return user.id;
        });
        $.each(self.results(), function(idx, result) {
            if (selected_ids.indexOf(result.id) === -1 && self.contributors().indexOf(result.id) === -1) {
                self.add(result);
            }
        });
    },
    removeAll: function() {
        var self = this;
        $.each(self.selection(), function(idx, selected) {
            self.remove(selected);
        });
    },
    cantSelectNodes: function() {
        return this.nodesToChange().length === this.nodes().length;
    },
    cantDeselectNodes: function() {
        return this.nodesToChange().length === 0;
    },
    selectNodes: function() {
        this.nodesToChange($osf.mapByProperty(this.nodes(), 'id'));
    },
    deselectNodes: function() {
        this.nodesToChange([]);
    },
    selected: function(data) {
        var self = this;
        for (var idx = 0; idx < self.selection().length; idx++) {
            if (data.id === self.selection()[idx].id) {
                return true;
            }
        }
        return false;
    },
    submit: function() {
        var self = this;
        $osf.block();
<<<<<<< HEAD
        var testData = {
                users: ko.utils.arrayMap(self.selection(), function(user) {
                    var permission = user.permission().value; //removes the value from the object
                    var tUser = JSON.parse(ko.toJSON(user)); //The serialized user minus functions
                    tUser.permission = permission; //shoving the permission value into permission
                    return tUser; //user with simplified permissions
                }),
                node_ids: self.nodesToChange()
            };
=======
        var url = self.nodeApiUrl + 'contributors/';
>>>>>>> 556f8b11
        return $osf.postJSON(
            url, {
                users: ko.utils.arrayMap(self.selection(), function(user) {
                    var permission = user.permission().value; //removes the value from the object
                    var tUser = JSON.parse(ko.toJSON(user)); //The serialized user minus functions
                    tUser.permission = permission; //shoving the permission value into permission
                    return tUser; //user with simplified permissions
                }),
                node_ids: self.nodesToChange()
            }
        ).done(function(response) {
            if (self.async) {
                self.contributors($.map(response.contributors, function(contrib) {
                    return contrib.id;
                }));
                self.hide();
                $osf.unblock();
                if (self.callback) {
                    self.callback(response);
                }
            } else {
                window.location.reload();
            }
        }).fail(function(xhr, status, error) {
            self.hide();
            $osf.unblock();
            $osf.growl('Could not add contributors', 'There was a problem trying to add contributors. ' + osfLanguage.REFRESH_OR_SUPPORT);
            Raven.captureMessage('Error adding contributors', {
                url: url,
                status: status,
                error: error
            });
        });
    },
    clear: function() {
        var self = this;
        self.page('whom');
        self.query('');
        self.results([]);
        self.selection([]);
        self.nodesToChange([]);
        self.notification(false);
    },
    postInviteRequest: function(fullname, email) {
        var self = this;
        return $osf.postJSON(
            self.nodeApiUrl + 'invite_contributor/', {
                'fullname': fullname,
                'email': email
            }
        ).done(
            self.onInviteSuccess.bind(self)
        ).fail(
            self.onInviteError.bind(self)
        );
    },
    onInviteSuccess: function(result) {
        var self = this;
        self.query('');
        self.results([]);
        self.page('whom');
        self.add(result.contributor);
    },
    onInviteError: function(xhr) {
        var response = JSON.parse(xhr.responseText);
        // Update error message
        this.inviteError(response.message);
    }
});


////////////////
// Public API //
////////////////

function ContribAdder(selector, nodeTitle, nodeId, parentId, parentTitle, options) {
    var self = this;
    self.selector = selector;
    self.$element = $(selector);
    self.nodeTitle = nodeTitle;
    self.nodeId = nodeId;
    self.parentId = parentId;
    self.parentTitle = parentTitle;
    self.options = options || {};
    self.viewModel = new AddContributorViewModel(
        self.nodeTitle,
        self.nodeId,
        self.parentId,
        self.parentTitle,
        self.options
    );
    self.init();
}

ContribAdder.prototype.init = function() {
    var self = this;
    self.viewModel.getContributors();
    self.viewModel.getEditableChildren();
    ko.applyBindings(self.viewModel, self.$element[0]);
    // Clear popovers on dismiss start
    self.$element.on('hide.bs.modal', function() {
        self.$element.find('.popover').popover('hide');
    });
    // Clear user search modal when dismissed; catches dismiss by escape key
    // or cancel button.
    self.$element.on('hidden.bs.modal', function() {
        self.viewModel.clear();
    });
};

module.exports = ContribAdder;<|MERGE_RESOLUTION|>--- conflicted
+++ resolved
@@ -302,19 +302,7 @@
     submit: function() {
         var self = this;
         $osf.block();
-<<<<<<< HEAD
-        var testData = {
-                users: ko.utils.arrayMap(self.selection(), function(user) {
-                    var permission = user.permission().value; //removes the value from the object
-                    var tUser = JSON.parse(ko.toJSON(user)); //The serialized user minus functions
-                    tUser.permission = permission; //shoving the permission value into permission
-                    return tUser; //user with simplified permissions
-                }),
-                node_ids: self.nodesToChange()
-            };
-=======
         var url = self.nodeApiUrl + 'contributors/';
->>>>>>> 556f8b11
         return $osf.postJSON(
             url, {
                 users: ko.utils.arrayMap(self.selection(), function(user) {
