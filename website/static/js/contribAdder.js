--- conflicted
+++ resolved
@@ -454,17 +454,9 @@
                 window.location.reload();
             }
         }).fail(function (xhr, status, error) {
-<<<<<<< HEAD
-            self.hide();
-            $osf.unblock();
             var errorMessage = lodashGet(xhr, 'responseJSON.message') || (sprintf(_('There was a problem trying to add contributors%1$s.') , osfLanguage.REFRESH_OR_SUPPORT));
             $osf.growl(_('Could not add contributors'), errorMessage);
             Raven.captureMessage(_('Error adding contributors'), {
-=======
-            var errorMessage = lodashGet(xhr, 'responseJSON.message') || ('There was a problem trying to add contributors.' + osfLanguage.REFRESH_OR_SUPPORT);
-            $osf.growl('Could not add contributors', errorMessage);
-            Raven.captureMessage('Error adding contributors', {
->>>>>>> 8cd8f127
                 extra: {
                     url: url,
                     status: status,
