/**
 * Builds full page project browser
 */
'use strict';

var $ = require('jquery');  // jQuery
var m = require('mithril'); // exposes mithril methods, useful for redraw etc.
var ProjectOrganizer = require('js/project-organizer');
var $osf = require('js/osfHelpers');

var LinkObject = function (type, data, label, index) {
    var self = this;
    self.id = getUID();
    self.type = type;
    self.data = data;
    self.label = label;
    self.index = index;  // For breadcrumbs to cut off when clicking parent level
    self.generateLink = function () {
        if (self.type === 'collection'){
            return $osf.apiV2Url(self.data.path, {
                    query : self.data.query
                }
            );
        }
        else if (self.type === 'tag') {
            return $osf.apiV2Url('nodes/', { query : {'filter[tags]' : self.data.tag , 'related_counts' : true}});
        }
        else if (self.type === 'name') {
            return $osf.apiV2Url('users/' + self.data.id + '/nodes/', { query : {'related_counts' : true}});
        }
        else if (self.type === 'node') {
            return $osf.apiV2Url('nodes/' + self.data.uid + '/children/', { query : { 'related_counts' : true }});
        }
        // If nothing
        throw new Error('Link could not be generated from linkObject data');
    };
    self.link = self.generateLink();
};

var Activity = function(date, text, meta) {
    this.date = date;
    this.text = text;
    this.meta = meta;
};

if (!window.fileBrowserCounter) {
    window.fileBrowserCounter = 0;
}
function getUID() {
    window.fileBrowserCounter = window.fileBrowserCounter + 1;
    return window.fileBrowserCounter;
}

var xhrconfig = function (xhr) {
    xhr.withCredentials = true;
};

/**
 * Initialize File Browser. Prepeares an option object within FileBrowser
 * @constructor
 */
var FileBrowser = {
    controller : function (options) {
        var self = this;
        self.wrapperSelector = options.wrapperSelector;  // For encapsulating each implementation of this component in multiple use
        self.currentLink = ''; // Save the link to compare if a new link is being requested and avoid multiple calls
        self.reload = m.prop(false); // Gets set to true when treebeard link changes and it needs to be redrawn
        self.nonLoadTemplate = m.prop(m('', 'Loading')); // Template for when data is not available or error happens

        // VIEW STATES
        self.showInfo = m.prop(false); // Show the info panel
        self.showSidebar = m.prop(true); // Show the links with collections etc. used in narrow views
        self.showCollectionMenu = m.prop(false); // Show hide ellipsis menu for collections
        self.collectionMenuObject = m.prop(); // Collection object to complete actions on menu
        self.resetCollectionMenu = function () {
            self.collectionMenuObject({item : {label:null}, x : 0, y : 0});
        };

        // Default system collections
        self.collections = [
            new LinkObject('collection', { path : 'users/me/nodes/', query : { 'related_counts' : true }, systemCollection : true}, 'All My Projects'),
            new LinkObject('collection', { path : 'registrations/', query : { 'related_counts' : true }, systemCollection : true}, 'All My Registrations'),
        ];

        var collectionsUrl = $osf.apiV2Url('collections/', { query : {'related_counts' : true, 'sort' : 'date_created'}});
        m.request({method : 'GET', url : collectionsUrl, config : xhrconfig}).then(function(result){
            console.log(result);
           result.data.forEach(function(node){
               self.collections.push(new LinkObject('collection', { path : 'collections/' + node.id + '/linked_nodes/', query : { 'related_counts' : true }, systemCollection : false, node : node }, node.attributes.title));
           });
        });

        self.breadcrumbs = m.prop([
            new LinkObject('collection', { path : 'users/me/nodes/', query : { 'related_counts' : true }, systemCollection : true}, 'All My Projects'),
        ]);
        self.nameFilters = [
            new LinkObject('name', { id : '8q36f', query : { 'related_counts' : true }}, 'Caner Uguz'),
        ];
        self.tagFilters = [
            new LinkObject('tag', { tag : 'something', query : { 'related_counts' : true }}, 'Something Else'),
        ];
        self.data = m.prop([]);
        self.activityLogs = m.prop([
            new Activity('2015-08-19 01:34 PM', 'Caner Uguz added a comment to Dashboard Redesign Proposal', {}),
        ]);

        self.updateFilesData = function(linkObject) {
            if (linkObject.link !== self.currentLink) {
                self.updateBreadcrumbs(linkObject);
                self.updateList(linkObject.link);
                self.currentLink = linkObject.link;
            }
            self.showSidebar(false);
        };

        // INFORMATION PANEL
        self.selected = m.prop([]);
        self.updateSelected = function(selectedList){
            // If single project is selected, get activity
            if(selectedList.length === 1){
                self.activityLogs([
                    new Activity('2015-08-19 01:34 PM', 'Caner Uguz added a comment to Dashboard Redesign Proposal', {}),
                    new Activity('2015-08-19 01:34 PM', 'John Chandler added a page to Dashboard Redesign Proposal wiki', {})
                ]);
            }
            self.selected(selectedList);
        };

        // USER FILTER
        self.activeFilter = m.prop(1);
        self.updateFilter = function(filter) {
            self.activeFilter(filter.data.id);
            self.updateFilesData(filter);
        };


        // Refresh the Grid
        self.updateList = function(url){
            m.request({method : 'GET', url : url, config : xhrconfig})
                .then(function(value){
                    value.data.map(function(item){
                        item.kind = 'folder';
                        item.uid = item.id;
                        item.name = item.attributes.title;
                        item.date = new $osf.FormattableDate(item.attributes.date_modified);

                        // TODO: Dummy data, remove this when api is ready
                        item.contributors = [{
                            id: '8q36f',
                            name : 'Dummy User'
                        }];
                    });
                self.data(value);
                self.reload(true);
            }, function(result){
                    self.nonLoadTemplate(m('.fb-error.text-danger', [
                        m('p','Projects couldn\'t load.'),
                        m('p', m('.btn.btn-link', { onclick : self.updateFilter.bind(null, self.collections[0])},' Reload \'All My Projects\''))
                    ]));
                    console.error(result);
                    throw new Error('Receiving initial data for File Browser failed. Please check your url');
                });
        };


        // BREADCRUMBS
        self.updateBreadcrumbs = function(linkObject){
            if (linkObject.type === 'collection' || linkObject.type === 'name' || linkObject.type === 'tag'){
                self.breadcrumbs([linkObject]);
                return;
            }
            if (linkObject.placement === 'breadcrumb'){
                self.breadcrumbs().splice(linkObject.index+1, self.breadcrumbs().length-linkObject.index-1);
                return;
            }
            if(linkObject.ancestors.length > 0){
                linkObject.ancestors.forEach(function(item){
                    var ancestorLink = new LinkObject('node', item.data, item.data.name);
                    self.breadcrumbs().push(ancestorLink);
                });
            }
            self.breadcrumbs().push(linkObject);
        }.bind(self);

        self.sidebarInit = function (element, isInit) {
            if(!isInit){
                $('[data-toggle="tooltip"]').tooltip();
                $('.fb-collections ul>li').droppable({
                    hoverClass: 'bg-color-hover',
                    drop: function( event, ui ) {
                       console.log('dropped', event, ui, this);
                        var collection = self.collections[$(this).attr('data-index')];
                        var data = {
                            'data': {
                                'type': 'node_links',
                                'relationships': {
                                    'nodes': {
                                        'data': {
                                            'type': 'nodes',
                                            'id': '54uvd'
                                        }
                                    }
                                }
                            }
                        };

                        m.request({method : 'POST', url : collection.data.node.relationships.node_links.links.related.href, config : xhrconfig, data : data}).then(function(result){
                            console.log(result);
                        });

                    }
                });
            }
        };

        self.updateCollectionMenu = function (item, event) {
<<<<<<< HEAD
            var x = event.x;
            var y = event.y-277;
=======
            var offset = $(event.target).offset();
            var x = offset.left;
            var y = offset.top;
>>>>>>> a86287e1
            if (event.view.innerWidth < 767){
                x = x-105; // width of this menu plus padding
                y = y-270; // fixed height from collections parent to top with adjustments for this menu div
            }
            self.showCollectionMenu(true);
            self.collectionMenuObject({
                item : item,
                x : x,
                y : y
            });
        };
        self.init = function () {
            var loadUrl = $osf.apiV2Url(self.collections[0].data.path, {
                query : self.collections[0].data.query
            });
            self.updateList(loadUrl);
            self.resetCollectionMenu();
        };
        self.init();
    },
    view : function (ctrl, args) {
        var mobile = window.innerWidth < 767; // true if mobile view
        var infoPanel = '';
        var poStyle = 'width : 75%';
        var infoButtonClass = 'btn-default';
        var sidebarButtonClass = 'btn-default';
        if (ctrl.showInfo() && !mobile){
            infoPanel = m('.fb-infobar', m.component(Information, { selected : ctrl.selected, activityLogs : ctrl.activityLogs  }));
            infoButtonClass = 'btn-primary';
            poStyle = 'width : 45%';
        }
        if(ctrl.showSidebar()){
            sidebarButtonClass = 'btn-primary';
        }
        if (mobile) {
            poStyle = 'width : 100%';
        } else {
            ctrl.showSidebar(true);
        }
        return [
            m('.fb-header.m-b-xs.row', [
                m('.col-xs-12.col-sm-6', m.component(Breadcrumbs, {
                    data : ctrl.breadcrumbs,
                    updateFilesData : ctrl.updateFilesData
                })),
                m('.fb-buttonRow.col-xs-12.col-sm-6', [
                    mobile ? m('button.btn.btn-sm.m-r-sm', {
                        'class' : sidebarButtonClass,
                        onclick : function () {
                            ctrl.showSidebar(!ctrl.showSidebar());
                        }
                    }, m('.fa.fa-bars')) : '',
                    m('#poFilter.m-r-xs'),
                    !mobile ? m('button.btn', {
                        'class' : infoButtonClass,
                        onclick : function () {
                            ctrl.showInfo(!ctrl.showInfo());
                        }
                    }, m('.fa.fa-info')) : ''
                ])
            ]),
            ctrl.showSidebar() ?
            m('.fb-sidebar', { config : ctrl.sidebarInit}, [
                mobile ? m('.fb-dismiss', m('button.close[aria-label="Close"]', {
                    onclick : function () {
                        ctrl.showSidebar(false);
                    }
                }, [
                    m('span[aria-hidden="true"]','×'),
                ])) : '',
                m.component(Collections, ctrl),
                m.component(Filters, {
                    activeFilter : ctrl.activeFilter,
                    updateFilter : ctrl.updateFilter,
                    nameFilters : ctrl.nameFilters,
                    tagFilters : ctrl.tagFilters
                })
            ]) : '',
            m('.fb-main', { style : poStyle },
                ctrl.data().length === 0 ? ctrl.nonLoadTemplate() : m('#poOrganizer',  m.component( ProjectOrganizer, {
                        filesData : ctrl.data,
                        updateSelected : ctrl.updateSelected,
                        updateFilesData : ctrl.updateFilesData,
                        LinkObject : LinkObject,
                        reload : ctrl.reload,
                        dragContainment : args.wrapperSelector
                    })
                )
            ),
            infoPanel,
            m.component(Modals, { collectionMenuObject : ctrl.collectionMenuObject, selected : ctrl.selected}),
            mobile && ctrl.showSidebar() ? m('.fb-overlay') : ''
        ];
    }
};

/**
 * Collections Module.
 * @constructor
 */
var Collections  = {
    controller : function(args){
        var self = this;
        self.newCollectionName = m.prop('');
        self.newCollectionRename = m.prop('');
        self.dismissModal = function () {
            $('.modal').modal('hide');
            args.resetCollectionMenu();
        };
        self.addCollection = function () {
            console.log( self.newCollectionName());
            var url = $osf.apiV2Url('collections/', {});
            var data = {
                'data': {
                    'type': 'collections',
                    'attributes': {
                        'title': self.newCollectionName(),
                    }
                }
            };
            m.request({method : 'POST', url : url, config : xhrconfig, data : data}).then(function(result){
                console.log(result);
                var node = result.data;
                args.list.push(new LinkObject('collection', { path : 'collections/' + node.id + '/linked_nodes/', query : { 'related_counts' : true }, systemCollection : false, node : node }, node.attributes.title));
            });
            self.newCollectionName('');

            self.dismissModal();
        };
        self.deleteCollection = function(){
            var url = args.collectionMenuObject().item.data.node.links.self;
            m.request({method : 'DELETE', url : url, config : xhrconfig}).then(function(result){
                console.log(url, result);
                for ( var i = 0; i < args.list.length; i++) {
                    var item = args.list[i];
                    if (item.data.node && item.data.node.id === args.collectionMenuObject().item.data.node.id){
                        args.list.splice(i, 1);
                        break;
                    }
                }
            });
            self.dismissModal();
        };
        self.renameCollection = function () {
            console.log(args.collectionMenuObject());
            var url = args.collectionMenuObject().item.data.node.links.self;
            var nodeId = args.collectionMenuObject().item.data.node.id;
            var title = args.collectionMenuObject().item.label;
            var data = {
                'data': {
                    'type': 'collections',
                    'id':  nodeId,
                    'attributes': {
                        'title': title,
                    }
                }
            };
            m.request({method : 'PATCH', url : url, config : xhrconfig, data : data}).then(function(result){
                console.log(url, result);
            });
            self.dismissModal();
        };
    },
    view : function (ctrl, args) {
        var selectedCSS;
        var submenuTemplate;
        return m('.fb-collections', [
            m('h5', [
                'Collections ',
                m('i.fa.fa-question-circle.text-muted', {
                    'data-toggle':  'tooltip',
                    'title':  'Collections are groups of projects. You can create new collections and add any project you are a collaborator on or a public project.',
                    'data-placement' : 'bottom'
                }, ''),
                m('.pull-right', m('button.btn.btn-xs.btn-success[data-toggle="modal"][data-target="#addColl"]', m('i.fa.fa-plus')))
            ]),
            m('ul', [
                args.collections.map(function(item, index){
                    if (item.id === args.activeFilter()) {
                        selectedCSS = 'active';
                    } else if (item.id === args.collectionMenuObject().item.id) {
                        selectedCSS = 'bg-color-hover';
                    } else {
                        selectedCSS = '';
                    }
                    if (!item.data.systemCollection) {
                        if(item.id ===  args.collectionMenuObject().item.id){
                            submenuTemplate = m('i.fa.fa-times.pull-right.text-muted.p-xs', {
                                onclick : function (e) {
                                    args.showCollectionMenu(false);
                                    args.resetCollectionMenu();
                                }
                            });
                        } else {
                            submenuTemplate = m('i.fa.fa-ellipsis-v.pull-right.text-muted.p-xs', {
                                onclick : function (e) {
                                    args.updateCollectionMenu(item, e);
                                }
                            });
                        }
                    } else {
                        submenuTemplate = '';
                    }
                    return m('li', { className : selectedCSS, 'data-index' : index },
                        [
                            m('a', { href : '#', onclick : args.updateFilter.bind(null, item) },  item.label),
                            submenuTemplate
                        ]
                    );
                }),
                args.showCollectionMenu() ? m('.collectionMenu',{
                    style : 'position:absolute;top: ' + args.collectionMenuObject().y + 'px;left: ' + args.collectionMenuObject().x + 'px;'
                }, [
                    m('ul', [
                        m('li[data-toggle="modal"][data-target="#renameColl"].pointer',{
                            onclick : function (e) {
                                args.showCollectionMenu(false);
                            }
                        }, [
                            m('i.fa.fa-pencil'),
                            ' Rename'
                        ]),
                        m('li[data-toggle="modal"][data-target="#removeColl"].pointer',{
                            onclick : function (e) {
                                args.showCollectionMenu(false);
                            }
                        }, [
                            m('i.fa.fa-trash'),
                            ' Delete'
                        ])
                    ])
                ]) : ''
            ]),
            m('.fb-collections-modals', [
                m('#addColl.modal.fade[tabindex=-1][role="dialog"][aria-labelledby="addCollLabel"][aria-hidden="true"]',
                    m('.modal-dialog',
                        m('.modal-content', [
                            m('.modal-header', [
                                m('button.close[data-dismiss="modal"][aria-label="Close"]', [
                                    m('span[aria-hidden="true"]','×'),
                                ]),
                                m('h3.modal-title#addCollLabel', 'Add New Collection')
                            ]),
                            m('.modal-body', [
                                m('p', 'Collections are groups of projects that help you organize your work. [Learn more] about how to use Collections to organize your workflow. '),
                                m('.form-inline', [
                                    m('.form-group', [
                                        m('label[for="addCollInput]', 'Collection Name'),
                                        m('input[type="text"].form-control.m-l-sm#addCollInput', {onchange: m.withAttr('value', ctrl.newCollectionName), value: ctrl.newCollectionName()})

                                    ])
                                ]),
                                m('p.m-t-sm', 'After you create your collection drag and drop projects to the collection. ')
                            ]),
                            m('.modal-footer', [
                                m('button[type="button"].btn.btn-default[data-dismiss="modal"]', 'Cancel'),
                                m('button[type="button"].btn.btn-success', { onclick : ctrl.addCollection },'Add')
                            ])
                        ])
                    )
                ),
                m('#renameColl.modal.fade[tabindex=-1][role="dialog"][aria-labelledby="renameCollLabel"][aria-hidden="true"]',
                    m('.modal-dialog',
                        m('.modal-content', [
                            m('.modal-header', [
                                m('button.close[data-dismiss="modal"][aria-label="Close"]', [
                                    m('span[aria-hidden="true"]','×'),
                                ]),
                                m('h3.modal-title#renameCollLabel', 'Rename Collection')
                            ]),
                            m('.modal-body', [
                                m('p', 'Collections are groups of projects that help you organize your work. [Learn more] about how to use Collections to organize your workflow. '),
                                m('.form-inline', [
                                    m('.form-group', [
                                        m('label[for="addCollInput]', 'Collection Name'),
                                        m('input[type="text"].form-control.m-l-sm#renameCollInput',{
                                            onkeyup: function(ev){
                                                args.collectionMenuObject().item.label = $(this).val();
                                            },
                                            value: args.collectionMenuObject().item.label})

                                    ])
                                ]),
                            ]),
                            m('.modal-footer', [
                                m('button[type="button"].btn.btn-default[data-dismiss="modal"]', 'Cancel'),
                                m('button[type="button"].btn.btn-success', {
                                    onclick : ctrl.renameCollection
                                },'Rename')
                            ])
                        ])
                    )
                ),
                m('#removeColl.modal.fade[tabindex=-1][role="dialog"][aria-labelledby="removeCollLabel"][aria-hidden="true"]',
                    m('.modal-dialog',
                        m('.modal-content', [
                            m('.modal-header', [
                                m('button.close[data-dismiss="modal"][aria-label="Close"]', [
                                    m('span[aria-hidden="true"]','×'),
                                ]),
                                m('h3.modal-title#removeCollLabel', 'Delete Collection "' + args.collectionMenuObject().item.label + '"?')
                            ]),
                            m('.modal-body', [
                                m('p', 'This will delete your collection but your projects will not be deleted.'),

                            ]),
                            m('.modal-footer', [
                                m('button[type="button"].btn.btn-default[data-dismiss="modal"]', 'Cancel'),
                                m('button[type="button"].btn.btn-danger', {
                                    onclick : ctrl.deleteCollection
                                },'Delete')
                            ])
                        ])
                    )
                )
            ])
        ]);
    }
};

/**
 * Breadcrumbs Module.
 * @constructor
 */

var Breadcrumbs = {
    view : function (ctrl, args) {
        var mobile = window.innerWidth < 767; // true if mobile view
        var items = args.data();
        if (mobile && items.length > 1) {
            return m('.fb-breadcrumbs', [
                m('ul', [
                    m('li', [
                        m('.btn.btn-link[data-toggle="modal"][data-target="#parentsModal"]', '...'),
                        m('i.fa.fa-angle-right')
                    ]),
                    m('li', m('span.btn', items[items.length-1].label))
                ]),
                m('#parentsModal.modal.fade[tabindex=-1][role="dialog"][aria-hidden="true"]',
                    m('.modal-dialog',
                        m('.modal-content', [
                            m('.modal-body', [
                                m('button.close[data-dismiss="modal"][aria-label="Close"]', [
                                    m('span[aria-hidden="true"]','×'),
                                ]),
                                m('h4', 'Parent Projects'),
                                args.data().map(function(item, index, array){
                                    if(index === array.length-1){
                                        return m('.fb-parent-row.btn', {
                                            style : 'margin-left:' + (index*20) + 'px;',
                                        },  [
                                            m('i.fa.fa-angle-right.m-r-xs'),
                                            item.label
                                        ]);
                                    }
                                    item.index = index; // Add index to update breadcrumbs
                                    item.placement = 'breadcrumb'; // differentiate location for proper breadcrumb actions
                                    return m('.fb-parent-row',
                                        m('span.btn.btn-link', {
                                            style : 'margin-left:' + (index*20) + 'px;',
                                            onclick : function() {
                                                args.updateFilesData(item);
                                                $('.modal').modal('hide');
                                            }
                                        },  [
                                            m('i.fa.fa-angle-right.m-r-xs'),
                                            item.label
                                        ])
                                    );
                                })
                            ]),
                        ])
                    )
                )
            ]);
        }
        return m('.fb-breadcrumbs', m('ul', [
            args.data().map(function(item, index, array){
                if(index === array.length-1){
                    return m('li',  m('span.btn', item.label));
                }
                item.index = index; // Add index to update breadcrumbs
                item.placement = 'breadcrumb'; // differentiate location for proper breadcrumb actions
                return m('li',
                    m('span.btn.btn-link', { onclick : args.updateFilesData.bind(null, item)},  item.label),
                    m('i.fa.fa-angle-right')
                );
            })

        ]));
    }
};


/**
 * Filters Module.
 * @constructor
 */
var Filters = {
    view : function (ctrl, args) {
        var selectedCSS;
        return m('.fb-filters.m-t-lg',
            [
                m('h5', 'Contributors'),
                m('ul', [
                    args.nameFilters.map(function(item, index){
                        selectedCSS = item.id === args.activeFilter() ? '.active' : '';
                        return m('li' + selectedCSS,
                            m('a', { href : '#', onclick : args.updateFilter.bind(null, item)}, item.label)
                        );
                    })
                ]),
                m('h5', 'Tags'),
                m('ul', [
                    args.tagFilters.map(function(item){
                        selectedCSS = item.id === args.activeFilter() ? '.active' : '';
                        return m('li' + selectedCSS,
                            m('a', { href : '#', onclick : args.updateFilter.bind(null, item)}, item.label)
                        );
                    })
                ])
            ]
        );
    }
};

/**
 * Information Module.
 * @constructor
 */
var Information = {
    view : function (ctrl, args) {
        var template = '';
        if (args.selected().length === 1) {
            var item = args.selected()[0];
            template = m('', [
                m('h4', m('a', { href : item.data.links.html}, item.data.attributes.title)),
                m('p.fb-info-meta.text-muted', [
                    m('span', item.data.attributes.public ? 'Public' : 'Private' + ' ' + item.data.attributes.category),
                    m('span', ', Last Modified on ' + item.data.date.local)
                ]),
                m('p', [
                    m('span', item.data.attributes.description)
                ]),
                m('p.m-t-md', [
                    m('h5', 'Tags'),
                    item.data.attributes.tags.map(function(tag){
                        return m('span.tag', tag);
                    })
                ]),
                m('p.m-t-md', [
                    m('h5', 'Jump to Page'),
                    m('a.p-xs', { href : item.data.links.html + 'wiki/home'}, 'Wiki'),
                    m('a.p-xs', { href : item.data.links.html + 'files/'}, 'Files'),
                    m('a.p-xs', { href : item.data.links.html + 'settings/'}, 'Settings'),
                ]),
                m.component(ActivityLogs, { activityLogs : args.activityLogs })
            ]);
        }
        if (args.selected().length > 1) {
            template = m('', [ '', args.selected().map(function(item){
                    return m('.fb-info-multi', [
                        m('h4', m('a', { href : item.data.links.html}, item.data.attributes.title)),
                        m('p.fb-info-meta.text-muted', [
                            m('span', item.data.attributes.public ? 'Public' : 'Private' + ' ' + item.data.attributes.category),
                            m('span', ', Last Modified on ' + item.data.date.local)
                        ]),
                    ]);
                })]);
        }
        return m('.fb-information', template);
    }
};


var ActivityLogs = {
    view : function (ctrl, args) {
        return m('.fb-activity-list.m-t-md', [
            m('h5', 'Activity Logs'),
            args.activityLogs ? args.activityLogs().map(function(item){
                return m('.fb-activity-item.osf-box.p-sm', item.date + ' ' + item.text);
            }) : ''
        ]);
    }
};

/**
 * Modals views.
 * @constructor
 */

var Modals = {
    view : function(ctrl, args) {
        return m('.fb-Modals', [
            m('#infoModal.modal.fade[tabindex=-1][role="dialog"][aria-hidden="true"]',
                m('.modal-dialog',
                    m('.modal-content', [
                        m('.modal-body', [
                            m('button.close[data-dismiss="modal"][aria-label="Close"]', [
                                m('span[aria-hidden="true"]','×'),
                            ]),
                            m.component(Information, { selected : args.selected })
                        ]),
                    ])
                )
            )
        ]);
    }
};

module.exports = FileBrowser;<|MERGE_RESOLUTION|>--- conflicted
+++ resolved
@@ -214,14 +214,9 @@
         };
 
         self.updateCollectionMenu = function (item, event) {
-<<<<<<< HEAD
-            var x = event.x;
-            var y = event.y-277;
-=======
             var offset = $(event.target).offset();
             var x = offset.left;
             var y = offset.top;
->>>>>>> a86287e1
             if (event.view.innerWidth < 767){
                 x = x-105; // width of this menu plus padding
                 y = y-270; // fixed height from collections parent to top with adjustments for this menu div
