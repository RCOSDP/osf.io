--- conflicted
+++ resolved
@@ -156,15 +156,9 @@
         self.categoryList = [];
 
         // Load 'All my Projects' and 'All my Registrations'
-<<<<<<< HEAD
         self.systemCollections = options.systemCollections || [
             new LinkObject('collection', { path : 'users/me/nodes/', query : { 'related_counts' : true, 'page[size]'  : 60, 'embed' : 'contributors' }, systemCollection : 'nodes'}, 'All My Projects'),
             new LinkObject('collection', { path : 'users/me/registrations/', query : { 'related_counts' : true, 'page[size]'  : 60, 'embed' : 'contributors'}, systemCollection : 'registrations'}, 'All My Registrations')
-=======
-        self.systemCollections = [
-            new LinkObject('collection', { path : 'users/me/nodes/', query : { 'related_counts' : 'children', 'page[size]'  : 60, 'embed' : 'contributors' }, systemCollection : 'nodes'}, 'All My Projects'),
-            new LinkObject('collection', { path : 'users/me/registrations/', query : { 'related_counts' : 'children', 'page[size]'  : 60, 'embed' : 'contributors'}, systemCollection : 'registrations'}, 'All My Registrations')
->>>>>>> e3eda387
         ];
         // Initial Breadcrumb for All my projects
         self.breadcrumbs = m.prop([
@@ -1064,7 +1058,6 @@
         return m('.db-breadcrumbs', m('ul', [
             items.map(function(item, index, array){
                 if(index === array.length-1){
-<<<<<<< HEAD
                     if (!viewOnly) {
                         var label = item.type === 'node' ? ' Add Component' : ' Add Project';
                         var addProjectTemplate = m.component(AddProject, {
@@ -1078,19 +1071,6 @@
                             }
                         });
                     }
-=======
-                    var label = item.type === 'node' ? ' Add component' : ' Add project';
-                    var addProjectTemplate = m.component(AddProject, {
-                        buttonTemplate : m('.btn.btn-sm.text-muted[data-toggle="modal"][data-target="#addProject"]', [m('i.fa.fa-plus', { style: 'font-size: 10px;'}), label]),
-                        parentID : args.breadcrumbs()[args.breadcrumbs().length-1].data.id,
-                        modalID : 'addProject',
-                        categoryList : args.categoryList,
-                        stayCallback : function () {
-                            args.allProjectsLoaded(false);
-                            args.updateList(args.breadcrumbs()[args.breadcrumbs().length-1]);
-                        }
-                    });
->>>>>>> e3eda387
                     return [
                         m('li',  [
                             m('span.btn', item.label),
