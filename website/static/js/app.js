/**
 * app.js
 * Knockout models, ViewModels, and custom binders.
 */
// TODO: Currently, these all pollute global namespace. Move these to their
// own module.

////////////////
// ViewModels //
////////////////

<<<<<<< HEAD
=======

/**
 * View model for a log list.
 * @param {Log[]} logs An array of Log model objects to render.
 */
var LogsViewModel = function(logs, url) {
    if (logs.length<10){
        $(".moreLogs").css("display",'none');
    }
    var self = this;
    self.logs = ko.observableArray(logs);
    var page_num=  0;
    self.url = url;

    //send request to get more logs when the more button is clicked
    self.moreLogs = function(){
        page_num+=1;
        $.ajax({
            url: self.url,
            data:{
                pageNum:page_num
            },
            type: "get",
            cache: false,
            success: function(response){
                // Initialize LogViewModel
                var logs = response['logs'];
                if (logs.length<10){
                    $(".moreLogs").css("display",'none');
                }
                var logModelObjects = createLogs(logs);  // Array of Log model objects
                for(var i=0;i<logModelObjects.length;i++)
                {
                    self.logs.push(logModelObjects[i]);
                }
            }
        });
    };

    self.tzname = ko.computed(function() {
        var logs = self.logs();
        if (logs.length) {
            return moment(logs[0].date).format('ZZ');
        }
        return '';
    });

};


/**
 * Create an Array of Log model objects from data returned from an endpoint
 * @param  {Object[]} logData Log data returned from an endpoint.
 * @return {Log[]}         Array of Log objects.
 */
var createLogs = function(logData){
    var mappedLogs = $.map(logData, function(item) {
        return new Log({
            "action": item.action,
            "date": item.date,
            "nodeCategory": item.node.category,
            "contributor": item.contributor,
            "contributors": item.contributors,
            "nodeUrl": item.node.url,
            "userFullName": item.user.fullname,
            "userURL": item.user.url,
            "apiKey": item.api_key,
            "params": item.params,
            "nodeTitle": item.node.title,
            "nodeDescription": item.params.description_new
        })
    });
    return mappedLogs;
};

/**
 * Initialize the LogsViewModel. Fetches the logs data from the specified url
 * and binds the LogsViewModel.
 * @param  {String} scopeSelector CSS selector for the scope of the LogsViewModel.
 * @param  {String} url           The url from which to get the logs data.
 *                                The returned object must have a "logs" property mapped to
 *                                an Array of log objects.
 */
var initializeLogs = function(scopeSelector, url){
    // Initiate LogsViewModel
    $logScope = $(scopeSelector);
    ko.cleanNode($logScope[0]);
    progressBar = $("#logProgressBar");
    progressBar.show();
    $.ajax({
        url: url+'watched/logs/',
        type: "get",
        contentType: "application/json",
        dataType: "json",
        cache: false,
        success: function(data){
            // Initialize LogViewModel
            var logs = data['logs'];
            ko.cleanNode($logScope[0]);
            var logModelObjects = createLogs(logs);  // Array of Log model objects
            progressBar.hide();
            logsViewModel = new LogsViewModel(logModelObjects, url+'watched/logs/');

            ko.applyBindings(logsViewModel, $logScope[0]);
        }
    });
};

>>>>>>> 8ca4f83f
var LinksViewModel = function(elm) {

    var self = this;
    self.links = ko.observableArray([]);

    $(elm).on('shown.bs.modal', function() {
        if (self.links().length == 0) {
            $.ajax({
                type: 'GET',
                url: nodeApiUrl + 'pointer/',
                dataType: 'json',
                success: function(response) {
                    self.links(response.pointed);
                },
                error: function() {
                    elm.modal('hide');
                    bootbox.alert('Could not get links');
                }
            });
        }
    });

};

function attrMap(list, attr) {
    return $.map(list, function(item) {
        return item[attr];
    });
}


var AddPointerViewModel = function(nodeTitle) {

    var self = this;

    self.nodeTitle = nodeTitle;

    self.query = ko.observable();
    self.results = ko.observableArray();
    self.selection = ko.observableArray();
    self.errorMsg = ko.observable('');

    self.search = function(includePublic) {
        self.results([]);
        self.errorMsg('');
        $.ajax({
            type: 'POST',
            url: '/api/v1/search/node/',
            data: JSON.stringify({
                query: self.query(),
                nodeId: nodeId,
                includePublic: includePublic
            }),
            contentType: 'application/json',
            dataType: 'json',
            success: function(result) {
                if (!result.nodes.length) {
                    self.errorMsg('No results found.');
                }
                self.results(result['nodes']);
            }
        })
    };

    self.addTips = function(elements) {
        elements.forEach(function(element) {
            $(element).find('.contrib-button').tooltip();
        });
    };

    self.add = function(data) {
        self.selection.push(data);
        // Hack: Hide and refresh tooltips
        $('.tooltip').hide();
        $('.contrib-button').tooltip();
    };

    self.remove = function(data) {
        self.selection.splice(
            self.selection.indexOf(data), 1
        );
        // Hack: Hide and refresh tooltips
        $('.tooltip').hide();
        $('.contrib-button').tooltip();
    };

    self.addAll = function() {
        $.each(self.results(), function(idx, result) {
            if (self.selection().indexOf(result) == -1) {
                self.add(result);
            }
        });
    };

    self.removeAll = function() {
        $.each(self.selection(), function(idx, selected) {
            self.remove(selected);
        });
    };

    self.selected = function(data) {
        for (var idx=0; idx < self.selection().length; idx++) {
            if (data.id == self.selection()[idx].id)
                return true;
        }
        return false;
    };

    self.submit = function() {
        var nodeIds = attrMap(self.selection(), 'id');
        $.ajax({
            type: 'post',
            url: nodeApiUrl + 'pointer/',
            data: JSON.stringify({
                nodeIds: nodeIds
            }),
            contentType: 'application/json',
            dataType: 'json',
            success: function(response) {
                window.location.reload();
            }
        });
    };

    self.clear = function() {
        self.query('');
        self.results([]);
        self.selection([]);
    };

    self.authorText = function(node) {
        rv = node.firstAuthor;
        if (node.etal) {
            rv += ' et al.';
        }
        return rv;
    }

};

//////////////////
// Data binders //
//////////////////

/**
 * Tooltip data binder. The value accessor should be an object containing
 * parameters for the tooltip.
 * Example:
 * <span data-bind="tooltip: {title: 'Tooltip text here'}"></span>
 */
ko.bindingHandlers.tooltip = {
    init: function(elem, valueAccessor) {
        $(elem).tooltip(valueAccessor())
    }
};

///////////
// Piwik //
///////////

var trackPiwik = function(host, siteId, cvars, useCookies) {
    cvars = Array.isArray(cvars) ? cvars : [];
    useCookies = typeof(useCookies) !== 'undefined' ? useCookies : false;
    try {
        var piwikTracker = Piwik.getTracker(host + 'piwik.php', siteId);
        piwikTracker.enableLinkTracking(true);
        for(var i=0; i<cvars.length;i++)
        {
            piwikTracker.setCustomVariable.apply(null, cvars[i]);
        }
        if (!useCookies) {
            piwikTracker.disableCookies();
        }
        piwikTracker.trackPageView();

    } catch(err) { return false; }
    return true;
}<|MERGE_RESOLUTION|>--- conflicted
+++ resolved
@@ -9,8 +9,7 @@
 // ViewModels //
 ////////////////
 
-<<<<<<< HEAD
-=======
+
 
 /**
  * View model for a log list.
@@ -119,7 +118,7 @@
     });
 };
 
->>>>>>> 8ca4f83f
+
 var LinksViewModel = function(elm) {
 
     var self = this;
