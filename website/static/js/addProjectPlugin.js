/**
 * UI and function to add project
 */
'use strict';

require('css/add-project-plugin.css');
var $ = require('jquery');
var m = require('mithril');
var $osf = require('js/osfHelpers');

// XHR configuration to get apiserver connection to work
var xhrconfig = function (xhr) {
    xhr.withCredentials = true;
};


var AddProject = {
    controller : function (options) {
        var self = this;
        self.defaults = {
            buttonTemplate : m('.btn.btn-primary[data-toggle="modal"][data-target="#addProjectModal"]', 'Create new project'),
            parentID : null,
            title: 'Create new project',
            modalID : 'addProjectModal',
            stayCallback :null, // Function to call when user decides to stay after project creation
            categoryList : []
        };

        self.viewState = m.prop('form'); // 'processing', 'success', 'error';
        self.options = $.extend({}, self.defaults, options);
        self.nodeLanguage = self.options.parentID === null ? 'project' : 'component';
        self.defaultCat = self.options.parentID === null ? 'project' : '';
        self.showMore = m.prop(false);
        self.newProjectName = m.prop('');
        self.newProjectDesc = m.prop('');
        self.newProjectCategory = m.prop(self.defaultCat);
        self.goToProjectLink = m.prop('');
        self.saveResult = m.prop({});
        self.errorMessageType = m.prop('unknown');
        self.errorMessage = {
            'unknown' : 'There was an unknown error. Please try again later.'
        };
        // Validation
        self.isValid = m.prop(false);
        self.checkValid = function _checkValid() {
            self.isValid(self.newProjectName().trim().length > 0);
        };
        self.add = function _add () {
            var url;
            var data;
            self.viewState('processing');
            if(self.options.parentID) {
                url = $osf.apiV2Url('nodes/' + self.options.parentID + '/children/', { query : {}});
            } else {
                url = $osf.apiV2Url('nodes/', { query : {}});
            }
            data = {
                    'data' : {
                        'type': 'nodes',
                        'attributes': {
                            'title': self.newProjectName(),
                            'category': self.newProjectCategory(),
                            'description' : self.newProjectDesc()
                        }
                    }
                };
            var success = function _success (result) {
                self.viewState('success');
                self.goToProjectLink(result.data.links.html);
                self.saveResult(result);
            };
            var error = function _error (result) {
                self.viewState('error');
            };
            m.request({method : 'POST', url : url, data : data, config : xhrconfig})
                .then(success, error);
            self.newProjectName('');
        };
        self.reset = function _reset(){
            self.newProjectName('');
            self.viewState('form');
            self.newProjectDesc('');
            self.newProjectCategory(self.defaultCat);
            $('.modal').modal('hide');
        };
    },
    view : function (ctrl, options, trackingCategory) {
        var templates = {
            form : m('.modal-content', [
                m('.modal-header', [
                    m('button.close[data-dismiss="modal"][aria-label="Close"]',{ onclick : function() {
                        ctrl.reset();
                        $osf.trackClick(trackingCategory, 'add-project', 'click-close-add-project-modal');
                    }}, [
                        m('span[aria-hidden="true"]','×')
                    ]),
                    m('h3.modal-title', ctrl.options.title)
                ]),
                m('.modal-body', [
                    m('.text-left', [
                        m('.form-group.m-v-sm', [
                            m('label[for="projectName].f-w-lg.text-bigger', 'Title'),
                            m('input[type="text"].form-control', {
                                onkeyup: function(ev){
                                    if (ev.which === 13) {
                                         ctrl.add();
                                    }
                                    ctrl.newProjectName($(this).val());
                                    ctrl.checkValid();
                                },
<<<<<<< HEAD
                                onchange: function() {
                                    $osf.trackClick(trackingCategory, 'add-project', 'type-project-name');
                                },
                                value : ctrl.newProjectName()
=======
                                value : ctrl.newProjectName(),
                                placeholder : 'Enter project title'
>>>>>>> c562d11c
                            })
                        ]),
                        m('.text-muted.pointer', { onclick : function(){
                            ctrl.showMore(!ctrl.showMore());
                            $osf.trackClick(trackingCategory, 'add-project', 'show-more-or-less');
                        }},[
                            ctrl.showMore() ? m('i.fa.fa-caret-down', { style: 'width: 10px;'}) : m('i.fa.fa-caret-right', { style: 'width: 10px;'}),
                            ' More'
                        ]),
                        ctrl.showMore() ? [
                            m('.form-group.m-v-sm', [
                                m('label[for="projectDesc].f-w-lg.text-bigger', 'Description'),
                                m('textarea.form-control.noresize', {
<<<<<<< HEAD
                                    onchange: function() {
                                        m.withAttr('value', ctrl.newProjectDesc);
                                        $osf.trackClick(trackingCategory, 'add-project', 'type-project-description');
                                    },
                                    value : ctrl.newProjectDesc()
                                })
                            ]),
                            m('.f-w-lg.text-bigger','Category'),
                            m('.category-radio.p-h-md', [
                                ctrl.options.categoryList.map(function(cat){
                                    return m('.radio', m('label', [  m('input', {
                                        type: 'radio',
                                        name: 'projectCategory',
                                        value: cat.value,
                                        checked: ctrl.newProjectCategory() === cat.value,
                                        onchange : function() {
                                            m.withAttr('value', ctrl.newProjectCategory);
                                            $osf.trackClick(trackingCategory, 'add-project', 'select-project-category');
                                        }
                                    }), cat.display_name || m('i.text-muted', '(Empty category)') ]));
=======
                                    onchange: m.withAttr('value', ctrl.newProjectDesc),
                                    value : ctrl.newProjectDesc(),
                                    placeholder : 'Enter project description'
                                })
                            ]),
                            ctrl.options.parentID !== null ? [
                                m('.f-w-lg.text-bigger','Category'),
                                m('.category-radio.p-h-md', [
                                    ctrl.options.categoryList.map(function(cat){
                                        return m('.radio', m('label', [  m('input', {
                                            type: 'radio',
                                            name: 'projectCategory',
                                            value: cat.value,
                                            checked: ctrl.newProjectCategory() === cat.value,
                                            onchange : m.withAttr('value', ctrl.newProjectCategory)
                                        }), cat.display_name || m('i.text-muted', '(Empty category)') ]));
>>>>>>> c562d11c

                                    })
                                ])
                            ] : ''
                        ] : ''
                    ])
                ]),
                m('.modal-footer', [
<<<<<<< HEAD
                    m('button[type="button"].btn.btn-default[data-dismiss="modal"]', { onclick : function() {
                        ctrl.reset();
                        $osf.trackClick(trackingCategory,'add-project', 'click-cancel-button');
                    }},  'Cancel'),
                    ctrl.isValid() ? m('button[type="button"].btn.btn-success', { onclick : function() {
                        ctrl.add();
                        $osf.trackClick(trackingCategory, 'add-project', 'click-add-button');
                    }},'Add') : m('button[type="button"].btn.btn-success[disabled]','Add')
=======
                    m('button[type="button"].btn.btn-default[data-dismiss="modal"]', { onclick : ctrl.reset},  'Cancel'),
                    ctrl.isValid() ? m('button[type="button"].btn.btn-success', { onclick : ctrl.add },'Create') : m('button[type="button"].btn.btn-success[disabled]','Create')
>>>>>>> c562d11c
                ])
            ]),
            processing : m('.modal-content',
                m('.modal-content',
                    m('.modal-header', [
                        m('button.close[data-dismiss="modal"][aria-label="Close"]',{ onclick : ctrl.reset}, [
                            m('span[aria-hidden="true"]','×')
                        ])
                    ]),
                    m('.modal-body.text-left', [
                            m('.add-project-processing', 'Saving your ' + ctrl.nodeLanguage + '...')
                        ]
                    )
                )
            ),
            success : m('.modal-content', [
                m('.modal-content',
                    m('.modal-body.text-left', [
                            m('button.close[data-dismiss="modal"][aria-label="Close"]',{ onclick : function() {
                                ctrl.reset();
                                $osf.trackClick(trackingCategory, 'add-project', 'click-close-success-modal');
                            }}, [
                                m('span[aria-hidden="true"]','×')
                            ]),
                            m('h4.add-project-success.text-success', 'New ' + ctrl.nodeLanguage + ' created successfully!')
                        ]
                    ),
                    m('.modal-footer', [
                        m('button[type="button"].btn.btn-default[data-dismiss="modal"]', {
                            onclick : function() {
                                ctrl.reset();
                                ctrl.options.stayCallback.call(ctrl); // results are at ctrl.saveResult
                                $osf.trackClick(trackingCategory, 'add-project', 'keep-working-here');
                            }
                        },  'Keep working here'),
<<<<<<< HEAD
                        m('a.btn.btn-success', { href : ctrl.goToProjectLink(), onclick: function() {
                             $osf.trackClick(trackingCategory, 'add-project', 'go-to-new-project');
                        }},'Go to new project')
=======
                        m('a.btn.btn-success', { href : ctrl.goToProjectLink() },'Go to new ' + ctrl.nodeLanguage + '')
>>>>>>> c562d11c
                    ])
                )
            ]),
            error : m('.modal-content', [
                m('.modal-content',
                    m('.modal-body.text-left', [
                            m('button.close[data-dismiss="modal"][aria-label="Close"]',{ onclick : function() {
                                ctrl.reset();
                                $osf.trackClick(trackingCategory, 'add-project', 'close-couldn\'t-create-your-project');
                                }}, [
                                m('span[aria-hidden="true"]','×')
                            ]),
                            m('h4.add-project-error.text-danger', 'Couldn\'t create your ' + ctrl.nodeLanguage + ''),
                            m('p', ctrl.errorMessage[ctrl.errorMessageType()])
                        ]
                    ),
                    m('.modal-footer', [
                        m('button[type="button"].btn.btn-default[data-dismiss="modal"]', {onclick: function() {
                            $osf.trackClick(trackingCategory, 'add-project', 'click-OK-couldn\'t-create-your-project');
                        }},  'OK')
                    ])
                )
            ])
        };

        return  m('span', [
            ctrl.options.buttonTemplate,
            m('#' + ctrl.options.modalID + '.modal.fade[tabindex=-1][role="dialog"][aria-labelledby="addProject"][aria-hidden="true"]',
                m('.modal-dialog.text-left',
                    templates[ctrl.viewState()]
                )
            )
        ]);
    }
};

module.exports = AddProject;<|MERGE_RESOLUTION|>--- conflicted
+++ resolved
@@ -108,15 +108,11 @@
                                     ctrl.newProjectName($(this).val());
                                     ctrl.checkValid();
                                 },
-<<<<<<< HEAD
                                 onchange: function() {
                                     $osf.trackClick(trackingCategory, 'add-project', 'type-project-name');
                                 },
                                 value : ctrl.newProjectName()
-=======
-                                value : ctrl.newProjectName(),
                                 placeholder : 'Enter project title'
->>>>>>> c562d11c
                             })
                         ]),
                         m('.text-muted.pointer', { onclick : function(){
@@ -130,30 +126,12 @@
                             m('.form-group.m-v-sm', [
                                 m('label[for="projectDesc].f-w-lg.text-bigger', 'Description'),
                                 m('textarea.form-control.noresize', {
-<<<<<<< HEAD
                                     onchange: function() {
                                         m.withAttr('value', ctrl.newProjectDesc);
                                         $osf.trackClick(trackingCategory, 'add-project', 'type-project-description');
                                     },
                                     value : ctrl.newProjectDesc()
-                                })
-                            ]),
-                            m('.f-w-lg.text-bigger','Category'),
-                            m('.category-radio.p-h-md', [
-                                ctrl.options.categoryList.map(function(cat){
-                                    return m('.radio', m('label', [  m('input', {
-                                        type: 'radio',
-                                        name: 'projectCategory',
-                                        value: cat.value,
-                                        checked: ctrl.newProjectCategory() === cat.value,
-                                        onchange : function() {
-                                            m.withAttr('value', ctrl.newProjectCategory);
-                                            $osf.trackClick(trackingCategory, 'add-project', 'select-project-category');
-                                        }
-                                    }), cat.display_name || m('i.text-muted', '(Empty category)') ]));
-=======
                                     onchange: m.withAttr('value', ctrl.newProjectDesc),
-                                    value : ctrl.newProjectDesc(),
                                     placeholder : 'Enter project description'
                                 })
                             ]),
@@ -166,9 +144,11 @@
                                             name: 'projectCategory',
                                             value: cat.value,
                                             checked: ctrl.newProjectCategory() === cat.value,
-                                            onchange : m.withAttr('value', ctrl.newProjectCategory)
+                                            onchange : function() {
+                                                m.withAttr('value', ctrl.newProjectCategory);
+                                                $osf.trackClick(trackingCategory, 'add-project', 'select-project-category');
+                                            },
                                         }), cat.display_name || m('i.text-muted', '(Empty category)') ]));
->>>>>>> c562d11c
 
                                     })
                                 ])
@@ -177,19 +157,14 @@
                     ])
                 ]),
                 m('.modal-footer', [
-<<<<<<< HEAD
-                    m('button[type="button"].btn.btn-default[data-dismiss="modal"]', { onclick : function() {
+                    m('button[type="button"].btn.btn-default[data-dismiss="modal"]', { onclick : function(){
                         ctrl.reset();
                         $osf.trackClick(trackingCategory,'add-project', 'click-cancel-button');
                     }},  'Cancel'),
-                    ctrl.isValid() ? m('button[type="button"].btn.btn-success', { onclick : function() {
+                    ctrl.isValid() ? m('button[type="button"].btn.btn-success', { onclick : function(){
                         ctrl.add();
                         $osf.trackClick(trackingCategory, 'add-project', 'click-add-button');
-                    }},'Add') : m('button[type="button"].btn.btn-success[disabled]','Add')
-=======
-                    m('button[type="button"].btn.btn-default[data-dismiss="modal"]', { onclick : ctrl.reset},  'Cancel'),
-                    ctrl.isValid() ? m('button[type="button"].btn.btn-success', { onclick : ctrl.add },'Create') : m('button[type="button"].btn.btn-success[disabled]','Create')
->>>>>>> c562d11c
+                    }},'Create') : m('button[type="button"].btn.btn-success[disabled]','Create')
                 ])
             ]),
             processing : m('.modal-content',
@@ -225,13 +200,9 @@
                                 $osf.trackClick(trackingCategory, 'add-project', 'keep-working-here');
                             }
                         },  'Keep working here'),
-<<<<<<< HEAD
-                        m('a.btn.btn-success', { href : ctrl.goToProjectLink(), onclick: function() {
-                             $osf.trackClick(trackingCategory, 'add-project', 'go-to-new-project');
-                        }},'Go to new project')
-=======
-                        m('a.btn.btn-success', { href : ctrl.goToProjectLink() },'Go to new ' + ctrl.nodeLanguage + '')
->>>>>>> c562d11c
+                        m('a.btn.btn-success', { href : ctrl.goToProjectLink(), onclick: function(){
+                            $osf.trackClick(trackingCategory, 'add-project', 'go-to-new-project');
+                        }},'Go to new ' + ctrl.nodeLanguage + '')
                     ])
                 )
             ]),
