--- conflicted
+++ resolved
@@ -5,6 +5,8 @@
 /*jshint ignore:start */
 
 var Dropzone = require('dropzone');
+var $osf = require('osf-helpers');
+var $ = require('jquery');
 
 __hasProp = {}.hasOwnProperty,
 __extends = function(child, parent) {
@@ -45,12 +47,11 @@
     return this.emit("error", directory, "Cannot upload directories, applications, or packages.");
 };
 
-<<<<<<< HEAD
 /**
-    * Get the url to use for the upload request.
-    *
-    * NOTE: This is a hack to get uploads via signed URLs to work.
-    */
+ * Get the url to use for the upload request.
+ *
+ * NOTE: This is a hack to get uploads via signed URLs to work.
+ */
 Dropzone.prototype.getUrl = function(file) {
     var self = this;
     if (file.signedUrlFrom) {
@@ -75,44 +76,8 @@
                 msg = xhr.responseJSON.message_long;
             } catch(error) {
                 msg = textStatus;
-=======
-        /**
-         * Get the url to use for the upload request.
-         *
-         * NOTE: This is a hack to get uploads via signed URLs to work.
-         */
-        Dropzone.prototype.getUrl = function(file) {
-            var self = this;
-            if (file.signedUrlFrom) {
-                var url = typeof file.signedUrlFrom === 'function' ?
-                    file.signedUrlFrom() :
-                    file.signedUrlFrom;
-                return $.ajax({
-                    type: 'POST',
-                    url: url,
-                    data: JSON.stringify({
-                        name: file.destination || file.name,
-                        type: file.type,
-                        size: file.size,
-                    }),
-                    contentType: 'application/json',
-                    dataType: 'json'
-                }).done(function(url) {
-                    return self.options.url = url;
-                }).fail(function(xhr, textStatus, error) {
-                    var msg;
-                    try {
-                        msg = xhr.responseJSON.message_long;
-                    } catch(error) {
-                        msg = textStatus;
-                    }
-                    $.osf.growl('Error:', msg);
-                });
-            } else {
-                return file.url || this.options.url;
->>>>>>> e7684a77
-            }
-            bootbox.alert(msg);
+            }
+            $osf.growl('Error:', msg);
         });
     } else {
         return file.url || this.options.url;
