.registrations-view {
    min-height: 400px;
}
<<<<<<< HEAD
.btn-group-vertical {
    width: 100%;
=======
.registration-editor-question{
    color: #333333;
}
.registration-editor-question-current{
    color: #337AB7;
    font-weight: 900;
>>>>>>> 7eb8525e
}<|MERGE_RESOLUTION|>--- conflicted
+++ resolved
@@ -1,15 +1,13 @@
 .registrations-view {
     min-height: 400px;
 }
-<<<<<<< HEAD
 .btn-group-vertical {
     width: 100%;
-=======
+}
 .registration-editor-question{
     color: #333333;
 }
 .registration-editor-question-current{
     color: #337AB7;
     font-weight: 900;
->>>>>>> 7eb8525e
 }