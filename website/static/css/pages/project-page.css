/* Contributor List */
#contributors {
    margin-bottom:10px;
}

#contributors #description {
    vertical-align: top;
}

#contributors ol {
    margin:0;
    padding:0;
    display:inline;
}

#contributors ol li {
    list-style-type:none;
    display:inline;
    white-space: nowrap;
}

#contributors ol li:after {
    content: ",";
}

#contributors ol li:last-child:after {
    content: "";
}

#contributors p {
    margin: 0;
}

/* Project Navigation */
#projectSubnav .navbar-collapse {
    padding-left: 0;
    padding-right: 0;
}

.node-title {
    line-height: 44px;
    border-bottom: none;
    margin-top: .3em;
    font-size: 36px;
}

/* Project Setting Page Header*/
.page-header.visible-xs {
    margin: 0;
}

.contributor-self {
    font-weight: bold;
}

#duplicateModal h4 {
    line-height: 34px;
    padding-bottom: 10px;
}

/* Multiple device support for project nav-bar */
@media (max-width: 767px) {
    .osf-project-navbar li>a {
        padding-left: 30px;
        padding-right: 30px;
    }
    .osf-project-navbar a.project-title {
    }
    .project-nav {
        overflow: hidden;
    }

    /* Allow project nav to move the content on small screen */
    #projectBanner .osf-project-navbar {
        position: relative;
        top: 0;
        margin-top: -55px;
    }
    #projectBanner {
        margin-right: -15px;
        margin-left: -15px;
    }
}

@media (min-width: 768px) {
   .osf-project-navbar li>a {
        padding-left: 7px;
        padding-right: 7px;
    }
    .osf-project-navbar a.project-title {
        max-width: 190px;
    }
}

@media (min-width: 992px) {
   .osf-project-navbar li>a {
        padding-left: 10px;
        padding-right: 10px;
    }
    .osf-project-navbar a.project-title {
        max-width: 300px;
    }
}
@media (min-width: 1200px) {
    .osf-project-navbar li>a {
        padding-left: 15px;
        padding-right: 15px;
    }

    .osf-project-navbar a.project-title {
        max-width: 400px;
    }
}

.editable-error-block {
    font-size: 16px;
    max-width: 100%;
    margin: 5px 0 0;
    width: auto;
    white-space: normal;
}

#addPointer td {
    vertical-align: middle;
}

.affix-bottom {
    position: relative;
    word-break: break-all;
    word-break: break-word; /* Non standard for webkit*/
}

/* Disable word-break in project addon-settings table */
.table-addon-terms td:first-child {
    word-break: normal;
}

/* Project Description */

span#nodeDescriptionEditable{
<<<<<<< HEAD
    white-space:pre-line;
}
=======
    white-space:nowrap;
}
>>>>>>> 3a6ce06f
<|MERGE_RESOLUTION|>--- conflicted
+++ resolved
@@ -138,10 +138,5 @@
 /* Project Description */
 
 span#nodeDescriptionEditable{
-<<<<<<< HEAD
     white-space:pre-line;
-}
-=======
-    white-space:nowrap;
-}
->>>>>>> 3a6ce06f
+}