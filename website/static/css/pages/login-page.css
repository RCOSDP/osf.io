<<<<<<< HEAD
#login-box {
=======
.toggle-box {
    height: 400px !important;
>>>>>>> 37d47c45
    border: 1px solid #EEE;
    backgroung-color:#ABCDEF
}

.toggle-box-left {
    border-right: none;
}
.toggle-box-right {

}

.toggle-box-active {
    z-index: 1;
}
.toggle-box-muted {
    opacity: 0.4;
    color: #ccc;
}
.toggle-box-muted .btn.btn-default {
    color: #ccc;
    border-color: #eee;
}
.toggle-box-muted input {
    color: #ccc;
    border-color: #eee;
}
.toggle-box-muted .btn-success {
    background-color: #CCC;
    border-color: #BBB;
}

#login-hero {
    background: #67a3bf;
    /* Old browsers */
    background: -moz-linear-gradient(35deg, #67a3bf 0%, #166596 18%, #000000 100%);
    /* FF3.6+ */
    background: -webkit-gradient(linear, left bottom, right top, color-stop(0%, #67a3bf), color-stop(18%, #166596), color-stop(100%, #000000));
    /* Chrome,Safari4+ */
    background: -webkit-linear-gradient(35deg, #67a3bf 0%, #166596 18%, #000000 100%);
    /* Chrome10+,Safari5.1+ */
    background: -o-linear-gradient(35deg, #67a3bf 0%, #166596 18%, #000000 100%);
    /* Opera 11.10+ */
    background: -ms-linear-gradient(35deg, #67a3bf 0%, #166596 18%, #000000 100%);
    /* IE10+ */
    background: linear-gradient(35deg, #67a3bf 0%, #166596 18%, #000000 100%);
    /* W3C */
    filter: progid:DXImageTransform.Microsoft.gradient(startColorstr='#67a3bf', endColorstr='#000000', GradientType=1);
    /* IE6-9 fallback on horizontal gradient */
    height: 800px;
    color: #fff;
    padding-top: 50px;
    position: relative;
}
#login-hero h1 {
    font-size: 3.5em;
    margin-bottom: -20px;
}
#login-hero h1, #home-hero h3 {
    z-index: 9;
    position: relative;
}
#login-hero h2 {
    margin-top: -50px;
    background-color: #ffffff;
    padding: 10px 0;
    color: #0A314A;
    border-radius: 6px;
    font-weight: bold;
    text-transform: uppercase;
    letter-spacing: 0.5em;
    font-size: 12px;
}
#login-hero h3 {
    font-size: 24px;
}
#login-hero canvas {
    position: absolute;
    top: 0;
    left: 0;
}

h3.login-tagline {
    padding-bottom: 35px;
}

.login-network-bg {
    background: url("/static/img/front-page/bg-web.png") repeat;
    background-size: contain;
    height: 1000px;
    margin-bottom: -1000px;
    opacity: 0.25;
    -ms-filter: "progid:DXImageTransform.Microsoft.Alpha(Opacity=25)";
}

a.login-link {
    color: #FFFFFF;
    text-decoration: none;
}<|MERGE_RESOLUTION|>--- conflicted
+++ resolved
@@ -1,11 +1,6 @@
-<<<<<<< HEAD
-#login-box {
-=======
 .toggle-box {
     height: 400px !important;
->>>>>>> 37d47c45
     border: 1px solid #EEE;
-    backgroung-color:#ABCDEF
 }
 
 .toggle-box-left {
@@ -18,8 +13,17 @@
 .toggle-box-active {
     z-index: 1;
 }
+.toggle-box-active.toggle-box-left {
+    box-shadow: 3px 0px 6px -2px #AAA;
+    border-left: 3px solid #5CB85C;
+}
+.toggle-box-active.toggle-box-right {
+    box-shadow: -3px 0px 6px -2px #AAA;
+    border-right: 3px solid #5CB85C;
+}
+
 .toggle-box-muted {
-    opacity: 0.4;
+    background-color: #F5F5F5;
     color: #ccc;
 }
 .toggle-box-muted .btn.btn-default {
@@ -33,72 +37,4 @@
 .toggle-box-muted .btn-success {
     background-color: #CCC;
     border-color: #BBB;
-}
-
-#login-hero {
-    background: #67a3bf;
-    /* Old browsers */
-    background: -moz-linear-gradient(35deg, #67a3bf 0%, #166596 18%, #000000 100%);
-    /* FF3.6+ */
-    background: -webkit-gradient(linear, left bottom, right top, color-stop(0%, #67a3bf), color-stop(18%, #166596), color-stop(100%, #000000));
-    /* Chrome,Safari4+ */
-    background: -webkit-linear-gradient(35deg, #67a3bf 0%, #166596 18%, #000000 100%);
-    /* Chrome10+,Safari5.1+ */
-    background: -o-linear-gradient(35deg, #67a3bf 0%, #166596 18%, #000000 100%);
-    /* Opera 11.10+ */
-    background: -ms-linear-gradient(35deg, #67a3bf 0%, #166596 18%, #000000 100%);
-    /* IE10+ */
-    background: linear-gradient(35deg, #67a3bf 0%, #166596 18%, #000000 100%);
-    /* W3C */
-    filter: progid:DXImageTransform.Microsoft.gradient(startColorstr='#67a3bf', endColorstr='#000000', GradientType=1);
-    /* IE6-9 fallback on horizontal gradient */
-    height: 800px;
-    color: #fff;
-    padding-top: 50px;
-    position: relative;
-}
-#login-hero h1 {
-    font-size: 3.5em;
-    margin-bottom: -20px;
-}
-#login-hero h1, #home-hero h3 {
-    z-index: 9;
-    position: relative;
-}
-#login-hero h2 {
-    margin-top: -50px;
-    background-color: #ffffff;
-    padding: 10px 0;
-    color: #0A314A;
-    border-radius: 6px;
-    font-weight: bold;
-    text-transform: uppercase;
-    letter-spacing: 0.5em;
-    font-size: 12px;
-}
-#login-hero h3 {
-    font-size: 24px;
-}
-#login-hero canvas {
-    position: absolute;
-    top: 0;
-    left: 0;
-}
-
-h3.login-tagline {
-    padding-bottom: 35px;
-}
-
-.login-network-bg {
-    background: url("/static/img/front-page/bg-web.png") repeat;
-    background-size: contain;
-    height: 1000px;
-    margin-bottom: -1000px;
-    opacity: 0.25;
-    -ms-filter: "progid:DXImageTransform.Microsoft.Alpha(Opacity=25)";
-}
-
-a.login-link {
-    color: #FFFFFF;
-    text-decoration: none;
 }