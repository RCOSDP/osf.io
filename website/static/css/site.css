/* Body and structure
-------------------------------------------------- */

/*CSS Johanna added for front page*/
.verticalline {
border-left:  thin solid #D9E8F4;
}

#carousel-control-left-blue{
/* IE10 Consumer Preview */
background-image: -ms-linear-gradient(right, #FFFFFF 50%, #D9E8F4 100%);

/* Mozilla Firefox */
background-image: -moz-linear-gradient(right, #FFFFFF 50%, #D9E8F4 100%);

/* Opera */
background-image: -o-linear-gradient(right, #FFFFFF 50%, #D9E8F4 100%);

/* Webkit (Safari/Chrome 10) */
background-image: -webkit-gradient(linear, right top, left top, color-stop(.50, #FFFFFF), color-stop(1, #D9E8F4));

/* Webkit (Chrome 11+) */
background-image: -webkit-linear-gradient(right, #FFFFFF 50%, #D9E8F4 100%);

/* W3C Markup, IE10 Release Preview */
background-image: linear-gradient(to left, #FFFFFF 50%, #D9E8F4 100%);

}

#carousel-control-right-blue{
/* IE10 Consumer Preview */
background-image: -ms-linear-gradient(left, #FFFFFF 50%, #D9E8F4 100%);

/* Mozilla Firefox */
background-image: -moz-linear-gradient(left, #FFFFFF 50%, #D9E8F4 100%);

/* Opera */
background-image: -o-linear-gradient(left, #FFFFFF 50%, #D9E8F4 100%);

/* Webkit (Safari/Chrome 10) */
background-image: -webkit-gradient(linear, right top, left top, color-stop(.50, #FFFFFF), color-stop(1, #D9E8F4));

/* Webkit (Chrome 11+) */
background-image: -webkit-linear-gradient(left, #FFFFFF 50%, #D9E8F4 100%);

/* W3C Markup, IE10 Release Preview */
background-image: linear-gradient(to right, #FFFFFF 50%, #D9E8F4 100%);
}

.FP_Header {
color: #b4b4b4;
font-weight: bold;

}

.FP_Question{
color: #b4b4b4;
font-weight: bold;
font-size:500%
}

.FP_Center {
text-align: center;
}

#FP_great {
color: #b4b4b4;
}

.video_header {
background-color: #D9E8F4;
opacity:.3;

}

#video_font_head {
color: #428bca;
font-weight: bold;
}

.hrBlue {
  margin-top: 20px;
  margin-bottom: 20px;
  border: 0;
  border-top: 1px solid #D9E8F4;
}

<<<<<<< HEAD
=======
------------------------
>>>>>>> aa0a5846
/*End Johanna's CSS*/



/*
'Modern Business' HTML Theme. Licensed under Apache 2.0.
*/

/* Global Styles */

/* Add-on styles */

/* Make embedded iframes responsive */
.addon-widget-container iframe {
    max-width: 100%;
}

.addon-logo {
    width: 20px;
}

.addon-widget-container:first-of-type h1,
.addon-widget-container:first-of-type h2,
.addon-widget-container:first-of-type h3 {
    margin-top: 0;
}

/* End add-on styles */

html, body {
    height:100%;
}

body {
    padding-top: 70px; /* body padding for fixed top nav */
}

.img-home-portfolio,
.img-customer,
.portfolio-item {
    margin-bottom: 30px;
    position: relative;
    padding-top: 60px;
    background-color: #fff;
}

a.disabled {
    color: grey;
    cursor: default;
}

.citation-label {
    font-weight: bold;
}

.citation-list {
    display: none;
}

.citation-text {
    text-indent: -3em;
    margin-left: 3em;
}

.disabled {
    cursor: default !important;
    pointer-events: none;
}

.editing .display,
.edit {
    display: none;
}
.editing .edit {
    display: block;
}

h4 {
    padding-bottom: 10px;
}

.social img {
    padding: 0px 0px 10px 0px;
}

.social {
    padding-right: 60px;
}



/* Navbar */
.navbar .search-query {
    width:190px
}

.tab-pane {
    margin-top: 15px;
}


/* Page Sections */
.section,
.section-colored {
    padding: 50px 0;
}

.section-colored {
    background-color: #e1e1e1; /* change this to change the background color of a colored section */
}

.sidebar {
    margin-top: 40px;
}

.sidebar ul {
    border-radius: 5px;
    padding: 5px;
    border: 1px solid #cccccc;
}


/* Half Page Height Carousel Customization */


.carousel {
    height: 50%;
}

.item,
.carousel-inner {
    height: 100%;
}

.fill {
    width: 100%;
    height: 100%;
    background-position: center;
    background-size: cover;
}

/* Social Icons Styles */
.list-social-icons {
    margin-bottom: 45px;
}

.tooltip-social a {
    text-decoration: none;
    color: inherit;
}

.facebook-link a:hover {
    color: #3b5998;
}

.linkedin-link a:hover {
    color: #007fb1;
}

.twitter-link a:hover {
    color: #39a9e0;
}

.google-plus-link a:hover {
    color: #d14836;
}

/* Service Page Styles */
.service-icon {
    font-size: 50px;
}

/* 404 Page Styles */
.error-404 {
    font-size: 8em;
}

/* Pricing Page Styles */
.price {
    font-size: 4em;
}

.price-cents {
    vertical-align: super;
    font-size: 50%;
}

.price-month {
    font-size: 35%;
    font-style: italic;
}

/* End Modern Biz theme */

.content {
    padding-top: 30px;
}

/* Footer Styles */


.footer a i {
    color: #666666;
}

.header-image {
    background: url(http://placehold.it/200x300) repeat;/* Use a tiling background image or a full width image - if you're using full width you will need to change no-repeat center center cover  */
    background-position: top;
    height: auto;
    display: block;
    width: 100%;
    text-align: center;
}

.headline {
    padding: 20px 0;
}

.tagline {
    color: #7e7e7e;
}

.headline > .container > h1 {
    font-size: 130px;
    background: #ffffff;
    background: rgba(255, 255, 255, 0.9);
}

.headline > .container > h2 {
    font-size: 70px;
    background: #ffffff;
    background: rgba(255, 255, 255, 0.9);
}

.featurette-divider {
    margin: 80px 0;
}
.featurette {
    overflow: hidden;
}

.featurette-image.pull-left {
    margin-right: 40px;
}
.featurette-image.pull-right {
    margin-left: 40px;
}

.featurette-heading {
    font-size: 50px;
}


/* RESPONSIVE CSS */

@media (max-width: 1200px) {

.headline > .container > h1 {font-size: 140px;}
.headline > .container > h2 {font-size: 63px;}
.featurette-divider {margin: 50px 0;}
.featurette-image.pull-left {margin-right: 20px;}
.featurette-image.pull-right {margin-left: 20px;}
.featurette-heading {font-size: 35px;}

}

@media (max-width: 991px) {

.headline > .container > h1 {font-size: 105px;}
.headline > .container > h2 {font-size: 50px;}
.featurette-divider {margin: 40px 0;}
.featurette-image {max-width: 50%;}
.featurette-image.pull-left {margin-right: 10px;}
.featurette-image.pull-right {margin-left: 10px;}
.featurette-heading {font-size: 30px;}

}

@media (max-width: 768px) {

.container {margin: 0 15px;}
.featurette-divider {margin: 40px 0;}
.featurette-heading {font-size: 25px;}

}


@media (max-width: 668px) {

.headline > .container > h1 {font-size: 70px;}
.headline > .container > h2 {font-size: 32px;}
.featurette-divider {margin: 30px 0;}

}

@media (max-width: 640px) {

.headline {padding: 75px 0 25px 0;}
.headline > .container > h1 {font-size: 60px;}
.headline > .container > h2 {font-size: 30px;}

}

@media (max-width: 375px) {

.featurette-divider {margin: 10px 0;}
.featurette-image {max-width: 100%;}
.featurette-image.pull-left {margin-right: 0; margin-bottom: 10px;}
.featurette-image.pull-right {margin-left: 0; margin-bottom: 10px;}

}

/* Make wiki images responsive */
.wiki img,
.addon-widget-container img {
  vertical-align: middle;
  display: block;
  max-width: 100%;
  height: auto;
}



/* Jumbotrons
-------------------------------------------------- */
.jumbotron {
  position: relative;
  background-color: #fff;
}
.jumbotron h1 {
  margin-bottom: 9px;
  font-size: 50px;
  letter-spacing: -1px;
  line-height: 1;
}
.jumbotron p {
  margin-bottom: 18px;
  font-weight: 300;
}
.jumbotron .btn-large {
  font-size: 20px;
  font-weight: normal;
  padding: 14px 24px;
  margin-right: 10px;
  -webkit-border-radius: 6px;
     -moz-border-radius: 6px;
          border-radius: 6px;
}

/* Masthead (docs home) */
.masthead {
  padding-top: 36px;
  margin-bottom: 72px;
}
.masthead h1,
.masthead p {
  text-align: center;
}
.masthead h1 {
  margin-bottom: 18px;
}
.masthead p {
  margin-left: 5%;
  margin-right: 5%;
  font-size: 30px;
  line-height: 36px;
}

/* Universal
-------------------------------------------------- */

.centered{
    float: none;
    margin: 0 auto;
}

.btn-xl {
padding: 10px 16px;
font-size: 40px;
line-height: 1.33;
border-radius: 6px;
}

.brand-version {
    font-size: 8px;
}


/* Profile gravatar
-------------------------------------------------- */
.profile-gravatar{
    border-radius: 4px;
    -webkit-border-radius: 4px;
}

/* Data Vis
-------------------------------------------------- */
/* Activity meters (user profile) */
.ua_meter_legend ul{
    list-style:none;
}
.ua_meter_legend li{
    display:inline;
    float:left;
}
.user-activity-meter{
    height: 10px;
    margin: 8px 0px;
}
.user-activity-meter ul{
    height:100%;
    list-style:none;
    padding-left: 0px;
}
.user-activity-meter ul li{
    display:inline;
    float:left;
    height:100%;
}

.pa-meter{
    background:#4572A7;
}
.ua-meter{
    background:#89A54E;
}
.pa-meter-label{
    margin: -4px 0 0 5px;
    font-size: 11px;
}


/* Footer
-------------------------------------------------- */
.footer {
  margin-top: 45px;
  padding: 25px 0 35px;
  background-color: #eee;
  text-shadow: 0 1px 0 #fff;
  border-top: 1px solid #e5e5e5;
  border-bottom: 1px solid #e5e5e5;
  min-width: 940px;
  color: #555;
}

.footer h4{}

.footer ul, .footer li {
    padding: 0;
    margin: 0;
    list-style-type: none;
}

/* Copyright
-------------------------------------------------- */
.copyright{
    padding-top: 10px;
    text-align: center;
}

/*****************************************************/
table.table.table-plain th, table.table.table-plain td {
  padding: 8px;
  line-height: 10px;
  text-align: left;
  border-top: 0px solid #ddd;
}

ul#projects-list{
    list-style-image:url('/static/img/folder.gif');
    width:210px;
}

input.ui-autocomplete-input{
    border: 0px solid;
    outline:0;
    background-color:#ffffff;
    color:#404040;
    text-shadow:none;
    border:0;
    padding:5px 10px;
    -webkit-box-shadow:none;
    -moz-box-shadow:none;
    box-shadow:none;
}

/*****************************************************/

li.list-group-item-node {
    margin-bottom: 10px;
}

li .project-meta {
    position: absolute;
    top: 10px;
    right: 10px;
    font-weight: normal;
    font-style: italic;
}

/*****************************************************/

li.node{
    margin:0;
    margin-bottom:10px;
    padding:0;
    list-style-type:none;
    -webkit-border-radius:6px;
    -moz-border-radius:6px;
    border-radius:6px;
    border: 1px solid #DDD;
}

li.node h3{
    line-height:10px;
    font-size:14px;
    background-color:white;
    padding:10px;
    -webkit-border-radius:6px;
    -webkit-border-bottom-left-radius:0px;
    -webkit-border-bottom-right-radius:0px;
    -moz-border-radius:6px;
    -moz-border-bottom-left-radius:0px;
    -moz-border-bottom-left-radius:0px;
    border-radius:6px;
    border-bottom-left-radius:0px;
    border-bottom-left-radius:0px;
}

li.node div.body{
    border-top: 1px solid #EEE;
    padding: 10px;
}

li.node p.description{
    color: black;
}
li.node p.date{
    color: #888;
}

/***********/

h1.node-title, h1.node-parent-title {
  line-height: 36px;
  border-bottom: none;
  margin-top: 0.3em;
}

.btn-toolbar.node-control {
    margin-top: 0.9em;
}

.editable {
    border-bottom: none;
}

.editable:hover{
  background-color:#F3F3F3;
}

/* File list tables */

table tbody.files td {
    vertical-align:middle;
}

/* Custom icons */

.icon-fork {
    background-position: 0 -144px;
}

/* Modal forms */
div.modal form {
    margin:0;
}

.modal-subheader {
    font-size: 30px;
    margin-right: 10px;
}

div.modal div.modal-header h3.img-add {
    height:30px;
    padding-left:40px;
    background: url(/static/img/add_48.png) no-repeat;
    background-size: 30px;
    line-height:30px;
}

form.form-horizontal.form-horizontal-narrow .controls {
    margin-left: 50px;
}

form.form-horizontal.form-horizontal-narrow .control-group {
    padding-left:55px;
}


/* Static pages */
.staticpage img {
    border:2px solid black;
}
.staticpage p { font-size: 14px; }

/* Subnav */
.subnav {
  width: 100%;
  height: 36px;
  margin-bottom: 15px;
  background-color: #eeeeee; /* Old browsers */
  background-repeat: repeat-x; /* Repeat the gradient */
  background-image: -moz-linear-gradient(top, #f5f5f5 0%, #eeeeee 100%); /* FF3.6+ */
  background-image: -webkit-gradient(linear, left top, left bottom, color-stop(0%,#f5f5f5), color-stop(100%,#eeeeee)); /* Chrome,Safari4+ */
  background-image: -webkit-linear-gradient(top, #f5f5f5 0%,#eeeeee 100%); /* Chrome 10+,Safari 5.1+ */
  background-image: -ms-linear-gradient(top, #f5f5f5 0%,#eeeeee 100%); /* IE10+ */
  background-image: -o-linear-gradient(top, #f5f5f5 0%,#eeeeee 100%); /* Opera 11.10+ */
  filter: progid:DXImageTransform.Microsoft.gradient( startColorstr='#f5f5f5', endColorstr='#eeeeee',GradientType=0 ); /* IE6-9 */
  background-image: linear-gradient(top, #f5f5f5 0%,#eeeeee 100%); /* W3C */
  border: 1px solid #e5e5e5;
  -webkit-border-radius: 4px;
     -moz-border-radius: 4px;
          border-radius: 4px;
}
.subnav .nav {
  margin-bottom: 0;
}
.subnav .nav > li > a {
  margin: 0;
  padding-top:    11px;
  padding-bottom: 11px;
  border-left: 1px solid #f5f5f5;
  border-right: 1px solid #e5e5e5;
  -webkit-border-radius: 0;
     -moz-border-radius: 0;
          border-radius: 0;
}
.subnav .nav > .active > a,
.subnav .nav > .active > a:hover {
  padding-left: 13px;
  color: #777;
  background-color: #e9e9e9;
  border-right-color: #ddd;
  border-left: 0;
  -webkit-box-shadow: inset 0 3px 5px rgba(0,0,0,.05);
     -moz-box-shadow: inset 0 3px 5px rgba(0,0,0,.05);
          box-shadow: inset 0 3px 5px rgba(0,0,0,.05);
}
.subnav .nav > .active > a .caret,
.subnav .nav > .active > a:hover .caret {
  border-top-color: #777;
}
.subnav .nav > li:first-child > a,
.subnav .nav > li:first-child > a:hover {
  border-left: 0;
  padding-left: 12px;
  -webkit-border-radius: 4px 0 0 4px;
     -moz-border-radius: 4px 0 0 4px;
          border-radius: 4px 0 0 4px;
}
.subnav .nav > li:last-child > a {
  border-right: 0;
}
.subnav .dropdown-menu {
  -webkit-border-radius: 0 0 4px 4px;
     -moz-border-radius: 0 0 4px 4px;
          border-radius: 0 0 4px 4px;
}

/* Fixed subnav on scroll, but only for 980px and up (sorry IE!) */
@media (min-width: 980px) {
  .subnav-fixed {
    position: fixed;
    top: 40px;
    left: 0;
    right: 0;
    z-index: 1030;
    border-color: #d5d5d5;
    border-width: 0 0 1px; /* drop the border on the fixed edges */
    -webkit-border-radius: 0;
       -moz-border-radius: 0;
            border-radius: 0;
    -webkit-box-shadow: inset 0 1px 0 #fff, 0 1px 5px rgba(0,0,0,.1);
       -moz-box-shadow: inset 0 1px 0 #fff, 0 1px 5px rgba(0,0,0,.1);
            box-shadow: inset 0 1px 0 #fff, 0 1px 5px rgba(0,0,0,.1);
  }
  .subnav-fixed .nav {
    width: 938px;
    margin: 0 auto;
    padding: 0 1px;
  }
  .subnav .nav > li:first-child > a,
  .subnav .nav > li:first-child > a:hover {
    -webkit-border-radius: 0;
       -moz-border-radius: 0;
            border-radius: 0;
  }
}

/* Project page */


#addContributors table {
    border-collapse: separate;
    border-spacing: 5px;
}

#addContributors .error {
    color: red;
}

#node-tags_tagsinput {
    margin-bottom: 20px;
}

li.unavailable {
    border-style: dashed;
}

h1.unavailable {
    font-style: italic;
}

/* Search */
.nested
    {
        padding-left: 25px;
    }
.navigate
    {
        padding:25px;
        font-size: 18px;
    }

/* Searh Contributors */

.search-contributor-result td {
    padding-right: 10px;
}

/* Markdown editing */

.wmd-panel
{
    width: 100%;
}

.wmd-button-bar
{
    width: 100%;
    background-color: Silver;
}

.wmd-input
{
    border: 1px solid DarkGray;
}


.wmd-button-row
{
    position: relative;
    margin-left: 5px;
    margin-right: 5px;
    margin-bottom: 5px;
    margin-top: 10px;
    padding: 0px;
    height: 20px;
}

.wmd-spacer
{
    width: 1px;
    height: 20px;
    margin-left: 14px;

    position: absolute;
    background-color: Silver;
    display: inline-block;
    list-style: none;
}

.wmd-button {
    width: 20px;
    height: 20px;
    padding-left: 2px;
    padding-right: 3px;
    position: absolute;
    display: inline-block;
    list-style: none;
    cursor: pointer;
}

.wmd-button > span {
    background-image: url(../vendor/pagedown/wmd-buttons.png);
    background-repeat: no-repeat;
    background-position: 0px 0px;
    width: 20px;
    height: 20px;
    display: inline-block;
}

.wmd-spacer1
{
    left: 50px;
}
.wmd-spacer2
{
    left: 175px;
}
.wmd-spacer3
{
    left: 300px;
}

.wmd-prompt-background
{
    background-color: Black;
}

.wmd-prompt-dialog
{
    border: 1px solid #999999;
    background-color: #F5F5F5;
}

.wmd-prompt-dialog > div {
    font-size: 0.8em;
    font-family: arial, helvetica, sans-serif;
}


.wmd-prompt-dialog > form > input[type="text"] {
    border: 1px solid #999999;
    color: black;
}

.wmd-prompt-dialog > form > input[type="button"]{
    border: 1px solid #888888;
    font-family: trebuchet MS, helvetica, sans-serif;
    font-size: 0.8em;
    font-weight: bold;
}

/* Sidenav */
.osf-sidenav.affix {
  position: static;
}

/* First level of nav */
.bs-sidenav {
  margin-top: 30px;
  margin-bottom: 30px;
  padding-top:    10px;
  padding-bottom: 10px;
  text-shadow: 0 1px 0 #fff;
  background-color: #f7f5fa;
  border-radius: 5px;
}

/* All levels of nav */
.osf-sidenav .nav > li > a {
  display: block;
  /*color: #716b7a;*/
  color: #006699;
  padding: 5px 20px;
  font-weight: bold;
}
.osf-sidenav .nav > li > a:hover,
.osf-sidenav .nav > li > a:focus {
  text-decoration: none;
  background-color: #e5e3e9;
  border-right: 1px solid #dbd8e0;
}
.osf-sidenav .nav > .active > a,
.osf-sidenav .nav > .active:hover > a,
.osf-sidenav .nav > .active:focus > a {
  font-weight: bold;
  color: #563d7c;
  background-color: transparent;
  border-right: 1px solid #563d7c;
}

/* Nav: second level (shown on .active) */
.osf-sidenav .nav .nav {
  display: none; /* Hide by default, but at >768px, show it */
  margin-bottom: 8px;
}
.osf-sidenav .nav .nav > li > a {
  padding-top:    3px;
  padding-bottom: 3px;
  padding-left: 30px;
  font-size: 90%;
}

/* Show and affix the side nav when space allows it */
@media (min-width: 992px) {
  .osf-sidenav .nav > .active > ul {
    display: block;
  }
  /* Widen the fixed sidebar */
  .osf-sidenav.affix,
  .osf-sidenav.affix-bottom {
    width: 213px;
  }
  .osf-sidenav.affix {
    position: fixed; /* Undo the static from mobile first approach */
    top: 80px;
  }
  .osf-sidenav.affix-bottom {
    position: absolute; /* Undo the static from mobile first approach */
  }
  .osf-sidenav.affix-bottom .bs-sidenav,
  .osf-sidenav.affix .bs-sidenav {
    margin-top: 0;
    margin-bottom: 0;
  }
}
@media (min-width: 1200px) {
  /* Widen the fixed sidebar again */
  .osf-sidenav.affix-bottom,
  .osf-sidenav.affix {
    width: 263px;
  }
}

/* Logs */

.log-date {
    font-size: 13px;
}

.alert a.alert-link {
    text-decoration: underline;
}

.overflow {
    word-wrap: break-word;
    max-width: 100%;
}

.preview-overflow{
    overflow:hidden;
    width:100%;
}<|MERGE_RESOLUTION|>--- conflicted
+++ resolved
@@ -85,13 +85,7 @@
   border-top: 1px solid #D9E8F4;
 }
 
-<<<<<<< HEAD
-=======
-------------------------
->>>>>>> aa0a5846
 /*End Johanna's CSS*/
-
-
 
 /*
 'Modern Business' HTML Theme. Licensed under Apache 2.0.
