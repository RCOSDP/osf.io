--- conflicted
+++ resolved
@@ -1096,7 +1096,6 @@
     width:100%;
 }
 
-<<<<<<< HEAD
 /* private_link*/
 .link-name{
     margin-left: 10px;
@@ -1104,12 +1103,11 @@
 
 .private-link{
     padding: 6px;
-=======
+}
 
 
 div#logScope a.moreLogs{
     margin-left:50px;
->>>>>>> be62d212
 }
 
 /* Contributor page */
@@ -1237,9 +1235,6 @@
 .contributor-unregistered:hover{
   background-color: #F3F3F3;
 }
-<<<<<<< HEAD
-=======
 
 /* jQuery UI Autocomplete (WTForms Widget) */
 .ui-autocomplete-category { font-weight: bold }
->>>>>>> be62d212
