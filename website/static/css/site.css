/* Body and structure
-------------------------------------------------- */

/*CSS Johanna added for front page*/
.verticalline {
border-left:  thin solid #D9E8F4;
}

#carousel-control-left-blue{
/* IE10 Consumer Preview */
background-image: -ms-linear-gradient(right, #FFFFFF 50%, #D9E8F4 100%);

/* Mozilla Firefox */
background-image: -moz-linear-gradient(right, #FFFFFF 50%, #D9E8F4 100%);

/* Opera */
background-image: -o-linear-gradient(right, #FFFFFF 50%, #D9E8F4 100%);

/* Webkit (Safari/Chrome 10) */
background-image: -webkit-gradient(linear, right top, left top, color-stop(.50, #FFFFFF), color-stop(1, #D9E8F4));

/* Webkit (Chrome 11+) */
background-image: -webkit-linear-gradient(right, #FFFFFF 50%, #D9E8F4 100%);

/* W3C Markup, IE10 Release Preview */
background-image: linear-gradient(to left, #FFFFFF 50%, #D9E8F4 100%);

}

#carousel-control-right-blue{
/* IE10 Consumer Preview */
background-image: -ms-linear-gradient(left, #FFFFFF 50%, #D9E8F4 100%);

/* Mozilla Firefox */
background-image: -moz-linear-gradient(left, #FFFFFF 50%, #D9E8F4 100%);

/* Opera */
background-image: -o-linear-gradient(left, #FFFFFF 50%, #D9E8F4 100%);

/* Webkit (Safari/Chrome 10) */
background-image: -webkit-gradient(linear, right top, left top, color-stop(.50, #FFFFFF), color-stop(1, #D9E8F4));

/* Webkit (Chrome 11+) */
background-image: -webkit-linear-gradient(left, #FFFFFF 50%, #D9E8F4 100%);

/* W3C Markup, IE10 Release Preview */
background-image: linear-gradient(to right, #FFFFFF 50%, #D9E8F4 100%);
}

.FP_Header {
color: #b4b4b4;
font-weight: bold;

}

.FP_Question{
color: #b4b4b4;
font-weight: bold;
font-size:500%
}

.FP_Center {
text-align: center;
}

#FP_great {
color: #b4b4b4;
}

.video_header {
background-color: #D9E8F4;
opacity:.3;

}

#video_font_head {
color: #428bca;
font-weight: bold;
}

.hrBlue {
  margin-top: 20px;
  margin-bottom: 20px;
  border: 0;
  border-top: 1px solid #D9E8F4;
}

/*End Johanna's CSS*/

/*
'Modern Business' HTML Theme. Licensed under Apache 2.0.
*/

/* Global Styles */

/* Add-on styles */

/* Make embedded iframes responsive */
.addon-widget-container iframe {
    max-width: 100%;
}

.addon-widget-container:first-of-type h1,
.addon-widget-container:first-of-type h2,
.addon-widget-container:first-of-type h3 {
    margin-top: 0;
}

/* Make wiki images responsive */
.wiki img,
.addon-widget-container img {
  vertical-align: middle;
  display: block;
  max-width: 100%;
  height: auto;
}

img.hg-addon-icon {
    width: 16px;
    display: inline;
    vertical-align: middle;
}

/* End add-on styles */

html, body {
    height:100%;
}

body {
    padding-top: 70px; /* body padding for fixed top nav */
}

.img-home-portfolio,
.img-customer,
.portfolio-item {
    margin-bottom: 30px;
    position: relative;
    padding-top: 60px;
    background-color: #fff;
}

a.disabled {
    color: grey;
    cursor: default;
}

.citation-label {
    font-weight: bold;
}

.citation-list {
    display: none;
}

.citation-text {
    text-indent: -3em;
    margin-left: 3em;
}

.disabled {
    cursor: default !important;
    pointer-events: none;
}

.editing .display,
.edit {
    display: none;
}
.editing .edit {
    display: block;
}

h4 {
    padding-bottom: 10px;
}

.social img {
    padding: 0px 0px 10px 0px;
}

.social {
    padding-right: 60px;
}



/* Navbar */
.navbar .search-query {
    width:190px
}

.tab-pane {
    margin-top: 15px;
}


/* Page Sections */
.section,
.section-colored {
    padding: 50px 0;
}

.section-colored {
    background-color: #e1e1e1; /* change this to change the background color of a colored section */
}

.sidebar {
    margin-top: 40px;
}

.sidebar ul {
    border-radius: 5px;
    padding: 5px;
    border: 1px solid #cccccc;
}


/* Half Page Height Carousel Customization */


.carousel {
    height: 50%;
}

.item,
.carousel-inner {
    height: 100%;
}

.fill {
    width: 100%;
    height: 100%;
    background-position: center;
    background-size: cover;
}

/* Social Icons Styles */
.list-social-icons {
    margin-bottom: 45px;
}

.tooltip-social a {
    text-decoration: none;
    color: inherit;
}

.facebook-link a:hover {
    color: #3b5998;
}

.linkedin-link a:hover {
    color: #007fb1;
}

.twitter-link a:hover {
    color: #39a9e0;
}

.google-plus-link a:hover {
    color: #d14836;
}

/* Service Page Styles */
.service-icon {
    font-size: 50px;
}

/* 404 Page Styles */
.error-404 {
    font-size: 8em;
}

/* Pricing Page Styles */
.price {
    font-size: 4em;
}

.price-cents {
    vertical-align: super;
    font-size: 50%;
}

.price-month {
    font-size: 35%;
    font-style: italic;
}

/* End Modern Biz theme */

.content {
    padding-top: 30px;
}

/* Footer Styles */


.footer a i {
    color: #666666;
}

.header-image {
    background: url(http://placehold.it/200x300) repeat;/* Use a tiling background image or a full width image - if you're using full width you will need to change no-repeat center center cover  */
    background-position: top;
    height: auto;
    display: block;
    width: 100%;
    text-align: center;
}

.headline {
    padding: 20px 0;
}

.tagline {
    color: #7e7e7e;
}

.headline > .container > h1 {
    font-size: 130px;
    background: #ffffff;
    background: rgba(255, 255, 255, 0.9);
}

.headline > .container > h2 {
    font-size: 70px;
    background: #ffffff;
    background: rgba(255, 255, 255, 0.9);
}

.featurette-divider {
    margin: 80px 0;
}
.featurette {
    overflow: hidden;
}

.featurette-image.pull-left {
    margin-right: 40px;
}
.featurette-image.pull-right {
    margin-left: 40px;
}

.featurette-heading {
    font-size: 50px;
}


/* RESPONSIVE CSS */

@media (max-width: 1200px) {

.headline > .container > h1 {font-size: 140px;}
.headline > .container > h2 {font-size: 63px;}
.featurette-divider {margin: 50px 0;}
.featurette-image.pull-left {margin-right: 20px;}
.featurette-image.pull-right {margin-left: 20px;}
.featurette-heading {font-size: 35px;}

}

@media (max-width: 991px) {

.headline > .container > h1 {font-size: 105px;}
.headline > .container > h2 {font-size: 50px;}
.featurette-divider {margin: 40px 0;}
.featurette-image {max-width: 50%;}
.featurette-image.pull-left {margin-right: 10px;}
.featurette-image.pull-right {margin-left: 10px;}
.featurette-heading {font-size: 30px;}

}

@media (max-width: 768px) {

.container {margin: 0 15px;}
.featurette-divider {margin: 40px 0;}
.featurette-heading {font-size: 25px;}

}


@media (max-width: 668px) {

.headline > .container > h1 {font-size: 70px;}
.headline > .container > h2 {font-size: 32px;}
.featurette-divider {margin: 30px 0;}

}

@media (max-width: 640px) {

.headline {padding: 75px 0 25px 0;}
.headline > .container > h1 {font-size: 60px;}
.headline > .container > h2 {font-size: 30px;}

}

@media (max-width: 375px) {

.featurette-divider {margin: 10px 0;}
.featurette-image {max-width: 100%;}
.featurette-image.pull-left {margin-right: 0; margin-bottom: 10px;}
.featurette-image.pull-right {margin-left: 0; margin-bottom: 10px;}

}

/* Make wiki and mfr images responsive */
.wiki img, .mfr img {
  vertical-align: middle;
  display: block;
  max-width: 100%;
  height: auto;
}



/* Jumbotrons
-------------------------------------------------- */
.jumbotron {
  position: relative;
  background-color: #fff;
}
.jumbotron h1 {
  margin-bottom: 9px;
  font-size: 50px;
  letter-spacing: -1px;
  line-height: 1;
}
.jumbotron p {
  margin-bottom: 18px;
  font-weight: 300;
}
.jumbotron .btn-large {
  font-size: 20px;
  font-weight: normal;
  padding: 14px 24px;
  margin-right: 10px;
  -webkit-border-radius: 6px;
     -moz-border-radius: 6px;
          border-radius: 6px;
}

/* Masthead (docs home) */
.masthead {
  padding-top: 36px;
  margin-bottom: 72px;
}
.masthead h1,
.masthead p {
  text-align: center;
}
.masthead h1 {
  margin-bottom: 18px;
}
.masthead p {
  margin-left: 5%;
  margin-right: 5%;
  font-size: 30px;
  line-height: 36px;
}

/* Universal
-------------------------------------------------- */

.centered{
    float: none;
    margin: 0 auto;
}

.btn-xl {
padding: 10px 16px;
font-size: 40px;
line-height: 1.33;
border-radius: 6px;
}

.brand-version {
    font-size: 8px;
}


/* Profile gravatar
-------------------------------------------------- */
.profile-gravatar{
    border-radius: 4px;
    -webkit-border-radius: 4px;
}

/* Data Vis
-------------------------------------------------- */
/* Activity meters (user profile) */
.ua_meter_legend ul{
    list-style:none;
}
.ua_meter_legend li{
    display:inline;
    float:left;
}
.user-activity-meter{
    height: 10px;
    margin: 8px 0px;
}
.user-activity-meter ul{
    height:100%;
    list-style:none;
    padding-left: 0px;
}
.user-activity-meter ul li{
    display:inline;
    float:left;
    height:100%;
}

.pa-meter{
    background:#4572A7;
}
.ua-meter{
    background:#89A54E;
}
.pa-meter-label{
    margin: -4px 0 0 5px;
    font-size: 11px;
}


/* Footer
-------------------------------------------------- */
.footer {
  margin-top: 45px;
  padding: 25px 0 35px;
  background-color: #eee;
  text-shadow: 0 1px 0 #fff;
  border-top: 1px solid #e5e5e5;
  border-bottom: 1px solid #e5e5e5;
  min-width: 940px;
  color: #555;
}

.footer h4{}

.footer ul, .footer li {
    padding: 0;
    margin: 0;
    list-style-type: none;
}

/* Copyright
-------------------------------------------------- */
.copyright{
    padding-top: 10px;
    text-align: center;
}

/*****************************************************/
table.table.table-plain th, table.table.table-plain td {
  padding: 8px;
  line-height: 10px;
  text-align: left;
  border-top: 0px solid #ddd;
}

ul#projects-list{
    list-style-image:url('/static/img/folder.gif');
    width:210px;
}

input.ui-autocomplete-input{
    border: 0px solid;
    outline:0;
    background-color:#ffffff;
    color:#404040;
    text-shadow:none;
    border:0;
    padding:5px 10px;
    -webkit-box-shadow:none;
    -moz-box-shadow:none;
    box-shadow:none;
}

/*****************************************************/

li.list-group-item-node {
    margin-bottom: 10px;
}

li .project-meta {
    position: absolute;
    top: 10px;
    right: 10px;
    font-weight: normal;
    font-style: italic;
}

/*****************************************************/

li.node{
    margin:0;
    margin-bottom:10px;
    padding:0;
    list-style-type:none;
    -webkit-border-radius:6px;
    -moz-border-radius:6px;
    border-radius:6px;
    border: 1px solid #DDD;
}

li.node h3{
    line-height:10px;
    font-size:14px;
    background-color:white;
    padding:10px;
    -webkit-border-radius:6px;
    -webkit-border-bottom-left-radius:0px;
    -webkit-border-bottom-right-radius:0px;
    -moz-border-radius:6px;
    -moz-border-bottom-left-radius:0px;
    -moz-border-bottom-left-radius:0px;
    border-radius:6px;
    border-bottom-left-radius:0px;
    border-bottom-left-radius:0px;
}

li.node div.body{
    border-top: 1px solid #EEE;
    padding: 10px;
}

li.node p.description{
    color: black;
}
li.node p.date{
    color: #888;
}

/***********/

h1.node-title, h1.node-parent-title {
  line-height: 36px;
  border-bottom: none;
  margin-top: 0.3em;
}

.btn-toolbar.node-control {
    margin-top: 0.9em;
}

.editable {
    border-bottom: none;
}

.editable:hover{
  background-color:#F3F3F3;
}

/* File list tables */

table tbody.files td {
    vertical-align:middle;
}

/* Custom icons */

.icon-fork {
    background-position: 0 -144px;
}

/* Modal forms */
div.modal form {
    margin:0;
}

.modal-subheader {
    font-size: 30px;
    margin-right: 10px;
}

div.modal div.modal-header h3.img-add {
    height:30px;
    padding-left:40px;
    background: url(/static/img/add_48.png) no-repeat;
    background-size: 30px;
    line-height:30px;
}

form.form-horizontal.form-horizontal-narrow .controls {
    margin-left: 50px;
}

form.form-horizontal.form-horizontal-narrow .control-group {
    padding-left:55px;
}


/* Static pages */
.staticpage img {
    border:2px solid black;
}
.staticpage p { font-size: 14px; }

/* Subnav */
.subnav {
  width: 100%;
  height: 36px;
  margin-bottom: 15px;
  background-color: #eeeeee; /* Old browsers */
  background-repeat: repeat-x; /* Repeat the gradient */
  background-image: -moz-linear-gradient(top, #f5f5f5 0%, #eeeeee 100%); /* FF3.6+ */
  background-image: -webkit-gradient(linear, left top, left bottom, color-stop(0%,#f5f5f5), color-stop(100%,#eeeeee)); /* Chrome,Safari4+ */
  background-image: -webkit-linear-gradient(top, #f5f5f5 0%,#eeeeee 100%); /* Chrome 10+,Safari 5.1+ */
  background-image: -ms-linear-gradient(top, #f5f5f5 0%,#eeeeee 100%); /* IE10+ */
  background-image: -o-linear-gradient(top, #f5f5f5 0%,#eeeeee 100%); /* Opera 11.10+ */
  filter: progid:DXImageTransform.Microsoft.gradient( startColorstr='#f5f5f5', endColorstr='#eeeeee',GradientType=0 ); /* IE6-9 */
  background-image: linear-gradient(top, #f5f5f5 0%,#eeeeee 100%); /* W3C */
  border: 1px solid #e5e5e5;
  -webkit-border-radius: 4px;
     -moz-border-radius: 4px;
          border-radius: 4px;
}
.subnav .nav {
  margin-bottom: 0;
}
.subnav .nav > li > a {
  margin: 0;
  padding-top:    11px;
  padding-bottom: 11px;
  border-left: 1px solid #f5f5f5;
  border-right: 1px solid #e5e5e5;
  -webkit-border-radius: 0;
     -moz-border-radius: 0;
          border-radius: 0;
}
.subnav .nav > .active > a,
.subnav .nav > .active > a:hover {
  padding-left: 13px;
  color: #777;
  background-color: #e9e9e9;
  border-right-color: #ddd;
  border-left: 0;
  -webkit-box-shadow: inset 0 3px 5px rgba(0,0,0,.05);
     -moz-box-shadow: inset 0 3px 5px rgba(0,0,0,.05);
          box-shadow: inset 0 3px 5px rgba(0,0,0,.05);
}
.subnav .nav > .active > a .caret,
.subnav .nav > .active > a:hover .caret {
  border-top-color: #777;
}
.subnav .nav > li:first-child > a,
.subnav .nav > li:first-child > a:hover {
  border-left: 0;
  padding-left: 12px;
  -webkit-border-radius: 4px 0 0 4px;
     -moz-border-radius: 4px 0 0 4px;
          border-radius: 4px 0 0 4px;
}
.subnav .nav > li:last-child > a {
  border-right: 0;
}
.subnav .dropdown-menu {
  -webkit-border-radius: 0 0 4px 4px;
     -moz-border-radius: 0 0 4px 4px;
          border-radius: 0 0 4px 4px;
}

/* Fixed subnav on scroll, but only for 980px and up (sorry IE!) */
@media (min-width: 980px) {
  .subnav-fixed {
    position: fixed;
    top: 40px;
    left: 0;
    right: 0;
    z-index: 1030;
    border-color: #d5d5d5;
    border-width: 0 0 1px; /* drop the border on the fixed edges */
    -webkit-border-radius: 0;
       -moz-border-radius: 0;
            border-radius: 0;
    -webkit-box-shadow: inset 0 1px 0 #fff, 0 1px 5px rgba(0,0,0,.1);
       -moz-box-shadow: inset 0 1px 0 #fff, 0 1px 5px rgba(0,0,0,.1);
            box-shadow: inset 0 1px 0 #fff, 0 1px 5px rgba(0,0,0,.1);
  }
  .subnav-fixed .nav {
    width: 938px;
    margin: 0 auto;
    padding: 0 1px;
  }
  .subnav .nav > li:first-child > a,
  .subnav .nav > li:first-child > a:hover {
    -webkit-border-radius: 0;
       -moz-border-radius: 0;
            border-radius: 0;
  }
}

/* Project page */


#addContributors table {
    border-collapse: separate;
    border-spacing: 5px;
}

#addContributors .error {
    color: red;
}

#node-tags_tagsinput {
    margin-bottom: 20px;
}

li.unavailable {
    border-style: dashed;
}

h1.unavailable {
    font-style: italic;
}

/* Search */
.nested
    {
        padding-left: 25px;
    }
.navigate
    {
        padding:25px;
        font-size: 18px;
    }

/* Searh Contributors */

.search-contributor-result td {
    padding-right: 10px;
}

/* Markdown editing */

.wmd-panel
{
    width: 100%;
}

.wmd-button-bar
{
    width: 100%;
    background-color: Silver;
}

.wmd-input
{
    border: 1px solid DarkGray;
}


.wmd-button-row
{
    position: relative;
    margin-left: 5px;
    margin-right: 5px;
    margin-bottom: 5px;
    margin-top: 10px;
    padding: 0px;
    height: 20px;
}

.wmd-spacer
{
    width: 1px;
    height: 20px;
    margin-left: 14px;

    position: absolute;
    background-color: Silver;
    display: inline-block;
    list-style: none;
}

.wmd-button {
    width: 20px;
    height: 20px;
    padding-left: 2px;
    padding-right: 3px;
    position: absolute;
    display: inline-block;
    list-style: none;
    cursor: pointer;
}

.wmd-button > span {
    background-image: url(../vendor/pagedown/wmd-buttons.png);
    background-repeat: no-repeat;
    background-position: 0px 0px;
    width: 20px;
    height: 20px;
    display: inline-block;
}

.wmd-spacer1
{
    left: 50px;
}
.wmd-spacer2
{
    left: 175px;
}
.wmd-spacer3
{
    left: 300px;
}

.wmd-prompt-background
{
    background-color: Black;
}

.wmd-prompt-dialog
{
    border: 1px solid #999999;
    background-color: #F5F5F5;
}

.wmd-prompt-dialog > div {
    font-size: 0.8em;
    font-family: arial, helvetica, sans-serif;
}


.wmd-prompt-dialog > form > input[type="text"] {
    border: 1px solid #999999;
    color: black;
}

.wmd-prompt-dialog > form > input[type="button"]{
    border: 1px solid #888888;
    font-family: trebuchet MS, helvetica, sans-serif;
    font-size: 0.8em;
    font-weight: bold;
}

/* Sidenav */
.osf-sidenav.affix {
  position: static;
}

/* First level of nav */
.bs-sidenav {
  margin-top: 30px;
  margin-bottom: 30px;
  padding-top:    10px;
  padding-bottom: 10px;
  text-shadow: 0 1px 0 #fff;
  background-color: #f7f5fa;
  border-radius: 5px;
}

/* All levels of nav */
.osf-sidenav .nav > li > a {
  display: block;
  /*color: #716b7a;*/
  color: #006699;
  padding: 5px 20px;
  font-weight: bold;
}
.osf-sidenav .nav > li > a:hover,
.osf-sidenav .nav > li > a:focus {
  text-decoration: none;
  background-color: #e5e3e9;
  border-right: 1px solid #dbd8e0;
}
.osf-sidenav .nav > .active > a,
.osf-sidenav .nav > .active:hover > a,
.osf-sidenav .nav > .active:focus > a {
  font-weight: bold;
  color: #563d7c;
  background-color: transparent;
  border-right: 1px solid #563d7c;
}

/* Nav: second level (shown on .active) */
.osf-sidenav .nav .nav {
  display: none; /* Hide by default, but at >768px, show it */
  margin-bottom: 8px;
}
.osf-sidenav .nav .nav > li > a {
  padding-top:    3px;
  padding-bottom: 3px;
  padding-left: 30px;
  font-size: 90%;
}

/* Show and affix the side nav when space allows it */
@media (min-width: 992px) {
  .osf-sidenav .nav > .active > ul {
    display: block;
  }
  /* Widen the fixed sidebar */
  .osf-sidenav.affix,
  .osf-sidenav.affix-bottom {
    width: 213px;
  }
  .osf-sidenav.affix {
    position: fixed; /* Undo the static from mobile first approach */
    top: 80px;
  }
  .osf-sidenav.affix-bottom {
    position: absolute; /* Undo the static from mobile first approach */
  }
  .osf-sidenav.affix-bottom .bs-sidenav,
  .osf-sidenav.affix .bs-sidenav {
    margin-top: 0;
    margin-bottom: 0;
  }
}
@media (min-width: 1200px) {
  /* Widen the fixed sidebar again */
  .osf-sidenav.affix-bottom,
  .osf-sidenav.affix {
    width: 263px;
  }
}

/* Logs */

.log-date {
    font-size: 13px;
}

.alert a.alert-link {
    text-decoration: underline;
}

.overflow {
    word-wrap: break-word;
    max-width: 100%;
}

.preview-overflow{
    overflow:hidden;
    width:100%;
}

<<<<<<< HEAD
div#logScope a.moreLogs{
    margin-left:50px;
=======
/* Modular File Renderer */
.mfr-slickgrid {
    width: 750px;
    height: 503px;
    overflow: auto;
}

.mfr-pdf-button {
    height: 500px;
    width: 25px;
    display:inline-block;
    background: #F5F5F5;
    -moz-user-select: none;
    -khtml-user-select: none;
    -webkit-user-select: none;
    border-style:none;
    -webkit-box-shadow: none;
    -webkit-box-shadow: none;
    box-shadow: none;
    padding: 0;

}

.mfr-pdf-button.active {
    background: #D0D0D0;
}

.mfr-pdf-arrow.disabled {
    /*background: white;*/
    visibility:hidden;
}
.mfr-ipynb-body {
  vertical-align: middle;
  display: block;
  max-width: 100%;
  height: auto;
>>>>>>> 4267ab53
}<|MERGE_RESOLUTION|>--- conflicted
+++ resolved
@@ -1040,10 +1040,10 @@
     width:100%;
 }
 
-<<<<<<< HEAD
 div#logScope a.moreLogs{
     margin-left:50px;
-=======
+}
+
 /* Modular File Renderer */
 .mfr-slickgrid {
     width: 750px;
@@ -1075,10 +1075,10 @@
     /*background: white;*/
     visibility:hidden;
 }
+
 .mfr-ipynb-body {
   vertical-align: middle;
   display: block;
   max-width: 100%;
   height: auto;
->>>>>>> 4267ab53
-}+}
