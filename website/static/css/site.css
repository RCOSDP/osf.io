/* Body and structure
-------------------------------------------------- */

html, body {
}

body {
    padding-top: 50px; /* body padding for fixed top nav */
    position: relative; /* for bootstrap affix */
}

/*News page*/
.spacer {
    height: 20px;
}
.dashes {
    background: url("/static/img/stripes.png");
}
.table-month {
    padding: 20px 20px 20px 20px;
    height: 100px;
    width: 150px;
    background-color:#D9E8F4 ;
    font-family: 'Carrois Gothic', Helvetica, sans-serif;
    font-size: 18px;
    font-weight: bold;
}

.table-description{
    padding-left: 50px;
}
/* login Page */
.forget-password{
    display: inline-block;
    vertical-align: middle;
    line-height: 34px;
}

/* Getting Started */

/* links */
.gs-sidebar .nav a,
.gs-sidebar .nav a:hover,
.gs-sidebar .nav a:focus {
    
    text-decoration: none;
    background-color: transparent;
}
/* nested links */
.gs-sidebar .nav .nav>li>a {
    font-size: 12px;
    padding: 4px 0 4px 15px;
    opacity: 0.8;
    font-weight: bold;
}/* nested navs */
.gs-sidebar .nav .nav {
    display: none;
}
/* nested active navs */
.gs-sidebar .nav .active .nav {
    display: block;
}
/* nested link icons */
.gs-sidebar .nav .nav>li>a i {
    display: none;
}
/* nested active link icons */
.gs-sidebar .nav .nav>.active>a i {
    display: inline-block;
}
/* active & hover links */
.gs-sidebar .nav>.active>a,
.gs-sidebar .nav>li>a:hover,
.gs-sidebar .nav>li>a:focus {
    font-weight: bold;
}
/* nested active links */
.gs-sidebar .nav .nav>.active>a,
.gs-sidebar .nav .nav>.active:hover>a,
.gs-sidebar .nav .nav>.active:focus>a {
    font-weight: bold;
}
/* affixed sidebar */
.gs-sidebar,
.gs-sidebar.affix,
.gs-sidebar.affix-top {
    position: fixed;
    top: 70px;
}
.affix-bottom {
    position: relative;
}

/* embedded video */
.gs-video {
    margin-top: 25px;
    margin-bottom: 25px;
    margin-left: auto;
    margin-right: auto;
    border: solid 1px #ddd;
}

/* phase number counters */
.gs-count {
    margin-bottom: 20px;
    margin-top: 50px;
}

/* headers */
#conferenceViewTable td {
    vertical-align: middle;
}

/*CSS added for front page*/

/* Knockout Validation Styles */

.validationMessage { color: #A94442; }
.customMessage { color: #ed9c28; }

/* .hideValidation .validationMessage { display: none; } */


/* Home Page */
.hpLink:hover{
    text-decoration: none;
    color: red;
}
.hpContainerOne{
    margin-top: 0;
}
/* >= sm */
@media (min-width: 768px) {
    .hpContainerOne {
        margin-top: 50px;
    }
}
.headOne, /* TODO: cleanup getting started */
.hpHeadOne {
    font-family: 'Carrois Gothic', Helvetica;
    letter-spacing: 1px;
    font-size: 40px;
    color: black;
}
/* >=sm */
@media (min-width: 768px) {
    .headOne, /* TODO: cleanup getting started */
    .hpHeadOne {
       font-size: 50px;
    }
}
.hpHeadTwo {
    padding-top: 70px;
    font-family: 'Carrois Gothic', Helvetica;
    letter-spacing:1px;
    font-size: 40px;
    color: black;
}
.hpSubHeadOne {
    padding-bottom: 30px;
    font-family: 'Inika', Helvetica;
    font-size: 24px;
    letter-spacing: 1px;
}
.hpSubHeadTwo {
    font-size: 30px;
    font-family: 'Patua One', Helvetica;
    letter-spacing: 1px;
}
.hpSubHeadThree {
    font-size: 28px;
    color: #4089C7;
    font-family: 'Patua One', Helvetica;
    letter-spacing: 1px;
}
.subHeadFour, /* TODO: cleanup getting started */
.hpSubHeadFour {
    font-family: 'Carrois Gothic', Helvetica;
    letter-spacing:1px;
    font-size: 36px;
    color: black;
}
.hpSignUp {
    background: #aad4f7;
    padding: 30px 30px 30px 30px;
    border: solid #bacfd8 1px;
}
.hpSignUp .form-control {
    margin-top: 20px;
    height: 40px;
}
.hpSignUp .btn {
    font-family: 'Inika', Helvetica;
    font-size: 28px;
    letter-spacing: 1pt;
    margin-top: 40px;
}
.hpHeader {
    font-family: 'Patua One', cursive;
    font-size: 24px;
    padding-top: 70px;
}
.hpFeature {
    padding-bottom: 20px;
    padding-top: 70px;
    font-size: 22px;
    font-family: 'Carrois Gothic', sans-serif;
}
.hpFeature img {
    height: 85px;
    margin-bottom: 25px;
}
.hpFeature .hpFeatureInfo {
    font-family: 'Inika', serif;
    font-size: 16px;
}
.hpSteps {
    padding-bottom: 20px;
    padding-top: 20px;
}
.hpStepsText {
    font-family: 'Inika', serif;
    font-size: 16px;
    padding-top: 40px;
}


.padded {
    padding-top: 20px;
    padding-bottom: 20px;
}

.empty {
    height: 500px;
}
.verticalline {
    border-left:  thin solid #D9E8F4;
}



.FP_Header {
color: #b4b4b4;
font-weight: bold;

}

.FP_Question{
color: #b4b4b4;
font-weight: bold;
font-size:500%
}

.FP_Center {
text-align: center;
}

#FP_great {
color: #b4b4b4;
}

.video_header {
background-color: #D9E8F4;
opacity:.3;

}

#video_font_head {
color: #428bca;
font-weight: bold;
}

.hrBlue {
  margin-top: 20px;
  margin-bottom: 20px;
  border: 0;
  border-top: 1px solid #D9E8F4;
}


/*End Johanna's CSS*/

/* Knockout Validation Styles */

.customMessage { color: #ed9c28; }

.spaced-buttons { margin-top: 10px; }

/*
'Modern Business' HTML Theme. Licensed under Apache 2.0.
*/

/* Global Styles */

.img-home-portfolio,
.img-customer,
.portfolio-item {
  margin-bottom: 30px;
  position: relative;
  padding-top: 60px;
  background-color: #fff;
}

a.disabled {
    color: grey;
    cursor: default;
}

a.btn-primary.disabled,
a.btn-success.disabled {
    color: white;
}

#addPointer td {
    vertical-align: middle;
}

li.pointer {
    border-style: dashed;
}

/* Add-on styles */

.dropdown-scroll {
    height: auto;
    max-height: 200px;
    overflow-x: hidden;
}

.comment-actions i {
    cursor: pointer;
}

.comment-container {
    margin-top: 10px;
    margin-bottom: 10px;
}

.comment-body {
    padding: 5px;
    background-color: white;
}

.comment-author {
    color: #999999;
}

.comment-date {
    color: #999999;
}
.edit-comment {
    background-color: #F3F3F3;
}

.comment-body i {
    padding-right: 5px;
}

.comment-handle-icon {
    color: white;
    vertical-align: middle;
    line-height: 50px;
    cursor: pointer;
    position: relative;
}

.unread-comments-count {
    font-size: medium;
    color: white;
    position: absolute;
    margin-left: 40px;
}

.addon-auth {
    margin-top: 4.8px;
}

.addon-message {
    padding-top: 20px;
}

/* Make embedded iframes responsive */
.addon-widget-container iframe {
    max-width: 100%;
}

.comment-error {
    color: #a94442;
}

.addon-widget-container:first-of-type h1,
.addon-widget-container:first-of-type h2,
.addon-widget-container:first-of-type h3 {
    margin-top: 0;
}

/* Style for Ace wiki editor */
.wiki-editor {
    position: relative;
    border: solid;
    border-width: 1px;
    width: 100%;
    margin: auto;
    -webkit-box-flex: 3 0 auto;
    -webkit-flex: 3 0 auto;
    -ms-flex: 3 0 auto;
    flex: 3 0 auto;
    height: 500px; /* this will get overwritten by flex box */
}

/* Make wiki images responsive */
.wiki img{
  vertical-align: middle;
  display: block;
  max-width: 100%;
  height: auto;
}

.addon-widget-container img {
  vertical-align: middle;
  max-width: 100%;
  height: auto;
}

img.hg-addon-icon {
    width: 16px;
    display: inline;
    vertical-align: middle;
}

/* End add-on styles */

.disabled {
    cursor: default !important;
    pointer-events: none;
}

.editing .display,
.edit {
    display: none;
}
.editing .edit {
    display: block;
}

h4 {
    padding-bottom: 10px;
}

.social-icons img {
    padding: 0px 0px 0px 0px;
    line-height: 14px;
}

.social-gravatar {
    padding: 0px 0px 10px 0px;
    margin-top: 10px;
}

.social {
    padding-right: 60px;
}


/* Bootstrap Navbar */
.navbar .search-query {
    width:190px
}
/* Extra small devices */
@media (max-width: 767px) {
    .navbar-btn {
        margin-left: 15px;
    }

    /* navbar expand to fill entire display (visible logout button) */
    .navbar-fixed-top .navbar-collapse,
    .navbar-fixed-bottom .navbar-collapse {
        max-height: none;
    }
}

.tab-pane {
  margin-top: 15px;
}


/* Page Sections */
.section,
.section-colored {
  padding: 50px 0;
}

.section-colored {
  background-color: #e1e1e1; /* change this to change the background color of a colored section */
}

.sidebar {
  margin-top: 40px;
}

.sidebar ul {
  border-radius: 5px;
  padding: 5px;
  border: 1px solid #cccccc;
}


/* Half Page Height Carousel Customization */


.carousel {
  height: 50%;
}

.item,
.carousel-inner {
  height: 100%;
}

.fill {
  width: 100%;
  height: 100%;
  background-position: center;
  background-size: cover;
}

/* Social Icons Styles */
.list-social-icons {
  margin-bottom: 45px;
}

.tooltip-social a {
  text-decoration: none;
  color: inherit;
}

.facebook-link a:hover {
  color: #3b5998;
}

.linkedin-link a:hover {
  color: #007fb1;
}

.twitter-link a:hover {
  color: #39a9e0;
}

.google-plus-link a:hover {
  color: #d14836;
}

/* Service Page Styles */
.service-icon {
  font-size: 50px;
}

/* 404 Page Styles */
.error-404 {
  font-size: 8em;
}

/* Pricing Page Styles */
.price {
  font-size: 4em;
}

.price-cents {
  vertical-align: super;
  font-size: 50%;
}

.price-month {
  font-size: 35%;
  font-style: italic;
}

/* End Modern Biz theme */

.content {
    padding-top: 30px;
}

/* Footer Styles */


.footer a i {
    color: #666666;
}

@media (min-width: 992px) {
    .left-margin {
        margin-left: 2.083332%;
    }

    .custom-offset-left {
        margin-left: 15.625%;
    }

    .custom-offset-right {
        margin-right: 15.625%;
    }
}

.header-image {
    background: url(http://placehold.it/200x300) repeat;/* Use a tiling background image or a full width image - if you're using full width you will need to change no-repeat center center cover  */
    background-position: top;
    height: auto;
    display: block;
    width: 100%;
    text-align: center;
}

.headline {
    padding: 20px 0;
}

.tagline {
    color: #7e7e7e;
}

.headline > .container > h1 {
    font-size: 130px;
    background: #ffffff;
    background: rgba(255, 255, 255, 0.9);
}

.headline > .container > h2 {
    font-size: 70px;
    background: #ffffff;
    background: rgba(255, 255, 255, 0.9);
}

.featurette-divider {
    margin: 80px 0;
}
.featurette {
    overflow: hidden;
}

.featurette-image.pull-left {
    margin-right: 40px;
}
.featurette-image.pull-right {
    margin-left: 40px;
}

.featurette-heading {
    font-size: 50px;
}

.table-less {
    max-height: 140px;
    overflow-y: hidden;
}


/* Universal
-------------------------------------------------- */
.btn-xl {
    padding: 10px 16px;
    font-size: 40px;
    line-height: 1.33;
    border-radius: 6px;
}

.brand-version {
    font-size: 8px;
}


/* Profile gravatar
-------------------------------------------------- */
.profile-avatar{
    margin-right:.5em;
}
#profile-gravatar{
    width:70px;
    height:70px;
}

/* Data Vis
-------------------------------------------------- */
/* Activity progress bar (user profile) */
.progress-user-activity {
    background-color: transparent;
    background-image: none;
    box-shadow: none;
    border-radius: 0;
    max-height: 10px;
    margin-top: 10px;
    margin-bottom: 5px;
}
.progress-user-activity>.progress-bar:first-child {
    border-top-left-radius: 4px;
    border-bottom-left-radius: 4px;
}
.progress-user-activity>.progress-bar.last {
    border-top-right-radius: 4px;
    border-bottom-right-radius: 4px;
}

/* Footer
-------------------------------------------------- */
.footer {
  margin-top: 45px;
  padding: 25px 0 35px;
  background-color: #eee;
  text-shadow: 0 1px 0 #fff;
  border-top: 1px solid #e5e5e5;
  border-bottom: 1px solid #e5e5e5;
  width: 100%;
  color: #555;
}

.footer h4{}

.footer ul, .footer li {
    padding: 0;
    margin: 0;
    list-style-type: none;
}

/* Copyright
-------------------------------------------------- */
.copyright{
    padding-top: 10px;
    text-align: center;
    background: #fff;
    width: 100%;

}

/*****************************************************/
table.table.table-plain th, table.table.table-plain td {
  text-align: left;
  border-top: 0px solid #ddd;
}

ul#projects-list{
    list-style-image:url('/static/img/folder.gif');
    width:210px;
}

input.ui-autocomplete-input{
    /*Typically "!important" is not something we like to use, however
    in this case it was the simplest way to deal with a JavaScript-related
    issue regarding the order of specificity in CSS. */
    border-top-left-radius: 4px !important;
    border-bottom-left-radius: 4px !important;
    border: 1px solid;
    border-color: #ccc;
    outline:0;
    background-color:#ffffff;
    color:#404040;
    text-shadow:none;
    padding:5px 10px;
    -webkit-box-shadow:none;
    -moz-box-shadow:none;
    box-shadow:none;
}

/*****************************************************/

li.list-group-item-node {
    margin-bottom: 10px;
}

li .project-meta {
    position: absolute;
    right: 10px;
    font-weight: normal;
    font-style: italic;
}

li .project-meta.pull-right {
    text-align:right;
}

/*****************************************************/

li.node{
    margin:0;
    margin-bottom:10px;
    padding:0;
    list-style-type:none;
    -webkit-border-radius:6px;
    -moz-border-radius:6px;
    border-radius:6px;
    border: 1px solid #DDD;
}

li.node h3{
    line-height:10px;
    font-size:14px;
    background-color:white;
    padding:10px;
    -webkit-border-radius:6px;
    -webkit-border-bottom-left-radius:0px;
    -webkit-border-bottom-right-radius:0px;
    -moz-border-radius:6px;
    -moz-border-bottom-left-radius:0px;
    -moz-border-bottom-left-radius:0px;
    border-radius:6px;
    border-bottom-left-radius:0px;
    border-bottom-left-radius:0px;
}

li.node div.body{
    border-top: 1px solid #EEE;
    padding: 10px;
}

li.node p.description{
    color: black;
}
li.node p.date{
    color: #888;
}

/***********/

h1.node-title, h1.node-parent-title {
  line-height: 50px;
  border-bottom: none;
  margin-top: 0.3em;
}

.compare-version-text{
    margin-right: 5px;
    margin-left: 5px;
}

.wiki-title {
    line-height: 36px;
    border-bottom: none;
    margin-top: 0.2em;
    margin-bottom: 20px;
}

/* Extra small devices */
@media (max-width: 767px) {
    .wiki-title-xs {
        font-size: 20px;
        line-height: 20px;
    }
    .wiki-status-sm {
        float: none;
        text-align: center;
        margin-top: 20px;
    }
}

@media (min-width: 768px) {
    .wiki-status-lg {
        float: right;
        margin-left: 20px;
        display: inline-block;
    }
}

.osf-panel-header .fa-angle-right, .osf-panel-header .fa-angle-left {
    cursor: pointer;
}
.osf-panel-header .fa-list {
    color: #808080;
}

.osf-panel-body .superlist li {
    display: block;
    font-size: 20px;
}
.wiki-title-container {
    display: inline-block;
    width:60%;
}
.wiki-nav-closed .icon-stack-base {
    font-size: 20px;
}
.wiki-nav-closed .icon-plus {
    margin-left: -14px;
    font-size: 12px;
}

.wiki-component {
    list-style-type: none;
    padding-right: 20px;
}

.wiki-component li {
    margin-bottom: 8px;
}

.btn-toolbar.node-control {
    margin-top: 0.9em;
}

/* Bootstrap Editable */

.editable {
    border-bottom: none;
}

.editable:hover{
  background-color:#F3F3F3;
}

.editable-error-block  {
    font-size: 16px;
    max-width: 100%;
}

/* File list tables */

table tbody.files td {
    vertical-align:middle;
}

/* Custom icons */

.icon-fork {
    background-position: 0 -144px;
}

/* Modal forms */
div.modal form {
    margin:0;
}

.modal-subheader {
    font-size: 30px;
    margin-right: 10px;
}

div.modal div.modal-header h3.img-add {
    height:30px;
    padding-left:40px;
    background: url(/static/img/add_48.png) no-repeat;
    background-size: 30px;
    line-height:30px;
}

form.form-horizontal.form-horizontal-narrow .controls {
    margin-left: 50px;
}

form.form-horizontal.form-horizontal-narrow .control-group {
    padding-left:55px;
}


/* Project page */
#addContributors table {
    border-collapse: separate;
    border-spacing: 5px;
}

#manageContributors td {
    vertical-align: middle;
}

#addContributors .error {
    color: red;
}

#node-tags_tagsinput {
    margin-bottom: 20px;
}

li.unavailable {
    border-style: dashed;
}

h1.unavailable {
    font-style: italic;
}

/* Project page has project navigation bar, which is fixed and therefore increases the offset the anchors need */
.project-page .anchor {
    margin-top: -100px;
    padding-top: 100px;
    display: block;
  z-index: -1;
  position: relative;    
}

.anchor {
    margin-top: -60px;
    padding-top: 60px;
    display: block;
}

/* Search */
.page-header
    {
        overflow: hidden;
    }
.add-query
    {
        width: 190px;
        margin-left: 10px;
        display: inline-block;
        font-weight: normal;
    }
.navigate
    {
        padding:25px;
        font-size: 18px;
    }
.remove-button
    {
        color: #ffffff;
    }
.search-types a
    {
        font-size: 16px;
    }
.tag-cloud
    {
    word-break: break-all;
    }

.tag-cloud .cloud-tag
{
    font-size: 11pt;
    display: inline-block;
    word-break: break-all;
    margin: 5px;
    padding: 5px;
    border-radius: 5px;
}
.tag-cloud .cloud-tag:hover
{
    background-color: #31b0d5;
}
.tag-cloud .tag-big
{
    font-size: 13pt;
    background-color: #AABCDD;
}

.tag-cloud .tag-med
{
    font-size: 11pt;
    background-color: #CCDDEE;
}

.tag-cloud .tag-sm
{
    font-size: 9pt;
    background-color: #DDEEFF;
}

.tag-cloud h3
    {
        margin: 0;
    }

.registration a {
    color: #666;
}

.registration small{
    color: #000000;
}

.registration .tag-cloud .cloud-tag {
    background-color: #AAA;
    color: #ffffff;
}

.query-label
    {
        margin-right: .5em;
    }
.result
    {
        margin-bottom: 10px;
        overflow: hidden;
    }
.title h4
    {
        padding: 0;
        padding-bottom: 5px;
        margin: 0;
    }
.private-title
    {
        font-weight: normal;
        font-style: italic;
    }
.search-field
    {
        padding: 0;
        padding-top: 2px;
        padding-bottom: 2px;
        margin: 0;
        line-height: 16px;
    }
.search-field p
    {
        margin: 0;
    }
.description h5
    {
        padding: 0;
        padding-bottom: 4px;
        margin: 0;
        font-weight: normal;
        line-height: 16px;
    }
.search-tags
    {
        padding-top: 2px;
        line-height: 24px;
    }
.search-tags a
    {
        margin-right: .5em;
    }

div.search-result  {
    margin-bottom: 10pt;
    padding: 10px;
    border-bottom: 1px solid #d3d3d3;
    overflow-x: hidden;
}



.search-results.search-result h5 small{
    color: white;
    font-size: 10pt;
}


.search-results.search-result {
    overflow-x: hidden;

}
/* Search Contributors */

.search-contributor-result td {
    padding-right: 10px;
}
.search-contributor-links {
    padding-top: 10px;
}


/* Markdown editing */

.wmd-panel
{
    width: 100%;
    display: -webkit-box;
    display: -ms-flexbox;
    display: -webkit-flex;
    display: flex;
    height: 620px;
    -webkit-align-content: flex-start;
    -ms-align-content: flex-start;
    align-content: flex-start;
    -webkit-flex-direction: column;
    -ms-flex-direction: column;
    flex-direction: column;
    -webkit-box-align: stretch;
    -webkit-align-items: stretch;
    -ms-flex-align: stretch;
    align-items: stretch;
    -webkit-flex-wrap: wrap;
    -ms-flex-wrap: wrap;
    flex-wrap: wrap;
}

.wmd-panel .list-inline {
    width: 100%;
    margin: auto;
    -webkit-box-flex: 0 0 auto;
    -webkit-flex: 0 0 auto;
    -ms-flex: 0 0 auto;
    flex: 0 0 auto;
}

.wmd-button-bar
{
    width: 100%;
    background-color: Silver;
}

#wmd-button-bar{
    width: 100%;
    margin: auto;
    -webkit-box-flex: 0 0 auto;
    -webkit-flex: 0 0 auto;
    -ms-flex: 0 0 auto;
    flex: 0 0 auto;
}

.wmd-input
{
    border: 1px solid DarkGray;
}


.wmd-button-row
{
    position: relative;
    margin-left: 0;
    margin-right: 0;
    margin-bottom: 5px;
    margin-top: 0px;
    padding: 0px;
}

.wmd-spacer
{
    width: 1px;
    height: 20px;
    margin-left: 14px;
    background-color: Silver;
    display: inline-block;
    list-style: none;
}

.wmd-button {
    width: 20px;
    height: 20px;
    padding-left: 2px;
    padding-right: 3px;
    display: inline-block;
    list-style: none;
    cursor: pointer;
}

.wmd-button > span {
    background-image: url(../../addons/wiki/static/pagedown-ace/wmd-buttons.png);
    background-repeat: no-repeat;
    background-position: 0px 0px;
    width: 20px;
    height: 20px;
    display: inline-block;
}

.wmd-spacer1
{
    left: 50px;
}
.wmd-spacer2
{
    left: 175px;
}
.wmd-spacer3
{
    left: 300px;
}

.wmd-prompt-background
{
    background-color: Black;
}

.wmd-prompt-dialog
{
    border: 1px solid #999999;
    background-color: #F5F5F5;
}

.wmd-prompt-dialog > div {
    font-size: 0.8em;
    font-family: arial, helvetica, sans-serif;
}


.wmd-prompt-dialog > form > input[type="text"] {
    border: 1px solid #999999;
    color: black;
}

.wmd-prompt-dialog > form > input[type="button"]{
    border: 1px solid #888888;
    font-family: trebuchet MS, helvetica, sans-serif;
    font-size: 0.8em;
    font-weight: bold;
}

/* Sidenav */
.osf-sidenav {
    /* overflow-wrap css3 */
    word-wrap: break-word;
}

.osf-sidenav.affix {
  position: static;
}

/* First level of nav */
.bs-sidenav {
  margin-top: 30px;
  margin-bottom: 30px;
  padding-top:    10px;
  padding-bottom: 10px;
}

/* All levels of nav */
.osf-sidenav .nav > li > a {
  display: block;
  /*color: #716b7a;*/
  color: #006699;
  padding: 5px;
  font-weight: bold;
}
.osf-sidenav .nav > li > a:hover,
.osf-sidenav .nav > li > a:focus {
  text-decoration: none;
  background-color: #e5e3e9;
  border-right: 1px solid #dbd8e0;
}
.osf-sidenav .nav > .active > a,
.osf-sidenav .nav > .active:hover > a,
.osf-sidenav .nav > .active:focus > a {
  font-weight: bold;
  color: #563d7c;
  background-color: transparent;
  border-right: 1px solid #563d7c;
}

/* Nav: second level (shown on .active) */
.osf-sidenav .nav .nav {
  display: none; /* Hide by default, but at >768px, show it */
  margin-bottom: 8px;
}
.osf-sidenav .nav .nav > li > a {
  padding-top:    3px;
  padding-bottom: 3px;
  padding-left: 30px;
  font-size: 90%;
}

/* Show and affix the side nav when space allows it */
@media (min-width: 992px) {
  .osf-sidenav .nav > .active > ul {
    display: block;
  }
  /* Widen the fixed sidebar */
  .osf-sidenav.affix,
  .osf-sidenav.affix-bottom {
    width: 213px;
  }
  .osf-sidenav.affix {
    position: fixed; /* Undo the static from mobile first approach */
    top: 80px;
  }
  .osf-sidenav.affix-bottom {
    position: absolute; /* Undo the static from mobile first approach */
  }
  .osf-sidenav.affix-bottom .bs-sidenav,
  .osf-sidenav.affix .bs-sidenav {
    margin-top: 0;
    margin-bottom: 0;
  }
}

.superlist li {
    display: inline-block;
    float: none;
}
.superlist li a {
    padding: 15px 10px;
}

@media (max-width: 768px) {
 .superlist.navbar-nav {
    margin: 0;
 }
}


@media (min-width: 1200px) {
  /* Widen the fixed sidebar again */
  .osf-sidenav.affix-bottom,
  .osf-sidenav.affix {
    width: 263px;
  }
}

/* Logs */
.logs .addon-widget-body .activity-log{
    margin-bottom: 74px;
}

dl.activity-log dd {
    margin-bottom: 4px;
}

@media (min-width: 768px) and (max-width: 991px) {
    /* wrap dl in col-sm-* grid layout */
    dl.activity-log dt {
        float: inherit;
        width: inherit;
        text-align: inherit;
    }
    dl.activity-log dd {
        margin-left: 0;
    }
}

.log-file-link {
    cursor: pointer;
}

.log-folder {
  font-style: italic;
}

.log-node-title-link {
    font-weight: bold;
}

.log-date {
    font-size: 13px;
}

.alert a.alert-link {
    text-decoration: underline;
}

.overflow {
    word-wrap: break-word;
    max-width: 100%;
}

.component-overflow {
    word-wrap: break-word;
    max-width: 90%;
    display: inline-block;
}

/* Need to use this class with a fixed width */
.overflow-block {
    display: block;
    word-wrap: break-word;
}

.preview-overflow{
    overflow:hidden;
    width:100%;
}


/* private_link*/

.narrow-list{
    margin: 0px 0px;
    list-style: none;
}

#generate-private-link {
    margin: 20px 20px;
}

.text-align{
    margin-left: 7px;
}

.list-overflow{
    max-height: 200px;
    overflow-y: auto;
}

#privateLinkTable .tooltip{
    word-wrap: break-word;
}

.more-link-node{
    margin-top: 5px;
}

.link-url{
    padding: 1px;
    border-left: 0px;
    border-top-right-radius: 5px 5px;
    border-bottom-right-radius: 5px 5px;
    color: grey;
}

#privateLinkTable .btn-group .btn-mini{
    padding:5px;
}

/*#fileRevisions{*/
    /*margin-bottom: 625px;*/
/*}*/
thead.file-version-thread{
    display: inline-block;
}

tbody.file-version{
    max-height: 580px;
    overflow-y: auto;
    display: inline-block;
    /*position: absolute;*/
}

/** The project and wiki name editable inputs should be larger
 * than the editable inputs elsewhere on the site.
 */
#projectScope .form-control, #wikiName .form-control {
    width: 400px;
}

/* Contributors list */

#contributors {
    margin-bottom:10px;
}

#contributors #description {
    vertical-align: top;
}

#contributors ol {
    margin:0;
    padding:0;
    display:inline;
}

#contributors ol li {
    list-style-type:none;
    display:inline;
    white-space: nowrap;
}

#contributors ol li:after {
    content: ",";
}

#contributors ol li:last-child:after {
    content: "";
}

.contributor-name {
    margin-right: -4px;
}

/* Contributor page */

#addContributors form .col-md-6 > a {
    border-top: 1px solid #eee;
    margin-top: 5px;
    padding-top: 5px;
    display: block;
}

#addContributors form .col-md-6 > a:first-child {
    border-top: none;
    margin-top: 0;
    padding-top: 0;
}

.contributor-self {
    font-weight: bold;
}
.contributor .btn-remove {
    display: none;
    cursor: pointer;
}
.contributor:hover .btn-remove,
.contributor-self .btn-remove {
    display: inline;
    cursor: pointer;
}

.contributor-delete-staged {
    background-color: #eeeeee;
}

li.contributor-list-item a.remove-contributor {
    margin-top:23px;
    margin-right:20px;
    float:right;
}

li.contributor-list-item img {
    margin-left:25px;
}

li.contributor-list-item a.name {
    margin-left:30px;
}

.contributor-anonymous {
    font-style: italic;
}

/* Handle paginator on add contributor modal */
#addContributors .pagination-sm li a, #addContributors .pagination-sm li span {
    padding: 5px 8px;
    font-size: 10px;
}

/* Handle popovers inside modals */
.popover {
    z-index: 999999;
}

.add-contributor {
    padding: 6px 18px;
}

.contributorTitle {
    font-size:150%;
}

.selectControl {
    font-size:95%;
}

.break {
    margin-bottom:20px;
}

button.sort {
    margin-left: 6%;
}

button.cancel {
    margin-left: 5%;
}

button.save {
    padding: 6px 17px;
}

/* Modular File Renderer */
.mfr-slickgrid {
    width: 750px;
    height: 503px;
    overflow: auto;
}

.mfr-pdf-button-container {
    display: inline-block;
    vertical-align: top;
}

.mfr-pdf-button {
    height: 500px;
    width: 25px;
    display:inline-block;
    background: #F5F5F5;
    -moz-user-select: none;
    -khtml-user-select: none;
    -webkit-user-select: none;
    border-style:none;
    -webkit-box-shadow: none;
}

.mfr-pdf-button.active {
    background: #D0D0D0;
}

.mfr-pdf-arrow.disabled {
    /*background: white;*/
    visibility:hidden;
}

.mfr-ipynb-body {
  vertical-align: middle;
  display: block;
  max-width: 100%;
  height: auto;
}

.mfr-file > img {
    max-width:100%
}


.editable {
  cursor: pointer;
}

a {
  cursor: pointer;
}

.btn-remove-contrib {
  cursor: pointer;
}

.contributor-unregistered {
  cursor: pointer;
}

.contributor-unregistered:hover{
  background-color: #F3F3F3;
}

.collapse-button {
   color: #b0b0b0;
}

.collapse-button:hover {
    color: #505050;
}

/* Fix for pydocx bug */
div.pydocx-center{
	margin-left: 0 !important;
	margin-right: 0 !important;
}

/* jQuery UI Autocomplete (WTForms Widget) */
.ui-autocomplete-category { font-weight: bold }

.tagsinput .tag span { cursor:pointer; }

/* Badging interface CSS*/
.btn-success.editable:hover {
    background-color: #419641;
}

.badge-list {
  max-height:200px;
  overflow-y: auto;
  overflow-x: hidden;
}

.badge-list img {
  display: inline-block;
  margin-right: 10px;
  margin-bottom: 10px;
}

.profile-badge-list {
  max-height:200px;
  overflow-y: auto;
  overflow-x: hidden;
  display: inline-flex;
  padding-top: 10px;
}

.profile-badge-list div {
  margin: 5px;
}

.profile-badge-list img {
  display: inline-block;
  margin-bottom: 5px;
  cursor: pointer;
}

.profile-badge-list span {
  display: block;
}

span.edit-profile-settings {
    display: block;
    position: absolute;
    bottom: 0;
    right: 0;
}

div.profile-fullname{
    display: block;
    position: relative;
    bottom: 0;
}

span#profileFullname{
    position: absolute;
    bottom: 0;
}

.scripted {display: none;}

.pointer {cursor: pointer;}

#duplicateModal h4 {
    line-height: 34px;
}

.well-inline {
    padding:6px 12px;
    line-height:20px;
    font-weight:normal;
    font-size:14px;
}

.search-term-label,
.tag {
    white-space: pre;
}

.bootbox-node-deletion-modal {
    font-weight: normal;
    font-size: medium;
    line-height: normal;
    padding-top: 10px;
}

.bootbox-node-deletion-modal ol {
    padding-left: 40px;
    list-style-type: disc;
}

/* Footer slide-in */

#footerSlideIn {
    position:fixed;
    bottom:0;
    width:100%;
    padding-top:20px;
    padding-bottom:20px;
    z-index:1;
    background-color:white;
    border-top:2px solid black;
    display:none;
}

#footerSlideIn h1 {
    margin-top:0;
}

#footerSlideIn img {
    width:100%;
}

#footerSlideIn div > a {
    margin-right: 5px;
    white-space: nowrap;
}

/* Necessary to handle lots of text in tooltips */
.tooltip-inner {
    overflow: hidden;
    text-overflow: ellipsis;
}




/* Revision changes for ui - experimental, should not be in production */


/* Main Navbar */
.osf-navbar {
    background-color: #214762;
    box-shadow: 0 0 3px #AEADAD;
    min-height: 40px;
}

.osf-navbar a {
    color: #FFF;
}

.osf-navbar .nav .open>a, .osf-navbar .nav .open>a:hover, .osf-navbar .nav .open>a:focus, .osf-navbar a:hover, .osf-navbar li > a:hover, .osf-navbar li.active, .osf-navbar li.a:focus, .osf-navbar .navbar-nav>li>a:focus {
    background: rgba(187, 187, 187, 0.2);
}
.osf-navbar .navbar-nav>li>a {
    padding-top: 9px;
    padding-bottom: 6px;
    line-height: 24px;
}

.navbar-brand {
    height: 42px;
    line-height: 14px;
    padding:13px 15px;
}

.osf-navbar .navbar-form {
    margin-top: 5px;
    margin-bottom: 2px;
    margin-left: 0;
    margin-right: 0;
}

.navbar-toggle {
    margin-top: 5px;
    margin-bottom: 3px;
}

.navbar-toggle .icon-bar {
    background-color: white;
}

.navbar-mid>li>a{
    padding-bottom: 8px !important;
}

.icon-lg {
    font-size: 20px;
    line-height: 26px;
}

.osf-navbar-logo {
    float: left;
    margin-right: 8px;
    margin-top: -7px;
}

.osf-navbar .navbar-nav>li>a.btn {
    padding-top: 4px;
    padding-bottom: 3px;
    margin-top: 4px;
    margin-left: 8px;
}

.osf-gravatar > img {
    border: 1px solid #CDCDCD;
    border-radius: 13px;
    margin-right: 5px;
}


/* Project pages navigation */

.osf-project-navbar {
    position: fixed;
    width: 100%;
    left: 0;
    top: 43px;
    background: #EEE;
    z-index: 99;
    box-shadow:0 0 9px -1px #838383;
    border-radius: 0;
    border: none;
    min-height:40px;
}

.osf-project-navbar li>a {
    padding-top: 12px;
    padding-bottom: 12px;
    font-size: 15px;
}



.osf-project-navbar .navbar-nav li>a:hover {
    background-color: #DADADA;
}

.osf-project-navbar li.active, .osf-project-navbar li.active a:hover, .osf-project-navbar li:hover{
    background-color: #337AB7;
}


.osf-project-navbar li.active a {
    color: white;
}

.osf-project-navbar a.project-title {
    font-weight: 300;
    font-size: 20px;
    white-space: nowrap;
    text-overflow: ellipsis;
    overflow: hidden;
}

.m-v-lg {
    margin: 20px 0 20px 0;
}

.padder-lg-v {
    padding-top:20px;
    padding-bottom: 20px;
}

/*Dashboard */
.tab-content .components .addon-widget-body{
    min-height: 605px;
}

.absolute-bottom {
    position: absolute;
    bottom: 0px;
}

/* Project Dashboard */


.addon-widget-container {
    border:1px solid #ddd;
    margin-bottom: 20px;
}
.addon-widget-header {
    padding: 0 10px;
    background-color: #efefef;
    width: 100%;
}
.addon-widget-header .btn {
    padding-left: 7px;
    padding-right: 7px;
    margin-top: 2px;
}
.addon-widget-header h4 {
    display: inline-block;
    float: left;
    margin-bottom: 0;

}
.osf-dash-col .logs .addon-widget-body{
    min-height: 485px;
}
.addon-widget-body {
    padding: 15px;
    background-color: white;
    border-top: 1px solid #ddd;
}
.addon-widget-body .list-group-item {
    border: none;
    border-bottom: 1px dotted #999;;
}
.hgrid {
    border: 1px solid #E4E4E4;
    margin-top: 10px;
}
.node-title {
    line-height: 44px;
    border-bottom: none;
    margin-top: 0.3em;
    font-size: 36px;
    font-weight: 300;
}
.text-300 {
    font-weight: 300;
}


#projectSubnav .navbar-collapse {
    padding-left: 0;
    padding-right: 0;
}

.osf-dash-portlet {
    background-color: #eee;
    width: 100%;
    height: 40px;
    margin-bottom: 20px;
    border: 2px dashed #ddd;
}

.page-header.visible-xs {
    margin: 0;
}


@media (max-width: 767px) {
    .navbar .search-query {
        width: 100%;
    }
    .navbar-nav .open .dropdown-menu>li>a {
        color: #FFF;
    }
    .osf-project-navbar li>a {
        padding-left: 30px;
        padding-right: 30px;
    }
    .osf-project-navbar a.project-title {
    }
    .project-nav {
        overflow: hidden;
    }
    .osf-search {
        z-index: 1028;
    }
    #searchControls > .osf-search {
        z-index: 99;
    }
    .osf-xs-search {
        text-decoration: none !important;
        padding: 14px;
    }
}

@media (min-width: 768px) {
    .osf-navbar .navbar-nav>li>a, .osf-project-navbar li>a {
        padding-left: 7px;
        padding-right: 7px;
    }
    .navbar .search-query {
        width: 190px;
    }
    .osf-project-navbar a.project-title {
        max-width: 190px;
    }
    .navbar-brand {
        margin-left: 0 !important;
        padding-left: 0;
    }
    .osf-search {
        z-index: 1028; /* should be less than 1030 to not cover navbar */
    }
}

@media (min-width: 992px) {
    .osf-navbar .navbar-nav>li>a, .osf-project-navbar li>a {
        padding-left: 10px;
        padding-right: 10px;
    }
    .navbar .search-query {
        width: 360px;
    }
    .osf-project-navbar a.project-title {
        max-width: 300px;
    }
}
@media (min-width: 1200px) {
    .osf-navbar .navbar-nav>li>a, .osf-project-navbar li>a {
        padding-left: 15px;
        padding-right: 15px;
    }
    .navbar .search-query {
        width: 270px;
    }
    .osf-project-navbar a.project-title {
        max-width: 400px;
    }
}
@media (min-width: 768px) and (max-width: 991px)  {
    #signInForm input {
        width: 110px;
    }    
}
@media (min-width: 1600px) {
    #signInForm input {
        width: 220px;
    }    
}

/* Search bar */
.osf-search {
    padding: 10px 0;
    background: #B8ECC0;
    position: fixed;
    width: 100%;
    box-shadow: 0 0 9px -2px #464545;
    left: 0;
    top: 43px;
}

.osf-search-input {
    background: none;
    border: none;
    box-shadow: none;
    border-bottom: 1px dotted #FFF;
    border-radius: 0;
    padding: 0 0;
    font-size: 20px;
    color: #214762;
    font-weight: 300;
}
.osf-search-input:focus {
    outline : 0 !important;
    box-shadow: none;
    border-bottom: 1px dotted #FFF;
}
.osf-search-btn {
    color: #214762;
    background: rgba(0, 0, 0, 0);
}

.osf-search-btn:hover {
    color: #738EA2;
}

.progress-no-margin {
    margin-bottom: 0;
}

.progress-bar-content {
    margin: 0px 10px;
}

.sharejs-info-btn {
    background: none;
    outline : 0 !important;
    box-shadow: none;
    color: #FFFFFF;
}

.sharejs-info-btn:hover {
    color: #D3D3D3;
    text-decoration: none;
}

#searchPageFullBar::-webkit-input-placeholder {
   color: #738EA2;
}

#searchPageFullBar:-moz-placeholder { /* Firefox 18- */
   color: #738EA2;
}

#searchPageFullBar::-moz-placeholder {  /* Firefox 19+ */
   color: #738EA2;
}

#searchPageFullBar:-ms-input-placeholder {
   color: #738EA2;
}
#searchControls>.row {
    padding-top: 60px;
}

.editableControl {
    background-color: #eee;
    color: #999898;
}
.dker {
    background-color: #DDD;
}

.osf-project-navbar .project-nav .icon {
    font-size: 18px;
}

.osf-project-navbar .project-nav .icon.rotate-180 {
    display: block;
}

.node-parent-title {
    font-weight: 300;
    margin-top: 0;
    font-size: 22px;
}
.rotate-180 {
    -ms-transform: rotate(180deg);
    -webkit-transform: rotate(180deg);
    transform: rotate(180deg);
}
.icon-dark-lg {
    font-size: 18px;
    color: #555;
}
.break-word {
    word-wrap: break-word;
}
.word-break-word {
    word-break: break-word;
}
.table-fixed {
    table-layout: fixed;
    width: 100%;
    word-wrap: break-word;
}
.modal-backdrop {
    position: fixed;
}

/* Minimal Treebeard for Configure Notifications in project and user settings */
.osf-treebeard-minimal #tb-tbody {
    border: none;
    max-height: 500px;
    height: inherit;
    margin-top: 10px;
}
.osf-treebeard-minimal .tb-row {
    padding-left: 10px;
}

.osf-treebeard-minimal .tb-row-titles {
    border: none;
}
.osf-treebeard-minimal .tb-td {
    padding-top: 4px;
}
.osf-treebeard-minimal .title-text {
    line-height: 25px;
}
.osf-treebeard-minimal .tb-head {
    display: none;
}

.osf-treebeard-minimal .form-control {
    height: 26px;
    padding: 0px;
}

.tb-no-icon .tb-expand-icon-holder {
    width : 0;
}


.alert-notify-success {
    padding: 5px;
    color: #3C763D;
}
.alert-notify-danger {
    padding: 5px;
    color: #A94442;
}
.notifications-loading {
    text-align: center;
    font-size: 16px;
    font-weight: 200;
    padding: 20px;
}
.notifications-spin {
    -webkit-animation: spin 2s infinite linear;
    animation: spin 2s infinite linear;
}

@-moz-keyframes spin {
    from { -moz-transform: rotate(0deg); }
    to { -moz-transform: rotate(360deg); }
}
@-webkit-keyframes spin {
    from { -webkit-transform: rotate(0deg); }
    to { -webkit-transform: rotate(360deg); }
}
@keyframes spin {
    from {transform:rotate(0deg);}
    to {transform:rotate(360deg);}
}
/* Wiki additions */
.osf-panel {
    border: 1px solid #ddd;
    height: 750px;
    overflow: auto;
    display: block;
    position: relative;
    overflow-x: hidden;
}

.superlist li.active {
    background: #EFEFEF;
    font-weight: bold;
}
.osf-panel-body {
    overflow: auto;
    overflow-x: hidden;
}
.osf-panel-body .navbar-collapse {
    background: #F5F5F5;
    padding: 0px;
}
.osf-panel-header {
    background: #efefef;
    padding: 10px;
    font-size: 16px;
    font-weight: 300;
}

.osf-panel-header.no-background {
    background: transparent;
}

.osf-panel-header.bottom-border {
    border-bottom: 1px solid #eee;
}

.osf-panel-header.bordered {
    border: 1px solid #ddd;
}

.osf-panel-footer {
    position: absolute;
    bottom : 0;
    left: 0;
    padding: 10px;
    background: #F5F5F5;
    width: 100%;
    z-index: 99;
}

#wiki-form {
    padding: 10px;
}

.markdown-it-view {
    padding: 10px;
}

.wiki-compare-view {
    white-space: pre-wrap;
    padding: 10px;
}

@media (max-width: 991px) {
    .osf-panel {
        margin-bottom: 20px;
    }
}
.panel-collapsed {
    background: #F5F5F5;
}
.wiki-sidenav h4, .wiki-sidenav li>ul>.btn,  .osf-sidenav.wiki-sidenav ul>li .row{
    padding: 8px 15px;
    margin-top: 2px;
}
.wiki-sidenav h4 {
    margin-top:20px;
    margin-bottom: 0;
}
.osf-sidenav.wiki-sidenav ul>li a:hover {
    background: transparent;
}
.osf-sidenav.wiki-sidenav ul>li:hover {
    background: #f5f5f5;
}
.osf-sidenav.wiki-sidenav ul>li.active a {
    line-height: 26px;
}
.osf-sidenav.wiki-sidenav ul>li.active, .osf-sidenav.wiki-sidenav ul>li.active:hover {
    background: #f5f5f5;
    border-left: 2px solid #337AB7;
}
.osf-sidenav.wiki-sidenav ul>li.active a {
    border-right: none;
    color: #337AB7;
}
.osf-sidenav.wiki-sidenav h4 a:hover {
    text-decoration: none;
}
.osf-sidenav.wiki-sidenav ul>li a:hover {
    text-decoration: none;
}
/* Changes to default icons to be consistent with the grey look of many new ui items */
.btn-default-alt {
    background: #EFEFEF;
}
.btn-success-alt {
    background: #D9E8D9;
}

.addon-external-link:hover,
.addon-external-link:focus {
    text-decoration: none !important;
}

.osf-panel-flex {
    width: 100%;
    display: -webkit-box;
    display: -ms-flexbox;
    display: -webkit-flex;
    display: flex;
    height: 750px;
    -webkit-align-content: flex-start;
    -ms-align-content: flex-start;
    align-content: flex-start;
    -webkit-flex-direction: column;
    -ms-flex-direction: column;
    flex-direction: column;
    -webkit-box-align: stretch;
    -webkit-align-items: stretch;
    -ms-flex-align: stretch;
    align-items: stretch;
    -webkit-flex-wrap: wrap;
    -ms-flex-wrap: wrap;
    flex-wrap: wrap;
}

.osf-panel-header-flex {
    width: 100%;
    margin: auto;
    -webkit-box-flex: 0 0 auto;
    -webkit-flex: 0 0 auto;
    -ms-flex: 0 0 auto;
    flex: 0 0 auto;
}
.osf-panel-body-flex {
    width: 100%;
    margin: auto;
    -webkit-box-flex: 3 0 auto;
    -webkit-flex: 3 0 auto;
    -ms-flex: 3 0 auto;
    flex: 3 0 auto;
    height: 500px;
}

.reset-height {
    height: auto;
}

/* File view page css */
#file-navigation #tb-tbody {
    max-height: 500px;
    height: inherit;
}
.file-page #tb-tbody {
    border: none;
}
#filesSearch {
    width: 95%;
}
#toggleIcon {
    margin-top: 5px;
}

/* scroll fix for wherever treebeard is used */
#tb-tbody::-webkit-scrollbar  {
    z-index: 9;
    background-color: #f5f5f5;
    width: 10px;
}
#tb-tbody::-webkit-scrollbar-thumb {
    background-color: #999;
    border-radius: 5px;
    width: 6px;
 }

.container-xxl {
  width : 100%;
  padding-left: 20px;
  padding-right: 20px;
}
.unselectable {
  -webkit-user-select: none;  /* Chrome all / Safari all */
  -moz-user-select: none;     /* Firefox all */
  -ms-user-select: none;      /* IE 10+ */

  /* No support for these yet, use at own risk */
  -o-user-select: none;
  user-select: none;          
}
.inline {
    display: inline-block;
}

/* OSF themed panel */
.panel-osf {
    border-color: #214762;
}
.panel-osf > .panel-heading {
    color: #fff;
    background-color: #214762;
    border-color: #214762;
}
.panel-osf > .panel-heading + .panel-collapse > .panel-body {
    border-top-color: #214762;
}
.panel-osf > .panel-heading .badge {
    color: #214762;
    background-color: #fff;
}
.panel-osf > .panel-footer + .panel-collapse > .panel-body {
    border-bottom-color: #214762;
}

/* Classes to create margin sizes */
/* Left Margin Only */
.m-l-xs {
    margin-left: 5px;
}
.m-l-sm {
    margin-left: 10px;
}
.m-l-md {
    margin-left: 20px;
}
.m-l-lg {
    margin-left: 30px;
}
.m-l-xl {
    margin-left: 50px;
}
/*Right Margin Only*/
.m-r-xs {
    margin-right: 5px;
}
.m-r-sm {
    margin-right: 10px;
}
.m-r-md {
    margin-right: 20px;
}
.m-r-lg {
    margin-right: 30px;
}
.m-r-xl {
    margin-right: 50px;
}

/*Top Margin Only*/
.m-t-xs {
    margin-top: 5px;
}
.m-t-sm {
    margin-top: 10px;
}
.m-t-md {
    margin-top: 20px;
}
.m-t-lg {
    margin-top: 30px;
}
.m-t-xl {
    margin-top: 50px;
}
/*Bottom Margin Only*/
.m-b-xs {
    margin-bottom: 5px;
}
.m-b-sm {
    margin-bottom: 10px;
}
.m-b-md {
    margin-bottom: 20px;
}
.m-b-lg {
    margin-bottom: 30px;
}
.m-b-xl {
    margin-bottom: 50px;
}
/*Vertical Margins*/
.m-v-xs {
    margin-top: 5px;
    margin-bottom: 5px;
}
.m-v-sm {
    margin-top: 10px;
    margin-bottom: 10px;
}
.m-v-md {
    margin-top: 20px;
    margin-bottom: 20px;
}
.m-v-lg {
    margin-top: 30px;
    margin-bottom: 30px;
}
.m-v-xl {
    margin-top: 50px;
    margin-bottom: 50px;
}
/*Horizontal Margins*/
.m-h-xs {
    margin-left: 5px;
    margin-right: 5px;
}
.m-h-sm {
    margin-left: 10px;
    margin-right: 10px;
}
.m-h-md {
    margin-left: 20px;
    margin-right: 20px;
}
.m-h-lg {
    margin-left: 30px;
    margin-right: 30px;
}
.m-h-xl {
    margin-left: 50px;
    margin-right: 50px;
}
/*Complete Margins*/
.m-xs {
    margin: 5px;
}
.m-sm {
    margin: 10px;
}
.m-md {
    margin: 20px;
}
.m-lg {
    margin: 30px;
}
.m-xl {
    margin: 50px;
}

<<<<<<< HEAD

/* COS logo spin */
.logo-spin {
    -webkit-animation: spin 3s infinite linear, opacity 3s infinite linear;
    animation: spin 3s infinite linear, opacity 3s infinite linear;
}

@-moz-keyframes spin {
    from {
        -moz-transform: rotate(0deg);
    }
    to {
        -moz-transform: rotate(360deg);
    }
}
@-webkit-keyframes spin {
    from {
        -webkit-transform: rotate(0deg);
    }
    to {
        -webkit-transform: rotate(360deg);
    }
}
@keyframes spin {
    from {
        -webkit-transform: rotate(0deg);
    }
    to {
        -webkit-transform: rotate(360deg);
    }
}
@-moz-keyframes opacity {
    0% {
        opacity : 0.1
    }
    50% {
        opacity: 1
    }
    100% {
        opacity: 0.1
    }
}
@-webkit-keyframes opacity {
    0% {
        opacity : 0.1
    }
    50% {
        opacity: 1
    }
    100% {
        opacity: 0.1
    }
}
@keyframes opacity {
    0% {
        opacity : 0.1
    }
    50% {
        opacity: 1
    }
    100% {
        opacity: 0.1
    }
}

/* OSF Font-Awesome Stack Alternative */
.osf-fa-stack {
  display: inline-block;
  width: 15px;
  height: 13px;
  position: relative;
} 
.fangorn-toolbar-icon .osf-fa-stack-top {
  font-size: 10px;
  margin-top: 5px;
  line-height: 11px;
}
.fangorn-toolbar-icon .osf-fa-stack-bottom {
  font-size: 18px;
  line-height: 20px;
}
.text-white {
  color: #FFF;   
=======
@media (max-width: 768px) {
    .affix {
        position: relative;
    }
>>>>>>> c02d8f0c
}<|MERGE_RESOLUTION|>--- conflicted
+++ resolved
@@ -2238,9 +2238,6 @@
 .break-word {
     word-wrap: break-word;
 }
-.word-break-word {
-    word-break: break-word;
-}
 .table-fixed {
     table-layout: fixed;
     width: 100%;
@@ -2507,15 +2504,6 @@
   padding-left: 20px;
   padding-right: 20px;
 }
-.unselectable {
-  -webkit-user-select: none;  /* Chrome all / Safari all */
-  -moz-user-select: none;     /* Firefox all */
-  -ms-user-select: none;      /* IE 10+ */
-
-  /* No support for these yet, use at own risk */
-  -o-user-select: none;
-  user-select: none;          
-}
 .inline {
     display: inline-block;
 }
@@ -2665,94 +2653,8 @@
     margin: 50px;
 }
 
-<<<<<<< HEAD
-
-/* COS logo spin */
-.logo-spin {
-    -webkit-animation: spin 3s infinite linear, opacity 3s infinite linear;
-    animation: spin 3s infinite linear, opacity 3s infinite linear;
-}
-
-@-moz-keyframes spin {
-    from {
-        -moz-transform: rotate(0deg);
-    }
-    to {
-        -moz-transform: rotate(360deg);
-    }
-}
-@-webkit-keyframes spin {
-    from {
-        -webkit-transform: rotate(0deg);
-    }
-    to {
-        -webkit-transform: rotate(360deg);
-    }
-}
-@keyframes spin {
-    from {
-        -webkit-transform: rotate(0deg);
-    }
-    to {
-        -webkit-transform: rotate(360deg);
-    }
-}
-@-moz-keyframes opacity {
-    0% {
-        opacity : 0.1
-    }
-    50% {
-        opacity: 1
-    }
-    100% {
-        opacity: 0.1
-    }
-}
-@-webkit-keyframes opacity {
-    0% {
-        opacity : 0.1
-    }
-    50% {
-        opacity: 1
-    }
-    100% {
-        opacity: 0.1
-    }
-}
-@keyframes opacity {
-    0% {
-        opacity : 0.1
-    }
-    50% {
-        opacity: 1
-    }
-    100% {
-        opacity: 0.1
-    }
-}
-
-/* OSF Font-Awesome Stack Alternative */
-.osf-fa-stack {
-  display: inline-block;
-  width: 15px;
-  height: 13px;
-  position: relative;
-} 
-.fangorn-toolbar-icon .osf-fa-stack-top {
-  font-size: 10px;
-  margin-top: 5px;
-  line-height: 11px;
-}
-.fangorn-toolbar-icon .osf-fa-stack-bottom {
-  font-size: 18px;
-  line-height: 20px;
-}
-.text-white {
-  color: #FFF;   
-=======
 @media (max-width: 768px) {
     .affix {
         position: relative;
     }
->>>>>>> c02d8f0c
 }