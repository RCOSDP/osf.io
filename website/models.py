# -*- coding: utf-8 -*-
'''Consolidates all necessary models from the framework and website packages.
'''

from framework.auth.core import User
from framework.guid.model import Guid
from framework.sessions.model import Session

from website.project.model import (
    ApiKey, Node, NodeLog,
    Tag, WatchConfig, MetaSchema, Pointer,
    Comment, PrivateLink, MetaData,
)
<<<<<<< HEAD
from website.project.citation.model import CitationStyle
from website.conferences.model import Conference
=======
from website.conferences.model import Conference, MailRecord
>>>>>>> 3329ae9f

# All models
MODELS = (
    User, ApiKey, Node, NodeLog,
    Tag, WatchConfig, Session, Guid, MetaSchema, Pointer,
    MailRecord, Comment, PrivateLink, MetaData, Conference,
    CitationStyle,
)

GUID_MODELS = (User, Node, Comment, MetaData)<|MERGE_RESOLUTION|>--- conflicted
+++ resolved
@@ -11,12 +11,8 @@
     Tag, WatchConfig, MetaSchema, Pointer,
     Comment, PrivateLink, MetaData,
 )
-<<<<<<< HEAD
 from website.project.citation.model import CitationStyle
-from website.conferences.model import Conference
-=======
 from website.conferences.model import Conference, MailRecord
->>>>>>> 3329ae9f
 
 # All models
 MODELS = (
