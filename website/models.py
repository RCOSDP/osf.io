# -*- coding: utf-8 -*-
'''Consolidates all necessary models from the framework and website packages.
'''

from framework.guid.model import Guid
from framework.auth.model import User
from framework.sessions.model import Session

from website.project.model import (ApiKey, Node, NodeLog, NodeFile, NodeWikiPage,
                                   Tag, WatchConfig, MetaData, MetaSchema)

# All models
<<<<<<< HEAD
MODELS = (User, ApiKey, Keyword, ApiKey, Node, NodeLog, NodeFile, NodeWikiPage,
          Tag, WatchConfig, Session, Guid, MetaData, MetaSchema)

GUID_MODELS = (User, Node, NodeFile, NodeWikiPage, Tag, MetaData)
=======
MODELS = (User, ApiKey, ApiKey, Node, NodeLog, NodeFile, NodeWikiPage,
          Tag, WatchConfig, Session)
>>>>>>> c8696a49
<|MERGE_RESOLUTION|>--- conflicted
+++ resolved
@@ -10,12 +10,7 @@
                                    Tag, WatchConfig, MetaData, MetaSchema)
 
 # All models
-<<<<<<< HEAD
-MODELS = (User, ApiKey, Keyword, ApiKey, Node, NodeLog, NodeFile, NodeWikiPage,
+MODELS = (User, ApiKey, ApiKey, Node, NodeLog, NodeFile, NodeWikiPage,
           Tag, WatchConfig, Session, Guid, MetaData, MetaSchema)
 
-GUID_MODELS = (User, Node, NodeFile, NodeWikiPage, Tag, MetaData)
-=======
-MODELS = (User, ApiKey, ApiKey, Node, NodeLog, NodeFile, NodeWikiPage,
-          Tag, WatchConfig, Session)
->>>>>>> c8696a49
+GUID_MODELS = (User, Node, NodeFile, NodeWikiPage, Tag, MetaData)