--- conflicted
+++ resolved
@@ -5,18 +5,12 @@
 from framework.celery_tasks import app as celery_app
 from framework.transactions.context import TokuTransaction
 
-<<<<<<< HEAD
+from website import settings
 from website.mails import mails
-
-@celery_app.task(ignore_results=True)
-def on_node_updated(node_id, user_id, first_save, saved_fields, request_headers=None):
-=======
-from website import settings
 
 
 @celery_app.task(ignore_results=True)
-def on_node_updated(node_id, first_save, saved_fields, request_headers=None, force_update=False):
->>>>>>> 334d702c
+def on_node_updated(node_id, user_id, first_save, saved_fields, request_headers=None, force_update=False):
     from website.models import Node
     node = Node.load(node_id)
 
@@ -35,27 +29,6 @@
 
     elif not node.is_public and 'is_public' not in saved_fields:
         need_update = False
-<<<<<<< HEAD
-    if need_update:
-        node.update_search()
-
-
-@celery_app.task(ignore_results=True)
-def on_user_suspension(user_id, system_tag):
-    from framework.auth import User
-
-    with TokuTransaction():
-        user = User.load(user_id)
-        if system_tag not in user.system_tags:
-            user.system_tags.append(system_tag)
-        if not user.is_disabled:
-            user.disable_account()
-            user.is_registered = False
-            mails.send_mail(
-                mail=mails.SPAM_USER_BANNED,
-                user=user)
-        user.save()
-=======
     if force_update or need_update:
         node.update_search()
 
@@ -81,4 +54,20 @@
                     }]
                 },
             }, headers={'Authorization': 'Bearer {}'.format(settings.SHARE_API_TOKEN)}).raise_for_status()
->>>>>>> 334d702c
+
+
+@celery_app.task(ignore_results=True)
+def on_user_suspension(user_id, system_tag):
+    from framework.auth import User
+
+    with TokuTransaction():
+        user = User.load(user_id)
+        if system_tag not in user.system_tags:
+            user.system_tags.append(system_tag)
+        if not user.is_disabled:
+            user.disable_account()
+            user.is_registered = False
+            mails.send_mail(
+                mail=mails.SPAM_USER_BANNED,
+                user=user)
+        user.save()