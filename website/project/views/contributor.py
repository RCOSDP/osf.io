--- conflicted
+++ resolved
@@ -32,7 +32,7 @@
 from website.project.model import has_anonymous_link
 from website.util.permissions import expand_permissions
 from website.project.model import unreg_contributor_added
-from website.project.decorators import must_be_contributor
+from website import project.decorators
 from website.project.decorators import must_have_permission
 from website.project.decorators import must_be_valid_project
 from website.project.decorators import must_not_be_registration
@@ -172,13 +172,8 @@
     contrib_objs = [(User.load(_id), count) for _id, count in limited]
 
     contribs = [
-<<<<<<< HEAD
         utils.add_contributor_json(most_contrib, auth.user)
-        for most_contrib, count in sorted(most_common_contribs, key=lambda t: (-t[1], t[0].fullname))
-=======
-        utils.add_contributor_json(most_contrib, get_current_user())
         for most_contrib, count in sorted(contrib_objs, key=lambda t: (-t[1], t[0].fullname))
->>>>>>> 60fed4eb
     ]
     return {'contributors': contribs}
 
@@ -206,15 +201,8 @@
     limited_contribs = itertools.islice(active_contribs, max_results)
 
     contribs = [
-<<<<<<< HEAD
         utils.add_contributor_json(contrib, auth.user)
-        for contrib in auth.user.recently_added
-        if contrib.is_active()
-        if contrib._id not in node.contributors
-=======
-        utils.add_contributor_json(contrib, get_current_user())
         for contrib in limited_contribs
->>>>>>> 60fed4eb
     ]
     return {'contributors': contribs}
 
