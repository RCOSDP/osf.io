--- conflicted
+++ resolved
@@ -2,6 +2,7 @@
 import httplib as http
 import logging
 
+from modularodm.exceptions import ValidationValueError
 import framework
 from framework import request, User, status
 from framework.auth.decorators import collect_auth
@@ -221,7 +222,8 @@
                 user = User.create_unregistered(
                     fullname=fullname,
                     email=email)
-            except DuplicateEmailError:
+                user.save()
+            except ValidationValueError:
                 user = framework.auth.get_user(username=contrib_dict['email'])
 
         if not user.is_registered:
@@ -396,22 +398,10 @@
         email = email.lower().strip()
     if not fullname:
         return {'status': 400, 'message': 'Must provide fullname'}, 400
-<<<<<<< HEAD
-    try:
-        new_user = node.add_unregistered_contributor(email=email, fullname=fullname,
-            auth=auth)
-        node.save()
-    except ValueError:
-        # User is in database. If they are active, raise an error. If not,
-        # go ahead and send the email invite
-        new_user = framework.auth.get_user(username=email)
-        if new_user.is_registered:
-=======
     # Check if email is in the database
     user = framework.auth.get_user(username=email)
     if user:
         if user.is_registered:
->>>>>>> c1bce960
             msg = 'User is already in database. Please go back and try your search again.'
             return {'status': 400, 'message': msg}, 400
         elif node.is_contributor(user):
@@ -438,5 +428,8 @@
     node = kwargs['node'] or kwargs['project']
     send_claim_email(email, user, node, notify=True)
     unclaimed_data = user.get_unclaimed_record(node._primary_key)
-    return {'status': 'success', 'fullname': unclaimed_data['name'], 'email': email
+    return {
+        'status': 'success',
+        'fullname': unclaimed_data['name'],
+        'email': email,
     }