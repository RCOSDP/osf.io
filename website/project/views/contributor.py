--- conflicted
+++ resolved
@@ -20,13 +20,9 @@
 from framework.auth.decorators import must_be_logged_in
 from framework.auth.forms import SetEmailAndPasswordForm
 
-<<<<<<< HEAD
 from website import mails
 from website import language
-=======
-from website import mails, language, settings
-from website.project.model import unreg_contributor_added, has_anonymous_link
->>>>>>> 0162fcd7
+from website import settings
 from website.models import Node
 from website.profile import utils
 from website.util import web_url_for
@@ -151,7 +147,7 @@
             most_common_contribs.append((contrib, count))
 
     contribs = [
-        utils.add_contributor_json(most_contrib, get_current_user())
+        utils.add_contributor_json(most_contrib, auth.user)
         for most_contrib, count in sorted(most_common_contribs, key=lambda t: (-t[1], t[0].fullname))
     ]
     return {'contributors': contribs}
