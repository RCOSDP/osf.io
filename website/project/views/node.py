--- conflicted
+++ resolved
@@ -633,13 +633,8 @@
         node.set_privacy(permissions, auth)
     except NodeStateError as e:
         raise HTTPError(http.BAD_REQUEST, data=dict(
-<<<<<<< HEAD
-            message_short='Can\'t change privacy',
-            message_long=e.message
-=======
             message_short="Can't change privacy",
             message_long=str(e)
->>>>>>> 7036ddd3
         ))
 
     return {
@@ -773,7 +768,6 @@
 
     user = auth.user
 
-<<<<<<< HEAD
     try:
         contributor = node.contributor_set.get(user=user)
     except Contributor.DoesNotExist:
@@ -804,13 +798,6 @@
             project_sync.project_sync_one(node, None)
             user.cggroups_sync.add(node.group)  # checked
             user.save()
-=======
-    if node.group is not None and user.groups_sync is not None and not user.groups_sync.filter(name=node.group.name).exists():
-        from nii import project_sync
-        project_sync.project_sync_one(node, None)
-        user.groups_sync.add(node.group)  # checked
-        user.save()
->>>>>>> 7036ddd3
 
     in_bookmark_collection = False
     bookmark_collection_id = ''
