--- conflicted
+++ resolved
@@ -53,11 +53,8 @@
 from addons.wiki.models import WikiVersion
 from addons.dataverse.utils import serialize_dataverse_widget
 from addons.forward.utils import serialize_forward_widget
-<<<<<<< HEAD
 from addons.sparql.utils import serialize_sparql_widget
-=======
 from addons.restfulapi.utils import serialize_restfulapi_widget
->>>>>>> 0d6a4fed
 
 r_strip_html = lambda collection: rapply(collection, strip_html)
 logger = logging.getLogger(__name__)
@@ -455,11 +452,8 @@
         'zotero': None,
         'forward': None,
         'dataverse': None,
-<<<<<<< HEAD
-        'sparql': None
-=======
+        'sparql': None,
         'restfulapi': None
->>>>>>> 0d6a4fed
     }
 
     if 'wiki' in ret['addons']:
@@ -481,13 +475,11 @@
         mendeley_widget_data = MendeleyCitationsProvider().widget(node_addon)
         addons_widget_data['mendeley'] = mendeley_widget_data
 
-<<<<<<< HEAD
     if 'sparql' in ret['addons']:
         addons_widget_data['sparql'] = serialize_sparql_widget(node)
-=======
+
     if 'restfulapi' in ret['addons']:
         addons_widget_data['restfulapi'] = serialize_restfulapi_widget(node)
->>>>>>> 0d6a4fed
 
     ret.update({'addons_widget_data': addons_widget_data})
     return ret
