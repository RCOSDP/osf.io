--- conflicted
+++ resolved
@@ -145,13 +145,7 @@
 
 
 @must_be_valid_project
-<<<<<<< HEAD
-@must_be_contributor_or_public# returns user, project
-@update_counters('node:{pid}')
-@update_counters('node:{nid}')
-=======
 @must_be_contributor_or_public # returns user, project
->>>>>>> 360043dd
 def node_registrations(**kwargs):
     link = kwargs['link']
     auth = kwargs['auth']
@@ -251,28 +245,9 @@
 @must_be_contributor_or_public # returns user, project
 def project_statistics(**kwargs):
     auth = kwargs['auth']
-<<<<<<< HEAD
-
-    # todo not used
-    node_to_use = node or project
-
-    counters = analytics.get_day_total_list(
-        'node:{}'.format(node_to_use._primary_key)
-    )
-    csv = '\\n'.join(['date,price'] + ['{},{}'.format(counter[0], counter[1]) for counter in counters])
-
-    rv = {
-        'csv' : csv,
-    }
-    if not node_to_use.is_public and not node_to_use.can_edit(auth):
-        raise HTTPError(http.FORBIDDEN)
-    else:
-        rv.update(_view_project(node_to_use, auth, primary=True))
-        return rv
-=======
     node = kwargs['node'] or kwargs['project']
     return _view_project(node, auth, primary=True)
->>>>>>> 360043dd
+
 
 
 ###############################################################################
@@ -595,22 +570,12 @@
     return {'logs': logs}
 
 
-<<<<<<< HEAD
-    auth = kwargs['auth']
-    rescale_ratio = kwargs.get('rescale_ratio')
-    node_to_use = kwargs['node'] or kwargs['project']
-    link = request.args.get('key', '').strip('/')
-
-    if node_to_use.can_view(auth, link):
-        summary = {
-=======
-def _get_summary(node, auth, rescale_ratio, primary=True, link_id=None):
+def _get_summary(node, auth, link, rescale_ratio, primary=True, link_id=None):
 
     summary = {}
 
-    if node.can_view(auth):
+    if node.can_view(auth,link):
         summary.update({
->>>>>>> 360043dd
             'can_view': True,
             'can_edit': node.can_edit(auth),
             'id': link_id if link_id else node._id,
@@ -655,9 +620,10 @@
     rescale_ratio = kwargs.get('rescale_ratio')
     primary = kwargs.get('primary')
     link_id = kwargs.get('link_id')
+    link = request.args.get('key', '').strip('/')
 
     return _get_summary(
-        node, auth, rescale_ratio, primary=primary, link_id=link_id
+        node, auth, link, rescale_ratio, primary=primary, link_id=link_id
     )
 
 
@@ -686,7 +652,7 @@
     registrations = node_to_use.node__registrations
     return _render_nodes(registrations)
 
-<<<<<<< HEAD
+
 @must_be_valid_project # returns project
 @must_be_contributor # returns user, project
 def project_generate_private_link_post(*args, **kwargs):
@@ -701,7 +667,7 @@
         node.add_private_link(link)
 
     return {'status': 'success'}, 201
-=======
+
 
 def _serialize_node_search(node):
     """Serialize a node for use in pointer search.
@@ -866,4 +832,3 @@
         }
         for each in node.pointed
     ]}
->>>>>>> 360043dd
