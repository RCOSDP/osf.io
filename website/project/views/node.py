--- conflicted
+++ resolved
@@ -3,19 +3,15 @@
 import logging
 import httplib as http
 import math
+import waffle
 from collections import defaultdict
 from itertools import islice
 
 from flask import request
 from django.apps import apps
 from django.core.exceptions import ValidationError
-<<<<<<< HEAD
 from django.db.models import Q, OuterRef, Subquery
 from guardian.shortcuts import get_objects_for_user
-=======
-from django.db.models import Q, OuterRef, Exists, Subquery
-import waffle
->>>>>>> cc5607ef
 
 from framework import status
 from framework.utils import iso8601format
