# -*- coding: utf-8 -*-
import os
import logging
import httplib as http
import math
from collections import defaultdict
from itertools import islice

from flask import request
from django.apps import apps
from django.core.exceptions import ValidationError
from django.db.models import Q, OuterRef, Exists, Subquery

from framework import status
from framework.utils import iso8601format
from framework.auth.decorators import must_be_logged_in, collect_auth
from website.ember_osf_web.decorators import ember_flag_is_active, storage_i18n_flag_active
from framework.exceptions import HTTPError
from osf.models.nodelog import NodeLog
from osf.utils.functional import rapply

from website import language

from website.util import rubeus
from website.exceptions import NodeStateError
from website.project import new_node, new_private_link
from website.project.decorators import (
    must_be_contributor_or_public_but_not_anonymized,
    must_be_contributor_or_public,
    must_be_valid_project,
    must_have_permission,
    must_not_be_registration,
    must_not_be_retracted_registration,
)
from website.tokens import process_token_or_pass
from website.util.rubeus import collect_addon_js
from website.project.model import has_anonymous_link, NodeUpdateError, validate_title
from website.project.forms import NewNodeForm
from website.project.metadata.utils import serialize_meta_schemas
from osf.models import AbstractNode, Collection, Guid, PrivateLink, Contributor, Node, NodeRelation, Preprint
from addons.wiki.models import WikiPage
from osf.models.contributor import get_contributor_permissions
from osf.models.licenses import serialize_node_license_record
from osf.utils.sanitize import strip_html
from osf.utils.permissions import ADMIN, READ, WRITE, CREATOR_PERMISSIONS
from website import settings
from website.views import find_bookmark_collection, validate_page_num
from website.views import serialize_node_summary, get_storage_region_list
from website.profile import utils
from addons.mendeley.provider import MendeleyCitationsProvider
from addons.zotero.provider import ZoteroCitationsProvider
from addons.wiki.utils import serialize_wiki_widget
from addons.wiki.models import WikiVersion
from addons.dataverse.utils import serialize_dataverse_widget
from addons.forward.utils import serialize_forward_widget

r_strip_html = lambda collection: rapply(collection, strip_html)
logger = logging.getLogger(__name__)

@must_be_valid_project
@must_have_permission(WRITE)
@must_not_be_registration
def edit_node(auth, node, **kwargs):
    post_data = request.json
    edited_field = post_data.get('name')
    value = post_data.get('value', '')

    new_val = None
    if edited_field == 'title':
        try:
            node.set_title(value, auth=auth)
        except ValidationError as e:
            raise HTTPError(
                http.BAD_REQUEST,
                data=dict(message_long=e.message)
            )
        new_val = node.title
    elif edited_field == 'description':
        node.set_description(value, auth=auth)
        new_val = node.description
    elif edited_field == 'category':
        node.category = new_val = value

    try:
        node.save()
    except ValidationError as e:
        raise HTTPError(
            http.BAD_REQUEST,
            data=dict(message_long=e.message)
        )
    return {
        'status': 'success',
        'newValue': new_val  # Used by x-editable  widget to reflect changes made by sanitizer
    }


##############################################################################
# New Project
##############################################################################


@must_be_logged_in
def project_new(**kwargs):
    return {}

@must_be_logged_in
def project_new_post(auth, **kwargs):
    user = auth.user

    data = request.get_json()
    title = strip_html(data.get('title'))
    title = title.strip()
    category = data.get('category', 'project')
    template = data.get('template')
    description = strip_html(data.get('description'))
    new_project = {}

    if template:
        original_node = AbstractNode.load(template)
        changes = {
            'title': title,
            'category': category,
            'template_node': original_node,
        }

        if description:
            changes['description'] = description

        project = original_node.use_as_template(
            auth=auth,
            changes={
                template: changes,
            }
        )

    else:
        try:
            project = new_node(category, title, user, description)
        except ValidationError as e:
            raise HTTPError(
                http.BAD_REQUEST,
                data=dict(message_long=e.message)
            )
        new_project = _view_project(project, auth)
    return {
        'projectUrl': project.url,
        'newNode': new_project['node'] if new_project else None
    }, http.CREATED


@must_be_logged_in
@must_be_valid_project
def project_new_from_template(auth, node, **kwargs):
    new_node = node.use_as_template(
        auth=auth,
        changes=dict(),
    )
    return {'url': new_node.url}, http.CREATED, None


##############################################################################
# New Node
##############################################################################

@must_be_valid_project
@must_have_permission(WRITE)
@must_not_be_registration
def project_new_node(auth, node, **kwargs):
    form = NewNodeForm(request.form)
    user = auth.user
    if form.validate():
        try:
            new_component = new_node(
                title=strip_html(form.title.data),
                user=user,
                category=form.category.data,
                parent=node,
            )
        except ValidationError as e:
            raise HTTPError(
                http.BAD_REQUEST,
                data=dict(message_long=e.message)
            )
        redirect_url = node.url
        message = (
            'Your component was created successfully. You can keep working on the project page below, '
            'or go to the new <u><a href={component_url}>component</a></u>.'
        ).format(component_url=new_component.url)
        if form.inherit_contributors.data and node.has_permission(user, WRITE):
            for contributor in node.contributors:
                perm = CREATOR_PERMISSIONS if contributor._id == user._id else node.get_permissions(contributor)
                if contributor._id == user._id and not contributor.is_registered:
                    new_component.add_unregistered_contributor(
                        fullname=contributor.fullname, email=contributor.email,
                        permissions=perm, auth=auth, existing_user=contributor
                    )
                else:
                    new_component.add_contributor(contributor, permissions=perm, auth=auth)

            new_component.save()
            redirect_url = new_component.url + 'contributors/'
            message = (
                'Your component was created successfully. You can edit the contributor permissions below, '
                'work on your <u><a href={component_url}>component</a></u> or return to the <u> '
                '<a href="{project_url}">project page</a></u>.'
            ).format(component_url=new_component.url, project_url=node.url)
        status.push_status_message(message, kind='info', trust=True)

        return {
            'status': 'success',
        }, 201, None, redirect_url
    else:
        # TODO: This function doesn't seem to exist anymore?
        status.push_errors_to_status(form.errors)
    raise HTTPError(http.BAD_REQUEST, redirect_url=node.url)


@must_be_logged_in
@must_be_valid_project
def project_before_fork(auth, node, **kwargs):
    user = auth.user

    prompts = node.callback('before_fork', user=user)

    if node.has_pointers_recursive:
        prompts.append(
            language.BEFORE_FORK_HAS_POINTERS.format(
                category=node.project_or_component
            )
        )

    return {'prompts': prompts}


@must_be_logged_in
@must_be_valid_project
def project_before_template(auth, node, **kwargs):
    prompts = []

    for addon in node.get_addons():
        if 'node' in addon.config.configs:
            if addon.to_json(auth.user)['addon_full_name']:
                prompts.append(addon.to_json(auth.user)['addon_full_name'])

    return {'prompts': prompts, 'isRegistration': node.is_registration}


@must_be_valid_project
@must_be_contributor_or_public_but_not_anonymized
@must_not_be_registration
@ember_flag_is_active('ember_project_registrations_page')
def node_registrations(auth, node, **kwargs):
    return _view_project(node, auth, primary=True, embed_registrations=True)


@must_be_valid_project
@must_be_contributor_or_public_but_not_anonymized
@must_not_be_retracted_registration
@ember_flag_is_active('ember_project_forks_page')
def node_forks(auth, node, **kwargs):
    return _view_project(node, auth, primary=True, embed_forks=True)


@must_be_valid_project
@must_not_be_retracted_registration
@must_be_logged_in
@must_have_permission(READ)
@ember_flag_is_active('ember_project_settings_page')
def node_setting(auth, node, **kwargs):

    auth.user.update_affiliated_institutions_by_email_domain()
    auth.user.save()
    ret = _view_project(node, auth, primary=True)

    ret['include_wiki_settings'] = WikiPage.objects.include_wiki_settings(node)
    ret['wiki_enabled'] = 'wiki' in node.get_addon_names()

    ret['comments'] = {
        'level': node.comment_level,
    }

    addon_settings = {}
    for addon in ['forward']:
        addon_config = apps.get_app_config('addons_{}'.format(addon))
        config = addon_config.to_json()
        config['template_lookup'] = addon_config.template_lookup
        config['addon_icon_url'] = addon_config.icon_url
        config['node_settings_template'] = os.path.basename(addon_config.node_settings_template)
        addon_settings[addon] = config

    ret['addon_settings'] = addon_settings

    ret['categories'] = settings.NODE_CATEGORY_MAP
    ret['categories'].update({
        'project': 'Project'
    })

    return ret

@must_be_valid_project
@must_not_be_registration
@must_be_logged_in
@must_have_permission(WRITE)
def node_addons(auth, node, **kwargs):

    ret = _view_project(node, auth, primary=True)

    addon_settings = serialize_addons(node, auth)

    ret['addon_capabilities'] = settings.ADDON_CAPABILITIES

    # If an addon is default you cannot connect/disconnect so we don't have to load it.
    ret['addon_settings'] = [addon for addon in addon_settings]

    # Addons can have multiple categories, but we only want a set of unique ones being used.
    ret['addon_categories'] = set([item for addon in addon_settings for item in addon['categories']])

    # The page only needs to load enabled addons and it refreshes when a new addon is being enabled.
    ret['addon_js'] = collect_node_config_js([addon for addon in addon_settings if addon['enabled']])

    return ret


def serialize_addons(node, auth):

    addon_settings = []
    addons_available = [addon for addon in settings.ADDONS_AVAILABLE
                        if addon not in settings.SYSTEM_ADDED_ADDONS['node']
                        and addon.short_name not in ('wiki', 'forward', 'twofactor')]

    for addon in addons_available:
        addon_config = apps.get_app_config('addons_{}'.format(addon.short_name))
        config = addon_config.to_json()
        config['template_lookup'] = addon_config.template_lookup
        config['addon_icon_url'] = addon_config.icon_url
        config['node_settings_template'] = os.path.basename(addon_config.node_settings_template)
        config['addon_short_name'] = addon.short_name
        config['addon_full_name'] = addon.full_name
        config['categories'] = addon.categories
        config['enabled'] = node.has_addon(addon.short_name)
        config['default'] = addon.short_name in settings.ADDONS_DEFAULT

        if node.has_addon(addon.short_name):
            node_json = node.get_addon(addon.short_name).to_json(auth.user)
            config.update(node_json)

        addon_settings.append(config)

    addon_settings = sorted(addon_settings, key=lambda addon: addon['full_name'].lower())

    return addon_settings

def collect_node_config_js(addons):
    """Collect webpack bundles for each of the addons' node-cfg.js modules. Return
    the URLs for each of the JS modules to be included on the node addons config page.

    :param list addons: List of node's addon config records.
    """
    js_modules = []
    for addon in addons:
        source_path = os.path.join(
            settings.ADDON_PATH,
            addon['short_name'],
            'static',
            'node-cfg.js',
        )
        if os.path.exists(source_path):
            asset_path = os.path.join(
                '/',
                'static',
                'public',
                'js',
                addon['short_name'],
                'node-cfg.js',
            )
            js_modules.append(asset_path)

    return js_modules


@must_have_permission(WRITE)
@must_not_be_registration
def node_choose_addons(auth, node, **kwargs):
    node.config_addons(request.json, auth)


@must_be_valid_project
@must_not_be_retracted_registration
@must_have_permission(READ)
@ember_flag_is_active('ember_project_contributors_page')
def node_contributors(auth, node, **kwargs):
    ret = _view_project(node, auth, primary=True)
    ret['contributors'] = utils.serialize_contributors(node.contributors, node)
    ret['access_requests'] = utils.serialize_access_requests(node)
    ret['adminContributors'] = utils.serialize_contributors(node.parent_admin_contributors, node, admin=True)
    return ret


@must_have_permission(ADMIN)
def configure_comments(node, **kwargs):
    comment_level = request.json.get('commentLevel')
    if not comment_level:
        node.comment_level = None
    elif comment_level in ['public', 'private']:
        node.comment_level = comment_level
    else:
        raise HTTPError(http.BAD_REQUEST)
    node.save()

@must_have_permission(ADMIN)
@must_not_be_registration
def configure_requests(node, **kwargs):
    access_requests_enabled = request.get_json().get('accessRequestsEnabled')
    auth = kwargs.get('auth', None)
    node.set_access_requests_enabled(access_requests_enabled, auth, save=True)
    return {'access_requests_enabled': access_requests_enabled}, 200


##############################################################################
# View Project
##############################################################################

@process_token_or_pass
@must_be_valid_project(retractions_valid=True)
@must_be_contributor_or_public
@ember_flag_is_active('ember_project_detail_page')
def view_project(auth, node, **kwargs):
    primary = '/api/v1' not in request.path
    ret = _view_project(node, auth,
                        primary=primary,
                        embed_contributors=True,
                        embed_descendants=True
                        )

    ret['addon_capabilities'] = settings.ADDON_CAPABILITIES
    # Collect the URIs to the static assets for addons that have widgets
    ret['addon_widget_js'] = list(collect_addon_js(
        node,
        filename='widget-cfg.js',
        config_entry='widget'
    ))
    ret.update(rubeus.collect_addon_assets(node))

    access_request = node.requests.filter(creator=auth.user).exclude(machine_state='accepted')
    ret['user']['access_request_state'] = access_request.get().machine_state if access_request else None

    addons_widget_data = {
        'wiki': None,
        'mendeley': None,
        'zotero': None,
        'forward': None,
        'dataverse': None
    }

    if 'wiki' in ret['addons']:
        addons_widget_data['wiki'] = serialize_wiki_widget(node)

    if 'dataverse' in ret['addons']:
        addons_widget_data['dataverse'] = serialize_dataverse_widget(node)

    if 'forward' in ret['addons']:
        addons_widget_data['forward'] = serialize_forward_widget(node)

    if 'zotero' in ret['addons']:
        node_addon = node.get_addon('zotero')
        zotero_widget_data = ZoteroCitationsProvider().widget(node_addon)
        addons_widget_data['zotero'] = zotero_widget_data

    if 'mendeley' in ret['addons']:
        node_addon = node.get_addon('mendeley')
        mendeley_widget_data = MendeleyCitationsProvider().widget(node_addon)
        addons_widget_data['mendeley'] = mendeley_widget_data

    ret.update({'addons_widget_data': addons_widget_data})
    return ret

# Reorder components
@must_be_valid_project
@must_not_be_registration
@must_have_permission(WRITE)
def project_reorder_components(node, **kwargs):
    """Reorders the components in a project's component list.

    :param-json list new_list: List of strings that include node GUIDs.
    """
    ordered_guids = request.get_json().get('new_list', [])
    node_relations = (
        node.node_relations
            .select_related('child')
            .filter(child__is_deleted=False)
    )
    deleted_node_relation_ids = list(
        node.node_relations.select_related('child')
        .filter(child__is_deleted=True)
        .values_list('pk', flat=True)
    )

    if len(ordered_guids) > len(node_relations):
        raise HTTPError(http.BAD_REQUEST, data=dict(message_long='Too many node IDs'))

    # Ordered NodeRelation pks, sorted according the order of guids passed in the request payload
    new_node_relation_ids = [
        each.id for each in sorted(node_relations,
                                   key=lambda nr: ordered_guids.index(nr.child._id))
    ]

    if len(node_relations) == len(ordered_guids):
        node.set_noderelation_order(new_node_relation_ids + deleted_node_relation_ids)
        node.save()
        return {'nodes': ordered_guids}

    logger.error('Got invalid node list in reorder components')
    raise HTTPError(http.BAD_REQUEST)


##############################################################################


@must_be_valid_project
@must_be_contributor_or_public
@must_not_be_retracted_registration
@ember_flag_is_active('ember_project_analytics_page')
def project_statistics(auth, node, **kwargs):
    ret = _view_project(node, auth, primary=True)
    ret['node']['keenio_read_key'] = node.keenio_read_key
    return ret


###############################################################################
# Make Private/Public
###############################################################################

@must_be_valid_project
@must_have_permission(ADMIN)
def project_set_privacy(auth, node, **kwargs):

    permissions = kwargs.get('permissions')
    if permissions is None:
        raise HTTPError(http.BAD_REQUEST)

    try:
        node.set_privacy(permissions, auth)
    except NodeStateError as e:
        raise HTTPError(http.BAD_REQUEST, data=dict(
            message_short="Can't change privacy",
            message_long=e.message
        ))

    return {
        'status': 'success',
        'permissions': permissions,
    }


@must_be_valid_project
@must_not_be_registration
@must_have_permission(WRITE)
def update_node(auth, node, **kwargs):
    # in node.update() method there is a key list node.WRITABLE_WHITELIST only allow user to modify
    # category, title, and description which can be edited by write permission contributor
    data = r_strip_html(request.get_json())
    try:
        updated_field_names = node.update(data, auth=auth)
    except NodeUpdateError as e:
        raise HTTPError(400, data=dict(
            message_short="Failed to update attribute '{0}'".format(e.key),
            message_long=e.reason
        ))
    # Need to cast tags to a string to make them JSON-serialiable
    updated_fields_dict = {
        key: getattr(node, key) if key != 'tags' else [str(tag) for tag in node.tags]
        for key in updated_field_names
        if key != 'logs' and key != 'modified' and key != 'last_logged'
    }
    return {'updated_fields': updated_fields_dict}

@must_be_valid_project
@must_have_permission(ADMIN)
@must_not_be_registration
def component_remove(auth, node, **kwargs):
    """Remove component, and recursively remove its children. If node has a
    parent, add log and redirect to parent; else redirect to user dashboard.

    """
    try:
        node.remove_node(auth)
    except NodeStateError as e:
        raise HTTPError(
            http.BAD_REQUEST,
            data={
                'message_short': 'Error',
                'message_long': 'Could not delete component: ' + e.message
            },
        )
    node.save()

    message = '{} has been successfully deleted.'.format(
        node.project_or_component.capitalize()
    )
    id = '{}_deleted'.format(node.project_or_component)
    status.push_status_message(message, kind='success', trust=False, id=id)
    parent = node.parent_node
    if parent and parent.can_view(auth):
        redirect_url = node.parent_node.url
    else:
        redirect_url = '/dashboard/'

    return {
        'url': redirect_url,
    }


@must_be_valid_project
@must_have_permission(ADMIN)
def remove_private_link(*args, **kwargs):
    link_id = request.json['private_link_id']

    try:
        link = PrivateLink.objects.get(_id=link_id)
    except PrivateLink.DoesNotExist:
        raise HTTPError(http.NOT_FOUND)

    link.is_deleted = True
    link.save()

    for node in link.nodes.all():
        log_dict = {
            'project': node.parent_id,
            'node': node._id,
            'user': kwargs.get('auth').user._id,
            'anonymous_link': link.anonymous,
        }

        node.add_log(
            NodeLog.VIEW_ONLY_LINK_REMOVED,
            log_dict,
            auth=kwargs.get('auth', None)
        )

# TODO: Split into separate functions
def _render_addons(addons):

    widgets = {}
    configs = {}
    js = []
    css = []

    for addon in addons:
        configs[addon.config.short_name] = addon.config.to_json()
        js.extend(addon.config.include_js.get('widget', []))
        css.extend(addon.config.include_css.get('widget', []))

        js.extend(addon.config.include_js.get('files', []))
        css.extend(addon.config.include_css.get('files', []))

    return widgets, configs, js, css


def _should_show_wiki_widget(node, contributor):
    has_wiki = bool(node.get_addon('wiki'))
    wiki_page = WikiVersion.objects.get_for_node(node, 'home')

    if contributor and contributor.write and not node.is_registration:
        return has_wiki
    else:
        return has_wiki and wiki_page and wiki_page.html(node)


def _view_project(node, auth, primary=False,
                  embed_contributors=False, embed_descendants=False,
                  embed_registrations=False, embed_forks=False):
    """Build a JSON object containing everything needed to render
    project.view.mako.
    """
    node = AbstractNode.objects.filter(pk=node.pk).include('contributor__user__guids').get()
    user = auth.user

    try:
        contributor = node.contributor_set.get(user=user)
    except Contributor.DoesNotExist:
        contributor = None

    parent = node.find_readable_antecedent(auth)
    if user:
        bookmark_collection = find_bookmark_collection(user)
        bookmark_collection_id = bookmark_collection._id
        in_bookmark_collection = bookmark_collection.guid_links.filter(_id=node._id).exists()
    else:
        in_bookmark_collection = False
        bookmark_collection_id = ''

    view_only_link = auth.private_key or request.args.get('view_only', '').strip('/')
    anonymous = has_anonymous_link(node, auth)
    addons = list(node.get_addons())
    widgets, configs, js, css = _render_addons(addons)
    redirect_url = node.url + '?view_only=None'

    disapproval_link = ''
    if (node.is_pending_registration and node.has_permission(user, ADMIN)):
        disapproval_link = node.root.registration_approval.stashed_urls.get(user._id, {}).get('reject', '')

    if (node.is_pending_embargo and node.has_permission(user, ADMIN)):
        disapproval_link = node.root.embargo.stashed_urls.get(user._id, {}).get('reject', '')

    # Before page load callback; skip if not primary call
    if primary:
        for addon in addons:
            messages = addon.before_page_load(node, user) or []
            for message in messages:
                status.push_status_message(message, kind='info', dismissible=False, trust=True)
    NodeRelation = apps.get_model('osf.NodeRelation')

    is_registration = node.is_registration
    data = {
        'node': {
            'disapproval_link': disapproval_link,
            'id': node._primary_key,
            'title': node.title,
            'category': node.category_display,
            'category_short': node.category,
            'node_type': node.project_or_component,
            'description': node.description or '',
            'license': serialize_node_license_record(node.license),
            'url': node.url,
            'api_url': node.api_url,
            'absolute_url': node.absolute_url,
            'redirect_url': redirect_url,
            'display_absolute_url': node.display_absolute_url,
            'update_url': node.api_url_for('update_node'),
            'in_dashboard': in_bookmark_collection,
            'is_public': node.is_public,
            'is_archiving': node.archiving,
            'date_created': iso8601format(node.created),
            'date_modified': iso8601format(node.last_logged) if node.last_logged else '',
            'tags': list(node.tags.filter(system=False).values_list('name', flat=True)),
            'children': node.nodes_active.exists(),
            'child_exists': Node.objects.get_children(node, active=True).exists(),
            'is_registration': is_registration,
            'is_pending_registration': node.is_pending_registration if is_registration else False,
            'is_retracted': node.is_retracted if is_registration else False,
            'is_pending_retraction': node.is_pending_retraction if is_registration else False,
            'retracted_justification': getattr(node.retraction, 'justification', None) if is_registration else None,
            'date_retracted': iso8601format(getattr(node.retraction, 'date_retracted', None)) if is_registration else '',
            'embargo_end_date': node.embargo_end_date.strftime('%A, %b %d, %Y') if is_registration and node.embargo_end_date else '',
            'is_pending_embargo': node.is_pending_embargo if is_registration else False,
            'is_embargoed': node.is_embargoed if is_registration else False,
            'is_pending_embargo_termination': is_registration and node.is_embargoed and (
                node.embargo_termination_approval and
                node.embargo_termination_approval.is_pending_approval
            ),
            'registered_from_url': node.registered_from.url if is_registration else '',
            'registered_date': iso8601format(node.registered_date) if is_registration else '',
            'root_id': node.root._id if node.root else None,
            'registered_meta': node.registered_meta,
            'registered_schemas': serialize_meta_schemas(list(node.registered_schema.all())) if is_registration else False,
            'is_fork': node.is_fork,
            'is_collected': node.is_collected,
            'collections': serialize_collections(node.collecting_metadata_list, auth),
            'forked_from_id': node.forked_from._primary_key if node.is_fork else '',
            'forked_from_display_absolute_url': node.forked_from.display_absolute_url if node.is_fork else '',
            'forked_date': iso8601format(node.forked_date) if node.is_fork else '',
            'fork_count': node.forks.exclude(type='osf.registration').filter(is_deleted=False).count(),
            'private_links': [x.to_json() for x in node.private_links_active],
            'link': view_only_link,
            'templated_count': node.templated_list.count(),
            'linked_nodes_count': NodeRelation.objects.filter(child=node, is_node_link=True).exclude(parent__type='osf.collection').count(),
            'anonymous': anonymous,
            'comment_level': node.comment_level,
            'has_comments': node.comment_set.exists(),
            'identifiers': {
                'doi': node.get_identifier_value('doi'),
                'ark': node.get_identifier_value('ark'),
            },
            'visible_preprints': serialize_preprints(node, user),
            'institutions': get_affiliated_institutions(node) if node else [],
            'has_draft_registrations': node.has_active_draft_registrations,
            'access_requests_enabled': node.access_requests_enabled,
            'storage_location': node.osfstorage_region.name,
            'waterbutler_url': node.osfstorage_region.waterbutler_url,
            'mfr_url': node.osfstorage_region.mfr_url
        },
        'parent_node': {
            'exists': parent is not None,
            'id': parent._primary_key if parent else '',
            'title': parent.title if parent else '',
            'category': parent.category_display if parent else '',
            'url': parent.url if parent else '',
            'api_url': parent.api_url if parent else '',
            'absolute_url': parent.absolute_url if parent else '',
            'registrations_url': parent.web_url_for('node_registrations') if parent else '',
            'is_public': parent.is_public if parent else '',
            'is_contributor': parent.is_contributor(user) if parent else '',
            'can_view': parent.can_view(auth) if parent else False,
        },
        'user': {
            'is_contributor': bool(contributor),
            'is_admin': bool(contributor) and contributor.admin,
            'is_admin_parent': parent.is_admin_parent(user) if parent else False,
            'can_edit': bool(contributor) and contributor.write and not node.is_registration,
            'can_edit_tags': bool(contributor) and contributor.write,
            'has_read_permissions': node.has_permission(user, READ),
            'permissions': get_contributor_permissions(contributor, as_list=True) if contributor else [],
            'id': user._id if user else None,
            'username': user.username if user else None,
            'fullname': user.fullname if user else '',
            'can_comment': bool(contributor) or node.can_comment(auth),
            'show_wiki_widget': _should_show_wiki_widget(node, contributor),
            'dashboard_id': bookmark_collection_id,
            'institutions': get_affiliated_institutions(user) if user else [],
        },
        # TODO: Namespace with nested dicts
        'addons_enabled': [each.short_name for each in addons],
        'addons': configs,
        'addon_widgets': widgets,
        'addon_widget_js': js,
        'addon_widget_css': css,
        'node_categories': [
            {'value': key, 'display_name': value}
            for key, value in settings.NODE_CATEGORY_MAP.iteritems()
        ]
    }

    # Default should be at top of list for UI and for the project overview page the default region
    # for a component is that of the it's parent node.
    region_list = get_storage_region_list(user, node=node)

    data.update({'storage_regions': region_list})
    data.update({'storage_flag_is_active': storage_i18n_flag_active()})

    if embed_contributors and not anonymous:
        data['node']['contributors'] = utils.serialize_visible_contributors(node)
    else:
        data['node']['contributors'] = list(node.contributors.values_list('guids___id', flat=True))
    if embed_descendants:
        descendants, all_readable = _get_readable_descendants(auth=auth, node=node)
        data['user']['can_sort'] = all_readable
        data['node']['descendants'] = [
            serialize_node_summary(node=each, auth=auth, primary=not node.has_node_link_to(each), show_path=False)
            for each in descendants
        ]
    if embed_registrations:
        data['node']['registrations'] = [
            serialize_node_summary(node=each, auth=auth, show_path=False)
            for each in node.registrations_all.order_by('-registered_date').exclude(is_deleted=True)
        ]
    if embed_forks:
        data['node']['forks'] = [
            serialize_node_summary(node=each, auth=auth, show_path=False)
            for each in node.forks.exclude(type='osf.registration').exclude(is_deleted=True).order_by('-forked_date')
        ]
    return data

def get_affiliated_institutions(obj):
    ret = []
    for institution in obj.affiliated_institutions.all():
        ret.append({
            'name': institution.name,
            'logo_path': institution.logo_path,
            'logo_path_rounded_corners': institution.logo_path_rounded_corners,
            'id': institution._id,
        })
    return ret

def serialize_collections(cgms, auth):
    return [{
        'title': cgm.collection.title,
        'name': cgm.collection.provider.name,
        'url': '/collections/{}/'.format(cgm.collection.provider._id),
        'status': cgm.status,
        'type': cgm.collected_type,
        'subjects': list(cgm.subjects.values_list('text', flat=True)),
        'is_public': cgm.collection.is_public,
        'logo': cgm.collection.provider.get_asset_url('favicon')
    } for cgm in cgms if cgm.collection.provider and (cgm.collection.is_public or
        (auth.user and auth.user.has_perm('read_collection', cgm.collection)))]

def serialize_preprints(node, user):
    return [
        {
            'title': preprint.title,
            'is_moderated': preprint.provider.reviews_workflow,
            'is_withdrawn': preprint.date_withdrawn is not None,
            'state': preprint.machine_state,
            'word': preprint.provider.preprint_word,
            'provider': {'name': preprint.provider.name, 'workflow': preprint.provider.reviews_workflow},
            'url': preprint.url,
            'absolute_url': preprint.absolute_url
        } for preprint in Preprint.objects.can_view(base_queryset=node.preprints, user=user).filter(date_withdrawn__isnull=True)
    ]


def serialize_children(child_list, nested, indent=0):
    """
    Returns the serialized representation of a list of child nodes.

    This is a helper function for _get_children and as such it does not
    redundantly check permissions.
    """
    results = []
    for child in child_list:
        results.append({
            'id': child._id,
            'title': child.title,
            'is_public': child.is_public,
            'parent_id': child.parentnode_id,
            'indent': indent
        })
        if child._id in nested.keys():
            results.extend(serialize_children(nested.get(child._id), nested, indent + 1))
    return results

def _get_children(node, auth):
    """
    Returns the serialized representation of the given node and all of its children
    for which the given user has ADMIN permission.
    """
    is_admin = Contributor.objects.filter(node=OuterRef('pk'), admin=True, user=auth.user)
    parent_node_sqs = NodeRelation.objects.filter(child=OuterRef('pk'), is_node_link=False).values('parent__guids___id')
    children = (Node.objects.get_children(node)
                .filter(is_deleted=False)
                .annotate(parentnode_id=Subquery(parent_node_sqs[:1]))
                .annotate(has_admin_perm=Exists(is_admin))
                .filter(has_admin_perm=True))

    nested = defaultdict(list)
    for child in children:
        nested[child.parentnode_id].append(child)

    return serialize_children(nested[node._id], nested)


@must_be_valid_project
@must_have_permission(ADMIN)
def private_link_table(node, **kwargs):
    data = {
        'node': {
            'absolute_url': node.absolute_url,
            'private_links': [x.to_json() for x in node.private_links_active],
        }
    }
    return data


@collect_auth
@must_be_valid_project
@must_have_permission(ADMIN)
def get_editable_children(auth, node, **kwargs):

    children = _get_children(node, auth)

    return {
        'node': {'id': node._id, 'title': node.title, 'is_public': node.is_public},
        'children': children,
    }


@must_be_valid_project
def get_recent_logs(node, **kwargs):
    logs = list(reversed(node.logs._to_primary_keys()))[:3]
    return {'logs': logs}


def _get_readable_descendants(auth, node, permission=None):
    descendants = []
    all_readable = True
    for child in node.get_nodes(is_deleted=False):
        if permission:
            perm = permission.lower().strip()
            if not child.has_permission(auth.user, perm):
                all_readable = False
                continue
        # User can view child
        if child.can_view(auth):
            descendants.append(child)
        # Child is a node link and user has write permission
        elif node.linked_nodes.filter(id=child.id).exists():
            if node.has_permission(auth.user, 'write'):
                descendants.append(child)
            else:
                all_readable = False
        else:
            all_readable = False
            for descendant in child.find_readable_descendants(auth):
                descendants.append(descendant)
    return descendants, all_readable

def serialize_child_tree(child_list, user, nested):
    """
    Recursively serializes and returns a list of child nodes.

    This is a helper function for node_child_tree and as such it does not
    redundantly check permissions.
    """
    serialized_children = []
    for child in child_list:
<<<<<<< HEAD
        contributors = [{
            'id': contributor.user._id,
            'is_admin': contributor.admin,
            'is_confirmed': contributor.user.is_confirmed,
            'visible': contributor.visible
        } for contributor in child.contributor_set.all()]

        serialized_children.append({
            'node': {
                'id': child._id,
                'url': child.url,
                'title': child.title,
                'is_public': child.is_public,
                'contributors': contributors,
                'is_admin': child.has_admin_perm,
            },
            'user_id': user._id,
            'children': serialize_child_tree(nested.get(child._id), user, nested) if child._id in nested.keys() else [],
            'nodeType': 'project' if not child.parentnode_id else 'component',
            'category': child.category,
            'permissions': {
                'view': True,
                'is_admin': child.has_admin_perm
            }
        })
=======
        if child.has_read_perm or child.has_permission_on_children(user, READ):
            contributors = [{
                'id': contributor.user._id,
                'is_admin': contributor.admin,
                'is_confirmed': contributor.user.is_confirmed,
                'visible': contributor.visible
            } for contributor in child.contributor_set.all()]

            serialized_children.append({
                'node': {
                    'id': child._id,
                    'url': child.url,
                    'title': child.title,
                    'is_public': child.is_public,
                    'contributors': contributors,
                    'is_admin': child.has_admin_perm,
                    'is_preprint': child.is_preprint,
                },
                'user_id': user._id,
                'children': serialize_child_tree(nested.get(child._id), user, nested) if child._id in nested.keys() else [],
                'nodeType': 'project' if not child.parentnode_id else 'component',
                'category': child.category,
                'permissions': {
                    'view': True,
                    'is_admin': child.has_admin_perm
                }
            })
>>>>>>> fc048bfe

    return sorted(serialized_children, key=lambda k: len(k['children']), reverse=True)

def node_child_tree(user, node):
    """ Returns the serialized representation (for treebeard) of a given node and its children.
    :param user: OSFUser object
    :param node: parent project Node object
    :return: treebeard-formatted data
    """
    serialized_nodes = []

    assert node, '{} is not a valid Node.'.format(node._id)

    is_admin_sqs = Contributor.objects.filter(node=OuterRef('pk'), admin=True, user=user)
    can_read_sqs = Contributor.objects.filter(node=OuterRef('pk'), read=True, user=user)
    parent_node_sqs = NodeRelation.objects.filter(child=OuterRef('pk'), is_node_link=False).values('parent__guids___id')
    children = (Node.objects.get_children(node)
                .filter(is_deleted=False)
                .annotate(parentnode_id=Subquery(parent_node_sqs[:1]))
                .annotate(has_admin_perm=Exists(is_admin_sqs))
                .annotate(has_read_perm=Exists(can_read_sqs))
                .include('contributor__user__guids')
                )

    nested = defaultdict(list)
    for child in children:
        nested[child.parentnode_id].append(child)

    contributors = [{
        'id': contributor.user._id,
        'is_admin': node.has_permission(contributor.user, ADMIN),
        'is_confirmed': contributor.user.is_confirmed,
        'visible': contributor.visible
    } for contributor in node.contributor_set.all().include('user__guids')]

<<<<<<< HEAD
    serialized_nodes.append({
        'node': {
            'id': node._id,
            'url': node.url,
            'title': node.title,
            'is_public': node.is_public,
            'contributors': contributors,
            'is_admin': is_admin,
        },
        'user_id': user._id,
        'children': serialize_child_tree(nested.get(node._id), user, nested) if node._id in nested.keys() else [],
        'kind': 'folder' if not node.parent_node or not node.parent_node.has_permission(user, 'read') else 'node',
        'nodeType': node.project_or_component,
        'category': node.category,
        'permissions': {
            'view': True,
            'is_admin': is_admin
        }
    })
=======
    can_read = node.has_permission(user, READ)
    is_admin = node.has_permission(user, ADMIN)

    if can_read or node.has_permission_on_children(user, READ):
        serialized_nodes.append({
            'node': {
                'id': node._id,
                'url': node.url if can_read else '',
                'title': node.title if can_read else 'Private Project',
                'is_public': node.is_public,
                'contributors': contributors,
                'is_admin': is_admin
            },
            'user_id': user._id,
            'children': serialize_child_tree(nested.get(node._id), user, nested) if node._id in nested.keys() else [],
            'kind': 'folder' if not node.parent_node or not node.parent_node.has_permission(user, 'read') else 'node',
            'nodeType': node.project_or_component,
            'category': node.category,
            'permissions': {
                'view': can_read,
                'is_admin': is_admin
            }
        })
>>>>>>> fc048bfe

    return serialized_nodes

@must_be_logged_in
@must_be_valid_project
def get_node_tree(auth, **kwargs):
    node = kwargs.get('node') or kwargs['project']
    tree = node_child_tree(auth.user, node)
    return tree

@must_be_valid_project
@must_have_permission(ADMIN)
def project_generate_private_link_post(auth, node, **kwargs):
    """ creata a new private link object and add it to the node and its selected children"""

    node_ids = request.json.get('node_ids', [])
    name = request.json.get('name', '')

    anonymous = request.json.get('anonymous', False)

    if node._id not in node_ids:
        node_ids.insert(0, node._id)

    nodes = [AbstractNode.load(node_id) for node_id in node_ids]

    try:
        new_link = new_private_link(
            name=name, user=auth.user, nodes=nodes, anonymous=anonymous
        )
    except ValidationError as e:
        raise HTTPError(
            http.BAD_REQUEST,
            data=dict(message_long=e.message)
        )

    return new_link


@must_be_valid_project
@must_have_permission(ADMIN)
def project_private_link_edit(auth, **kwargs):
    name = request.json.get('value', '')
    try:
        validate_title(name)
    except ValidationError as e:
        message = 'Invalid link name.' if e.message == 'Invalid title.' else e.message
        raise HTTPError(
            http.BAD_REQUEST,
            data=dict(message_long=message)
        )

    private_link_id = request.json.get('pk', '')
    private_link = PrivateLink.load(private_link_id)

    if private_link:
        new_name = strip_html(name)
        private_link.name = new_name
        private_link.save()
        return new_name
    else:
        raise HTTPError(
            http.BAD_REQUEST,
            data=dict(message_long='View-only link not found.')
        )


def _serialize_node_search(node):
    """Serialize a node for use in pointer search.

    :param Node node: Node to serialize
    :return: Dictionary of node data

    """
    data = {
        'id': node._id,
        'title': node.title,
        'etal': len(node.visible_contributors) > 1,
        'isRegistration': node.is_registration
    }
    if node.is_registration:
        data['title'] += ' (registration)'
        data['dateRegistered'] = node.registered_date.isoformat()
    else:
        data['dateCreated'] = node.created.isoformat()
        data['dateModified'] = node.modified.isoformat()

    first_author = node.visible_contributors[0]
    data['firstAuthor'] = first_author.family_name or first_author.given_name or first_author.fullname

    return data


@must_be_logged_in
def search_node(auth, **kwargs):
    """

    """
    # Get arguments
    node = AbstractNode.load(request.json.get('nodeId'))
    include_public = request.json.get('includePublic')
    size = float(request.json.get('size', '5').strip())
    page = request.json.get('page', 0)
    query = request.json.get('query', '').strip()

    start = (page * size)
    if not query:
        return {'nodes': []}

    # Exclude current node from query if provided
    nin = [node.id] + list(node._nodes.values_list('pk', flat=True)) if node else []

    can_view_query = Q(_contributors=auth.user)
    if include_public:
        can_view_query = can_view_query | Q(is_public=True)

    nodes = (AbstractNode.objects
        .filter(
            can_view_query,
            title__icontains=query,
            is_deleted=False)
        .exclude(id__in=nin)
        .exclude(type='osf.collection')
        .exclude(type='osf.quickfilesnode'))

    count = nodes.count()
    pages = math.ceil(count / size)
    validate_page_num(page, pages)

    return {
        'nodes': [
            _serialize_node_search(each)
            for each in islice(nodes, start, start + size)
            if each.contributors
        ],
        'total': count,
        'pages': pages,
        'page': page
    }


def _add_pointers(node, pointers, auth):
    """

    :param Node node: Node to which pointers will be added
    :param list pointers: Nodes to add as pointers

    """
    added = False
    for pointer in pointers:
        if isinstance(node, Collection):
            node.collect_object(pointer, auth.user)
        else:
            node.add_pointer(pointer, auth, save=False)
        added = True

    if added:
        node.save()


@collect_auth
def add_pointer(auth):
    """Add a single pointer to a node using only JSON parameters

    """
    to_node_id = request.json.get('toNodeID')
    pointer_to_move = request.json.get('pointerID')

    if not (to_node_id and pointer_to_move):
        raise HTTPError(http.BAD_REQUEST)

    pointer = AbstractNode.load(pointer_to_move)
    to_node = Guid.load(to_node_id).referent
    try:
        _add_pointers(to_node, [pointer], auth)
    except ValueError:
        raise HTTPError(http.BAD_REQUEST)


@must_have_permission(WRITE)
@must_not_be_registration
def add_pointers(auth, node, **kwargs):
    """Add pointers to a node.

    """
    node_ids = request.json.get('nodeIds')

    if not node_ids:
        raise HTTPError(http.BAD_REQUEST)

    nodes = [
        AbstractNode.load(node_id)
        for node_id in node_ids
    ]

    try:
        _add_pointers(node, nodes, auth)
    except ValueError:
        raise HTTPError(http.BAD_REQUEST)

    return {}


@must_have_permission(WRITE)
@must_not_be_registration
def remove_pointer(auth, node, **kwargs):
    """Remove a pointer from a node, raising a 400 if the pointer is not
    in `node.nodes`.

    """
    # TODO: since these a delete request, shouldn't use request body. put pointer
    # id in the URL instead
    pointer_id = request.json.get('pointerId')
    if pointer_id is None:
        raise HTTPError(http.BAD_REQUEST)

    pointer = AbstractNode.load(pointer_id)
    if pointer is None:
        raise HTTPError(http.BAD_REQUEST)

    try:
        node.rm_pointer(pointer, auth=auth)
    except ValueError:
        raise HTTPError(http.BAD_REQUEST)

    node.save()


@must_have_permission(WRITE)
@must_not_be_registration
def fork_pointer(auth, node, **kwargs):
    """Fork a pointer. Raises BAD_REQUEST if pointer not provided, not found,
    or not present in `nodes`.

    :param Auth auth: Consolidated authorization
    :param Node node: root from which pointer is child
    :return: Fork of node to which nodelink(pointer) points
    """
    NodeRelation = apps.get_model('osf.NodeRelation')

    linked_node_id = request.json.get('nodeId')
    linked_node = AbstractNode.load(linked_node_id)
    pointer = NodeRelation.objects.filter(child=linked_node, is_node_link=True, parent=node).first()

    if pointer is None:
        # TODO: Change this to 404?
        raise HTTPError(http.BAD_REQUEST)

    try:
        fork = node.fork_pointer(pointer, auth=auth, save=True)
    except ValueError:
        raise HTTPError(http.BAD_REQUEST)

    return {
        'data': {
            'node': serialize_node_summary(node=fork, auth=auth, show_path=False)
        }
    }, http.CREATED

def abbrev_authors(node):
    lead_author = node.visible_contributors[0]
    ret = lead_author.family_name or lead_author.given_name or lead_author.fullname
    if node.visible_contributors.count() > 1:
        ret += ' et al.'
    return ret


def serialize_pointer(node, auth):
    if node.can_view(auth):
        return {
            'id': node._id,
            'url': node.url,
            'title': node.title,
            'authorShort': abbrev_authors(node),
        }
    return {
        'url': None,
        'title': 'Private Component',
        'authorShort': 'Private Author(s)',
    }


@must_be_contributor_or_public
def get_pointed(auth, node, **kwargs):
    """View that returns the pointers for a project."""
    NodeRelation = apps.get_model('osf.NodeRelation')
    return {'pointed': [
        serialize_pointer(each.parent, auth)
        for each in NodeRelation.objects.filter(child=node, is_node_link=True)
    ]}<|MERGE_RESOLUTION|>--- conflicted
+++ resolved
@@ -993,33 +993,6 @@
     """
     serialized_children = []
     for child in child_list:
-<<<<<<< HEAD
-        contributors = [{
-            'id': contributor.user._id,
-            'is_admin': contributor.admin,
-            'is_confirmed': contributor.user.is_confirmed,
-            'visible': contributor.visible
-        } for contributor in child.contributor_set.all()]
-
-        serialized_children.append({
-            'node': {
-                'id': child._id,
-                'url': child.url,
-                'title': child.title,
-                'is_public': child.is_public,
-                'contributors': contributors,
-                'is_admin': child.has_admin_perm,
-            },
-            'user_id': user._id,
-            'children': serialize_child_tree(nested.get(child._id), user, nested) if child._id in nested.keys() else [],
-            'nodeType': 'project' if not child.parentnode_id else 'component',
-            'category': child.category,
-            'permissions': {
-                'view': True,
-                'is_admin': child.has_admin_perm
-            }
-        })
-=======
         if child.has_read_perm or child.has_permission_on_children(user, READ):
             contributors = [{
                 'id': contributor.user._id,
@@ -1036,7 +1009,6 @@
                     'is_public': child.is_public,
                     'contributors': contributors,
                     'is_admin': child.has_admin_perm,
-                    'is_preprint': child.is_preprint,
                 },
                 'user_id': user._id,
                 'children': serialize_child_tree(nested.get(child._id), user, nested) if child._id in nested.keys() else [],
@@ -1047,7 +1019,6 @@
                     'is_admin': child.has_admin_perm
                 }
             })
->>>>>>> fc048bfe
 
     return sorted(serialized_children, key=lambda k: len(k['children']), reverse=True)
 
@@ -1083,27 +1054,6 @@
         'visible': contributor.visible
     } for contributor in node.contributor_set.all().include('user__guids')]
 
-<<<<<<< HEAD
-    serialized_nodes.append({
-        'node': {
-            'id': node._id,
-            'url': node.url,
-            'title': node.title,
-            'is_public': node.is_public,
-            'contributors': contributors,
-            'is_admin': is_admin,
-        },
-        'user_id': user._id,
-        'children': serialize_child_tree(nested.get(node._id), user, nested) if node._id in nested.keys() else [],
-        'kind': 'folder' if not node.parent_node or not node.parent_node.has_permission(user, 'read') else 'node',
-        'nodeType': node.project_or_component,
-        'category': node.category,
-        'permissions': {
-            'view': True,
-            'is_admin': is_admin
-        }
-    })
-=======
     can_read = node.has_permission(user, READ)
     is_admin = node.has_permission(user, ADMIN)
 
@@ -1127,7 +1077,6 @@
                 'is_admin': is_admin
             }
         })
->>>>>>> fc048bfe
 
     return serialized_nodes
 
