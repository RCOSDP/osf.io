--- conflicted
+++ resolved
@@ -53,12 +53,9 @@
 from addons.wiki.models import WikiVersion
 from addons.dataverse.utils import serialize_dataverse_widget
 from addons.forward.utils import serialize_forward_widget
-<<<<<<< HEAD
 from addons.sparql.utils import serialize_sparql_widget
 from addons.restfulapi.utils import serialize_restfulapi_widget
-=======
 from addons.ftp.utils import serialize_ftp_widget
->>>>>>> 3d82fe9b
 
 r_strip_html = lambda collection: rapply(collection, strip_html)
 logger = logging.getLogger(__name__)
@@ -456,12 +453,9 @@
         'zotero': None,
         'forward': None,
         'dataverse': None,
-<<<<<<< HEAD
         'sparql': None,
-        'restfulapi': None
-=======
+        'restfulapi': None,
         'ftp': None
->>>>>>> 3d82fe9b
     }
 
     if 'wiki' in ret['addons']:
@@ -483,16 +477,14 @@
         mendeley_widget_data = MendeleyCitationsProvider().widget(node_addon)
         addons_widget_data['mendeley'] = mendeley_widget_data
 
-<<<<<<< HEAD
     if 'sparql' in ret['addons']:
         addons_widget_data['sparql'] = serialize_sparql_widget(node)
 
     if 'restfulapi' in ret['addons']:
         addons_widget_data['restfulapi'] = serialize_restfulapi_widget(node)
-=======
+
     if 'ftp' in ret['addons']:
         addons_widget_data['ftp'] = serialize_ftp_widget(node)
->>>>>>> 3d82fe9b
 
     ret.update({'addons_widget_data': addons_widget_data})
     return ret
