# -*- coding: utf-8 -*-
import logging
import httplib as http

from framework.flask import request
from framework import push_errors_to_status, Q

from framework import StoredObject
from framework.auth.decorators import must_be_logged_in, collect_auth
import framework.status as status
from framework.exceptions import HTTPError
from framework.forms.utils import sanitize
from framework.mongo.utils import from_mongo

from website import language

from website.project import new_node, clean_template_name
from website.project.decorators import (
    must_not_be_registration, must_be_valid_project, must_be_contributor,
    must_be_contributor_or_public, must_have_permission,
)
from website.project.forms import NewProjectForm, NewNodeForm
from website.models import WatchConfig, Node, Pointer
from website import settings
from website.views import _render_nodes
from website.profile import utils

from .log import _get_logs

logger = logging.getLogger(__name__)

@must_be_valid_project  # returns project
@must_be_contributor  # returns user, project
@must_not_be_registration
def edit_node(**kwargs):
    project = kwargs['project']
    node = kwargs['node']
    auth = kwargs['auth']
    node_to_use = node or project
    post_data = request.json
    edited_field = post_data.get('name')
    value = sanitize(post_data.get("value"))
    if value:
        if edited_field == 'title':
            node_to_use.set_title(value, auth=auth)
        elif edited_field == 'description':
            node_to_use.set_description(value, auth=auth)
        node_to_use.save()
    return {'status': 'success'}


##############################################################################
# New Project
##############################################################################


@must_be_logged_in
def project_new(**kwargs):
    return {}


@must_be_logged_in
def project_new_post(**kwargs):
    user = kwargs['auth'].user
    form = NewProjectForm(request.form)
    if form.validate():
        project = new_node(
            'project', form.title.data, user, form.description.data
        )
        return {}, 201, None, project.url
    else:
        push_errors_to_status(form.errors)
    return {}, http.BAD_REQUEST


##############################################################################
# New Node
##############################################################################


@must_be_valid_project # returns project
@must_be_contributor # returns user, project
@must_not_be_registration
def project_new_node(**kwargs):
    form = NewNodeForm(request.form)
    project = kwargs['project']
    user = kwargs['auth'].user
    if form.validate():
        node = new_node(
            title=form.title.data,
            user=user,
            category=form.category.data,
            project=project,
        )
        return {
            'status': 'success',
        }, 201, None, node.url
    else:
        push_errors_to_status(form.errors)
    raise HTTPError(http.BAD_REQUEST, redirect_url=project.url)


@must_be_logged_in
@must_be_valid_project  # returns project
@must_not_be_registration
def project_before_fork(**kwargs):

    node = kwargs['node'] or kwargs['project']
    user = kwargs['auth'].user

    prompts = node.callback('before_fork', user=user)

    pointers = node.get_pointers()
    if pointers:
        prompts.append(
            language.BEFORE_FORK_HAS_POINTERS.format(
                category=node.project_or_component
            )
        )

    return {'prompts': prompts}


@must_be_logged_in
@must_be_valid_project
def node_fork_page(**kwargs):
    project = kwargs['project']
    node = kwargs['node']
    auth = kwargs['auth']

    if node:
        node_to_use = node
        status.push_status_message('At this time, only projects can be forked; however, this behavior is coming soon.')
        raise HTTPError(
            http.FORBIDDEN,
            message='At this time, only projects can be forked; however, this behavior is coming soon.',
            redirect_url=node_to_use.url
        )
    else:
        node_to_use = project

    if node_to_use.is_registration:
        raise HTTPError(http.FORBIDDEN)

    fork = node_to_use.fork_node(auth)

    return fork.url


@must_be_valid_project
@must_be_contributor_or_public # returns user, project
def node_registrations(**kwargs):
    auth = kwargs['auth']
    node_to_use = kwargs['node'] or kwargs['project']
    return _view_project(node_to_use, auth, primary=True)



@must_be_valid_project
@must_be_contributor_or_public # returns user, project
def node_forks(**kwargs):
    project = kwargs['project']
    node = kwargs['node']
    auth = kwargs['auth']
    node_to_use = node or project
    return _view_project(node_to_use, auth, primary=True)



@must_be_valid_project
@must_be_contributor # returns user, project
def node_setting(**kwargs):

    auth = kwargs['auth']
    node = kwargs['node'] or kwargs['project']

    if not node.can_edit(auth):
        raise HTTPError(http.FORBIDDEN)

    rv = _view_project(node, auth, primary=True)

    addons_enabled = []
    addon_enabled_settings = []

    for addon in node.get_addons():

        addons_enabled.append(addon.config.short_name)

        if 'node' in addon.config.configs:
            addon_enabled_settings.append(addon.config.short_name)

    rv['addon_categories'] = settings.ADDON_CATEGORIES
    rv['addons_available'] = [
        addon
        for addon in settings.ADDONS_AVAILABLE
        if 'node' in addon.owners
            and 'node' not in addon.added_mandatory
    ]
    rv['addons_enabled'] = addons_enabled
    rv['addon_enabled_settings'] = addon_enabled_settings
    rv['addon_capabilities'] = settings.ADDON_CAPABILITIES

    rv['comments'] = {
        'level': node.comment_level,
    }

    return rv


@must_be_contributor
@must_not_be_registration
def node_choose_addons(**kwargs):
    node = kwargs['node'] or kwargs['project']
    auth = kwargs['auth']
    node.config_addons(request.json, auth)


@must_be_valid_project
@must_be_contributor # returns user, project
def node_contributors(**kwargs):

    auth = kwargs['auth']
    node = kwargs['node'] or kwargs['project']

    rv = _view_project(node, auth)
    rv['contributors'] = utils.serialize_contributors(node.contributors, node)
    return rv


@must_be_contributor
def configure_comments(**kwargs):
    node = kwargs['node'] or kwargs['project']
    comment_level = request.json.get('commentLevel')
    if not comment_level:
        node.comment_level = None
    elif comment_level in ['public', 'private']:
        node.comment_level = comment_level
    else:
        raise HTTPError(http.BAD_REQUEST)
    node.save()


##############################################################################
# View Project
##############################################################################


@must_be_valid_project
@must_not_be_registration
@must_be_contributor # returns user, project
def project_reorder_components(**kwargs):

    project = kwargs['project']

    new_list = [
        tuple(node.split(':'))
        for node in request.json.get('new_list', [])
    ]
    nodes_new = [
        StoredObject.get_collection(schema).load(key)
        for key, schema in new_list
    ]
    if len(project.nodes) == len(nodes_new) and set(project.nodes) == set(nodes_new):
        project.nodes = nodes_new
        project.save()
        return {}

    # todo log impossibility
    raise HTTPError(http.BAD_REQUEST)


##############################################################################


@must_be_valid_project
@must_be_contributor_or_public # returns user, project
def project_statistics(**kwargs):
    auth = kwargs['auth']
    node = kwargs['node'] or kwargs['project']
    if not (node.can_edit(auth) or node.is_public):
        raise HTTPError(http.FORBIDDEN)
    return _view_project(node, auth, primary=True)



###############################################################################
# Make Public
###############################################################################


@must_be_valid_project
@must_have_permission('admin')
def project_set_privacy(**kwargs):

    auth = kwargs['auth']
    permissions = kwargs['permissions']
    node_to_use = kwargs['node'] or kwargs['project']

    node_to_use.set_privacy(permissions, auth)

    return {
        'status': 'success',
        'permissions': permissions,
        'redirect_url': node_to_use.url
    }, None, None


@must_be_valid_project  # returns project
@must_be_contributor_or_public
@must_not_be_registration
def watch_post(**kwargs):
    node_to_use = kwargs['node'] or kwargs['project']
    user = kwargs['auth'].user
    watch_config = WatchConfig(node=node_to_use,
                               digest=request.json.get('digest', False),
                               immediate=request.json.get('immediate', False))
    try:
        user.watch(watch_config)
    except ValueError:  # Node is already being watched
        raise HTTPError(http.BAD_REQUEST)
    watch_config.save()
    user.save()
    return {
        'status': 'success',
        'watchCount': len(node_to_use.watchconfig__watched)
    }



@must_be_valid_project  # returns project
@must_be_contributor_or_public
@must_not_be_registration
def unwatch_post(**kwargs):
    node_to_use = kwargs['node'] or kwargs['project']
    user = kwargs['auth'].user
    watch_config = WatchConfig(node=node_to_use,
                                digest=request.json.get('digest', False),
                                immediate=request.json.get('immediate', False))
    try:
        user.unwatch(watch_config, save=True)
    except ValueError:  # Node isn't being watched
        raise HTTPError(http.BAD_REQUEST)
    return {
        'status': 'success',
        'watchCount': len(node_to_use.watchconfig__watched)
    }


@must_be_valid_project  # returns project
@must_be_contributor_or_public
@must_not_be_registration
def togglewatch_post(**kwargs):
    '''View for toggling watch mode for a node.'''
    node = kwargs['node'] or kwargs['project']
    user = kwargs['auth'].user
    watch_config = WatchConfig(
        node=node,
        digest=request.json.get('digest', False),
        immediate=request.json.get('immediate', False)
    )
    try:
        if user.is_watching(node):
            user.unwatch(watch_config, save=True)
        else:
            user.watch(watch_config, save=True)
    except ValueError:
        raise HTTPError(http.BAD_REQUEST)
    return {
        'status': 'success',
        'watchCount': len(node.watchconfig__watched),
        'watched': user.is_watching(node)
    }


@must_be_valid_project # returns project
@must_have_permission('admin')
@must_not_be_registration
def component_remove(**kwargs):
    """Remove component, and recursively remove its children. If node has a
    parent, add log and redirect to parent; else redirect to user dashboard.

    """
    node_to_use = kwargs['node'] or kwargs['project']
    auth = kwargs['auth']

    if node_to_use.remove_node(auth):
        message = '{} deleted'.format(
            node_to_use.project_or_component.capitalize()
        )
        status.push_status_message(message)
        if node_to_use.node__parent:
            redirect_url = node_to_use.node__parent[0].url
        else:
            redirect_url = '/dashboard/'
        return {
            'url': redirect_url,
        }
    raise HTTPError(
        http.BAD_REQUEST, message='Could not delete component'
    )


@must_be_valid_project
@must_be_contributor_or_public
def view_project(**kwargs):
    auth = kwargs['auth']
    node_to_use = kwargs['node'] or kwargs['project']
    primary = '/api/v1' not in request.path
    rv = _view_project(node_to_use, auth, primary=primary)
    rv['addon_capabilities'] = settings.ADDON_CAPABILITIES
    return rv


@must_be_valid_project # returns project
@must_be_contributor
def remove_private_link(*args, **kwargs):
    node_to_use = kwargs['node'] or kwargs['project']
    link = request.json['private_link']
    node_to_use.remove_private_link(link)


# TODO: Split into separate functions
def _render_addon(node):

    widgets = {}
    configs = {}
    js = []
    css = []

    for addon in node.get_addons():

        configs[addon.config.short_name] = addon.config.to_json()

        js.extend(addon.config.include_js.get('widget', []))
        css.extend(addon.config.include_css.get('widget', []))

        js.extend(addon.config.include_js.get('files', []))
        css.extend(addon.config.include_css.get('files', []))

    return widgets, configs, js, css


def _view_project(node, auth, primary=False):
    """Build a JSON object containing everything needed to render

    project.view.mako.

    """

    user = auth.user

    parent = node.parent_node
    recent_logs = _get_logs(node, 10, auth)
    widgets, configs, js, css = _render_addon(node)
    # Before page load callback; skip if not primary call
    if primary:
        for addon in node.get_addons():
            messages = addon.before_page_load(node, user) or []
            for message in messages:
                status.push_status_message(message)
    data = {
        'node': {
            'id': node._primary_key,
            'title': node.title,
            'category': node.project_or_component,
            'description': node.description,
            'url': node.url,
            'api_url': node.api_url,
            'absolute_url': node.absolute_url,
            'display_absolute_url': node.display_absolute_url,
            'citations': {
                'apa': node.citation_apa,
                'mla': node.citation_mla,
                'chicago': node.citation_chicago,
            },
            'is_public': node.is_public,
            'date_created': node.date_created.strftime('%m/%d/%Y %I:%M %p UTC'),
            'date_modified': node.logs[-1].date.strftime('%m/%d/%Y %I:%M %p UTC') if node.logs else '',

            'tags': [tag._primary_key for tag in node.tags],
            'children': bool(node.nodes),
            'children_ids': [str(child._primary_key) for child in node.nodes],
            'is_registration': node.is_registration,
            'registered_from_url': node.registered_from.url if node.is_registration else '',
            'registered_date': node.registered_date.strftime('%Y/%m/%d %I:%M %p') if node.is_registration else '',
            'registered_meta': [
                {
                    'name_no_ext': from_mongo(meta),
                    'name_clean': clean_template_name(meta),
                }
                for meta in node.registered_meta or []
            ],
            'registration_count': len(node.registration_list),

            'is_fork': node.is_fork,
            'forked_from_id': node.forked_from._primary_key if node.is_fork else '',
            'forked_from_display_absolute_url': node.forked_from.display_absolute_url if node.is_fork else '',
            'forked_date': node.forked_date.strftime('%Y/%m/%d %I:%M %p') if node.is_fork else '',
            'fork_count': len(node.fork_list),
            'watched_count': len(node.watchconfig__watched),
            'private_links': node.private_links,
            'link': auth.private_key or request.args.get('key', '').strip('/'),
            'logs': recent_logs,
            'points': node.points,
            'piwik_site_id': node.piwik_site_id,

            'comment_level': node.comment_level,
            'can_view_comments': node.can_comment(auth),
            'can_add_comments': node.can_comment(auth, write=True),
            'has_children': bool(getattr(node, 'commented', False)),

        },
        'parent_node': {
            'id': parent._primary_key if parent else '',
            'title': parent.title if parent else '',
            'url': parent.url if parent else '',
            'api_url': parent.api_url if parent else '',
            'absolute_url':  parent.absolute_url if parent else '',
            'is_public': parent.is_public if parent else '',
            'is_contributor': parent.is_contributor(user) if parent else '',
            'can_be_viewed': (auth.private_key in parent.private_links) if parent else False
        },
        'user': {
            'is_contributor': node.is_contributor(user),
            'can_edit': (node.can_edit(auth)
                                and not node.is_registration),
<<<<<<< HEAD
            'can_view': node.can_view(auth),
            'is_watching': user.is_watching(node) if user and not user == None else False,
=======
            'permissions': node.get_permissions(user) if user else [],
            'is_watching': user.is_watching(node) if user else False,
            'id': user._id if user else '',
>>>>>>> bdc338d7
            'piwik_token': user.piwik_token if user else '',
            'id': user._primary_key if user else None,
        },
        # TODO: Namespace with nested dicts
        'addons_enabled': node.get_addon_names(),
        'addons': configs,
        'addon_widgets': widgets,
        'addon_widget_js': js,
        'addon_widget_css': css,

    }
    return data


def _get_children(node, auth, indent=0):

    children = []

    for child in node.nodes_primary:
        if not child.is_deleted and child.can_edit(auth):
            children.append({
                'id': child._primary_key,
                'title': child.title,
                'indent': indent,
            })
            children.extend(_get_children(child, auth, indent+1))

    return children


@collect_auth
@must_be_valid_project
def get_editable_children(**kwargs):

    node_to_use = kwargs['node'] or kwargs['project']
    auth = kwargs['auth']

    if not node_to_use.can_edit(auth):
        return

    children = _get_children(node_to_use, auth)

    return {'children': children}


def _get_user_activity(node, auth, rescale_ratio):

    # Counters
    total_count = len(node.logs)

    # Note: It's typically much faster to find logs of a given node
    # attached to a given user using node.logs.find(...) than by
    # loading the logs into Python and checking each one. However,
    # using deep caching might be even faster down the road.

    if auth.user:
        ua_count = node.logs.find(Q('user', 'eq', auth.user)).count()
    else:
        ua_count = 0

    non_ua_count = total_count - ua_count # base length of blue bar

    # Normalize over all nodes
    try:
        ua = ua_count / rescale_ratio * settings.USER_ACTIVITY_MAX_WIDTH
    except ZeroDivisionError:
        ua = 0
    try:
        non_ua = non_ua_count / rescale_ratio * settings.USER_ACTIVITY_MAX_WIDTH
    except ZeroDivisionError:
        non_ua = 0

    return ua_count, ua, non_ua


@must_be_valid_project
def get_recent_logs(**kwargs):
    node_to_use = kwargs['node'] or kwargs['project']
    logs = list(reversed(node_to_use.logs._to_primary_keys()))[:3]
    return {'logs': logs}


def _get_summary(node, auth, rescale_ratio, primary=True, link_id=None):

    summary = {}

    if node.can_view(auth):
        summary.update({
            'can_view': True,
            'can_edit': node.can_edit(auth),
            'id': link_id if link_id else node._id,
            'primary_id': node._id,
            'url': node.url,
            'primary': primary,
            'api_url': node.api_url,
            'title': node.title,
            'category': node.project_or_component,
            'is_registration': node.is_registration,
            'registered_date': node.registered_date.strftime('%m/%d/%y %I:%M %p')
                if node.is_registration
                else None,
            'nlogs': None,
            'ua_count': None,
            'ua': None,
            'non_ua': None,
            'addons_enabled': node.get_addon_names(),
        })
        if rescale_ratio:
            ua_count, ua, non_ua = _get_user_activity(node, auth, rescale_ratio)
            summary.update({
                'nlogs': len(node.logs),
                'ua_count': ua_count,
                'ua': ua,
                'non_ua': non_ua,
            })
    else:
        summary['can_view'] = False

    # TODO: Make output format consistent with _view_project
    return {
        'summary': summary,
    }


@collect_auth
@must_be_valid_project
def get_summary(**kwargs):

    auth = kwargs['auth']
    node = kwargs['node'] or kwargs['project']
    rescale_ratio = kwargs.get('rescale_ratio')
    primary = kwargs.get('primary')
    link_id = kwargs.get('link_id')

    return _get_summary(
        node, auth, rescale_ratio, primary=primary, link_id=link_id
    )


@must_be_contributor_or_public
def get_children(**kwargs):
    node_to_use = kwargs['node'] or kwargs['project']
    return _render_nodes([
        node
        for node in node_to_use.nodes
        if not node.is_deleted
    ])


@must_be_contributor_or_public
def get_forks(**kwargs):
    node_to_use = kwargs['node'] or kwargs['project']
    forks = node_to_use.node__forked.find(
        Q('is_deleted', 'eq', False)
    )
    return _render_nodes(forks)


@must_be_contributor_or_public
def get_registrations(**kwargs):
    node_to_use = kwargs['node'] or kwargs['project']
    registrations = node_to_use.node__registrations
    return _render_nodes(registrations)


@must_be_valid_project # returns project
@must_be_contributor # returns user, project
def project_generate_private_link_post(*args, **kwargs):
    """ Add contributors to a node. """

    node_to_use = kwargs['node'] or kwargs['project']
    node_ids = request.json.get('node_ids', [])
    link = node_to_use.add_private_link()

    for node_id in node_ids:
        node = Node.load(node_id)
        node.add_private_link(link)

    return {'status': 'success'}, 201


def _serialize_node_search(node):
    """Serialize a node for use in pointer search.

    :param Node node: Node to serialize
    :return: Dictionary of node data

    """
    title = node.title
    if node.is_registration:
        title += ' (registration)'
    return {
        'id': node._id,
        'title': title,
        'firstAuthor': node.contributors[0].family_name,
        'etal': len(node.contributors) > 1,
    }


@must_be_logged_in
def search_node(**kwargs):
    """

    """
    # Get arguments
    auth = kwargs['auth']
    node = Node.load(request.json.get('nodeId'))
    include_public = request.json.get('includePublic')
    query = request.json.get('query', '').strip()
    if not query:
        return {'nodes': []}

    # Build ODM query
    title_query = Q('title', 'icontains', query)
    not_deleted_query = Q('is_deleted', 'eq', False)
    visibility_query = Q('contributors', 'eq', auth.user)
    if include_public:
        visibility_query = visibility_query | Q('is_public', 'eq', True)
    odm_query = title_query & not_deleted_query & visibility_query

    # Exclude current node from query if provided
    if node:
        nin = [node._id] + node.node_ids
        odm_query = (
            odm_query &
            Q('_id', 'nin', nin)
        )

    # TODO: Parameterize limit; expose pagination
    cursor = Node.find(odm_query).limit(20)

    return {
        'nodes': [
            _serialize_node_search(each)
            for each in cursor
            if each.contributors
        ]
    }


def _add_pointers(node, pointers, auth):
    """

    :param Node node: Node to which pointers will be added
    :param list pointers: Nodes to add as pointers

    """
    added = False
    for pointer in pointers:
        node.add_pointer(pointer, auth, save=False)
        added = True

    if added:
        node.save()


@must_be_contributor
@must_not_be_registration
def add_pointers(**kwargs):
    """Add pointers to a node.

    """
    auth = kwargs['auth']
    node = kwargs['node'] or kwargs['project']
    node_ids = request.json.get('nodeIds')

    if not node_ids:
        raise HTTPError(http.BAD_REQUEST)

    nodes = [
        Node.load(node_id)
        for node_id in node_ids
    ]

    _add_pointers(node, nodes, auth)

    return {}


@must_be_contributor
@must_not_be_registration
def remove_pointer(**kwargs):
    """Remove a pointer from a node, raising a 400 if the pointer is not
    in `node.nodes`.

    """
    auth = kwargs['auth']
    node = kwargs['node'] or kwargs['project']
    # TODO: since these a delete request, shouldn't use request body. put pointer
    # id in the URL instead
    pointer_id = request.json.get('pointerId')
    if pointer_id is None:
        raise HTTPError(http.BAD_REQUEST)

    pointer = Pointer.load(pointer_id)
    if pointer is None:
        raise HTTPError(http.BAD_REQUEST)

    try:
        node.rm_pointer(pointer, auth=auth)
    except ValueError:
        raise HTTPError(http.BAD_REQUEST)

    node.save()


@must_be_contributor
@must_not_be_registration
def fork_pointer(**kwargs):
    """Fork a pointer. Raises BAD_REQUEST if pointer not provided, not found,
    or not present in `nodes`.

    """
    auth = kwargs['auth']
    node = kwargs['node'] or kwargs['project']
    pointer_id = request.json.get('pointerId')
    pointer = Pointer.load(pointer_id)

    if pointer is None:
        raise HTTPError(http.BAD_REQUEST)

    try:
        node.fork_pointer(pointer, auth=auth, save=True)
    except ValueError:
        raise HTTPError(http.BAD_REQUEST)


def abbrev_authors(node):
    rv = node.contributors[0].family_name
    if len(node.contributors) > 1:
        rv += ' et al.'
    return rv


@must_be_contributor_or_public
def get_pointed(**kwargs):

    node = kwargs['node'] or kwargs['project']
    return {'pointed': [
        {
            'url': each.url,
            'title': each.title,
            'authorShort': abbrev_authors(node),
        }
        for each in node.pointed
    ]}
<|MERGE_RESOLUTION|>--- conflicted
+++ resolved
@@ -524,14 +524,9 @@
             'is_contributor': node.is_contributor(user),
             'can_edit': (node.can_edit(auth)
                                 and not node.is_registration),
-<<<<<<< HEAD
-            'can_view': node.can_view(auth),
-            'is_watching': user.is_watching(node) if user and not user == None else False,
-=======
             'permissions': node.get_permissions(user) if user else [],
             'is_watching': user.is_watching(node) if user else False,
             'id': user._id if user else '',
->>>>>>> bdc338d7
             'piwik_token': user.piwik_token if user else '',
             'id': user._primary_key if user else None,
         },
