--- conflicted
+++ resolved
@@ -55,15 +55,12 @@
 from addons.wiki.models import WikiVersion
 from addons.dataverse.utils import serialize_dataverse_widget
 from addons.forward.utils import serialize_forward_widget
-<<<<<<< HEAD
 from addons.jupyterhub.utils import serialize_jupyterhub_widget
 from admin.rdm_addons.utils import validate_rdm_addons_allowed
-=======
 from addons.sparql.utils import serialize_sparql_widget
 from addons.restfulapi.utils import serialize_restfulapi_widget
 from addons.ftp.utils import serialize_ftp_widget
 from osf.models.layout_info import WidgetPosition
->>>>>>> 695e5aad
 
 r_strip_html = lambda collection: rapply(collection, strip_html)
 logger = logging.getLogger(__name__)
@@ -508,13 +505,10 @@
         'zotero': None,
         'forward': None,
         'dataverse': None,
-<<<<<<< HEAD
-        'jupyterhub': None
-=======
+        'jupyterhub': None,
         'sparql': None,
         'restfulapi': None,
         'ftp': None
->>>>>>> 695e5aad
     }
 
     if 'wiki' in ret['addons']:
@@ -536,10 +530,9 @@
         mendeley_widget_data = MendeleyCitationsProvider().widget(node_addon)
         addons_widget_data['mendeley'] = mendeley_widget_data
 
-<<<<<<< HEAD
     if 'jupyterhub' in ret['addons']:
         addons_widget_data['jupyterhub'] = serialize_jupyterhub_widget(node)
-=======
+
     if 'sparql' in ret['addons']:
         addons_widget_data['sparql'] = serialize_sparql_widget(node)
 
@@ -548,7 +541,6 @@
 
     if 'ftp' in ret['addons']:
         addons_widget_data['ftp'] = serialize_ftp_widget(node)
->>>>>>> 695e5aad
 
     ret.update({'addons_widget_data': addons_widget_data})
     return ret
