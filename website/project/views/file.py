"""

"""

import os
import codecs
from website.util import rubeus

from framework.flask import request

from framework.render.tasks import build_rendered_html
from website.project.decorators import must_be_contributor_or_public
from website import settings


<<<<<<< HEAD
def _get_dummy_container(node, auth, parent=None):
    """Create HGrid JSON for a dummy component container.

    :return dict: HGrid-formatted dummy container

    """
    can_view = node.can_view(auth)
    return {
        'uid': 'node:{0}'.format(node._id),
        'parent_uid': parent if parent else 'null',
        'name': 'Component: {0}'.format(node.title)
            if can_view
            else 'Private Component',
        'type': 'folder',
        'can_edit': node.can_edit(auth) if can_view else False,
        'can_view': can_view,
        # Can never drag into component dummy folder
        'permission': False,
        'lazyLoad': node.api_url + 'files/',
    }


def _collect_file_trees(node, auth, parent='null', **kwargs):
    """Collect file trees for all add-ons implementing HGrid views. Create
    dummy containers for each child of the target node, and for each add-on
    implementing HGrid views.

    :param Auth auth: Consolidated authorization
    :param visited: List of visited nodes; use to avoid circular references
    :return: List of HGrid-formatted file trees

    """
    grid_data = []

    # Collect add-on file trees
    for addon in node.get_addons():
        if addon.config.has_hgrid_files:
            dummy = addon.config.get_hgrid_dummy(
                addon, auth, parent, **kwargs
            )
            # Skip if dummy folder is falsy
            if dummy:
                # Add add-on icon URL if specified
                dummy['iconUrl'] = addon.config.icon_url
                grid_data.append(dummy)

    # Collect component file trees
    for child in node.nodes:
        if not child.is_deleted:
            container = _get_dummy_container(child, auth, parent)
            grid_data.append(container)

    return grid_data


def _collect_tree_js(node):
    """Collect JavaScript includes for all add-ons implementing HGrid views.

    :return list: List of JavaScript include paths

    """
    scripts = []
    for addon in node.get_addons():
        scripts.extend(addon.config.include_js.get('files', []))
    return scripts


=======
>>>>>>> 37572759
@must_be_contributor_or_public
def collect_file_trees(**kwargs):
    """Collect file trees for all add-ons implementing HGrid views, then
    format data as appropriate.

    """

    node = kwargs['node'] or kwargs['project']
    mode = kwargs.get('mode')
    auth = kwargs['auth']
    data = request.args.to_dict()

    return rubeus.to_hgrid(node, auth, mode, **data)


# File rendering

def get_cache_path(node_settings):
    return os.path.join(
        settings.MFR_CACHE_PATH,
        node_settings.config.short_name,
        node_settings.owner._id,
    )


def get_cache_content(node_settings, cache_file, start_render=False,
                      file_path=None, file_content=None, download_path=None):
    """

    """
    # Get rendered content if present
    cache_path = get_cache_path(node_settings)
    cache_file_path = os.path.join(cache_path, cache_file)
    try:
        return codecs.open(cache_file_path, 'r', 'utf-8').read()
    except IOError:
        # Start rendering job if requested
        if start_render:
            build_rendered_html(
                file_path, file_content, cache_path, cache_file_path,
                download_path
            )
        return None<|MERGE_RESOLUTION|>--- conflicted
+++ resolved
@@ -13,76 +13,6 @@
 from website import settings
 
 
-<<<<<<< HEAD
-def _get_dummy_container(node, auth, parent=None):
-    """Create HGrid JSON for a dummy component container.
-
-    :return dict: HGrid-formatted dummy container
-
-    """
-    can_view = node.can_view(auth)
-    return {
-        'uid': 'node:{0}'.format(node._id),
-        'parent_uid': parent if parent else 'null',
-        'name': 'Component: {0}'.format(node.title)
-            if can_view
-            else 'Private Component',
-        'type': 'folder',
-        'can_edit': node.can_edit(auth) if can_view else False,
-        'can_view': can_view,
-        # Can never drag into component dummy folder
-        'permission': False,
-        'lazyLoad': node.api_url + 'files/',
-    }
-
-
-def _collect_file_trees(node, auth, parent='null', **kwargs):
-    """Collect file trees for all add-ons implementing HGrid views. Create
-    dummy containers for each child of the target node, and for each add-on
-    implementing HGrid views.
-
-    :param Auth auth: Consolidated authorization
-    :param visited: List of visited nodes; use to avoid circular references
-    :return: List of HGrid-formatted file trees
-
-    """
-    grid_data = []
-
-    # Collect add-on file trees
-    for addon in node.get_addons():
-        if addon.config.has_hgrid_files:
-            dummy = addon.config.get_hgrid_dummy(
-                addon, auth, parent, **kwargs
-            )
-            # Skip if dummy folder is falsy
-            if dummy:
-                # Add add-on icon URL if specified
-                dummy['iconUrl'] = addon.config.icon_url
-                grid_data.append(dummy)
-
-    # Collect component file trees
-    for child in node.nodes:
-        if not child.is_deleted:
-            container = _get_dummy_container(child, auth, parent)
-            grid_data.append(container)
-
-    return grid_data
-
-
-def _collect_tree_js(node):
-    """Collect JavaScript includes for all add-ons implementing HGrid views.
-
-    :return list: List of JavaScript include paths
-
-    """
-    scripts = []
-    for addon in node.get_addons():
-        scripts.extend(addon.config.include_js.get('files', []))
-    return scripts
-
-
-=======
->>>>>>> 37572759
 @must_be_contributor_or_public
 def collect_file_trees(**kwargs):
     """Collect file trees for all add-ons implementing HGrid views, then
