--- conflicted
+++ resolved
@@ -16,7 +16,6 @@
 from website.project.decorators import must_be_contributor_or_public
 from datetime import datetime
 from website.project.model import has_anonymous_link
-
 
 
 def resolve_target(node, guid):
@@ -61,21 +60,12 @@
                 'url': privacy_info_handle(user.url, anonymous),
                 'fullname': privacy_info_handle(user.fullname, anonymous, name=True),
                 'isContributor': node.is_contributor(user),
-<<<<<<< HEAD
-                'gravatarUrl': gravatar(
-                    user, use_ssl=True,
-                    size=settings.GRAVATAR_SIZE_DISCUSSION,
-
-                )if not anonymous else '',
-=======
                 'gravatarUrl': privacy_info_handle(
                     gravatar(
                         user, use_ssl=True,size=settings.GRAVATAR_SIZE_DISCUSSION,
                         ),
                     anonymous
                 ),
->>>>>>> e4f8dd31
-
 
             }
             for user in sorted_users
@@ -172,6 +162,7 @@
 
 @must_be_contributor_or_public
 def list_comments(**kwargs):
+
     auth = kwargs['auth']
     node = kwargs['node'] or kwargs['project']
     anonymous = has_anonymous_link(node, auth)
