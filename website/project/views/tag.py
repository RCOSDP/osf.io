--- conflicted
+++ resolved
@@ -4,11 +4,7 @@
 from django.core.exceptions import ValidationError
 
 from framework.auth.decorators import collect_auth
-<<<<<<< HEAD
-from osf.models import AbstractNode as Node
-=======
-from osf.models import Tag, AbstractNode
->>>>>>> f9352806
+from osf.models import AbstractNode
 from website.exceptions import InvalidTagError, NodeStateError, TagNotFoundError
 from website.project.decorators import (
     must_be_valid_project, must_have_permission, must_not_be_registration
@@ -19,17 +15,7 @@
 # nodes serialized, before re-enabling.
 @collect_auth
 def project_tag(tag, auth, **kwargs):
-<<<<<<< HEAD
-    nodes = Node.objects.filter(tags___id=tag).can_view(auth.user).values('title', 'url')
-=======
-    tag_obj = Tag.load(tag)
-    if tag_obj:
-        nodes = AbstractNode.find(Q('tags', 'eq', tag_obj._id))
-    else:
-        nodes = []
-
-    visible_nodes = [obj for obj in nodes if obj.can_view(auth)]
->>>>>>> f9352806
+    nodes = AbstractNode.objects.filter(tags___id=tag).can_view(auth.user).values('title', 'url')
     return {
         'nodes': [
             {
