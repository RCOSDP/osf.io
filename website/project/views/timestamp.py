--- conflicted
+++ resolved
@@ -9,9 +9,7 @@
 from website.project.views.node import _view_project
 from website.util import timestamp
 from website import settings
-from osf.models import (
-    Guid, TimestampTask, OSFUser
-)
+from osf.models import TimestampTask
 
 logger = logging.getLogger(__name__)
 
@@ -49,16 +47,8 @@
         node=node,
         defaults={'task_id': async_task.id, 'requester': auth.user}
     )
-<<<<<<< HEAD
     return {'status': 'OK'}
 
 @must_be_contributor_or_public
 def cancel_task(auth, node, **kwargs):
-    return {'status': 'ok'}
-=======
-    return {'status': 'ok'}
-
-@must_be_contributor_or_public
-def cancel_task(auth, node, **kwargs):
-    return timestamp.cancel_celery_task(node)
->>>>>>> b0a7e1dc
+    return timestamp.cancel_celery_task(node)