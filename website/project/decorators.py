--- conflicted
+++ resolved
@@ -292,15 +292,11 @@
             if user is not None:
                 user.update_date_last_access()
 
-<<<<<<< HEAD
             response = auth_deco.mapcore_check_token(auth, target)
             if response:
                 return response
 
-            response = check_contributor_auth(target, auth, include_public, include_view_only_anon)
-=======
-            response = check_contributor_auth(target, kwargs['auth'], include_public, include_view_only_anon, include_groups)
->>>>>>> 7036ddd3
+            response = check_contributor_auth(target, auth, include_public, include_view_only_anon, include_groups)
 
             return response or func(*args, **kwargs)
 
