--- conflicted
+++ resolved
@@ -52,10 +52,7 @@
 def _inject_nodes(kwargs):
     kwargs['parent'], kwargs['node'] = _kwargs_to_nodes(kwargs)
 
-<<<<<<< HEAD
-=======
-
->>>>>>> b7ad27d8
+
 def must_be_valid_project(func=None, retractions_valid=False):
     """ Ensures permissions to retractions are never implicitly granted. """
 
@@ -68,14 +65,10 @@
             _inject_nodes(kwargs)
 
             if not retractions_valid and getattr(kwargs['node'].retraction, 'is_retracted', False):
-<<<<<<< HEAD
-                raise HTTPError(http.BAD_REQUEST)
-=======
                 raise HTTPError(
                     http.BAD_REQUEST,
                     data=dict(message_long='Viewing retracted registrations is not permitted')
                 )
->>>>>>> b7ad27d8
             else:
                 return func(*args, **kwargs)
 
@@ -94,12 +87,6 @@
 
         _inject_nodes(kwargs)
 
-<<<<<<< HEAD
-        node = kwargs['node'] or kwargs['project']
-
-        if not node.is_public or not node.is_registration:
-            raise HTTPError(http.BAD_REQUEST)
-=======
         node = kwargs['node']
 
         if not node.is_public or not node.is_registration:
@@ -107,7 +94,6 @@
                 http.BAD_REQUEST,
                 data=dict(message_long='Must be a public registration to view')
             )
->>>>>>> b7ad27d8
 
         return func(*args, **kwargs)
 
