# -*- coding: utf-8 -*-
import functools
from rest_framework import status as http_status

from furl import furl
from flask import request

from framework import status
from framework.auth import Auth, cas
from framework.flask import redirect  # VOL-aware redirect
from framework.exceptions import HTTPError, TemplateHTTPError
from framework.auth.decorators import collect_auth
from framework.database import get_or_http_error

from osf.models import AbstractNode, Guid, Preprint, OSFGroup
from osf.utils.permissions import WRITE
from website import settings, language
from website.util import web_url_for

_load_node_or_fail = lambda pk: get_or_http_error(AbstractNode, pk)


def _kwargs_to_nodes(kwargs):
    """Retrieve project and component objects from keyword arguments.

    :param dict kwargs: Dictionary of keyword arguments
    :return: Tuple of parent and node

    """
    node = kwargs.get('node') or kwargs.get('project')
    parent = kwargs.get('parent')
    if node:
        return parent, node

    pid = kwargs.get('pid')
    nid = kwargs.get('nid')
    if pid and nid:
        node = _load_node_or_fail(nid)
        parent = _load_node_or_fail(pid)
    elif pid and not nid:
        node = Preprint.load(pid)
        if not node:
            node = _load_node_or_fail(pid)
    elif nid and not pid:
        node = _load_node_or_fail(nid)
    elif not pid and not nid:
        raise HTTPError(
            http_status.HTTP_404_NOT_FOUND,
            data={
                'message_short': 'Node not found',
                'message_long': 'No Node with that primary key could be found',
            }
        )
    return parent, node


def _inject_nodes(kwargs):
    kwargs['parent'], kwargs['node'] = _kwargs_to_nodes(kwargs)


def must_not_be_rejected(func):
    """Ensures approval/disapproval requests can't reach Sanctions that have
    already been rejected.
    """

    @functools.wraps(func)
    def wrapped(*args, **kwargs):

        node = get_or_http_error(AbstractNode, kwargs.get('nid', kwargs.get('pid')), allow_deleted=True)
        if node.sanction and node.sanction.is_rejected:
            raise HTTPError(http_status.HTTP_410_GONE, data=dict(
                message_long='This registration has been rejected'
            ))

        return func(*args, **kwargs)

    return wrapped

def must_be_valid_project(func=None, retractions_valid=False, quickfiles_valid=False, preprints_valid=False, groups_valid=False):
    """ Ensures permissions to retractions are never implicitly granted. """

    # TODO: Check private link
    def must_be_valid_project_inner(func):

        @functools.wraps(func)
        def wrapped(*args, **kwargs):
            if preprints_valid and Preprint.load(kwargs.get('pid')):
                _inject_nodes(kwargs)

                return func(*args, **kwargs)

            if groups_valid and OSFGroup.load(kwargs.get('pid')):
                kwargs['node'] = OSFGroup.load(kwargs.get('pid'))
                return func(*args, **kwargs)

            _inject_nodes(kwargs)

            if getattr(kwargs['node'], 'is_collection', True) or (getattr(kwargs['node'], 'is_quickfiles', True) and not quickfiles_valid):
                raise HTTPError(
                    http_status.HTTP_404_NOT_FOUND
                )

            if not retractions_valid and getattr(kwargs['node'].retraction, 'is_retracted', False):
                raise HTTPError(
                    http_status.HTTP_400_BAD_REQUEST,
                    data=dict(message_long='Viewing withdrawn registrations is not permitted')
                )
            else:
                return func(*args, **kwargs)

        return wrapped

    if func:
        return must_be_valid_project_inner(func)

    return must_be_valid_project_inner


def must_be_public_registration(func):

    @functools.wraps(func)
    def wrapped(*args, **kwargs):

        _inject_nodes(kwargs)

        node = kwargs['node']

        if not node.is_public or not node.is_registration:
            raise HTTPError(
                http_status.HTTP_400_BAD_REQUEST,
                data=dict(message_long='Must be a public registration to view')
            )

        return func(*args, **kwargs)

    return wrapped


def must_not_be_retracted_registration(func):

    @functools.wraps(func)
    def wrapped(*args, **kwargs):

        _inject_nodes(kwargs)

        node = kwargs['node']

        if node.is_retracted:
            return redirect(
                web_url_for('resolve_guid', guid=node._id)
            )
        return func(*args, **kwargs)

    return wrapped


def must_not_be_registration(func):

    @functools.wraps(func)
    def wrapped(*args, **kwargs):
        if kwargs.get('nid') or kwargs.get('pid'):
            _inject_nodes(kwargs)
        target = kwargs.get('node') or getattr(Guid.load(kwargs.get('guid')), 'referent', None)

        if getattr(target, 'is_registration', False) and not getattr(target, 'archiving', False):
            raise HTTPError(
                http_status.HTTP_400_BAD_REQUEST,
                data={
                    'message_short': 'Registrations cannot be changed',
                    'message_long': "The operation you're trying to do cannot be applied to registered projects, which are not allowed to be changed",
                }
            )
        return func(*args, **kwargs)

    return wrapped

def must_be_registration(func):

    @functools.wraps(func)
    def wrapped(*args, **kwargs):
        _inject_nodes(kwargs)
        node = kwargs['node']

        if not node.is_registration:
            raise HTTPError(
                http_status.HTTP_400_BAD_REQUEST,
                data={
                    'message_short': 'Registered Nodes only',
                    'message_long': 'This view is restricted to registered Nodes only',
                }
            )
        return func(*args, **kwargs)

    return wrapped


def check_can_download_preprint_file(user, node):
    """View helper that returns whether a given user can download unpublished preprint files.
     :rtype: boolean
    """
    if not isinstance(node, Preprint):
        return False
    return user.has_perm('view_submissions', node.provider)


def check_can_access(node, user, key=None, api_node=None, include_groups=True):
    """View helper that returns whether a given user can access a node.
    If ``user`` is None, returns False.

    :rtype: boolean
    :raises: HTTPError (403) if user cannot access the node
    """
    if user is None:
        return False
    if request.args.get('action', '') == 'download':
        if check_can_download_preprint_file(user, node):
            return True

    if (not node.can_view(Auth(user=user)) and api_node != node) or (not include_groups and not node.is_contributor(user)):
        if node.is_deleted:
            raise HTTPError(http_status.HTTP_410_GONE, data={'message_long': 'The node for this file has been deleted.'})

        if getattr(node, 'private_link_keys_deleted', False) and key in node.private_link_keys_deleted:
            status.push_status_message('The view-only links you used are expired.', trust=False)

        if getattr(node, 'access_requests_enabled', False):
            access_request = node.requests.filter(creator=user).exclude(machine_state='accepted')
            data = {
                'node': {
                    'id': node._id,
                    'url': node.url
                },
                'user': {
                    'access_request_state': access_request.get().machine_state if access_request else None
                }
            }
            raise TemplateHTTPError(
                http_status.HTTP_403_FORBIDDEN,
                template='request_access.mako',
                data=data
            )

        raise HTTPError(
            http_status.HTTP_403_FORBIDDEN,
            data={'message_long': ('User has restricted access to this page. If this should not '
                                   'have occurred and the issue persists, ' + language.SUPPORT_LINK)}
        )
    return True


def check_key_expired(key, node, url):
    """check if key expired if is return url with args so it will push status message
        else return url
        :param str key: the private link key passed in
        :param Node node: the node object wants to access
        :param str url: the url redirect to
        :return: url with pushed message added if key expired else just url
    """
    if getattr(node, 'private_link_keys_deleted', False) and key in node.private_link_keys_deleted:
        url = furl(url).add({'status': 'expired'}).url

    return url


def _must_be_contributor_factory(include_public, include_view_only_anon=True, include_groups=True):
    """Decorator factory for authorization wrappers. Decorators verify whether
    the current user is a contributor on the current project, or optionally
    whether the current project is public.

    :param bool include_public: Check whether current project is public
    :param bool include_view_only_anon: Checks view_only anonymized links
    :return: Authorization decorator

    """
    def wrapper(func):
        @functools.wraps(func)
        def wrapped(*args, **kwargs):
            response = None
            target = None
            guid = Guid.load(kwargs.get('guid'))
            if guid:
                target = getattr(guid, 'referent', None)
            else:
                _inject_nodes(kwargs)

            target = target or kwargs.get('node')

            kwargs['auth'] = Auth.from_kwargs(request.args.to_dict(), kwargs)

            response = check_contributor_auth(target, kwargs['auth'], include_public, include_view_only_anon, include_groups)

            return response or func(*args, **kwargs)

        return wrapped

    return wrapper

# Create authorization decorators
must_be_contributor = _must_be_contributor_factory(False)
must_be_contributor_or_public = _must_be_contributor_factory(True)
must_be_contributor_or_public_but_not_anonymized = _must_be_contributor_factory(include_public=True, include_view_only_anon=False)
must_be_contributor_and_not_group_member = _must_be_contributor_factory(include_public=True, include_view_only_anon=False, include_groups=False)


def must_have_addon(addon_name, model):
    """Decorator factory that ensures that a given addon has been added to
    the target node. The decorated function will throw a 404 if the required
    addon is not found. Must be applied after a decorator that adds `node` and
    `project` to the target function's keyword arguments, such as
    `must_be_contributor.

    :param str addon_name: Name of addon
    :param str model: Name of model
    :returns: Decorator function

    """
    def wrapper(func):

        @functools.wraps(func)
        @collect_auth
        def wrapped(*args, **kwargs):
            if model == 'node':
                _inject_nodes(kwargs)
                owner = kwargs['node']
            elif model == 'user':
                auth = kwargs.get('auth')
                owner = auth.user if auth else None
                if owner is None:
                    raise HTTPError(http_status.HTTP_401_UNAUTHORIZED)
            else:
                raise HTTPError(http_status.HTTP_400_BAD_REQUEST)

            addon = owner.get_addon(addon_name)
            if addon is None:
                raise HTTPError(http_status.HTTP_400_BAD_REQUEST)

            kwargs['{0}_addon'.format(model)] = addon

            return func(*args, **kwargs)

        return wrapped

    return wrapper


def must_be_addon_authorizer(addon_name):
    """

    :param str addon_name: Name of addon
    :returns: Decorator function

    """
    def wrapper(func):

        @functools.wraps(func)
        @collect_auth
        def wrapped(*args, **kwargs):

            node_addon = kwargs.get('node_addon')
            if not node_addon:
                _inject_nodes(kwargs)
                node = kwargs['node']
                node_addon = node.get_addon(addon_name)

            if not node_addon:
                raise HTTPError(http_status.HTTP_400_BAD_REQUEST)

            if not node_addon.user_settings:
                raise HTTPError(http_status.HTTP_400_BAD_REQUEST)

            auth = kwargs.get('auth')
            user = kwargs.get('user') or (auth.user if auth else None)

            if node_addon.user_settings.owner != user:
                raise HTTPError(http_status.HTTP_403_FORBIDDEN)

            return func(*args, **kwargs)

        return wrapped

    return wrapper


def must_have_permission(permission):
    """Decorator factory for checking permissions. Checks that user is logged
    in and has necessary permissions for node. Node must be passed in keyword
    arguments to view function.

    :param list permissions: List of accepted permissions
    :returns: Decorator function for checking permissions
    :raises: HTTPError(http_status.HTTP_401_UNAUTHORIZED) if not logged in
    :raises: HTTPError(http_status.HTTP_403_FORBIDDEN) if missing permissions

    """
    def wrapper(func):

        @functools.wraps(func)
        def wrapped(*args, **kwargs):
            # Ensure `project` and `node` kwargs
            if kwargs.get('nid') or kwargs.get('pid'):
                _inject_nodes(kwargs)
            target = kwargs.get('node') or getattr(Guid.load(kwargs.get('guid')), 'referent', None)

            kwargs['auth'] = Auth.from_kwargs(request.args.to_dict(), kwargs)
            user = kwargs['auth'].user

            # User must be logged in
            if user is None:
                raise HTTPError(http_status.HTTP_401_UNAUTHORIZED)

            # User must have permissions
            if not target.has_permission(user, permission):
                raise HTTPError(http_status.HTTP_403_FORBIDDEN)

            # Call view function
            return func(*args, **kwargs)

        # Return decorated function
        return wrapped

    # Return decorator
    return wrapper

def must_have_write_permission_or_public_wiki(func):
    """ Checks if user has write permission or wiki is public and publicly editable. """
    @functools.wraps(func)
    def wrapped(*args, **kwargs):
        # Ensure `project` and `node` kwargs
        _inject_nodes(kwargs)

        wiki = kwargs['node'].get_addon('wiki')

        if wiki and wiki.is_publicly_editable:
            return func(*args, **kwargs)
        else:
            return must_have_permission(WRITE)(func)(*args, **kwargs)

    # Return decorated function
    return wrapped

def http_error_if_disk_saving_mode(func):

    @functools.wraps(func)
    def wrapper(*args, **kwargs):
        _inject_nodes(kwargs)
        node = kwargs['node']

        if settings.DISK_SAVING_MODE:
            raise HTTPError(
                http_status.HTTP_405_METHOD_NOT_ALLOWED,
                redirect_url=node.url
            )
        return func(*args, **kwargs)
    return wrapper

def check_contributor_auth(node, auth, include_public, include_view_only_anon, include_groups=True):
    response = None

    user = auth.user

    auth.private_key = request.args.get('view_only', '').strip('/')

    if not include_view_only_anon:
        from osf.models import PrivateLink
        try:
            link_anon = PrivateLink.objects.filter(key=auth.private_key).values_list('anonymous', flat=True).get()
        except PrivateLink.DoesNotExist:
            link_anon = None

    if not node.is_public or not include_public:
        if not include_view_only_anon and link_anon:
<<<<<<< HEAD
            if not check_can_access(node=node, user=user):
                raise HTTPError(http_status.HTTP_401_UNAUTHORIZED)
=======
            if not check_can_access(node=node, user=user, include_groups=include_groups):
                raise HTTPError(http.UNAUTHORIZED)
>>>>>>> 3364d6a7
        elif not getattr(node, 'private_link_keys_active', False) or auth.private_key not in node.private_link_keys_active:
            if not check_can_access(node=node, user=user, key=auth.private_key, include_groups=include_groups):
                redirect_url = check_key_expired(key=auth.private_key, node=node, url=request.url)
                if request.headers.get('Content-Type') == 'application/json':
                    raise HTTPError(http_status.HTTP_401_UNAUTHORIZED)
                else:
                    response = redirect(cas.get_login_url(redirect_url))

    return response<|MERGE_RESOLUTION|>--- conflicted
+++ resolved
@@ -14,7 +14,7 @@
 
 from osf.models import AbstractNode, Guid, Preprint, OSFGroup
 from osf.utils.permissions import WRITE
-from website import settings, language
+from website import language
 from website.util import web_url_for
 
 _load_node_or_fail = lambda pk: get_or_http_error(AbstractNode, pk)
@@ -42,6 +42,7 @@
         if not node:
             node = _load_node_or_fail(pid)
     elif nid and not pid:
+
         node = _load_node_or_fail(nid)
     elif not pid and not nid:
         raise HTTPError(
@@ -438,20 +439,6 @@
     # Return decorated function
     return wrapped
 
-def http_error_if_disk_saving_mode(func):
-
-    @functools.wraps(func)
-    def wrapper(*args, **kwargs):
-        _inject_nodes(kwargs)
-        node = kwargs['node']
-
-        if settings.DISK_SAVING_MODE:
-            raise HTTPError(
-                http_status.HTTP_405_METHOD_NOT_ALLOWED,
-                redirect_url=node.url
-            )
-        return func(*args, **kwargs)
-    return wrapper
 
 def check_contributor_auth(node, auth, include_public, include_view_only_anon, include_groups=True):
     response = None
@@ -469,13 +456,8 @@
 
     if not node.is_public or not include_public:
         if not include_view_only_anon and link_anon:
-<<<<<<< HEAD
-            if not check_can_access(node=node, user=user):
+            if not check_can_access(node=node, user=user, include_groups=include_groups):
                 raise HTTPError(http_status.HTTP_401_UNAUTHORIZED)
-=======
-            if not check_can_access(node=node, user=user, include_groups=include_groups):
-                raise HTTPError(http.UNAUTHORIZED)
->>>>>>> 3364d6a7
         elif not getattr(node, 'private_link_keys_active', False) or auth.private_key not in node.private_link_keys_active:
             if not check_can_access(node=node, user=user, key=auth.private_key, include_groups=include_groups):
                 redirect_url = check_key_expired(key=auth.private_key, node=node, url=request.url)
