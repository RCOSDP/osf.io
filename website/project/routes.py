from framework import (
    get, post, request, redirect, must_be_logged_in, push_status_message, abort,
    push_errors_to_status, app, render, Blueprint, get_user, get_current_user,
    secure_filename, jsonify, update_counters, send_file
)
from . import (
    new_node, new_project, get_node, show_diff, get_file_tree, prune_file_list,
)
from .decorators import must_not_be_registration, must_be_valid_project, \
    must_be_contributor, must_be_contributor_or_public
from .forms import NewProjectForm, NewNodeForm
from .model import User, Tag, NodeFile, NodeWikiPage
from framework.git.exceptions import FileNotModified

from website import settings

from website import settings
from website import filters

from framework.analytics import get_basic_counters

from flask import Response, make_response

from website import settings

from BeautifulSoup import BeautifulSoup
import json
import os
import re
import scrubber
import markdown
import difflib
import httplib as http
from markdown.extensions.wikilinks import WikiLinkExtension
import pygments
from cStringIO import StringIO

mod = Blueprint('project', __name__, template_folder='templates')

@post('/project/<pid>/edit')
@post('/project/<pid>/node/<nid>/edit')
@must_be_logged_in # returns user
@must_be_valid_project # returns project
@must_be_contributor # returns user, project
@must_not_be_registration
def edit_node(*args, **kwargs):
    project = kwargs['project']
    node = kwargs['node']
    user = get_current_user()

    if node:
        node_to_use = node
    else:
        node_to_use = project
    
    form = request.form
    original_title = node_to_use.title

    if form['name'] == 'title' and not form['value'].strip() == '':
        node_to_use.title = form['value']

        node_to_use.add_log('edit_title', 
            params={
                'project':node_to_use.node__parent[0]._primary_key if node_to_use.node__parent else None,
                'node':node_to_use._primary_key,
                'title_new':node_to_use.title,
                'title_original':original_title,
            }, 
            user=user,
        )

        node_to_use.save()

    return jsonify({'response': 'success'})
    #if 'title' in request.json:
    #    
    #    node_to_use.save()

@post('/search/users/')
def search_user(*args, **kwargs):
    form = request.form
    query = form["query"].strip()

    is_email = False
    email_re = re.search('[^@\s]+@[^@\s]+\.[^@\s]+', query)
    if email_re:
        is_email = True
        email = email_re.group(0)
        result = User.find_by_email(email)
    else:
        result = User.search(query)

    return json.dumps({
        'is_email':is_email, 
        'results':[
            {
                'fullname' : item.fullname,
                'gravatar' : filters.gravatar(item.username, size=settings.gravatar_size_add_contributor),
                'id' : item._primary_key,
            } for item in result
        ]
    })

@get('/tag/<tag>')
def project_tag(tag):
    backs = Tag.load(tag).node__tagged
    if backs:
        nodes = [obj for obj in backs if obj.is_public]
    else:
        nodes = None
    return render(filename='tags.mako', tag=tag, nodes=nodes)

##############################################################################
# New Project
##############################################################################

@get('/project/new')
@must_be_logged_in
def project_new(*args, **kwargs):
    user = kwargs['user']
    form = NewProjectForm()    
    return render(filename='project.new.mako', form=form)

@post('/project/new')
@must_be_logged_in
def project_new_post(*args, **kwargs):
    user = kwargs['user']
    form = NewProjectForm(request.form)
    if form.validate():
        project = new_project(form.title.data, form.description.data, user)
        return redirect('/project/' + str(project._primary_key))
    else:
        push_errors_to_status(form.errors)
    return render(filename='project.new.mako', form=form)

##############################################################################
# New Node
##############################################################################

@post('/project/<pid>/newnode')
@must_be_logged_in # returns user
@must_be_valid_project # returns project
@must_be_contributor # returns user, project
@must_not_be_registration
def project_new_node(*args, **kwargs):
    form = NewNodeForm(request.form)
    project = kwargs['project']
    user = kwargs['user']
    if form.validate():
        node = new_node(
            title=form.title.data, 
            user=user, 
            category=form.category.data,
            project = project,
        )
        return redirect('/project/' + str(project._primary_key))
    else:
<<<<<<< HEAD
        pushErrorsToStatus(form.errors)
    return redirect('/project/' + str(project._primary_key))
=======
        push_errors_to_status(form.errors)
    return redirect('/project/' + str(project.id))
>>>>>>> 46ef2f4d

@post('/project/<pid>/fork')
@post('/project/<pid>/node/<nid>/fork')
@must_be_valid_project
def node_fork_page(*args, **kwargs):
    project = kwargs['project']
    node = kwargs['node']
    user = get_current_user()

    if node:
        node_to_use = node
        push_status_message('At this time, only projects can be forked; however, this behavior is coming soon.')
        return redirect(node_to_use.url())
    else:
        node_to_use = project

    if node_to_use.is_registration:
        push_status_message('At this time, only projects that are not registrations can be forked; however, this behavior is coming soon.')
        return node_to_use.url()

    fork = node_to_use.fork_node(user)

    return fork.url()

@get('/project/<pid>/register/')
@get('/project/<pid>/node/<nid>/register/')
@must_be_valid_project
@must_be_contributor # returns user, project
@must_not_be_registration
def node_register_page(*args, **kwargs):
    project = kwargs['project']
    node = kwargs['node']
    user = kwargs['user']

    if node:
        node_to_use = node
    else:
        node_to_use = project

    return render(
        filename='project.register.mako', 
        project=project,
        node=node,
        node_to_use=node_to_use,
        user=user,
    )

@get('/project/<pid>/register/<template>')
@get('/project/<pid>/node/<nid>/register/<template>')
@must_be_valid_project
@must_be_contributor # returns user, project
def node_register_tempate_page(*args, **kwargs):
    project = kwargs['project']
    node = kwargs['node']
    user = kwargs['user']

    node_to_use = ifelse(node, node, project)

    template_name = kwargs['template'].replace(' ', '_')

    with open('website/static/registration_templates/' +  template_name + '.txt') as f:
        template = f.read()

    if node_to_use.is_registration and node_to_use.registered_meta and template_name in node_to_use.registered_meta:
        return render(
            filename='project.register.mako',
            project=project,
            node=node,
            node_to_use=node_to_use,
            user=user,
            template = template,
            form_values=node_to_use.registered_meta[template_name],
        )
    else:
        return render(
            filename='project.register.mako',
            project=project,
            node=node,
            node_to_use=node_to_use,
            user=user,
            template = template,
        )


@post('/project/<pid>/register/<template>')
@post('/project/<pid>/node/<nid>/register/<template>')
@must_be_valid_project
@must_be_contributor # returns user, project
@must_not_be_registration
def node_register_tempate_page_post(*args, **kwargs):
    project = kwargs['project']
    node = kwargs['node']
    user = kwargs['user']

    node_to_use = ifelse(node, node, project)

    data = request.form['data']

    template = kwargs['template']

    register = node_to_use.register_node(user, template, data)
    
    return json.dumps({
        'result':register.url()
    })

@get('/project/<pid>/registrations')
@get('/project/<pid>/node/<nid>/registrations')
@must_be_valid_project
@must_be_contributor_or_public # returns user, project
@update_counters('node:{pid}')
@update_counters('node:{nid}')
def node_registrations(*args, **kwargs):
    project = kwargs['project']
    node = kwargs['node']
    user = get_current_user()

    if node:
        node_to_use = node
    else:
        node_to_use = project

    return render(
        filename='project.registrations.mako', 
        project=project,
        node=node,
        node_to_use=node_to_use,
        user=user,
    )

def ifelse(l,a,b):
    if l:
        return a
    else:
        return b

@get('/project/<pid>/forks')
@get('/project/<pid>/node/<nid>/forks')
@must_be_valid_project
@must_be_contributor_or_public # returns user, project
@update_counters('node:{pid}')
@update_counters('node:{nid}')
def node_forks(*args, **kwargs):
    project = kwargs['project']
    node = kwargs['node']
    user = get_current_user()

    node_to_use = ifelse(node, node, project)

    return render(
        filename='project.forks.mako', 
        project=project,
        node=node,
        node_to_use=node_to_use,
        user=user,
    )

@get('/project/<pid>/settings')
@get('/project/<pid>/node/<nid>/settings')
@must_be_valid_project
@must_be_contributor # returns user, project
def node_setting(*args, **kwargs):
    project = kwargs['project']
    node = kwargs['node']
    user = get_current_user()

    if node:
        node_to_use = node
    else:
        node_to_use = project

    return render(
        filename='project.settings.mako', 
        project=project,
        node=node,
        node_to_use=node_to_use,
        user=user,
    )

##############################################################################
# View Project
##############################################################################

@post('/api/v1/reorder_components/<pid>')
@must_be_valid_project
@must_be_contributor # returns user, project
def project_reorder_components(*args, **kwargs):
    project = kwargs['project']
    user = get_current_user()

    node_to_use = project
    print node_to_use.nodes
    old_list = [i._id for i in node_to_use.nodes if not i.is_deleted]
    new_list = json.loads(request.form['new_list'])

    if len(set(old_list).intersection(set(new_list))) == len(old_list):
        from yORM.Object import Object
        node_to_use.nodes = Object.ObjectList(
            node_to_use.nodes.parent,
            node_to_use.nodes.name,
            node_to_use.nodes.type,
            new_list
        )

        if node_to_use.save():
            print node_to_use.nodes
            return jsonify({'success':'true'})

    return jsonify({'success':'false'})

@get('/project/<pid>/')
@get('/project/<pid>/node/<nid>/')
@must_be_valid_project
@must_be_contributor_or_public # returns user, project
@update_counters('node:{pid}')
@update_counters('node:{nid}')
def project_view(*args, **kwargs):
    project = kwargs['project']
    node = kwargs['node']
    user = get_current_user()

    if node:
        node_to_use = node
    else:
        node_to_use = project

    # If the node is a project, redirect to the project's page at the top level.
    if node and node_to_use.category == 'project':
        return redirect('/project/{}/'.format(node._primary_key))

    #import pdb; pdb.set_trace()

    pw = node_to_use.get_wiki_page('home')
    if pw:
        wiki_home = pw.html
        wiki_home = BeautifulSoup(wiki_home[0:500] + '...')
    else:
        wiki_home="<p>No content</p>"

    return render(
        filename='project.dashboard.mako', 
        project=project,
        node=node,
        node_to_use=node_to_use,
        user=user,
        wiki_home=wiki_home,
        files = get_file_tree(node_to_use, user)
    )

#@mod.route('/project/<pid>/jeff')
#@update_counters('/project/.*?/')
#@must_be_valid_project
#def jeff(*args, **kwargs):
#    project = kwargs['project']
#    return render_template("project.html", project=project, scripts=['a', 'b'])
#
##############################################################################

@get('/project/<pid>/statistics')
@get('/project/<pid>/node/<nid>/statistics')
@must_be_valid_project
@must_be_contributor_or_public # returns user, project
def project_statistics(*args, **kwargs):
    project = kwargs['project']
    node = kwargs['node']
    user = get_current_user()

    if node:
        node_to_use = node
    else:
        node_to_use = project

    return render(
        filename='project.statistics.mako', 
        project=project, 
        node=node,
        user=user,)


###############################################################################
# Make Public
###############################################################################


#TODO: project_makepublic and project_makeprivate should be refactored into a single function to conform to DRY.
@get('/project/<pid>/makepublic')
@get('/project/<pid>/node/<nid>/makepublic')
@must_be_logged_in # returns user
@must_be_valid_project # returns project
@must_be_contributor # returns user, project
def project_makepublic(*args, **kwargs):
    project = kwargs['project']
    node = kwargs['node']
    user = kwargs['user']

    if node:
        node_to_use = node
        url = '/project/{pid}/node/{nid}'.format(pid=project._primary_key, nid=node._primary_key)
    else:
        node_to_use = project
        url = '/project/{pid}'.format(pid=project._primary_key)

    if not node_to_use.is_public:             # if not already public
        node_to_use.makePublic(user)

    return redirect(url)

@get('/project/<pid>/makeprivate')
@get('/project/<pid>/node/<nid>/makeprivate')
@must_be_logged_in # returns user
@must_be_valid_project # returns project
@must_be_contributor # returns user, project
def project_makeprivate(*args, **kwargs):
    project = kwargs['project']
    node = kwargs['node']
    user = kwargs['user']

    if node:
        node_to_use = node
        url = '/project/{pid}/node/{nid}'.format(pid=project._primary_key, nid=node._primary_key)
    else:
        node_to_use = project
        url = '/project/{pid}'.format(pid=project._primary_key)

    if node_to_use.is_public:
        node_to_use.makePrivate(user)

    return redirect(url)

@get('/project/<pid>/watch')
@must_be_logged_in # returns user
@must_be_valid_project # returns project
@must_not_be_registration
def project_watch(*args, **kwargs):
    project = kwargs['project']
    user = kwargs['user']
    project.watch(user)
    return redirect('/project/'+str(project._primary_key))

@get('/project/<pid>/addtag/<tag>')
@get('/project/<pid>/node/<nid>/addtag/<tag>')
@must_be_logged_in
@must_be_valid_project # returns project
@must_be_contributor # returns user, project
@must_not_be_registration
def project_addtag(*args, **kwargs):
    project = kwargs['project']
    node = kwargs['node']
    user = kwargs['user']
    if node:
        node_to_use = node
    else:
        node_to_use = project

    tag = kwargs['tag']

    node_to_use.add_tag(tag=tag, user=user)

    return jsonify({'response': 'success'})

@get('/project/<pid>/removetag/<tag>')
@get('/project/<pid>/node/<nid>/removetag/<tag>')
@must_be_logged_in
@must_be_valid_project # returns project
@must_be_contributor # returns user, project
@must_not_be_registration
def project_removetag(*args, **kwargs):
    project = kwargs['project']
    node = kwargs['node']
    user = kwargs['user']
    if node:
        node_to_use = node
    else:
        node_to_use = project

    tag = kwargs['tag']

    node_to_use.remove_tag(tag=tag, user=user)

    return jsonify({'response': 'success'})

@post('/project/<pid>/remove')
@post('/project/<pid>/node/<nid>/remove')
@must_be_logged_in
@must_be_valid_project # returns project
@must_be_contributor # returns user, project
@must_not_be_registration
def component_remove(*args, **kwargs):
    project = kwargs['project']
    node = kwargs['node']
    user = kwargs['user']
    if node:
        node_to_use = node
    else:
        node_to_use = project

    if node_to_use.remove_node(user=user):
        push_status_message('Component(s) deleted')
        return redirect('/dashboard')
    else:
        push_status_message('Component(s) unable to be deleted')
        return redirect(node_to_use.url())

###############################################################################
# Add Contributors
###############################################################################
@post('/project/<pid>/removecontributors')
@post('/project/<pid>/node/<nid>/removecontributors')
@must_be_logged_in
@must_be_valid_project # returns project
@must_be_contributor # returns user, project
@must_not_be_registration
def project_removecontributor(*args, **kwargs):
    project = kwargs['project']
    node = kwargs['node']
    user = kwargs['user']
    if node:
        node_to_use = node
    else:
        node_to_use = project

    if request.json['id'].startswith('nr-'):
        outcome = node_to_use.remove_nonregistered_contributor(user, request.json['name'], request.json['id'].replace('nr-', ''))    
    else:
        outcome = node_to_use.remove_contributor(user, request.json['id'])
    return jsonify({'response': 'success'})

@post('/project/<pid>/addcontributor')
@post('/project/<pid>/node/<nid>/addcontributor')
@must_be_logged_in # returns user
@must_be_valid_project # returns project
@must_be_contributor # returns user, project
@must_not_be_registration
def project_addcontributor_post(*args, **kwargs):
    project = kwargs['project']
    node = kwargs['node']
    user = kwargs['user']

    if node:
        node_to_use = node
    else:
        node_to_use = project

    if "user_id" in request.form:
        user_id = request.form['user_id'].strip()
        added_user = get_user(id=user_id)
        if added_user:
            if user_id not in node_to_use.contributors:
                node_to_use.contributors.append(added_user)
                node_to_use.contributor_list.append({'id':added_user._primary_key})
                node_to_use.save()

                node_to_use.add_log('contributor_added', 
                    params={
                        'project':node_to_use.node__parent[0]._primary_key if node_to_use.node__parent else None,
                        'node':node_to_use._primary_key,
                        'contributors':[added_user._primary_key],
                    }, 
                    user=user,
                )
    elif "email" in request.form and "fullname" in request.form:
        email = request.form["email"].strip()
        fullname = request.form["fullname"].strip()
        if email and fullname:
            node_to_use.contributor_list.append({'nr_name':fullname, 'nr_email':email})
            node_to_use.save()

        node_to_use.add_log('contributor_added', 
            params={
                'project':node_to_use.node__parent[0]._primary_key if node_to_use.node__parent else None,
                'node':node_to_use._primary_key,
                'contributors':[{"nr_name":fullname, "nr_email":email}],
            }, 
            user=user,
        )

    return json.dumps({
        'result':True,
    })

@post('/project/<pid>/addcontributors')
@post('/project/<pid>/node/<nid>/addcontributors')
@must_be_logged_in # returns user
@must_be_valid_project # returns project
@must_be_contributor # returns user, project
@must_not_be_registration
def project_addcontributors_post(*args, **kwargs):
    project = kwargs['project']
    node = kwargs['node']
    user = kwargs['user']

    if node:
        node_to_use = node
    else:
        node_to_use = project

    emails = request.form['emails']
    lines = emails.split('\r\n')
    users = []
    for line in lines:
        elements = line.split(',')
        email = elements[1]
        fullname = elements[0]
        temp_user = add_unclaimed_user(email, fullname)
        if temp_user._primary_key not in node_to_use.contributors:
            users.append(temp_user._primary_key)
            node_to_use.contributors.append(temp_user)
    node_to_use.save()
    node_to_use.add_log('contributor_added', 
        params={
            'project':node_to_use.node__parent[0]._primary_key if node_to_use.node__parent else None,
            'node':node_to_use._primary_key,
            'contributors':users,
        }, 
        user=user,
    )

    if node:
        return redirect('/project/{pid}/node/{nid}'.format(pid=project._primary_key, nid=node._primary_key))
    else:
        return redirect('/project/{pid}'.format(pid=project._primary_key))

###############################################################################
# Files
###############################################################################

@get('/project/<pid>/files')
@get('/project/<pid>/node/<nid>/files')
@must_be_valid_project # returns project
@must_be_contributor_or_public # returns user, project
@update_counters('node:{pid}')
@update_counters('node:{nid}')
def list_files(*args, **kwargs):
    project = kwargs['project']
    node = kwargs['node']
    user = kwargs['user']
    if node:
        node_to_use = node
    else:
        node_to_use = project

    return render(
        filename='project.files.mako', 
        project=project,
        node=node,
        user=user,
        node_to_use=node_to_use
    )

@get('/project/<pid>/files/upload')
@get('/project/<pid>/node/<nid>/files/upload')
@must_be_valid_project # returns project
@must_be_contributor_or_public  # returns user, project
def upload_file_get(*args, **kwargs):
    project = kwargs['project']
    node = kwargs['node']
    user = kwargs['user']
    if node:
        node_to_use = node
    else:
        node_to_use = project

    file_infos = []
    for i, v in node_to_use.files_current.items():
        v = NodeFile.load(v)
        if not v.is_deleted:
            unique, total = get_basic_counters('download:' + node_to_use._primary_key + ':' + v.path.replace('.', '_') )
            file_infos.append({
                "name":v.path,
                "size":v.size,
                "url":node_to_use.url() + "/files/" + v.path,
                "type":v.content_type,
                "download_url": node_to_use.url() + "/files/download/" + v.path,
                "date_uploaded": v.date_uploaded.strftime('%Y/%m/%d %I:%M %p'),
                "downloads": str(total) if total else str(0),
                "user_id": None,
                "user_fullname":None,
                "delete": v.is_deleted
            })
    return jsonify(files=file_infos)

@post('/project/<pid>/files/upload')
@post('/project/<pid>/node/<nid>/files/upload')
@must_be_logged_in # returns user
@must_be_valid_project # returns project
@must_be_contributor  # returns user, project
@must_not_be_registration
def upload_file_public(*args, **kwargs):
    project = kwargs['project']
    node = kwargs['node']
    user = kwargs['user']
    if node:
        node_to_use = node
    else:
        node_to_use = project

    uploaded_file = request.files.get('files[]')
    uploaded_file_content = uploaded_file.read()
    uploaded_file.seek(0, os.SEEK_END)
    uploaded_file_size = uploaded_file.tell()
    uploaded_file_content_type = uploaded_file.content_type
    uploaded_filename = secure_filename(uploaded_file.filename)
    
    try:
        file_object = node_to_use.add_file(
            user,
            uploaded_filename,
            uploaded_file_content,
            uploaded_file_size,
            uploaded_file_content_type
        )
    except FileNotModified as e:
        return Response(
            json.dumps([{
                'action_taken': None,
                'message': e.message,
                'name': uploaded_filename,
            }]),
            status=200,
            mimetype='application/json'
        )

    unique, total = get_basic_counters('download:' + node_to_use._primary_key + ':' + file_object.path.replace('.', '_') )

    file_infos = []
    file_info = {
        "name":uploaded_filename, 
        "size":uploaded_file_size, 
        "url":node_to_use.url() + "/files/" + uploaded_filename,
        "type":uploaded_file_content_type,
        "download_url":node_to_use.url() + "/files/download/" + file_object.path,
        "date_uploaded": file_object.date_uploaded.strftime('%Y/%m/%d %I:%M %p'),
        "downloads": str(total) if total else str(0),
        "user_id": None,
        "user_fullname":None,
    }
    file_infos.append(file_info)
    resp = Response(json.dumps([file_info]), status=200, mimetype='application/json')
    return resp

from pygments.lexers import guess_lexer, guess_lexer_for_filename
from pygments import highlight
from pygments.formatters import HtmlFormatter
import zipfile
import tarfile

@get('/project/<pid>/files/<fid>')
@get('/project/<pid>/node/<nid>/files/<fid>')
@must_be_valid_project # returns project
@must_be_contributor_or_public # returns user, project
@update_counters('node:{pid}')
@update_counters('node:{nid}')
def view_file(*args, **kwargs):
    project = kwargs['project']
    node = kwargs['node']
    user = kwargs['user']
    if node:
        node_to_use = node
    else:
        node_to_use = project

    file_name = kwargs['fid']

    renderer = 'default'

    file_path = os.path.join(settings.uploads_path, node_to_use._primary_key, file_name)

    if not os.path.isfile(file_path):
        abort(http.NOT_FOUND)

    file_size = os.stat(file_path).st_size
    if file_size > settings.max_render_size:

        return render(
            filename='project.file.mako',
            project=project,
            node=node,
            user=user,
            node_to_use=node_to_use,
            file_name=file_name,
            rendered='This file is too large to be rendered online. Please download the file to view it locally.',
            renderer=renderer
        ).encode('utf-8', 'replace')

    _, file_ext = os.path.splitext(file_path.lower())

    is_img = False
    for fmt in settings.img_fmts:
        fmt_ptn = '^.{0}$'.format(fmt)
        if re.search(fmt_ptn, file_ext):
            is_img = True
            break

    # todo: add bzip, etc
    if is_img:
        rendered="<img src='{node_url}/files/download/{fid}' />".format(node_url=node_to_use.url(), fid=file_name)
    elif file_ext == '.zip':
        archive = zipfile.ZipFile(file_path)
        archive_files = prune_file_list(archive.namelist(), settings.archive_depth)
        file_contents = '\n'.join(['This archive contains the following files:'] + archive_files)
        file_path = 'temp.txt'
        renderer = 'pygments'
    elif file_path.lower().endswith('.tar') or file_path.endswith('.tar.gz'):
        archive = tarfile.open(file_path)
        archive_files = prune_file_list(archive.getnames(), settings.archive_depth)
        file_contents = '\n'.join(['This archive contains the following files:'] + archive_files)
        file_path = 'temp.txt'
        renderer = 'pygments'
    else:
        renderer = 'pygments'
        try:
            file_contents = open(file_path, 'r').read()
        except IOError:
            abort(http.NOT_FOUND)

    if renderer == 'pygments':
        try:
            rendered = highlight(file_contents,guess_lexer_for_filename(file_path, file_contents), HtmlFormatter())
        except pygments.util.ClassNotFound:
            rendered = 'This type of file cannot be rendered online.  Please download the file to view it locally.'

    #if not file_path.endswith('.txt'):
    #    renderer = 'prettify'
    #else:
    #    renderer = 'txt'

    return render(
        filename='project.file.mako', 
        project=project,
        node=node,
        user=user,
        node_to_use=node_to_use,
        file_name=file_name,
        rendered=rendered,
        renderer=renderer,
    ).encode('utf-8', 'replace')

@get('/project/<pid>/files/download/<fid>')
@get('/project/<pid>/node/<nid>/files/download/<fid>')
@must_be_valid_project # returns project
@must_be_contributor_or_public # returns user, project
def download_file(*args, **kwargs):
    project = kwargs['project']
    node = kwargs['node']
    user = kwargs['user']
    filename = kwargs['fid']
    if node:
        node_to_use = node
    else:
        node_to_use = project
    
    kwargs["vid"] = len(node_to_use.files_versions[filename.replace('.', '_')])

    if node:
        return redirect('/project/{pid}/node/{nid}/files/download/{fid}/version/{vid}'.format(**kwargs))
    else:
        return redirect('/project/{pid}/files/download/{fid}/version/{vid}'.format(**kwargs))

@get('/project/<pid>/files/download/<fid>/version/<vid>')
@get('/project/<pid>/node/<nid>/files/download/<fid>/version/<vid>')
@must_be_valid_project # returns project
@must_be_contributor_or_public # returns user, project
@update_counters('download:{pid}:{fid}:{vid}')
@update_counters('download:{nid}:{fid}:{vid}')
@update_counters('download:{pid}:{fid}')
@update_counters('download:{nid}:{fid}')
def download_file_by_version(*args, **kwargs):
    project = kwargs['project']
    node = kwargs['node']
    user = kwargs['user']
    filename = kwargs['fid']
    version_number = int(kwargs['vid']) - 1

    if node:
        node_to_use = node
    else:
        node_to_use = project

    current_version = len(node_to_use.files_versions[filename.replace('.', '_')])
    if version_number == current_version:
        file_path = os.path.join(settings.uploads_path, node_to_use._primary_key, filename)
        return send_file(file_path)

    content, content_type = node_to_use.get_file(filename, version=version_number)
    if content is None:
        return abort(404)
    file_object = node_to_use.get_file_object(filename, version=version_number)
    filename_base, file_extension = os.path.splitext(file_object.path)
    returned_filename = '{base}_{tmstp}{ext}'.format(
        base=filename_base,
        ext=file_extension,
        tmstp=file_object.date_uploaded.strftime('%Y%m%d%H%M%S')
    )
    print returned_filename
    return send_file(
        StringIO(content),
        mimetype=content_type,
        as_attachment=True,
        attachment_filename=returned_filename,
    )


#TODO: These should be DELETEs, not POSTs
@post('/project/<pid>/files/delete/<fid>')
@post('/project/<pid>/node/<nid>/files/delete/<fid>')
@must_be_logged_in
@must_be_valid_project # returns project
@must_be_contributor # returns user, project
@must_not_be_registration
def delete_file(*args, **kwargs):
    project, node, user, filename = kwargs['project'], kwargs['node'], kwargs['user'], kwargs['fid']

    node_to_use = node or project

    if node_to_use.remove_file(user, filename):
        return jsonify({'success': True})
    else:
        return jsonify({'success': False})



###############################################################################
# Wiki
###############################################################################

@get('/project/<pid>/wiki/')
def project_project_wikimain(pid):
    return redirect('/project/%s/wiki/home' % str(pid))

@get('/project/<pid>/node/<nid>/wiki/')
def project_node_wikihome(pid, nid):
    return redirect('/project/{pid}/node/{nid}/wiki/home'.format(pid=pid, nid=nid))

@get('/project/<pid>/wiki/<wid>/compare/<compare_id>')
@get('/project/<pid>/node/<nid>/wiki/<wid>/compare/<compare_id>')
@must_be_valid_project # returns project
@must_be_contributor_or_public # returns user, project
@update_counters('node:{pid}')
@update_counters('node:{nid}')
def project_wiki_compare(*args, **kwargs):
    project = kwargs['project']
    node = kwargs['node']
    user = kwargs['user']
    wid = kwargs['wid']

    if node:
        node_to_use = node
    else:
        node_to_use = project

    pw = node_to_use.get_wiki_page(wid)

    if pw:
        compare_id = kwargs['compare_id']
        comparison_page = node_to_use.get_wiki_page(wid, compare_id)
        if comparison_page:
            current = pw.content
            comparison = comparison_page.content
            sm = difflib.SequenceMatcher(None, comparison, current)
            content = show_diff(sm)
            content = content.replace('\n', '<br />')
            versions = [NodeWikiPage.load(i) for i in reversed(node_to_use.wiki_pages_versions[wid])]
            return render(
                filename='project.wiki.compare.mako', 
                pageName=wid, 
                project=project, 
                node=node, 
                user=user, 
                content=content, 
                versions=versions,
                is_current=True, 
                is_edit=True, 
                version=pw.version
            )
    push_status_message('Not a valid version')
    if node:
        return redirect('/project/{pid}/node/{nid}/wiki/{wid}'.format(pid=project._primary_key, nid=node._primary_key, wid=wid))
    else:
        return redirect('/project/{pid}/wiki/{wid}'.format(pid=project._primary_key, wid=wid))

@get('/project/<pid>/wiki/<wid>/version/<vid>')
@get('/project/<pid>/node/<nid>/wiki/<wid>/version/<vid>')
@must_be_valid_project # returns project
@must_be_contributor # returns user, project
@update_counters('node:{pid}')
@update_counters('node:{nid}')
def project_wiki_version(*args, **kwargs):
    project = kwargs['project']
    node = kwargs['node']
    user = kwargs['user']
    wid = kwargs['wid']
    vid = kwargs['vid']

    if node:
        node_to_use = node
    else:
        node_to_use = project

    pw = node_to_use.get_wiki_page(wid, version=vid)

    if pw:
        return render(
            filename='project.wiki.mako', 
            project=project, 
            node=node, 
            user=user, 
            pageName=wid, 
            content=pw.html,
            version=pw.version, 
            is_current=pw.is_current,
            is_edit=False)

    push_status_message('Not a valid version')
    if node:
        return redirect('/project/{pid}/node/{nid}/wiki/{wid}'.format(pid=project._primary_key, nid=node._primary_key, wid=wid))
    else:
        return redirect('/project/{pid}/wiki/{wid}'.format(pid=project._primary_key, wid=wid))

@get('/project/<pid>/wiki/<wid>')
@get('/project/<pid>/node/<nid>/wiki/<wid>')
@must_be_valid_project # returns project
@update_counters('node:{pid}')
@update_counters('node:{nid}')
def project_wiki_page(*args, **kwargs):
    project = kwargs['project']
    node = kwargs['node']
    wid = kwargs['wid']

    user = get_current_user()
    if node:
        node_to_use = node
    else:
        node_to_use = project

    if not node_to_use.is_public:
        if user:
            if not node_to_use.is_contributor(user):
                push_status_message('You are not a contributor on this page')
                return redirect('/')
        else:
            push_status_message('You are not authorized to view this page')
            return redirect('/account')

    pw = node_to_use.get_wiki_page(wid)

    if pw:
        version = pw.version
        is_current = pw.is_current
        content = pw.html
    else:
        version = 'NA'
        is_current = False
        content = 'There does not seem to be any content on this page; sorry.'

    return render(
        filename='project.wiki.mako', 
        project=project, 
        node=node, 
        user=user, 
        pageName=wid, 
        page=pw, 
        version=version,
        content=content, 
        is_current=is_current, 
        is_edit=False
    )

@get('/project/<pid>/wiki/<wid>/edit')
@get('/project/<pid>/node/<nid>/wiki/<wid>/edit')
@must_be_logged_in # returns user
@must_be_valid_project # returns project
@must_be_contributor # returns user, project
@must_not_be_registration
def project_wiki_edit(*args, **kwargs):
    project = kwargs['project']
    node = kwargs['node']
    user = kwargs['user']
    wid = kwargs['wid']

    if node:
        node_to_use = node
    else:
        node_to_use = project

    pw = node_to_use.get_wiki_page(wid)

    if pw:
        version = pw.version
        is_current = pw.is_current
        content = pw.content
    else:
        version = 'NA'
        is_current = False
        content = ''
    return render(
        filename='project.wiki.edit.mako', 
        project=project,
        node=node, 
        user=user, 
        pageName=wid, 
        page=pw, 
        version=version,
        content=content, 
        is_current=is_current, 
        is_edit=True
    )

@post('/project/<pid>/wiki/<wid>/edit')
@post('/project/<pid>/node/<nid>/wiki/<wid>/edit')
@must_be_logged_in # returns user
@must_be_valid_project # returns project
@must_be_contributor # returns user, project
@must_not_be_registration
def project_wiki_edit_post(*args, **kwargs):
    project = kwargs['project']
    node = kwargs['node']
    user = kwargs['user']
    wid = kwargs['wid']

    if node:
        node_to_use = node
    else:
        node_to_use = project

    node_to_use.updateNodeWikiPage(wid, request.form['content'], user)

    if node:
        return redirect('/project/{pid}/node/{nid}/wiki/{wid}'.format(pid=project._primary_key, nid=node._primary_key, wid=wid))
    else:
        return redirect('/project/{pid}/wiki/{wid}'.format(pid=project._primary_key, wid=wid))

app.register_blueprint(mod)<|MERGE_RESOLUTION|>--- conflicted
+++ resolved
@@ -155,13 +155,8 @@
         )
         return redirect('/project/' + str(project._primary_key))
     else:
-<<<<<<< HEAD
-        pushErrorsToStatus(form.errors)
-    return redirect('/project/' + str(project._primary_key))
-=======
         push_errors_to_status(form.errors)
     return redirect('/project/' + str(project.id))
->>>>>>> 46ef2f4d
 
 @post('/project/<pid>/fork')
 @post('/project/<pid>/node/<nid>/fork')
