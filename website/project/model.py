# -*- coding: utf-8 -*-
import itertools
import functools
import os
import re
import logging
import pymongo
import datetime
import urlparse
import warnings
import jsonschema

import pytz
from django.core.urlresolvers import reverse
from django.core.validators import URLValidator

from modularodm import Q
from modularodm import fields
from modularodm.validators import MaxLengthValidator
from modularodm.exceptions import NoResultsFound
from modularodm.exceptions import ValidationValueError

from framework import status
from framework.mongo import ObjectId
from framework.mongo import StoredObject
from framework.mongo import validators
from framework.addons import AddonModelMixin
from framework.auth import get_user, User, Auth
from framework.exceptions import PermissionsError
from framework.guid.model import GuidStoredObject, Guid
from framework.auth.utils import privacy_info_handle
from framework.analytics import tasks as piwik_tasks
from framework.mongo.utils import to_mongo_key, unique_on
from framework.analytics import (
    get_basic_counters, increment_user_activity_counters
)
from framework.sentry import log_exception
from framework.transactions.context import TokuTransaction
from framework.utils import iso8601format

from website import language, settings
from website.util import web_url_for
from website.util import api_url_for
from website.util import api_v2_url
from website.util import sanitize
from website.exceptions import (
    NodeStateError,
    InvalidTagError, TagNotFoundError,
    UserNotAffiliatedError,
)
from website.institutions.model import Institution, AffiliatedInstitutionsList
from website.citations.utils import datetime_to_csl
from website.identifiers.model import IdentifierMixin
from website.util.permissions import expand_permissions, reduce_permissions
from website.util.permissions import CREATOR_PERMISSIONS, DEFAULT_CONTRIBUTOR_PERMISSIONS, ADMIN
from website.project.commentable import Commentable
from website.project.metadata.schemas import OSF_META_SCHEMAS
from website.project.metadata.utils import create_jsonschema_from_metaschema
from website.project.licenses import (
    NodeLicense,
    NodeLicenseRecord,
)
from website.project import signals as project_signals
from website.project.spam.model import SpamMixin
from website.project.sanctions import (
    DraftRegistrationApproval,
    EmbargoTerminationApproval,
    Embargo,
    RegistrationApproval,
    Retraction,
)

from keen import scoped_keys

logger = logging.getLogger(__name__)


def has_anonymous_link(node, auth):
    """check if the node is anonymous to the user

    :param Node node: Node which the user wants to visit
    :param str link: any view-only link in the current url
    :return bool anonymous: Whether the node is anonymous to the user or not
    """
    if auth.private_link:
        return auth.private_link.anonymous
    return False

@unique_on(['name', 'schema_version', '_id'])
class MetaSchema(StoredObject):

    _id = fields.StringField(default=lambda: str(ObjectId()))
    name = fields.StringField()
    schema = fields.DictionaryField()
    category = fields.StringField()

    # Version of the schema to use (e.g. if questions, responses change)
    schema_version = fields.IntegerField()

    @property
    def _config(self):
        return self.schema.get('config', {})

    @property
    def requires_approval(self):
        return self._config.get('requiresApproval', False)

    @property
    def fulfills(self):
        return self._config.get('fulfills', [])

    @property
    def messages(self):
        return self._config.get('messages', {})

    @property
    def requires_consent(self):
        return self._config.get('requiresConsent', False)

    @property
    def has_files(self):
        return self._config.get('hasFiles', False)

    @property
    def absolute_api_v2_url(self):
        path = '/metaschemas/{}/'.format(self._id)
        return api_v2_url(path)

    # used by django and DRF
    def get_absolute_url(self):
        return self.absolute_api_v2_url

    def validate_metadata(self, metadata, reviewer=False, required_fields=False):
        """
        Validates registration_metadata field.
        """
        schema = create_jsonschema_from_metaschema(self.schema, required_fields=required_fields, is_reviewer=reviewer)
        try:
            jsonschema.validate(metadata, schema)
        except jsonschema.ValidationError as e:
            raise ValidationValueError(e.message)
        except jsonschema.SchemaError as e:
            raise ValidationValueError(e.message)
        return

def ensure_schema(schema, name, version=1):
    schema_obj = None
    try:
        schema_obj = MetaSchema.find_one(
            Q('name', 'eq', name) &
            Q('schema_version', 'eq', version)
        )
    except NoResultsFound:
        meta_schema = {
            'name': name,
            'schema_version': version,
            'schema': schema,
        }
        schema_obj = MetaSchema(**meta_schema)
    else:
        schema_obj.schema = schema
    schema_obj.save()
    return schema_obj


def ensure_schemas():
    """Import meta-data schemas from JSON to database if not already loaded
    """
    for schema in OSF_META_SCHEMAS:
        ensure_schema(schema, schema['name'], version=schema.get('version', 1))


class MetaData(GuidStoredObject):
    # TODO: This model may be unused; potential candidate for deprecation depending on contents of production database
    _id = fields.StringField(primary=True)

    target = fields.AbstractForeignField()
    data = fields.DictionaryField()

    date_created = fields.DateTimeField(auto_now_add=datetime.datetime.utcnow)
    date_modified = fields.DateTimeField(auto_now=datetime.datetime.utcnow)


def validate_contributor(guid, contributors):
    user = User.find(
        Q('_id', 'eq', guid) &
        Q('is_claimed', 'eq', True)
    )
    if user.count() != 1:
        raise ValidationValueError('User does not exist or is not active.')
    elif guid not in contributors:
        raise ValidationValueError('Mentioned user is not a contributor.')
    return True

def get_valid_mentioned_users_guids(comment, contributors):
    """ Get a list of valid users that are mentioned in the comment content.

    :param Node comment: Node that has content and ever_mentioned
    :param list contributors: List of contributors on the node
    :return list new_mentions: List of valid users mentioned in the comment content
    """
    new_mentions = set(re.findall(r"\[[@|\+].*?\]\(htt[ps]{1,2}:\/\/[a-z\d:.]+?\/([a-z\d]{5})\/\)", comment.content))
    new_mentions = [
        m for m in new_mentions if
        m not in comment.ever_mentioned and
        validate_contributor(m, contributors)
    ]
    return new_mentions

class Comment(GuidStoredObject, SpamMixin, Commentable):

    __guid_min_length__ = 12

    OVERVIEW = 'node'
    FILES = 'files'
    WIKI = 'wiki'

    _id = fields.StringField(primary=True)

    user = fields.ForeignField('user', required=True)
    # the node that the comment belongs to
    node = fields.ForeignField('node', required=True)
    # the direct 'parent' of the comment (e.g. the target of a comment reply is another comment)
    target = fields.AbstractForeignField(required=True)
    # The file or project overview page that the comment is for
    root_target = fields.AbstractForeignField()

    date_created = fields.DateTimeField(auto_now_add=datetime.datetime.utcnow)
    date_modified = fields.DateTimeField(auto_now_add=datetime.datetime.utcnow, editable=True)
    modified = fields.BooleanField(default=False)
    is_deleted = fields.BooleanField(default=False)
    # The type of root_target: node/files
    page = fields.StringField()
    content = fields.StringField(required=True,
                                 validate=[validators.comment_maxlength(settings.COMMENT_MAXLENGTH), validators.string_required])
    # The mentioned users
    ever_mentioned = fields.ListField(fields.StringField())

    # For Django compatibility
    @property
    def pk(self):
        return self._id

    @property
    def url(self):
        return '/{}/'.format(self._id)

    @property
    def absolute_api_v2_url(self):
        path = '/comments/{}/'.format(self._id)
        return api_v2_url(path)

    @property
    def target_type(self):
        """The object "type" used in the OSF v2 API."""
        return 'comments'

    @property
    def root_target_page(self):
        """The page type associated with the object/Comment.root_target."""
        return None

    def belongs_to_node(self, node_id):
        """Check whether the comment is attached to the specified node."""
        return self.node._id == node_id

    # used by django and DRF
    def get_absolute_url(self):
        return self.absolute_api_v2_url

    def get_comment_page_url(self):
        if isinstance(self.root_target.referent, Node):
            return self.node.absolute_url
        return settings.DOMAIN + str(self.root_target._id) + '/'

    def get_content(self, auth):
        """ Returns the comment content if the user is allowed to see it. Deleted comments
        can only be viewed by the user who created the comment."""
        if not auth and not self.node.is_public:
            raise PermissionsError

        if self.is_deleted and ((not auth or auth.user.is_anonymous())
                                or (auth and not auth.user.is_anonymous() and self.user._id != auth.user._id)):
            return None

        return self.content

    def get_comment_page_title(self):
        if self.page == Comment.FILES:
            return self.root_target.referent.name
        elif self.page == Comment.WIKI:
            return self.root_target.referent.page_name
        return ''

    def get_comment_page_type(self):
        if self.page == Comment.FILES:
            return 'file'
        elif self.page == Comment.WIKI:
            return 'wiki'
        return self.node.project_or_component

    @classmethod
    def find_n_unread(cls, user, node, page, root_id=None):
        if node.is_contributor(user):
            if page == Comment.OVERVIEW:
                view_timestamp = user.get_node_comment_timestamps(target_id=node._id)
                root_target = Guid.load(node._id)
            elif page == Comment.FILES or page == Comment.WIKI:
                view_timestamp = user.get_node_comment_timestamps(target_id=root_id)
                root_target = Guid.load(root_id)
            else:
                raise ValueError('Invalid page')
            return Comment.find(Q('node', 'eq', node) &
                                Q('user', 'ne', user) &
                                Q('is_deleted', 'eq', False) &
                                (Q('date_created', 'gt', view_timestamp) |
                                Q('date_modified', 'gt', view_timestamp)) &
                                Q('root_target', 'eq', root_target)).count()

        return 0

    @classmethod
    def create(cls, auth, **kwargs):
        comment = cls(**kwargs)
        if not comment.node.can_comment(auth):
            raise PermissionsError('{0!r} does not have permission to comment on this node'.format(auth.user))
        log_dict = {
            'project': comment.node.parent_id,
            'node': comment.node._id,
            'user': comment.user._id,
            'comment': comment._id,
        }
        if isinstance(comment.target.referent, Comment):
            comment.root_target = comment.target.referent.root_target
        else:
            comment.root_target = comment.target

        page = getattr(comment.root_target.referent, 'root_target_page', None)
        if not page:
            raise ValueError('Invalid root target.')
        comment.page = page

        log_dict.update(comment.root_target.referent.get_extra_log_params(comment))

        if comment.content:
            new_mentions = get_valid_mentioned_users_guids(comment, comment.node.contributors)
            if new_mentions:
                project_signals.mention_added.send(comment, new_mentions=new_mentions, auth=auth)
                comment.ever_mentioned.extend(new_mentions)

        comment.save()

        comment.node.add_log(
            NodeLog.COMMENT_ADDED,
            log_dict,
            auth=auth,
            save=False,
        )

        comment.node.save()
        project_signals.comment_added.send(comment, auth=auth)

        return comment

    def edit(self, content, auth, save=False):
        if not self.node.can_comment(auth) or self.user._id != auth.user._id:
            raise PermissionsError('{0!r} does not have permission to edit this comment'.format(auth.user))
        log_dict = {
            'project': self.node.parent_id,
            'node': self.node._id,
            'user': self.user._id,
            'comment': self._id,
        }
        log_dict.update(self.root_target.referent.get_extra_log_params(self))
        self.content = content
        self.modified = True
        self.date_modified = datetime.datetime.utcnow()
        new_mentions = get_valid_mentioned_users_guids(self, self.node.contributors)

        if save:
            if new_mentions:
                project_signals.mention_added.send(self, new_mentions=new_mentions, auth=auth)
                self.ever_mentioned.extend(new_mentions)
            self.save()
            self.node.add_log(
                NodeLog.COMMENT_UPDATED,
                log_dict,
                auth=auth,
                save=False,
            )
            self.node.save()

    def delete(self, auth, save=False):
        if not self.node.can_comment(auth) or self.user._id != auth.user._id:
            raise PermissionsError('{0!r} does not have permission to comment on this node'.format(auth.user))
        log_dict = {
            'project': self.node.parent_id,
            'node': self.node._id,
            'user': self.user._id,
            'comment': self._id,
        }
        self.is_deleted = True
        log_dict.update(self.root_target.referent.get_extra_log_params(self))
        self.date_modified = datetime.datetime.utcnow()
        if save:
            self.save()
            self.node.add_log(
                NodeLog.COMMENT_REMOVED,
                log_dict,
                auth=auth,
                save=False,
            )
            self.node.save()

    def undelete(self, auth, save=False):
        if not self.node.can_comment(auth) or self.user._id != auth.user._id:
            raise PermissionsError('{0!r} does not have permission to comment on this node'.format(auth.user))
        self.is_deleted = False
        log_dict = {
            'project': self.node.parent_id,
            'node': self.node._id,
            'user': self.user._id,
            'comment': self._id,
        }
        log_dict.update(self.root_target.referent.get_extra_log_params(self))
        self.date_modified = datetime.datetime.utcnow()
        if save:
            self.save()
            self.node.add_log(
                NodeLog.COMMENT_RESTORED,
                log_dict,
                auth=auth,
                save=False,
            )
            self.node.save()


@unique_on(['params.node', '_id'])
class NodeLog(StoredObject):

    _id = fields.StringField(primary=True, default=lambda: str(ObjectId()))
    __indices__ = [{
        'key_or_list': [
            ('user', 1),
            ('node', 1)
        ],
    }, {
        'key_or_list': [
            ('node', 1),
            ('should_hide', 1),
            ('date', -1)
        ]
    }]

    date = fields.DateTimeField(default=datetime.datetime.utcnow, index=True)
    action = fields.StringField(index=True)
    params = fields.DictionaryField()
    should_hide = fields.BooleanField(default=False)
    original_node = fields.ForeignField('node', index=True)
    node = fields.ForeignField('node', index=True)

    was_connected_to = fields.ForeignField('node', list=True)

    user = fields.ForeignField('user', index=True)
    foreign_user = fields.StringField()

    DATE_FORMAT = '%m/%d/%Y %H:%M UTC'

    # Log action constants -- NOTE: templates stored in log_templates.mako
    CREATED_FROM = 'created_from'

    PROJECT_CREATED = 'project_created'
    PROJECT_REGISTERED = 'project_registered'
    PROJECT_DELETED = 'project_deleted'

    NODE_CREATED = 'node_created'
    NODE_FORKED = 'node_forked'
    NODE_REMOVED = 'node_removed'

    POINTER_CREATED = 'pointer_created'
    POINTER_FORKED = 'pointer_forked'
    POINTER_REMOVED = 'pointer_removed'

    WIKI_UPDATED = 'wiki_updated'
    WIKI_DELETED = 'wiki_deleted'
    WIKI_RENAMED = 'wiki_renamed'

    MADE_WIKI_PUBLIC = 'made_wiki_public'
    MADE_WIKI_PRIVATE = 'made_wiki_private'

    CONTRIB_ADDED = 'contributor_added'
    CONTRIB_REMOVED = 'contributor_removed'
    CONTRIB_REORDERED = 'contributors_reordered'

    CHECKED_IN = 'checked_in'
    CHECKED_OUT = 'checked_out'

    PERMISSIONS_UPDATED = 'permissions_updated'

    MADE_PRIVATE = 'made_private'
    MADE_PUBLIC = 'made_public'

    TAG_ADDED = 'tag_added'
    TAG_REMOVED = 'tag_removed'

    FILE_TAG_ADDED = 'file_tag_added'
    FILE_TAG_REMOVED = 'file_tag_removed'

    EDITED_TITLE = 'edit_title'
    EDITED_DESCRIPTION = 'edit_description'
    CHANGED_LICENSE = 'license_changed'

    UPDATED_FIELDS = 'updated_fields'

    FILE_MOVED = 'addon_file_moved'
    FILE_COPIED = 'addon_file_copied'
    FILE_RENAMED = 'addon_file_renamed'

    FOLDER_CREATED = 'folder_created'

    FILE_ADDED = 'file_added'
    FILE_UPDATED = 'file_updated'
    FILE_REMOVED = 'file_removed'
    FILE_RESTORED = 'file_restored'

    ADDON_ADDED = 'addon_added'
    ADDON_REMOVED = 'addon_removed'
    COMMENT_ADDED = 'comment_added'
    COMMENT_REMOVED = 'comment_removed'
    COMMENT_UPDATED = 'comment_updated'
    COMMENT_RESTORED = 'comment_restored'

    CITATION_ADDED = 'citation_added'
    CITATION_EDITED = 'citation_edited'
    CITATION_REMOVED = 'citation_removed'

    MADE_CONTRIBUTOR_VISIBLE = 'made_contributor_visible'
    MADE_CONTRIBUTOR_INVISIBLE = 'made_contributor_invisible'

    EXTERNAL_IDS_ADDED = 'external_ids_added'

    EMBARGO_APPROVED = 'embargo_approved'
    EMBARGO_CANCELLED = 'embargo_cancelled'
    EMBARGO_COMPLETED = 'embargo_completed'
    EMBARGO_INITIATED = 'embargo_initiated'
    EMBARGO_TERMINATED = 'embargo_terminated'

    RETRACTION_APPROVED = 'retraction_approved'
    RETRACTION_CANCELLED = 'retraction_cancelled'
    RETRACTION_INITIATED = 'retraction_initiated'

    REGISTRATION_APPROVAL_CANCELLED = 'registration_cancelled'
    REGISTRATION_APPROVAL_INITIATED = 'registration_initiated'
    REGISTRATION_APPROVAL_APPROVED = 'registration_approved'
    PREREG_REGISTRATION_INITIATED = 'prereg_registration_initiated'

    AFFILIATED_INSTITUTION_ADDED = 'affiliated_institution_added'
    AFFILIATED_INSTITUTION_REMOVED = 'affiliated_institution_removed'

    actions = [CHECKED_IN, CHECKED_OUT, FILE_TAG_REMOVED, FILE_TAG_ADDED, CREATED_FROM, PROJECT_CREATED, PROJECT_REGISTERED, PROJECT_DELETED, NODE_CREATED, NODE_FORKED, NODE_REMOVED, POINTER_CREATED, POINTER_FORKED, POINTER_REMOVED, WIKI_UPDATED, WIKI_DELETED, WIKI_RENAMED, MADE_WIKI_PUBLIC, MADE_WIKI_PRIVATE, CONTRIB_ADDED, CONTRIB_REMOVED, CONTRIB_REORDERED, PERMISSIONS_UPDATED, MADE_PRIVATE, MADE_PUBLIC, TAG_ADDED, TAG_REMOVED, EDITED_TITLE, EDITED_DESCRIPTION, UPDATED_FIELDS, FILE_MOVED, FILE_COPIED, FOLDER_CREATED, FILE_ADDED, FILE_UPDATED, FILE_REMOVED, FILE_RESTORED, ADDON_ADDED, ADDON_REMOVED, COMMENT_ADDED, COMMENT_REMOVED, COMMENT_UPDATED, MADE_CONTRIBUTOR_VISIBLE, MADE_CONTRIBUTOR_INVISIBLE, EXTERNAL_IDS_ADDED, EMBARGO_APPROVED, EMBARGO_CANCELLED, EMBARGO_COMPLETED, EMBARGO_INITIATED, RETRACTION_APPROVED, RETRACTION_CANCELLED, RETRACTION_INITIATED, REGISTRATION_APPROVAL_CANCELLED, REGISTRATION_APPROVAL_INITIATED, REGISTRATION_APPROVAL_APPROVED, PREREG_REGISTRATION_INITIATED, CITATION_ADDED, CITATION_EDITED, CITATION_REMOVED, AFFILIATED_INSTITUTION_ADDED, AFFILIATED_INSTITUTION_REMOVED]

    def __repr__(self):
        return ('<NodeLog({self.action!r}, params={self.params!r}) '
                'with id {self._id!r}>').format(self=self)

    # For Django compatibility
    @property
    def pk(self):
        return self._id

    def clone_node_log(self, node_id):
        """
        When a node is forked or registered, all logs on the node need to be cloned for the fork or registration.
        :param node_id:
        :return: cloned log
        """
        original_log = self.load(self._id)
        node = Node.find(Q('_id', 'eq', node_id))[0]
        log_clone = original_log.clone()
        log_clone.node = node
        log_clone.original_node = original_log.original_node
        log_clone.user = original_log.user
        log_clone.save()
        return log_clone

    @property
    def tz_date(self):
        '''Return the timezone-aware date.
        '''
        # Date should always be defined, but a few logs in production are
        # missing dates; return None and log error if date missing
        if self.date:
            return self.date.replace(tzinfo=pytz.UTC)
        logger.error('Date missing on NodeLog {}'.format(self._primary_key))

    @property
    def formatted_date(self):
        '''Return the timezone-aware, ISO-formatted string representation of
        this log's date.
        '''
        if self.tz_date:
            return self.tz_date.isoformat()

    def can_view(self, node, auth):
        return node.can_view(auth)

    def _render_log_contributor(self, contributor, anonymous=False):
        user = User.load(contributor)
        if not user:
            # Handle legacy non-registered users, which were
            # represented as a dict
            if isinstance(contributor, dict):
                if 'nr_name' in contributor:
                    return {
                        'fullname': contributor['nr_name'],
                        'registered': False,
                    }
            return None
        if self.node:
            fullname = user.display_full_name(node=self.node)
        else:
            fullname = user.fullname
        return {
            'id': privacy_info_handle(user._primary_key, anonymous),
            'fullname': privacy_info_handle(fullname, anonymous, name=True),
            'registered': user.is_registered,
        }

    @property
    def absolute_api_v2_url(self):
        path = '/logs/{}/'.format(self._id)
        return api_v2_url(path)

    def get_absolute_url(self):
        return self.absolute_api_v2_url

    @property
    def absolute_url(self):
        return self.absolute_api_v2_url


class Tag(StoredObject):

    _id = fields.StringField(primary=True, validate=MaxLengthValidator(128))
    lower = fields.StringField(index=True, validate=MaxLengthValidator(128))

    def __init__(self, _id, lower=None, **kwargs):
        super(Tag, self).__init__(_id=_id, lower=lower or _id.lower(), **kwargs)

    def __repr__(self):
        return '<Tag({self.lower!r}) with id {self._id!r}>'.format(self=self)

    @property
    def url(self):
        return '/search/?tags={}'.format(self._id)


class Pointer(StoredObject):
    """A link to a Node. The Pointer delegates all but a few methods to its
    contained Node. Forking and registration are overridden such that the
    link is cloned, but its contained Node is not.
    """
    #: Whether this is a pointer or not
    primary = False

    _id = fields.StringField()
    node = fields.ForeignField('node')

    _meta = {'optimistic': True}

    def _clone(self):
        if self.node:
            clone = self.clone()
            clone.node = self.node
            clone.save()
            return clone

    def fork_node(self, *args, **kwargs):
        return self._clone()

    def register_node(self, *args, **kwargs):
        return self._clone()

    def use_as_template(self, *args, **kwargs):
        return self._clone()

    def resolve(self):
        return self.node

    def __getattr__(self, item):
        """Delegate attribute access to the node being pointed to."""
        # Prevent backref lookups from being overriden by proxied node
        try:
            return super(Pointer, self).__getattr__(item)
        except AttributeError:
            pass
        if self.node:
            return getattr(self.node, item)
        raise AttributeError(
            'Pointer object has no attribute {0}'.format(
                item
            )
        )


def get_pointer_parent(pointer):
    """Given a `Pointer` object, return its parent node.
    """
    # The `parent_node` property of the `Pointer` schema refers to the parents
    # of the pointed-at `Node`, not the parents of the `Pointer`; use the
    # back-reference syntax to find the parents of the `Pointer`.
    parent_refs = pointer.node__parent
    assert len(parent_refs) == 1, 'Pointer must have exactly one parent.'
    return parent_refs[0]


def validate_category(value):
    """Validator for Node#category. Makes sure that the value is one of the
    categories defined in NODE_CATEGORY_MAP.
    """
    if value not in settings.NODE_CATEGORY_MAP.keys():
        raise ValidationValueError('Invalid value for category.')
    return True


def validate_title(value):
    """Validator for Node#title. Makes sure that the value exists and is not
    above 200 characters.
    """
    if value is None or not value.strip():
        raise ValidationValueError('Title cannot be blank.')

    value = sanitize.strip_html(value)

    if value is None or not value.strip():
        raise ValidationValueError('Invalid title.')

    if len(value) > 200:
        raise ValidationValueError('Title cannot exceed 200 characters.')

    return True


def validate_user(value):
    if value != {}:
        user_id = value.iterkeys().next()
        if User.find(Q('_id', 'eq', user_id)).count() != 1:
            raise ValidationValueError('User does not exist.')
    return True


class NodeUpdateError(Exception):
    def __init__(self, reason, key, *args, **kwargs):
        super(NodeUpdateError, self).__init__(*args, **kwargs)
        self.key = key
        self.reason = reason


class Node(GuidStoredObject, AddonModelMixin, IdentifierMixin, Commentable):

    #: Whether this is a pointer or not
    primary = True

    __indices__ = [
        {
            'unique': False,
            'key_or_list': [
                ('date_modified', pymongo.DESCENDING),
            ]
        },
        #  Dollar sign indexes don't actually do anything
        #  This index has been moved to scripts/indices.py#L30
        # {
        #     'unique': False,
        #     'key_or_list': [
        #         ('tags.$', pymongo.ASCENDING),
        #         ('is_public', pymongo.ASCENDING),
        #         ('is_deleted', pymongo.ASCENDING),
        #         ('institution_id', pymongo.ASCENDING),
        #     ]
        # },
        {
            'unique': False,
            'key_or_list': [
                ('is_deleted', pymongo.ASCENDING),
                ('is_collection', pymongo.ASCENDING),
                ('is_public', pymongo.ASCENDING),
                ('institution_id', pymongo.ASCENDING),
                ('is_registration', pymongo.ASCENDING),
                ('date_modified', pymongo.ASCENDING),
            ]
        },
        {
            'unique': False,
            'key_or_list': [
                ('institution_id', pymongo.ASCENDING),
                ('institution_domains', pymongo.ASCENDING),
            ]
        },
        {
            'unique': False,
            'key_or_list': [
                ('institution_id', pymongo.ASCENDING),
                ('institution_email_domains', pymongo.ASCENDING),
            ]
        },
        {
            'unique': False,
            'key_or_list': [
                ('institution_id', pymongo.ASCENDING),
                ('registration_approval', pymongo.ASCENDING),
            ]
        },
    ]

    # Node fields that trigger an update to Solr on save
    SOLR_UPDATE_FIELDS = {
        'title',
        'category',
        'description',
        'visible_contributor_ids',
        'tags',
        'is_fork',
        'is_registration',
        'retraction',
        'embargo',
        'is_public',
        'is_deleted',
        'wiki_pages_current',
        'is_retracted',
        'node_license',
        '_affiliated_institutions',
    }

    # Fields that are writable by Node.update
    WRITABLE_WHITELIST = [
        'title',
        'description',
        'category',
        'is_public',
        'node_license',
    ]

    # Named constants
    PRIVATE = 'private'
    PUBLIC = 'public'

    _id = fields.StringField(primary=True)

    date_created = fields.DateTimeField(auto_now_add=datetime.datetime.utcnow, index=True)
    date_modified = fields.DateTimeField()

    # Privacy
    is_public = fields.BooleanField(default=False, index=True)

    # User mappings
    permissions = fields.DictionaryField()
    visible_contributor_ids = fields.StringField(list=True)

    # Project Organization
    is_bookmark_collection = fields.BooleanField(default=False, index=True)
    is_collection = fields.BooleanField(default=False, index=True)

    is_deleted = fields.BooleanField(default=False, index=True)
    deleted_date = fields.DateTimeField(index=True)
    suspended = fields.BooleanField(default=False)

    is_registration = fields.BooleanField(default=False, index=True)
    registered_date = fields.DateTimeField(index=True)
    registered_user = fields.ForeignField('user')

    # A list of all MetaSchemas for which this Node has registered_meta
    registered_schema = fields.ForeignField('metaschema', list=True, default=list)
    # A set of <metaschema._id>: <schema> pairs, where <schema> is a
    # flat set of <question_id>: <response> pairs-- these question ids_above
    # map the the ids in the registrations MetaSchema (see registered_schema).
    # {
    #   <question_id>: {
    #     'value': <value>,
    #     'comments': [
    #       <comment>
    #     ]
    # }
    registered_meta = fields.DictionaryField()
    registration_approval = fields.ForeignField('registrationapproval')
    retraction = fields.ForeignField('retraction')
    embargo = fields.ForeignField('embargo')
    embargo_termination_approval = fields.ForeignField('embargoterminationapproval')

    is_fork = fields.BooleanField(default=False, index=True)
    forked_date = fields.DateTimeField(index=True)

    title = fields.StringField(validate=validate_title)
    description = fields.StringField()
    category = fields.StringField(validate=validate_category, index=True)

    node_license = fields.ForeignField('nodelicenserecord')

    # One of 'public', 'private'
    # TODO: Add validator
    comment_level = fields.StringField(default='public')

    wiki_pages_current = fields.DictionaryField()
    wiki_pages_versions = fields.DictionaryField()
    # Dictionary field mapping node wiki page to sharejs private uuid.
    # {<page_name>: <sharejs_id>}
    wiki_private_uuids = fields.DictionaryField()
    file_guid_to_share_uuids = fields.DictionaryField()

    creator = fields.ForeignField('user', index=True)
    contributors = fields.ForeignField('user', list=True)
    users_watching_node = fields.ForeignField('user', list=True)

    tags = fields.ForeignField('tag', list=True)

    # Tags for internal use
    system_tags = fields.StringField(list=True)

    nodes = fields.AbstractForeignField(list=True, backref='parent')
    forked_from = fields.ForeignField('node', index=True)
    registered_from = fields.ForeignField('node', index=True)
    root = fields.ForeignField('node', index=True)
    parent_node = fields.ForeignField('node', index=True)

    # The node (if any) used as a template for this node's creation
    template_node = fields.ForeignField('node', index=True)

    piwik_site_id = fields.StringField()
    keenio_read_key = fields.StringField()

    # Dictionary field mapping user id to a list of nodes in node.nodes which the user has subscriptions for
    # {<User.id>: [<Node._id>, <Node2._id>, ...] }
    child_node_subscriptions = fields.DictionaryField(default=dict)

    alternative_citations = fields.ForeignField('alternativecitation', list=True)

    _meta = {
        'optimistic': True,
    }

    def __init__(self, *args, **kwargs):

        kwargs.pop('logs', [])

        super(Node, self).__init__(*args, **kwargs)

        if kwargs.get('_is_loaded', False):
            return

        # Ensure when Node is created with tags through API, tags are added to Tag
        tags = kwargs.pop('tags', [])
        for tag in tags:
            self.add_tag(tag, Auth(self.creator), save=False, log=False)

        if self.creator:
            self.contributors.append(self.creator)
            self.set_visible(self.creator, visible=True, log=False)

            # Add default creator permissions
            for permission in CREATOR_PERMISSIONS:
                self.add_permission(self.creator, permission, save=False)

    def __repr__(self):
        return ('<Node(title={self.title!r}, category={self.category!r}) '
                'with _id {self._id!r}>').format(self=self)

    # For Django compatibility
    @property
    def pk(self):
        return self._id

    # For Comment API compatibility
    @property
    def target_type(self):
        """The object "type" used in the OSF v2 API."""
        return 'nodes'

    @property
    def root_target_page(self):
        """The comment page type associated with Nodes."""
        return Comment.OVERVIEW

    def belongs_to_node(self, node_id):
        """Check whether this node matches the specified node."""
        return self._id == node_id

    @property
    def logs(self):
        """ List of logs associated with this node"""
        return NodeLog.find(Q('node', 'eq', self._id)).sort('date')

    @property
    def license(self):
        node_license = self.node_license
        if not node_license and self.parent_node:
            return self.parent_node.license
        return node_license

    @property
    def category_display(self):
        """The human-readable representation of this node's category."""
        return settings.NODE_CATEGORY_MAP[self.category]

    # We need the following 2 properties in order to serialize related links in NodeRegistrationSerializer
    @property
    def registered_user_id(self):
        """The ID of the user who registered this node if this is a registration, else None.
        """
        if self.registered_user:
            return self.registered_user._id
        return None

    @property
    def registered_from_id(self):
        """The ID of the node that was registered, else None.
        """
        if self.registered_from:
            return self.registered_from._id
        return None

    @property
    def sanction(self):
        sanction = self.embargo_termination_approval or self.retraction or self.embargo or self.registration_approval
        if sanction:
            return sanction
        elif self.parent_node:
            return self.parent_node.sanction
        else:
            return None

    @property
    def is_pending_registration(self):
        if not self.is_registration:
            return False
        if self.registration_approval is None:
            if self.parent_node:
                return self.parent_node.is_pending_registration
            return False
        return self.registration_approval.is_pending_approval

    @property
    def is_registration_approved(self):
        if self.registration_approval is None:
            if self.parent_node:
                return self.parent_node.is_registration_approved
            return False
        return self.registration_approval.is_approved

    @property
    def is_retracted(self):
        if self.retraction is None:
            if self.parent_node:
                return self.parent_node.is_retracted
            return False
        return self.retraction.is_approved

    @property
    def is_pending_retraction(self):
        if self.retraction is None:
            if self.parent_node:
                return self.parent_node.is_pending_retraction
            return False
        return self.retraction.is_pending_approval

    @property
    def embargo_end_date(self):
        if self.embargo is None:
            if self.parent_node:
                return self.parent_node.embargo_end_date
            return False
        return self.embargo.end_date

    @property
    def is_pending_embargo(self):
        if self.embargo is None:
            if self.parent_node:
                return self.parent_node.is_pending_embargo
            return False
        return self.embargo.is_pending_approval

    @property
    def is_pending_embargo_for_existing_registration(self):
        """ Returns True if Node has an Embargo pending approval for an
        existing registrations. This is used specifically to ensure
        registrations pre-dating the Embargo feature do not get deleted if
        their respective Embargo request is rejected.
        """
        if self.embargo is None:
            if self.parent_node:
                return self.parent_node.is_pending_embargo_for_existing_registration
            return False
        return self.embargo.pending_registration

    @property
    def is_embargoed(self):
        """A Node is embargoed if:
        - it has an associated Embargo record
        - that record has been approved
        - the node is not public (embargo not yet lifted)
        """
        if self.embargo is None:
            if self.parent_node:
                return self.parent_node.is_embargoed
        return self.embargo and self.embargo.is_approved and not self.is_public

    @property
    def private_links(self):
        # TODO: Consumer code assumes this is a list. Hopefully there aren't many links?
        return list(PrivateLink.find(Q('nodes', 'eq', self._id)))

    @property
    def private_links_active(self):
        return [x for x in self.private_links if not x.is_deleted]

    @property
    def private_link_keys_active(self):
        return [x.key for x in self.private_links if not x.is_deleted]

    @property
    def private_link_keys_deleted(self):
        return [x.key for x in self.private_links if x.is_deleted]

    def path_above(self, auth):
        parents = self.parents
        return '/' + '/'.join([p.title if p.can_view(auth) else '-- private project --' for p in reversed(parents)])

    @property
    def ids_above(self):
        parents = self.parents
        return {p._id for p in parents}

    @property
    def nodes_active(self):
        return [x for x in self.nodes if not x.is_deleted]

    @property
    def draft_registrations_active(self):
        drafts = DraftRegistration.find(
            Q('branched_from', 'eq', self)
        )
        for draft in drafts:
            if not draft.registered_node or draft.registered_node.is_deleted:
                yield draft

    @property
    def has_active_draft_registrations(self):
        try:
            next(self.draft_registrations_active)
        except StopIteration:
            return False
        else:
            return True

    def can_edit(self, auth=None, user=None):
        """Return if a user is authorized to edit this node.
        Must specify one of (`auth`, `user`).

        :param Auth auth: Auth object to check
        :param User user: User object to check
        :returns: Whether user has permission to edit this node.
        """
        if not auth and not user:
            raise ValueError('Must pass either `auth` or `user`')
        if auth and user:
            raise ValueError('Cannot pass both `auth` and `user`')
        user = user or auth.user
        if auth:
            is_api_node = auth.api_node == self
        else:
            is_api_node = False
        return (
            (user and self.has_permission(user, 'write'))
            or is_api_node
        )

    def active_contributors(self, include=lambda n: True):
        for contrib in self.contributors:
            if contrib.is_active and include(contrib):
                yield contrib

    def is_admin_parent(self, user):
        if self.has_permission(user, 'admin', check_parent=False):
            return True
        if self.parent_node:
            return self.parent_node.is_admin_parent(user)
        return False

    def can_view(self, auth):
        if auth and getattr(auth.private_link, 'anonymous', False):
            return self._id in auth.private_link.nodes

        if not auth and not self.is_public:
            return False

        return (
            self.is_public or
            (auth.user and self.has_permission(auth.user, 'read')) or
            auth.private_key in self.private_link_keys_active or
            self.is_admin_parent(auth.user)
        )

    def is_derived_from(self, other, attr):
        derived_from = getattr(self, attr)
        while True:
            if derived_from is None:
                return False
            if derived_from == other:
                return True
            derived_from = getattr(derived_from, attr)

    def is_fork_of(self, other):
        return self.is_derived_from(other, 'forked_from')

    def is_registration_of(self, other):
        return self.is_derived_from(other, 'registered_from')

    @property
    def forks(self):
        """List of forks of this node"""
        return Node.find(Q('forked_from', 'eq', self._id) &
                         Q('is_deleted', 'eq', False)
                         & Q('is_registration', 'ne', True))

    def add_permission(self, user, permission, save=False):
        """Grant permission to a user.

        :param User user: User to grant permission to
        :param str permission: Permission to grant
        :param bool save: Save changes
        :raises: ValueError if user already has permission
        """
        if user._id not in self.permissions:
            self.permissions[user._id] = [permission]
        else:
            if permission in self.permissions[user._id]:
                raise ValueError('User already has permission {0}'.format(permission))
            self.permissions[user._id].append(permission)
        if save:
            self.save()

    def remove_permission(self, user, permission, save=False):
        """Revoke permission from a user.

        :param User user: User to revoke permission from
        :param str permission: Permission to revoke
        :param bool save: Save changes
        :raises: ValueError if user does not have permission
        """
        try:
            self.permissions[user._id].remove(permission)
        except (KeyError, ValueError):
            raise ValueError('User does not have permission {0}'.format(permission))
        if save:
            self.save()

    def clear_permission(self, user, save=False):
        """Clear all permissions for a user.

        :param User user: User to revoke permission from
        :param bool save: Save changes
        :raises: ValueError if user not in permissions
        """
        try:
            self.permissions.pop(user._id)
        except KeyError:
            raise ValueError(
                'User {0} not in permissions list for node {1}'.format(
                    user._id, self._id,
                )
            )
        if save:
            self.save()

    def set_permissions(self, user, permissions, validate=True, save=False):
        # Ensure that user's permissions cannot be lowered if they are the only admin
        if validate and reduce_permissions(self.permissions[user._id]) == ADMIN and reduce_permissions(permissions) != ADMIN:
            reduced_permissions = [
                reduce_permissions(perms) for user_id, perms in self.permissions.iteritems()
                if user_id != user._id
            ]
            if ADMIN not in reduced_permissions:
                raise NodeStateError('Must have at least one registered admin contributor')
        self.permissions[user._id] = permissions
        if save:
            self.save()

    def has_permission(self, user, permission, check_parent=True):
        """Check whether user has permission.

        :param User user: User to test
        :param str permission: Required permission
        :returns: User has required permission
        """
        if user is None:
            return False
        if permission in self.permissions.get(user._id, []):
            return True
        if permission == 'read' and check_parent:
            return self.is_admin_parent(user)
        return False

    def has_permission_on_children(self, user, permission):
        """Checks if the given user has a given permission on any child nodes
            that are not registrations or deleted
        """
        if self.has_permission(user, permission):
            return True

        for node in self.nodes:
            if not node.primary or node.is_deleted:
                continue

            if node.has_permission_on_children(user, permission):
                return True

        return False

    def find_readable_antecedent(self, auth):
        """ Returns first antecendant node readable by <user>.
        """

        next_parent = self.parent_node
        while next_parent:
            if next_parent.can_view(auth):
                return next_parent
            next_parent = next_parent.parent_node

    def find_readable_descendants(self, auth):
        """ Returns a generator of first descendant node(s) readable by <user>
        in each descendant branch.
        """
        new_branches = []
        for node in self.nodes:
            if not node.primary or node.is_deleted:
                continue

            if node.can_view(auth):
                yield node
            else:
                new_branches.append(node)

        for bnode in new_branches:
            for node in bnode.find_readable_descendants(auth):
                yield node

    def has_addon_on_children(self, addon):
        """Checks if a given node has a specific addon on child nodes
            that are not registrations or deleted
        """
        if self.has_addon(addon):
            return True

        for node in self.nodes:
            if not node.primary or node.is_deleted:
                continue

            if node.has_addon_on_children(addon):
                return True

        return False

    def get_permissions(self, user):
        """Get list of permissions for user.

        :param User user: User to check
        :returns: List of permissions
        :raises: ValueError if user not found in permissions
        """
        return self.permissions.get(user._id, [])

    def adjust_permissions(self):
        for key in self.permissions.keys():
            if key not in self.contributors:
                self.permissions.pop(key)

    @property
    def visible_contributors(self):
        return [
            User.load(_id)
            for _id in self.visible_contributor_ids
        ]

    @property
    def parents(self):
        if self.parent_node:
            return [self.parent_node] + self.parent_node.parents
        return []

    @property
    def admin_contributor_ids(self, contributors=None):
        contributor_ids = self.contributors._to_primary_keys()
        admin_ids = set()
        for parent in self.parents:
            admins = [
                user for user, perms in parent.permissions.iteritems()
                if 'admin' in perms
            ]
            admin_ids.update(set(admins).difference(contributor_ids))
        return admin_ids

    @property
    def admin_contributors(self):
        return sorted(
            [User.load(_id) for _id in self.admin_contributor_ids],
            key=lambda user: user.family_name,
        )

    def get_visible(self, user):
        if not self.is_contributor(user):
            raise ValueError(u'User {0} not in contributors'.format(user))
        return user._id in self.visible_contributor_ids

    def update_visible_ids(self, save=False):
        """Update the order of `visible_contributor_ids`. Updating on making
        a contributor visible is more efficient than recomputing order on
        accessing `visible_contributors`.
        """
        self.visible_contributor_ids = [
            contributor._id
            for contributor in self.contributors
            if contributor._id in self.visible_contributor_ids
        ]
        if save:
            self.save()

    def set_visible(self, user, visible, log=True, auth=None, save=False):
        if not self.is_contributor(user):
            raise ValueError(u'User {0} not in contributors'.format(user))
        if visible and user._id not in self.visible_contributor_ids:
            self.visible_contributor_ids.append(user._id)
            self.update_visible_ids(save=False)
        elif not visible and user._id in self.visible_contributor_ids:
            if len(self.visible_contributor_ids) == 1:
                raise ValueError('Must have at least one visible contributor')
            self.visible_contributor_ids.remove(user._id)
        else:
            return
        message = (
            NodeLog.MADE_CONTRIBUTOR_VISIBLE
            if visible
            else NodeLog.MADE_CONTRIBUTOR_INVISIBLE
        )
        if log:
            self.add_log(
                message,
                params={
                    'parent': self.parent_id,
                    'node': self._id,
                    'contributors': [user._id],
                },
                auth=auth,
                save=False,
            )
        if save:
            self.save()

    def can_comment(self, auth):
        if self.comment_level == 'public':
            return auth.logged_in and (
                self.is_public or
                (auth.user and self.has_permission(auth.user, 'read'))
            )
        return self.is_contributor(auth.user)

    def set_node_license(self, license_id, year, copyright_holders, auth, save=False):
        if not self.has_permission(auth.user, ADMIN):
            raise PermissionsError('Only admins can change a project\'s license.')
        try:
            node_license = NodeLicense.find_one(
                Q('id', 'eq', license_id)
            )
        except NoResultsFound:
            raise NodeStateError('Trying to update a Node with an invalid license.')
        record = self.node_license
        if record is None:
            record = NodeLicenseRecord(
                node_license=node_license
            )
        record.node_license = node_license
        record.year = year
        record.copyright_holders = copyright_holders or []
        record.save()
        self.node_license = record
        self.add_log(
            action=NodeLog.CHANGED_LICENSE,
            params={
                'parent_node': self.parent_id,
                'node': self._primary_key,
                'new_license': node_license.name
            },
            auth=auth,
            save=False,
        )

        if save:
            self.save()

<<<<<<< HEAD
    def generate_keenio_read_key(self):
        return scoped_keys.encrypt(settings.KEEN['public']['master_key'], options={
            'filters': [{
                'property_name': 'node.id',
                'operator': 'eq',
                'property_value': str(self._id)
            }],
            'allowed_operations': ['read']
        })
=======
    def subscribe_user_to_notifications(self, user):
        """ Update the notification settings for the creator or contributors

        :param user: User to subscribe to notifications
        """
        from website.notifications.utils import to_subscription_key
        from website.notifications.utils import get_global_notification_type
        from website.notifications.model import NotificationSubscription

        events = ['file_updated', 'comments', 'mentions']
        notification_type = 'email_transactional'
        target_id = self._id

        for event in events:
            event_id = to_subscription_key(target_id, event)
            global_event_id = to_subscription_key(user._id, 'global_' + event)
            global_subscription = NotificationSubscription.load(global_event_id)

            subscription = NotificationSubscription.load(event_id)
            if not subscription:
                subscription = NotificationSubscription(_id=event_id, owner=self, event_name=event)
            if global_subscription:
                global_notification_type = get_global_notification_type(global_subscription, user)
                subscription.add_user_to_subscription(user, global_notification_type)
            else:
                subscription.add_user_to_subscription(user, notification_type)
            subscription.save()
>>>>>>> 94779313

    def update(self, fields, auth=None, save=True):
        """Update the node with the given fields.

        :param dict fields: Dictionary of field_name:value pairs.
        :param Auth auth: Auth object for the user making the update.
        :param bool save: Whether to save after updating the object.
        """
        if not fields:  # Bail out early if there are no fields to update
            return False
        values = {}
        for key, value in fields.iteritems():
            if key not in self.WRITABLE_WHITELIST:
                continue
            if self.is_registration and key != 'is_public':
                raise NodeUpdateError(reason='Registered content cannot be updated', key=key)
            # Title and description have special methods for logging purposes
            if key == 'title':
                if not self.is_bookmark_collection:
                    self.set_title(title=value, auth=auth, save=False)
                else:
                    raise NodeUpdateError(reason='Bookmark collections cannot be renamed.', key=key)
            elif key == 'description':
                self.set_description(description=value, auth=auth, save=False)
            elif key == 'is_public':
                self.set_privacy(
                    Node.PUBLIC if value else Node.PRIVATE,
                    auth=auth,
                    log=True,
                    save=False
                )
            elif key == 'node_license':
                self.set_node_license(
                    value.get('id'),
                    value.get('year'),
                    value.get('copyright_holders'),
                    auth,
                    save=save
                )
            else:
                with warnings.catch_warnings():
                    try:
                        # This is in place because historically projects and components
                        # live on different ElasticSearch indexes, and at the time of Node.save
                        # there is no reliable way to check what the old Node.category
                        # value was. When the cateogory changes it is possible to have duplicate/dead
                        # search entries, so always delete the ES doc on categoryt change
                        # TODO: consolidate Node indexes into a single index, refactor search
                        if key == 'category':
                            self.delete_search_entry()
                        ###############
                        old_value = getattr(self, key)
                        if old_value != value:
                            values[key] = {
                                'old': old_value,
                                'new': value,
                            }
                            setattr(self, key, value)
                    except AttributeError:
                        raise NodeUpdateError(reason="Invalid value for attribute '{0}'".format(key), key=key)
                    except warnings.Warning:
                        raise NodeUpdateError(reason="Attribute '{0}' doesn't exist on the Node class".format(key), key=key)
        if save:
            updated = self.save()
        else:
            updated = []
        for key in values:
            values[key]['new'] = getattr(self, key)
        if values:
            self.add_log(
                NodeLog.UPDATED_FIELDS,
                params={
                    'node': self._id,
                    'updated_fields': {
                        key: {
                            'old': values[key]['old'],
                            'new': values[key]['new']
                        }
                        for key in values
                    }
                },
                auth=auth)
        return updated

    def save(self, *args, **kwargs):
        update_piwik = kwargs.pop('update_piwik', True)
        self.adjust_permissions()

        first_save = not self._is_loaded

        if first_save and self.is_bookmark_collection:
            existing_bookmark_collections = Node.find(
                Q('is_bookmark_collection', 'eq', True) & Q('contributors', 'eq', self.creator._id)
            )
            if existing_bookmark_collections.count() > 0:
                raise NodeStateError('Only one bookmark collection allowed per user.')

        # Bookmark collections are always named 'Bookmarks'
        if self.is_bookmark_collection and self.title != 'Bookmarks':
            self.title = 'Bookmarks'

        is_original = not self.is_registration and not self.is_fork
        if 'suppress_log' in kwargs.keys():
            suppress_log = kwargs['suppress_log']
            del kwargs['suppress_log']
        else:
            suppress_log = False

        self.root = self._root._id
        self.parent_node = self._parent_node

        # If you're saving a property, do it above this super call
        saved_fields = super(Node, self).save(*args, **kwargs)

        if first_save and is_original and not suppress_log:
            # TODO: This logic also exists in self.use_as_template()
            for addon in settings.ADDONS_AVAILABLE:
                if 'node' in addon.added_default:
                    self.add_addon(addon.short_name, auth=None, log=False)

            # Define log fields for non-component project
            log_action = NodeLog.PROJECT_CREATED
            log_params = {
                'node': self._primary_key,
            }

            if getattr(self, 'parent', None):
                # Append log to parent
                self.parent.nodes.append(self)
                self.parent.save()
                log_params.update({'parent_node': self.parent._primary_key})

            # Add log with appropriate fields
            self.add_log(
                log_action,
                params=log_params,
                auth=Auth(user=self.creator),
                log_date=self.date_created,
                save=True,
            )

            project_signals.project_created.send(self)

        # Only update Solr if at least one stored field has changed, and if
        # public or privacy setting has changed
        need_update = bool(self.SOLR_UPDATE_FIELDS.intersection(saved_fields))
        if not self.is_public:
            if first_save or 'is_public' not in saved_fields:
                need_update = False
        if self.is_collection or self.archiving:
            need_update = False
        if need_update:
            self.update_search()

        if 'node_license' in saved_fields:
            children = [c for c in self.get_descendants_recursive(
                include=lambda n: n.node_license is None
            )]
            # this returns generator, that would get unspooled anyways
            if children:
                Node.bulk_update_search(children)

        # This method checks what has changed.
        if settings.PIWIK_HOST and update_piwik:
            piwik_tasks.update_node(self._id, saved_fields)

        # Return expected value for StoredObject::save
        return saved_fields

    ######################################
    # Methods that return a new instance #
    ######################################

    def use_as_template(self, auth, changes=None, top_level=True):
        """Create a new project, using an existing project as a template.

        :param auth: The user to be assigned as creator
        :param changes: A dictionary of changes, keyed by node id, which
                        override the attributes of the template project or its
                        children.
        :return: The `Node` instance created.
        """
        changes = changes or dict()

        # build the dict of attributes to change for the new node
        try:
            attributes = changes[self._id]
            # TODO: explicitly define attributes which may be changed.
        except (AttributeError, KeyError):
            attributes = dict()

        new = self.clone()

        # clear permissions, which are not cleared by the clone method
        new.permissions = {}
        new.visible_contributor_ids = []

        # Clear quasi-foreign fields
        new.wiki_pages_current = {}
        new.wiki_pages_versions = {}
        new.wiki_private_uuids = {}
        new.file_guid_to_share_uuids = {}

        # set attributes which may be overridden by `changes`
        new.is_public = False
        new.description = None

        # apply `changes`
        for attr, val in attributes.iteritems():
            setattr(new, attr, val)

        # set attributes which may NOT be overridden by `changes`
        new.creator = auth.user
        new.template_node = self
        new.add_contributor(contributor=auth.user, permissions=CREATOR_PERMISSIONS, log=False, save=False)
        new.is_fork = False
        new.is_registration = False
        new.piwik_site_id = None
        new.node_license = self.license.copy() if self.license else None

        # If that title hasn't been changed, apply the default prefix (once)
        if (new.title == self.title
                and top_level
                and language.TEMPLATED_FROM_PREFIX not in new.title):
            new.title = ''.join((language.TEMPLATED_FROM_PREFIX, new.title, ))

        # Slight hack - date_created is a read-only field.
        new._fields['date_created'].__set__(
            new,
            datetime.datetime.utcnow(),
            safe=True
        )

        new.save(suppress_log=True)

        # Log the creation
        new.add_log(
            NodeLog.CREATED_FROM,
            params={
                'node': new._primary_key,
                'template_node': {
                    'id': self._primary_key,
                    'url': self.url,
                    'title': self.title,
                },
            },
            auth=auth,
            log_date=new.date_created,
            save=False,
        )

        # add mandatory addons
        # TODO: This logic also exists in self.save()
        for addon in settings.ADDONS_AVAILABLE:
            if 'node' in addon.added_default:
                new.add_addon(addon.short_name, auth=None, log=False)

        # deal with the children of the node, if any
        new.nodes = [
            x.use_as_template(auth, changes, top_level=False)
            for x in self.nodes
            if x.can_view(auth) and not x.is_deleted
        ]

        new.save()
        return new

    ############
    # Pointers #
    ############

    def add_pointer(self, node, auth, save=True):
        """Add a pointer to a node.

        :param Node node: Node to add
        :param Auth auth: Consolidated authorization
        :param bool save: Save changes
        :return: Created pointer
        """
        # Fail if node already in nodes / pointers. Note: cast node and node
        # to primary keys to test for conflicts with both nodes and pointers
        # contained in `self.nodes`.
        if node._id in self.node_ids:
            raise ValueError(
                'Pointer to node {0} already in list'.format(node._id)
            )

        if self.is_registration:
            raise NodeStateError('Cannot add a pointer to a registration')

        # If a folder, prevent more than one pointer to that folder. This will prevent infinite loops on the project organizer.
        already_pointed = node.pointed
        if node.is_collection and len(already_pointed) > 0:
            raise ValueError(
                'Pointer to folder {0} already exists. Only one pointer to any given folder allowed'.format(node._id)
            )
        if node.is_bookmark_collection:
            raise ValueError(
                'Pointer to bookmark collection ({0}) not allowed.'.format(node._id)
            )

        # Append pointer
        pointer = Pointer(node=node)
        pointer.save()
        self.nodes.append(pointer)

        # Add log
        self.add_log(
            action=NodeLog.POINTER_CREATED,
            params={
                'parent_node': self.parent_id,
                'node': self._primary_key,
                'pointer': {
                    'id': pointer.node._id,
                    'url': pointer.node.url,
                    'title': pointer.node.title,
                    'category': pointer.node.category,
                },
            },
            auth=auth,
            save=False,
        )

        # Optionally save changes
        if save:
            self.save()

        return pointer

    def rm_pointer(self, pointer, auth):
        """Remove a pointer.

        :param Pointer pointer: Pointer to remove
        :param Auth auth: Consolidated authorization
        """
        if pointer not in self.nodes:
            raise ValueError('Node link does not belong to the requested node.')

        # Remove `Pointer` object; will also remove self from `nodes` list of
        # parent node
        Pointer.remove_one(pointer)

        # Add log
        self.add_log(
            action=NodeLog.POINTER_REMOVED,
            params={
                'parent_node': self.parent_id,
                'node': self._primary_key,
                'pointer': {
                    'id': pointer.node._id,
                    'url': pointer.node.url,
                    'title': pointer.node.title,
                    'category': pointer.node.category,
                },
            },
            auth=auth,
            save=False,
        )

    @property
    def node_ids(self):
        return [
            node._id if node.primary else node.node._id
            for node in self.nodes
        ]

    @property
    def nodes_primary(self):
        return [
            node
            for node in self.nodes
            if node.primary
        ]

    def node_and_primary_descendants(self):
        """Return an iterator for a node and all of its primary (non-pointer) descendants.

        :param node Node: target Node
        """
        return itertools.chain([self], self.get_descendants_recursive(lambda n: n.primary))

    @property
    def depth(self):
        return len(self.parents)

    def next_descendants(self, auth, condition=lambda auth, node: True):
        """
        Recursively find the first set of descedants under a given node that meet a given condition

        returns a list of [(node, [children]), ...]
        """
        ret = []
        for node in self.nodes:
            if condition(auth, node):
                # base case
                ret.append((node, []))
            else:
                ret.append((node, node.next_descendants(auth, condition)))
        ret = [item for item in ret if item[1] or condition(auth, item[0])]  # prune empty branches
        return ret

    def get_descendants_recursive(self, include=lambda n: True):
        for node in self.nodes:
            if include(node):
                yield node
            if node.primary:
                for descendant in node.get_descendants_recursive(include):
                    if include(descendant):
                        yield descendant

    def get_aggregate_logs_query(self, auth):
        ids = [self._id] + [n._id
                            for n in self.get_descendants_recursive()
                            if n.can_view(auth)]
        query = Q('node', 'in', ids) & Q('should_hide', 'ne', True)
        return query

    def get_aggregate_logs_queryset(self, auth):
        query = self.get_aggregate_logs_query(auth)
        return NodeLog.find(query).sort('-date')

    @property
    def nodes_pointer(self):
        return [
            node
            for node in self.nodes
            if not node.primary
        ]

    @property
    def has_pointers_recursive(self):
        """Recursively checks whether the current node or any of its nodes
        contains a pointer.
        """
        if self.nodes_pointer:
            return True
        for node in self.nodes_primary:
            if node.has_pointers_recursive:
                return True
        return False

    @property
    def pointed(self):
        return Pointer.find(Q('node', 'eq', self._id))

    def pointing_at(self, pointed_node_id):
        """This node is pointed at another node.

        :param Node pointed_node_id: The node id of the node being pointed at.
        :return: pointer_id
        """
        for pointer in self.nodes_pointer:
            node_id = pointer.node._id
            if node_id == pointed_node_id:
                return pointer._id
        return None

    def get_points(self, folders=False, deleted=False, resolve=True):
        ret = []
        for each in self.pointed:
            pointer_node = get_pointer_parent(each)
            if not folders and pointer_node.is_collection:
                continue
            if not deleted and pointer_node.is_deleted:
                continue
            if resolve:
                ret.append(pointer_node)
            else:
                ret.append(each)
        return ret

    def resolve(self):
        return self

    def fork_pointer(self, pointer, auth, save=True):
        """Replace a pointer with a fork. If the pointer points to a project,
        fork the project and replace the pointer with a new pointer pointing
        to the fork. If the pointer points to a component, fork the component
        and add it to the current node.

        :param Pointer pointer:
        :param Auth auth:
        :param bool save:
        :return: Forked node
        """
        # Fail if pointer not contained in `nodes`
        try:
            index = self.nodes.index(pointer)
        except ValueError:
            raise ValueError('Pointer {0} not in list'.format(pointer._id))

        # Get pointed node
        node = pointer.node

        # Fork into current node and replace pointer with forked component
        forked = node.fork_node(auth)
        if forked is None:
            raise ValueError('Could not fork node')

        self.nodes[index] = forked

        # Add log
        self.add_log(
            NodeLog.POINTER_FORKED,
            params={
                'parent_node': self.parent_id,
                'node': self._primary_key,
                'pointer': {
                    'id': pointer.node._id,
                    'url': pointer.node.url,
                    'title': pointer.node.title,
                    'category': pointer.node.category,
                },
            },
            auth=auth,
            save=False,
        )

        # Optionally save changes
        if save:
            self.save()
            # Garbage-collect pointer. Note: Must save current node before
            # removing pointer, else remove will fail when trying to remove
            # backref from self to pointer.
            Pointer.remove_one(pointer)

        # Return forked content
        return forked

    def get_recent_logs(self, n=10):
        """Return a list of the n most recent logs, in reverse chronological
        order.

        :param int n: Number of logs to retrieve
        """
        return self.logs.sort('-date')[:n]

    def set_title(self, title, auth, save=False):
        """Set the title of this Node and log it.

        :param str title: The new title.
        :param auth: All the auth information including user, API key.
        """
        #Called so validation does not have to wait until save.
        validate_title(title)

        original_title = self.title
        new_title = sanitize.strip_html(title)
        # Title hasn't changed after sanitzation, bail out
        if original_title == new_title:
            return False
        self.title = new_title
        self.add_log(
            action=NodeLog.EDITED_TITLE,
            params={
                'parent_node': self.parent_id,
                'node': self._primary_key,
                'title_new': self.title,
                'title_original': original_title,
            },
            auth=auth,
            save=False,
        )
        if save:
            self.save()
        return None

    def set_description(self, description, auth, save=False):
        """Set the description and log the event.

        :param str description: The new description
        :param auth: All the auth informtion including user, API key.
        :param bool save: Save self after updating.
        """
        original = self.description
        new_description = sanitize.strip_html(description)
        if original == new_description:
            return False
        self.description = new_description
        self.add_log(
            action=NodeLog.EDITED_DESCRIPTION,
            params={
                'parent_node': self.parent_id,
                'node': self._primary_key,
                'description_new': self.description,
                'description_original': original
            },
            auth=auth,
            save=False,
        )
        if save:
            self.save()
        return None

    def update_search(self):
        from website import search
        try:
            search.search.update_node(self, bulk=False, async=True)
        except search.exceptions.SearchUnavailableError as e:
            logger.exception(e)
            log_exception()

    @classmethod
    def bulk_update_search(cls, nodes, index=None):
        from website import search
        try:
            serialize = functools.partial(search.search.update_node, index=index, bulk=True, async=False)
            search.search.bulk_update_nodes(serialize, nodes, index=index)
        except search.exceptions.SearchUnavailableError as e:
            logger.exception(e)
            log_exception()

    def delete_search_entry(self):
        from website import search
        try:
            search.search.delete_node(self)
        except search.exceptions.SearchUnavailableError as e:
            logger.exception(e)
            log_exception()

    def delete_registration_tree(self, save=False):
        self.is_deleted = True
        if not getattr(self.embargo, 'for_existing_registration', False):
            self.registered_from = None
        if save:
            self.save()
        self.update_search()
        for child in self.nodes_primary:
            child.delete_registration_tree(save=save)

    def remove_node(self, auth, date=None):
        """Marks a node as deleted.

        TODO: Call a hook on addons
        Adds a log to the parent node if applicable

        :param auth: an instance of :class:`Auth`.
        :param date: Date node was removed
        :type date: `datetime.datetime` or `None`
        """
        # TODO: rename "date" param - it's shadowing a global

        if self.is_bookmark_collection:
            raise NodeStateError('Bookmark collections may not be deleted.')

        if not self.can_edit(auth):
            raise PermissionsError('{0!r} does not have permission to modify this {1}'.format(auth.user, self.category or 'node'))

        #if this is a collection, remove all the collections that this is pointing at.
        if self.is_collection:
            for pointed in self.nodes_pointer:
                if pointed.node.is_collection:
                    pointed.node.remove_node(auth=auth)

        if [x for x in self.nodes_primary if not x.is_deleted]:
            raise NodeStateError('Any child components must be deleted prior to deleting this project.')

        # After delete callback
        for addon in self.get_addons():
            message = addon.after_delete(self, auth.user)
            if message:
                status.push_status_message(message, kind='info', trust=False)

        log_date = date or datetime.datetime.utcnow()

        # Add log to parent
        if self.node__parent:
            self.node__parent[0].add_log(
                NodeLog.NODE_REMOVED,
                params={
                    'project': self._primary_key,
                },
                auth=auth,
                log_date=log_date,
                save=True,
            )
        else:
            self.add_log(
                NodeLog.PROJECT_DELETED,
                params={
                    'project': self._primary_key,
                },
                auth=auth,
                log_date=log_date,
                save=True,
            )

        self.is_deleted = True
        self.deleted_date = date
        self.save()

        project_signals.node_deleted.send(self)

        return True

    def fork_node(self, auth, title=None):
        """Recursively fork a node.

        :param Auth auth: Consolidated authorization
        :param str title: Optional text to prepend to forked title
        :return: Forked node
        """
        PREFIX = 'Fork of '
        user = auth.user

        # Non-contributors can't fork private nodes
        if not (self.is_public or self.has_permission(user, 'read')):
            raise PermissionsError('{0!r} does not have permission to fork node {1!r}'.format(user, self._id))

        when = datetime.datetime.utcnow()

        original = self.load(self._primary_key)

        if original.is_deleted:
            raise NodeStateError('Cannot fork deleted node.')

        # Note: Cloning a node will clone each node wiki page version and add it to
        # `registered.wiki_pages_current` and `registered.wiki_pages_versions`.
        forked = original.clone()

        forked.tags = self.tags

        # Recursively fork child nodes
        for node_contained in original.nodes:
            if not node_contained.is_deleted:
                forked_node = None
                try:  # Catch the potential PermissionsError above
                    forked_node = node_contained.fork_node(auth=auth, title='')
                except PermissionsError:
                    pass  # If this exception is thrown omit the node from the result set
                if forked_node is not None:
                    forked.nodes.append(forked_node)

        if title is None:
            forked.title = PREFIX + original.title
        elif title == '':
            forked.title = original.title
        else:
            forked.title = title

        forked.is_fork = True
        forked.is_registration = False
        forked.forked_date = when
        forked.forked_from = original
        forked.creator = user
        forked.piwik_site_id = None
        forked.node_license = original.license.copy() if original.license else None
        forked.wiki_private_uuids = {}

        # Forks default to private status
        forked.is_public = False

        # Clear permissions before adding users
        forked.permissions = {}
        forked.visible_contributor_ids = []

        for citation in self.alternative_citations:
            forked.add_citation(
                auth=auth,
                citation=citation.clone(),
                log=False,
                save=False
            )

        forked.add_contributor(
            contributor=user,
            permissions=CREATOR_PERMISSIONS,
            log=False,
            save=False
        )

        # Need this save in order to access _primary_key
        forked.save()

        # Need to call this after save for the notifications to be created with the _primary_key
        project_signals.contributor_added.send(forked, contributor=user, auth=auth)

        forked.add_log(
            action=NodeLog.NODE_FORKED,
            params={
                'parent_node': original.parent_id,
                'node': original._primary_key,
                'registration': forked._primary_key,  # TODO: Remove this in favor of 'fork'
                'fork': forked._primary_key,
            },
            auth=auth,
            log_date=when,
            save=False,
        )

        # Clone each log from the original node for this fork.
        logs = original.logs
        for log in logs:
            log.clone_node_log(forked._id)

        forked.reload()

        # After fork callback
        for addon in original.get_addons():
            _, message = addon.after_fork(original, forked, user)
            if message:
                status.push_status_message(message, kind='info', trust=True)

        return forked

    def register_node(self, schema, auth, data, parent=None):
        """Make a frozen copy of a node.

        :param schema: Schema object
        :param auth: All the auth information including user, API key.
        :param template: Template name
        :param data: Form data
        :param parent Node: parent registration of registration to be created
        """
        # TODO(lyndsysimon): "template" param is not necessary - use schema.name?
        # NOTE: Admins can register child nodes even if they don't have write access them
        if not self.can_edit(auth=auth) and not self.is_admin_parent(user=auth.user):
            raise PermissionsError(
                'User {} does not have permission '
                'to register this node'.format(auth.user._id)
            )
        if self.is_collection:
            raise NodeStateError('Folders may not be registered')

        when = datetime.datetime.utcnow()

        original = self.load(self._primary_key)

        # Note: Cloning a node will clone each node wiki page version and add it to
        # `registered.wiki_pages_current` and `registered.wiki_pages_versions`.
        if original.is_deleted:
            raise NodeStateError('Cannot register deleted node.')

        registered = original.clone()

        registered.is_registration = True
        registered.registered_date = when
        registered.registered_user = auth.user
        registered.registered_schema.append(schema)
        registered.registered_from = original
        if not registered.registered_meta:
            registered.registered_meta = {}
        registered.registered_meta[schema._id] = data

        registered.contributors = self.contributors
        registered.forked_from = self.forked_from
        registered.creator = self.creator
        registered.tags = self.tags
        registered.piwik_site_id = None
        registered._affiliated_institutions = self._affiliated_institutions
        registered.alternative_citations = self.alternative_citations
        registered.node_license = original.license.copy() if original.license else None
        registered.wiki_private_uuids = {}

        registered.save()

        # Clone each log from the original node for this registration.
        logs = original.logs
        for log in logs:
            log.clone_node_log(registered._id)

        registered.is_public = False
        for node in registered.get_descendants_recursive():
            node.is_public = False
            node.save()

        if parent:
            registered._parent_node = parent

        # After register callback
        for addon in original.get_addons():
            _, message = addon.after_register(original, registered, auth.user)
            if message:
                status.push_status_message(message, kind='info', trust=False)

        for node_contained in original.nodes:
            if not node_contained.is_deleted:
                child_registration = node_contained.register_node(
                    schema=schema,
                    auth=auth,
                    data=data,
                    parent=registered,
                )
                if child_registration and not child_registration.primary:
                    registered.nodes.append(child_registration)

        registered.save()

        if settings.ENABLE_ARCHIVER:
            registered.reload()
            project_signals.after_create_registration.send(self, dst=registered, user=auth.user)

        return registered

    def remove_tag(self, tag, auth, save=True):
        if not tag:
            raise InvalidTagError
        elif tag not in self.tags:
            raise TagNotFoundError
        else:
            self.tags.remove(tag)
            self.add_log(
                action=NodeLog.TAG_REMOVED,
                params={
                    'parent_node': self.parent_id,
                    'node': self._primary_key,
                    'tag': tag,
                },
                auth=auth,
                save=False,
            )
            if save:
                self.save()
            return True

    def add_tag(self, tag, auth, save=True, log=True):
        if not isinstance(tag, Tag):
            tag_instance = Tag.load(tag)
            if tag_instance is None:
                tag_instance = Tag(_id=tag)
        else:
            tag_instance = tag
        #  should noop if it's not dirty
        tag_instance.save()

        if tag_instance._id not in self.tags:
            self.tags.append(tag_instance)
            if log:
                self.add_log(
                    action=NodeLog.TAG_ADDED,
                    params={
                        'parent_node': self.parent_id,
                        'node': self._primary_key,
                        'tag': tag_instance._id,
                    },
                    auth=auth,
                    save=False,
                )
            if save:
                self.save()

    def add_citation(self, auth, save=False, log=True, citation=None, **kwargs):
        if not citation:
            citation = AlternativeCitation(**kwargs)
        citation.save()
        self.alternative_citations.append(citation)
        citation_dict = {'name': citation.name, 'text': citation.text}
        if log:
            self.add_log(
                action=NodeLog.CITATION_ADDED,
                params={
                    'node': self._primary_key,
                    'citation': citation_dict
                },
                auth=auth,
                save=False
            )
            if save:
                self.save()
        return citation

    def edit_citation(self, auth, instance, save=False, log=True, **kwargs):
        citation = {'name': instance.name, 'text': instance.text}
        new_name = kwargs.get('name', instance.name)
        new_text = kwargs.get('text', instance.text)
        if new_name != instance.name:
            instance.name = new_name
            citation['new_name'] = new_name
        if new_text != instance.text:
            instance.text = new_text
            citation['new_text'] = new_text
        instance.save()
        if log:
            self.add_log(
                action=NodeLog.CITATION_EDITED,
                params={
                    'node': self._primary_key,
                    'citation': citation
                },
                auth=auth,
                save=False
            )
        if save:
            self.save()
        return instance

    def remove_citation(self, auth, instance, save=False, log=True):
        citation = {'name': instance.name, 'text': instance.text}
        self.alternative_citations.remove(instance)
        if log:
            self.add_log(
                action=NodeLog.CITATION_REMOVED,
                params={
                    'node': self._primary_key,
                    'citation': citation
                },
                auth=auth,
                save=False
            )
        if save:
            self.save()

    def add_log(self, action, params, auth, foreign_user=None, log_date=None, save=True):
        user = auth.user if auth else None
        params['node'] = params.get('node') or params.get('project') or self._id
        log = NodeLog(
            action=action,
            user=user,
            foreign_user=foreign_user,
            params=params,
            node=self,
            original_node=params['node']
        )

        if log_date:
            log.date = log_date
        log.save()

        if len(self.logs) == 1:
            self.date_modified = log.date.replace(tzinfo=None)
        else:
            self.date_modified = self.logs[-1].date.replace(tzinfo=None)

        if save:
            self.save()
        if user:
            increment_user_activity_counters(user._primary_key, action, log.date.isoformat())
        return log

    @classmethod
    def find_for_user(cls, user, subquery=None):
        combined_query = Q('contributors', 'eq', user._id)

        if subquery is not None:
            combined_query = combined_query & subquery
        return cls.find(combined_query)

    @property
    def url(self):
        return '/{}/'.format(self._primary_key)

    def web_url_for(self, view_name, _absolute=False, _guid=False, *args, **kwargs):
        return web_url_for(view_name, pid=self._primary_key, _absolute=_absolute, _guid=_guid, *args, **kwargs)

    def api_url_for(self, view_name, _absolute=False, *args, **kwargs):
        return api_url_for(view_name, pid=self._primary_key, _absolute=_absolute, *args, **kwargs)

    @property
    def absolute_url(self):
        if not self.url:
            logger.error('Node {0} has a parent that is not a project'.format(self._id))
            return None
        return urlparse.urljoin(settings.DOMAIN, self.url)

    @property
    def display_absolute_url(self):
        url = self.absolute_url
        if url is not None:
            return re.sub(r'https?:', '', url).strip('/')

    @property
    def api_v2_url(self):
        return reverse('nodes:node-detail', kwargs={'node_id': self._id})

    @property
    def absolute_api_v2_url(self):
        if self.is_registration:
            path = '/registrations/{}/'.format(self._id)
            return api_v2_url(path)
        if self.is_collection:
            path = '/collections/{}/'.format(self._id)
            return api_v2_url(path)
        path = '/nodes/{}/'.format(self._id)
        return api_v2_url(path)

    # used by django and DRF
    def get_absolute_url(self):
        return self.absolute_api_v2_url

    @property
    def api_url(self):
        if not self.url:
            logger.error('Node {0} has a parent that is not a project'.format(self._id))
            return None
        return '/api/v1{0}'.format(self.deep_url)

    @property
    def deep_url(self):
        return '/project/{}/'.format(self._primary_key)

    @property
    def linked_nodes_self_url(self):
        return self.absolute_api_v2_url + 'relationships/linked_nodes/'

    @property
    def linked_nodes_related_url(self):
        return self.absolute_api_v2_url + 'linked_nodes/'

    @property
    def csl(self):  # formats node information into CSL format for citation parsing
        """a dict in CSL-JSON schema

        For details on this schema, see:
            https://github.com/citation-style-language/schema#csl-json-schema
        """
        csl = {
            'id': self._id,
            'title': sanitize.unescape_entities(self.title),
            'author': [
                contributor.csl_name  # method in auth/model.py which parses the names of authors
                for contributor in self.visible_contributors
            ],
            'publisher': 'Open Science Framework',
            'type': 'webpage',
            'URL': self.display_absolute_url,
        }

        doi = self.get_identifier_value('doi')
        if doi:
            csl['DOI'] = doi

        if self.logs:
            csl['issued'] = datetime_to_csl(self.logs[-1].date)

        return csl

    def author_list(self, and_delim='&'):
        author_names = [
            author.biblio_name
            for author in self.visible_contributors
            if author
        ]
        if len(author_names) < 2:
            return ' {0} '.format(and_delim).join(author_names)
        if len(author_names) > 7:
            author_names = author_names[:7]
            author_names.append('et al.')
            return ', '.join(author_names)
        return u'{0}, {1} {2}'.format(
            ', '.join(author_names[:-1]),
            and_delim,
            author_names[-1]
        )

    @property
    def templated_list(self):
        return Node.find(Q('template_node', 'eq', self._id) & Q('is_deleted', 'ne', True))

    @property
    def _parent_node(self):
        """The parent node, if it exists, otherwise ``None``. Note: this
        property is named `parent_node` rather than `parent` to avoid a
        conflict with the `parent` back-reference created by the `nodes`
        field on this schema.
        """
        try:
            if not self.node__parent[0].is_deleted:
                return self.node__parent[0]
        except IndexError:
            pass
        return None

    @_parent_node.setter
    def _parent_node(self, parent):
        parent.nodes.append(self)
        parent.save()

    @property
    def _root(self):
        if self._parent_node:
            return self._parent_node._root
        else:
            return self

    @property
    def archiving(self):
        job = self.archive_job
        return job and not job.done and not job.archive_tree_finished()

    @property
    def archive_job(self):
        return self.archivejob__active[0] if self.archivejob__active else None

    @property
    def registrations_all(self):
        return Node.find(Q('registered_from', 'eq', self._id))

    @property
    def registrations(self):
        # TODO: This method may be totally unused
        return Node.find(Q('registered_from', 'eq', self._id) & Q('archiving', 'eq', False))

    @property
    def watch_url(self):
        return os.path.join(self.api_url, 'watch/')

    @property
    def parent_id(self):
        if self.node__parent:
            return self.node__parent[0]._primary_key
        return None

    @property
    def forked_from_id(self):
        if self.forked_from:
            return self.forked_from._id
        return None

    @property
    def registered_schema_id(self):
        if self.registered_schema:
            return self.registered_schema[0]._id
        return None

    @property
    def project_or_component(self):
        # The distinction is drawn based on whether something has a parent node, rather than by category
        return 'project' if not self.parent_node else 'component'

    def is_contributor(self, user):
        return (
            user is not None
            and (
                user._id in self.contributors
            )
        )

    def add_addon(self, addon_name, auth, log=True, *args, **kwargs):
        """Add an add-on to the node. Do nothing if the addon is already
        enabled.

        :param str addon_name: Name of add-on
        :param Auth auth: Consolidated authorization object
        :param bool log: Add a log after adding the add-on
        :return: A boolean, whether the addon was added
        """
        ret = AddonModelMixin.add_addon(self, addon_name, auth=auth,
                                        *args, **kwargs)
        if ret and log:
            config = settings.ADDONS_AVAILABLE_DICT[addon_name]
            self.add_log(
                action=NodeLog.ADDON_ADDED,
                params={
                    'project': self.parent_id,
                    'node': self._primary_key,
                    'addon': config.full_name,
                },
                auth=auth,
                save=False,
            )
            self.save()  # TODO: here, or outside the conditional? @mambocab
        return ret

    def delete_addon(self, addon_name, auth, _force=False):
        """Delete an add-on from the node.

        :param str addon_name: Name of add-on
        :param Auth auth: Consolidated authorization object
        :param bool _force: For migration testing ONLY. Do not set to True
            in the application, or else projects will be allowed to delete
            mandatory add-ons!
        :return bool: Add-on was deleted
        """
        ret = super(Node, self).delete_addon(addon_name, auth, _force)
        if ret:
            config = settings.ADDONS_AVAILABLE_DICT[addon_name]
            self.add_log(
                action=NodeLog.ADDON_REMOVED,
                params={
                    'project': self.parent_id,
                    'node': self._primary_key,
                    'addon': config.full_name,
                },
                auth=auth,
                save=False,
            )
            self.save()
            # TODO: save here or outside the conditional? @mambocab
        return ret

    def callback(self, callback, recursive=False, *args, **kwargs):
        """Invoke callbacks of attached add-ons and collect messages.

        :param str callback: Name of callback method to invoke
        :param bool recursive: Apply callback recursively over nodes
        :return list: List of callback messages
        """
        messages = []

        for addon in self.get_addons():
            method = getattr(addon, callback)
            message = method(self, *args, **kwargs)
            if message:
                messages.append(message)

        if recursive:
            for child in self.nodes:
                if not child.is_deleted:
                    messages.extend(
                        child.callback(
                            callback, recursive, *args, **kwargs
                        )
                    )

        return messages

    def replace_contributor(self, old, new):
        for i, contrib in enumerate(self.contributors):
            if contrib._primary_key == old._primary_key:
                self.contributors[i] = new
                # Remove unclaimed record for the project
                if self._primary_key in old.unclaimed_records:
                    del old.unclaimed_records[self._primary_key]
                    old.save()
                for permission in self.get_permissions(old):
                    self.add_permission(new, permission)
                self.permissions.pop(old._id)
                if old._id in self.visible_contributor_ids:
                    self.visible_contributor_ids[self.visible_contributor_ids.index(old._id)] = new._id
                return True
        return False

    def remove_contributor(self, contributor, auth, log=True):
        """Remove a contributor from this node.

        :param contributor: User object, the contributor to be removed
        :param auth: All the auth information including user, API key.
        """
        # remove unclaimed record if necessary
        if self._primary_key in contributor.unclaimed_records:
            del contributor.unclaimed_records[self._primary_key]

        self.contributors.remove(contributor._id)

        self.clear_permission(contributor)
        if contributor._id in self.visible_contributor_ids:
            self.visible_contributor_ids.remove(contributor._id)

        if not self.visible_contributor_ids:
            return False

        # Node must have at least one registered admin user
        admins = list(self.get_admin_contributors(self.contributors))
        if not admins:
            return False

        # Clear permissions for removed user
        self.permissions.pop(contributor._id, None)

        # After remove callback
        for addon in self.get_addons():
            message = addon.after_remove_contributor(self, contributor, auth)
            if message:
                # Because addons can return HTML strings, addons are responsible for markupsafe-escaping any messages returned
                status.push_status_message(message, kind='info', trust=True)

        if log:
            self.add_log(
                action=NodeLog.CONTRIB_REMOVED,
                params={
                    'project': self.parent_id,
                    'node': self._primary_key,
                    'contributors': [contributor._id],
                },
                auth=auth,
                save=False,
            )

        self.save()

        #send signal to remove this user from project subscriptions
        project_signals.contributor_removed.send(self, user=contributor)

        return True

    def remove_contributors(self, contributors, auth=None, log=True, save=False):

        results = []
        removed = []

        for contrib in contributors:
            outcome = self.remove_contributor(
                contributor=contrib, auth=auth, log=False,
            )
            results.append(outcome)
            removed.append(contrib._id)
        if log:
            self.add_log(
                action=NodeLog.CONTRIB_REMOVED,
                params={
                    'project': self.parent_id,
                    'node': self._primary_key,
                    'contributors': removed,
                },
                auth=auth,
                save=False,
            )

        if save:
            self.save()

        return all(results)

    def update_contributor(self, user, permission, visible, auth, save=False):
        """ TODO: this method should be updated as a replacement for the main loop of
        Node#manage_contributors. Right now there are redundancies, but to avoid major
        feature creep this will not be included as this time.

        Also checks to make sure unique admin is not removing own admin privilege.
        """
        if not self.has_permission(auth.user, ADMIN):
            raise PermissionsError('Only admins can modify contributor permissions')
        permissions = expand_permissions(permission) or DEFAULT_CONTRIBUTOR_PERMISSIONS
        admins = [contrib for contrib in self.contributors if self.has_permission(contrib, 'admin') and contrib.is_active]
        if not len(admins) > 1:
            # has only one admin
            admin = admins[0]
            if admin == user and ADMIN not in permissions:
                raise NodeStateError('{} is the only admin.'.format(user.fullname))
        if user not in self.contributors:
            raise ValueError(
                'User {0} not in contributors'.format(user.fullname)
            )
        if permission:
            permissions = expand_permissions(permission)
            if set(permissions) != set(self.get_permissions(user)):
                self.set_permissions(user, permissions, save=save)
                permissions_changed = {
                    user._id: permissions
                }
                self.add_log(
                    action=NodeLog.PERMISSIONS_UPDATED,
                    params={
                        'project': self.parent_id,
                        'node': self._id,
                        'contributors': permissions_changed,
                    },
                    auth=auth,
                    save=save
                )
                with TokuTransaction():
                    if ['read'] in permissions_changed.values():
                        project_signals.write_permissions_revoked.send(self)
        if visible is not None:
            self.set_visible(user, visible, auth=auth, save=save)
            self.update_visible_ids()

    def manage_contributors(self, user_dicts, auth, save=False):
        """Reorder and remove contributors.

        :param list user_dicts: Ordered list of contributors represented as
            dictionaries of the form:
            {'id': <id>, 'permission': <One of 'read', 'write', 'admin'>, 'visible': bool}
        :param Auth auth: Consolidated authentication information
        :param bool save: Save changes
        :raises: ValueError if any users in `users` not in contributors or if
            no admin contributors remaining
        """
        with TokuTransaction():
            users = []
            user_ids = []
            permissions_changed = {}
            visibility_removed = []
            to_retain = []
            to_remove = []
            for user_dict in user_dicts:
                user = User.load(user_dict['id'])
                if user is None:
                    raise ValueError('User not found')
                if user not in self.contributors:
                    raise ValueError(
                        'User {0} not in contributors'.format(user.fullname)
                    )
                permissions = expand_permissions(user_dict['permission'])
                if set(permissions) != set(self.get_permissions(user)):
                    # Validate later
                    self.set_permissions(user, permissions, validate=False, save=False)
                    permissions_changed[user._id] = permissions
                # visible must be added before removed to ensure they are validated properly
                if user_dict['visible']:
                    self.set_visible(user,
                                     visible=True,
                                     auth=auth)
                else:
                    visibility_removed.append(user)
                users.append(user)
                user_ids.append(user_dict['id'])

            for user in visibility_removed:
                self.set_visible(user,
                                 visible=False,
                                 auth=auth)

            for user in self.contributors:
                if user._id in user_ids:
                    to_retain.append(user)
                else:
                    to_remove.append(user)

            admins = list(self.get_admin_contributors(users))
            if users is None or not admins:
                raise NodeStateError(
                    'Must have at least one registered admin contributor'
                )

            if to_retain != users:
                self.add_log(
                    action=NodeLog.CONTRIB_REORDERED,
                    params={
                        'project': self.parent_id,
                        'node': self._id,
                        'contributors': [
                            user._id
                            for user in users
                        ],
                    },
                    auth=auth,
                    save=False,
                )

            if to_remove:
                self.remove_contributors(to_remove, auth=auth, save=False)

            self.contributors = users

            if permissions_changed:
                self.add_log(
                    action=NodeLog.PERMISSIONS_UPDATED,
                    params={
                        'project': self.parent_id,
                        'node': self._id,
                        'contributors': permissions_changed,
                    },
                    auth=auth,
                    save=False,
                )
            # Update list of visible IDs
            self.update_visible_ids()
            if save:
                self.save()

        with TokuTransaction():
            if to_remove or permissions_changed and ['read'] in permissions_changed.values():
                project_signals.write_permissions_revoked.send(self)

    def add_contributor(self, contributor, permissions=None, visible=True,
                        auth=None, log=True, save=False):
        """Add a contributor to the project.

        :param User contributor: The contributor to be added
        :param list permissions: Permissions to grant to the contributor
        :param bool visible: Contributor is visible in project dashboard
        :param Auth auth: All the auth information including user, API key
        :param bool log: Add log to self
        :param bool save: Save after adding contributor
        :returns: Whether contributor was added
        """
        MAX_RECENT_LENGTH = 15

        # If user is merged into another account, use master account
        contrib_to_add = contributor.merged_by if contributor.is_merged else contributor
        if contrib_to_add not in self.contributors:

            self.contributors.append(contrib_to_add)
            if visible:
                self.set_visible(contrib_to_add, visible=True, log=False)

            # Add default contributor permissions
            permissions = permissions or DEFAULT_CONTRIBUTOR_PERMISSIONS
            for permission in permissions:
                self.add_permission(contrib_to_add, permission, save=False)

            # Add contributor to recently added list for user
            if auth is not None:
                user = auth.user
                if contrib_to_add in user.recently_added:
                    user.recently_added.remove(contrib_to_add)
                user.recently_added.insert(0, contrib_to_add)
                while len(user.recently_added) > MAX_RECENT_LENGTH:
                    user.recently_added.pop()

            if log:
                self.add_log(
                    action=NodeLog.CONTRIB_ADDED,
                    params={
                        'project': self.parent_id,
                        'node': self._primary_key,
                        'contributors': [contrib_to_add._primary_key],
                    },
                    auth=auth,
                    save=False,
                )
            if save:
                self.save()

            if self._id:
                project_signals.contributor_added.send(self, contributor=contributor, auth=auth)

            return True

        # Permissions must be overridden if changed when contributor is added to parent he/she is already on a child of.
        elif contrib_to_add in self.contributors and permissions is not None:
            self.set_permissions(contrib_to_add, permissions)
            if save:
                self.save()

            return False
        else:
            return False

    def add_contributors(self, contributors, auth=None, log=True, save=False):
        """Add multiple contributors

        :param list contributors: A list of dictionaries of the form:
            {
                'user': <User object>,
                'permissions': <Permissions list, e.g. ['read', 'write']>,
                'visible': <Boolean indicating whether or not user is a bibliographic contributor>
            }
        :param auth: All the auth information including user, API key.
        :param log: Add log to self
        :param save: Save after adding contributor
        """
        for contrib in contributors:
            self.add_contributor(
                contributor=contrib['user'], permissions=contrib['permissions'],
                visible=contrib['visible'], auth=auth, log=False, save=False,
            )
        if log and contributors:
            self.add_log(
                action=NodeLog.CONTRIB_ADDED,
                params={
                    'project': self.parent_id,
                    'node': self._primary_key,
                    'contributors': [
                        contrib['user']._id
                        for contrib in contributors
                    ],
                },
                auth=auth,
                save=False,
            )
        if save:
            self.save()

    def add_unregistered_contributor(self, fullname, email, auth,
                                     permissions=None, save=False):
        """Add a non-registered contributor to the project.

        :param str fullname: The full name of the person.
        :param str email: The email address of the person.
        :param Auth auth: Auth object for the user adding the contributor.
        :returns: The added contributor
        :raises: DuplicateEmailError if user with given email is already in the database.
        """
        # Create a new user record
        contributor = User.create_unregistered(fullname=fullname, email=email)

        contributor.add_unclaimed_record(node=self, referrer=auth.user,
            given_name=fullname, email=email)
        try:
            contributor.save()
        except ValidationValueError:  # User with same email already exists
            contributor = get_user(email=email)
            # Unregistered users may have multiple unclaimed records, so
            # only raise error if user is registered.
            if contributor.is_registered or self.is_contributor(contributor):
                raise
            contributor.add_unclaimed_record(node=self, referrer=auth.user,
                given_name=fullname, email=email)
            contributor.save()

        self.add_contributor(
            contributor, permissions=permissions, auth=auth,
            log=True, save=False,
        )
        self.save()
        return contributor

    def set_privacy(self, permissions, auth=None, log=True, save=True, meeting_creation=False):
        """Set the permissions for this node. Also, based on meeting_creation, queues an email to user about abilities of
            public projects.

        :param permissions: A string, either 'public' or 'private'
        :param auth: All the auth information including user, API key.
        :param bool log: Whether to add a NodeLog for the privacy change.
        :param bool meeting_creation: Whether this was created due to a meetings email.
        """
        if auth and not self.has_permission(auth.user, ADMIN):
            raise PermissionsError('Must be an admin to change privacy settings.')
        if permissions == 'public' and not self.is_public:
            if self.is_registration:
                if self.is_pending_embargo:
                    raise NodeStateError('A registration with an unapproved embargo cannot be made public.')
                elif self.is_pending_registration:
                    raise NodeStateError('An unapproved registration cannot be made public.')
                elif self.is_pending_embargo:
                    raise NodeStateError('An unapproved embargoed registration cannot be made public.')
                elif self.is_embargoed:
                    # Embargoed registrations can be made public early
                    self.request_embargo_termination(auth=auth)
                    return False
            self.is_public = True
            self.keenio_read_key = self.generate_keenio_read_key()
        elif permissions == 'private' and self.is_public:
            if self.is_registration and not self.is_pending_embargo:
                raise NodeStateError('Public registrations must be withdrawn, not made private.')
            else:
                self.is_public = False
                self.keenio_read_key = ''
        else:
            return False

        # After set permissions callback
        for addon in self.get_addons():
            message = addon.after_set_privacy(self, permissions)
            if message:
                status.push_status_message(message, kind='info', trust=False)

        if log:
            action = NodeLog.MADE_PUBLIC if permissions == 'public' else NodeLog.MADE_PRIVATE
            self.add_log(
                action=action,
                params={
                    'project': self.parent_id,
                    'node': self._primary_key,
                },
                auth=auth,
                save=False,
            )
        if save:
            self.save()
        if auth and permissions == 'public':
            project_signals.privacy_set_public.send(auth.user, node=self, meeting_creation=meeting_creation)
        return True

    def admin_public_wiki(self, user):
        return (
            self.has_addon('wiki') and
            self.has_permission(user, 'admin') and
            self.is_public
        )

    def include_wiki_settings(self, user):
        """Check if node meets requirements to make publicly editable."""
        return (
            self.admin_public_wiki(user) or
            any(
                each.admin_public_wiki(user)
                for each in self.get_descendants_recursive()
            )
        )

    # TODO: Move to wiki add-on
    def get_wiki_page(self, name=None, version=None, id=None):
        from website.addons.wiki.model import NodeWikiPage

        if name:
            name = (name or '').strip()
            key = to_mongo_key(name)
            try:
                if version and (isinstance(version, int) or version.isdigit()):
                    id = self.wiki_pages_versions[key][int(version) - 1]
                elif version == 'previous':
                    id = self.wiki_pages_versions[key][-2]
                elif version == 'current' or version is None:
                    id = self.wiki_pages_current[key]
                else:
                    return None
            except (KeyError, IndexError):
                return None
        return NodeWikiPage.load(id)

    # TODO: Move to wiki add-on
    def update_node_wiki(self, name, content, auth):
        """Update the node's wiki page with new content.

        :param page: A string, the page's name, e.g. ``"home"``.
        :param content: A string, the posted content.
        :param auth: All the auth information including user, API key.
        """
        from website.addons.wiki.model import NodeWikiPage

        name = (name or '').strip()
        key = to_mongo_key(name)
        has_comments = False
        current = None

        if key not in self.wiki_pages_current:
            if key in self.wiki_pages_versions:
                version = len(self.wiki_pages_versions[key]) + 1
            else:
                version = 1
        else:
            current = NodeWikiPage.load(self.wiki_pages_current[key])
            version = current.version + 1
            current.save()
            if Comment.find(Q('root_target', 'eq', current._id)).count() > 0:
                has_comments = True

        new_page = NodeWikiPage(
            page_name=name,
            version=version,
            user=auth.user,
            node=self,
            content=content
        )
        new_page.save()

        if has_comments:
            Comment.update(Q('root_target', 'eq', current._id), data={'root_target': Guid.load(new_page._id)})
            Comment.update(Q('target', 'eq', current._id), data={'target': Guid.load(new_page._id)})

        if current:
            for contrib in self.contributors:
                if contrib.comments_viewed_timestamp.get(current._id, None):
                    contrib.comments_viewed_timestamp[new_page._id] = contrib.comments_viewed_timestamp[current._id]
                    contrib.save()
                    del contrib.comments_viewed_timestamp[current._id]

        # check if the wiki page already exists in versions (existed once and is now deleted)
        if key not in self.wiki_pages_versions:
            self.wiki_pages_versions[key] = []
        self.wiki_pages_versions[key].append(new_page._primary_key)
        self.wiki_pages_current[key] = new_page._primary_key

        self.add_log(
            action=NodeLog.WIKI_UPDATED,
            params={
                'project': self.parent_id,
                'node': self._primary_key,
                'page': new_page.page_name,
                'page_id': new_page._primary_key,
                'version': new_page.version,
            },
            auth=auth,
            log_date=new_page.date,
            save=False,
        )
        self.save()

    # TODO: Move to wiki add-on
    def rename_node_wiki(self, name, new_name, auth):
        """Rename the node's wiki page with new name.

        :param name: A string, the page's name, e.g. ``"My Page"``.
        :param new_name: A string, the new page's name, e.g. ``"My Renamed Page"``.
        :param auth: All the auth information including user, API key.

        """
        # TODO: Fix circular imports
        from website.addons.wiki.exceptions import (
            PageCannotRenameError,
            PageConflictError,
            PageNotFoundError,
        )

        name = (name or '').strip()
        key = to_mongo_key(name)
        new_name = (new_name or '').strip()
        new_key = to_mongo_key(new_name)
        page = self.get_wiki_page(name)

        if key == 'home':
            raise PageCannotRenameError('Cannot rename wiki home page')
        if not page:
            raise PageNotFoundError('Wiki page not found')
        if (new_key in self.wiki_pages_current and key != new_key) or new_key == 'home':
            raise PageConflictError(
                'Page already exists with name {0}'.format(
                    new_name,
                )
            )

        # rename the page first in case we hit a validation exception.
        old_name = page.page_name
        page.rename(new_name)

        # TODO: merge historical records like update (prevents log breaks)
        # transfer the old page versions/current keys to the new name.
        if key != new_key:
            self.wiki_pages_versions[new_key] = self.wiki_pages_versions[key]
            del self.wiki_pages_versions[key]
            self.wiki_pages_current[new_key] = self.wiki_pages_current[key]
            del self.wiki_pages_current[key]
            if key in self.wiki_private_uuids:
                self.wiki_private_uuids[new_key] = self.wiki_private_uuids[key]
                del self.wiki_private_uuids[key]

        self.add_log(
            action=NodeLog.WIKI_RENAMED,
            params={
                'project': self.parent_id,
                'node': self._primary_key,
                'page': page.page_name,
                'page_id': page._primary_key,
                'old_page': old_name,
                'version': page.version,
            },
            auth=auth,
            save=False,
        )
        self.save()

    def delete_node_wiki(self, name, auth):
        name = (name or '').strip()
        key = to_mongo_key(name)
        page = self.get_wiki_page(key)

        del self.wiki_pages_current[key]
        if key != 'home':
            del self.wiki_pages_versions[key]

        self.add_log(
            action=NodeLog.WIKI_DELETED,
            params={
                'project': self.parent_id,
                'node': self._primary_key,
                'page': page.page_name,
                'page_id': page._primary_key,
            },
            auth=auth,
            save=False,
        )
        self.save()

    def get_stats(self, detailed=False):
        if detailed:
            raise NotImplementedError(
                'Detailed stats exist, but are not yet implemented.'
            )
        else:
            return get_basic_counters('node:%s' % self._primary_key)

    # TODO: Deprecate this; it duplicates much of what serialize_project already
    # does
    def serialize(self, auth=None):
        """Dictionary representation of node that is nested within a NodeLog's
        representation.
        """
        # TODO: incomplete implementation
        return {
            'id': str(self._primary_key),
            'category': self.category_display,
            'node_type': self.project_or_component,
            'url': self.url,
            # TODO: Titles shouldn't contain escaped HTML in the first place
            'title': sanitize.unescape_entities(self.title),
            'path': self.path_above(auth),
            'api_url': self.api_url,
            'is_public': self.is_public,
            'is_registration': self.is_registration,
        }

    def _initiate_retraction(self, user, justification=None):
        """Initiates the retraction process for a registration
        :param user: User who initiated the retraction
        :param justification: Justification, if given, for retraction
        """

        retraction = Retraction(
            initiated_by=user,
            justification=justification or None,  # make empty strings None
            state=Retraction.UNAPPROVED
        )
        retraction.save()  # Save retraction so it has a primary key
        self.retraction = retraction
        self.save()  # Set foreign field reference Node.retraction
        admins = self.get_admin_contributors_recursive(unique_users=True)
        for (admin, node) in admins:
            retraction.add_authorizer(admin, node)
        retraction.save()  # Save retraction approval state
        return retraction

    def retract_registration(self, user, justification=None, save=True):
        """Retract public registration. Instantiate new Retraction object
        and associate it with the respective registration.
        """

        if not self.is_registration or (not self.is_public and not (self.embargo_end_date or self.is_pending_embargo)):
            raise NodeStateError('Only public or embargoed registrations may be withdrawn.')

        if self.root is not self:
            raise NodeStateError('Withdrawal of non-parent registrations is not permitted.')

        retraction = self._initiate_retraction(user, justification)
        self.registered_from.add_log(
            action=NodeLog.RETRACTION_INITIATED,
            params={
                'node': self.registered_from_id,
                'registration': self._id,
                'retraction_id': retraction._id,
            },
            auth=Auth(user),
        )
        self.retraction = retraction
        if save:
            self.save()
        return retraction

    def _is_embargo_date_valid(self, end_date):
        today = datetime.datetime.utcnow()
        if (end_date - today) >= settings.EMBARGO_END_DATE_MIN:
            if (end_date - today) <= settings.EMBARGO_END_DATE_MAX:
                return True
        return False

    def _initiate_embargo(self, user, end_date, for_existing_registration=False, notify_initiator_on_complete=False):
        """Initiates the retraction process for a registration
        :param user: User who initiated the retraction
        :param end_date: Date when the registration should be made public
        """
        embargo = Embargo(
            initiated_by=user,
            end_date=datetime.datetime.combine(end_date, datetime.datetime.min.time()),
            for_existing_registration=for_existing_registration,
            notify_initiator_on_complete=notify_initiator_on_complete
        )
        embargo.save()  # Save embargo so it has a primary key
        self.embargo = embargo
        self.save()  # Set foreign field reference Node.embargo
        admins = self.get_admin_contributors_recursive(unique_users=True)
        for (admin, node) in admins:
            embargo.add_authorizer(admin, node)
        embargo.save()  # Save embargo's approval_state
        return embargo

    def embargo_registration(self, user, end_date, for_existing_registration=False, notify_initiator_on_complete=False):
        """Enter registration into an embargo period at end of which, it will
        be made public
        :param user: User initiating the embargo
        :param end_date: Date when the registration should be made public
        :raises: NodeStateError if Node is not a registration
        :raises: PermissionsError if user is not an admin for the Node
        :raises: ValidationValueError if end_date is not within time constraints
        """

        if not self.is_registration:
            raise NodeStateError('Only registrations may be embargoed')
        if not self.has_permission(user, 'admin'):
            raise PermissionsError('Only admins may embargo a registration')
        if not self._is_embargo_date_valid(end_date):
            if (end_date - datetime.datetime.utcnow()) >= settings.EMBARGO_END_DATE_MIN:
                raise ValidationValueError('Registrations can only be embargoed for up to four years.')
            raise ValidationValueError('Embargo end date must be at least three days in the future.')

        embargo = self._initiate_embargo(user, end_date, for_existing_registration=for_existing_registration, notify_initiator_on_complete=notify_initiator_on_complete)

        self.registered_from.add_log(
            action=NodeLog.EMBARGO_INITIATED,
            params={
                'node': self.registered_from_id,
                'registration': self._id,
                'embargo_id': embargo._id,
            },
            auth=Auth(user),
            save=True,
        )
        if self.is_public:
            self.set_privacy('private', Auth(user))

    def request_embargo_termination(self, auth):
        """Initiates an EmbargoTerminationApproval to lift this Embargoed Registration's
        embargo early."""
        if not self.is_embargoed:
            raise NodeStateError('This node is not under active embargo')
        if not self.root == self:
            raise NodeStateError('Only the root of an embargoed registration can request termination')

        approval = EmbargoTerminationApproval(
            initiated_by=auth.user,
            embargoed_registration=self,
        )
        admins = [admin for admin in self.root.get_admin_contributors_recursive(unique_users=True)]
        for (admin, node) in admins:
            approval.add_authorizer(admin, node=node)
        approval.save()
        approval.ask(admins)
        self.embargo_termination_approval = approval
        self.save()
        return approval

    def terminate_embargo(self, auth):
        """Handles the actual early termination of an Embargoed registration.
        Adds a log to the registered_from Node.
        """
        if not self.is_embargoed:
            raise NodeStateError('This node is not under active embargo')

        self.registered_from.add_log(
            action=NodeLog.EMBARGO_TERMINATED,
            params={
                'project': self._id,
                'node': self.registered_from_id,
                'registration': self._id,
            },
            auth=None,
            save=True
        )
        self.embargo.mark_as_completed()
        for node in self.node_and_primary_descendants():
            node.set_privacy(
                Node.PUBLIC,
                auth=None,
                log=False,
                save=True
            )
        return True

    def get_active_contributors_recursive(self, unique_users=False, *args, **kwargs):
        """Yield (admin, node) tuples for this node and
        descendant nodes. Excludes contributors on node links and inactive users.

        :param bool unique_users: If True, a given admin will only be yielded once
            during iteration.
        """
        visited_user_ids = []
        for node in self.node_and_primary_descendants(*args, **kwargs):
            for contrib in node.active_contributors(*args, **kwargs):
                if unique_users:
                    if contrib._id not in visited_user_ids:
                        visited_user_ids.append(contrib._id)
                        yield (contrib, node)
                else:
                    yield (contrib, node)

    def get_admin_contributors_recursive(self, unique_users=False, *args, **kwargs):
        """Yield (admin, node) tuples for this node and
        descendant nodes. Excludes contributors on node links and inactive users.

        :param bool unique_users: If True, a given admin will only be yielded once
            during iteration.
        """
        visited_user_ids = []
        for node in self.node_and_primary_descendants(*args, **kwargs):
            for contrib in node.contributors:
                if node.has_permission(contrib, ADMIN) and contrib.is_active:
                    if unique_users:
                        if contrib._id not in visited_user_ids:
                            visited_user_ids.append(contrib._id)
                            yield (contrib, node)
                    else:
                        yield (contrib, node)

    def get_admin_contributors(self, users):
        """Return a set of all admin contributors for this node. Excludes contributors on node links and
        inactive users.
        """
        return (
            user for user in users
            if self.has_permission(user, 'admin') and
            user.is_active)

    def _initiate_approval(self, user, notify_initiator_on_complete=False):
        end_date = datetime.datetime.now() + settings.REGISTRATION_APPROVAL_TIME
        approval = RegistrationApproval(
            initiated_by=user,
            end_date=end_date,
            notify_initiator_on_complete=notify_initiator_on_complete
        )
        approval.save()  # Save approval so it has a primary key
        self.registration_approval = approval
        self.save()  # Set foreign field reference Node.registration_approval
        admins = self.get_admin_contributors_recursive(unique_users=True)
        for (admin, node) in admins:
            approval.add_authorizer(admin, node=node)
        approval.save()  # Save approval's approval_state
        return approval

    def require_approval(self, user, notify_initiator_on_complete=False):
        if not self.is_registration:
            raise NodeStateError('Only registrations can require registration approval')
        if not self.has_permission(user, 'admin'):
            raise PermissionsError('Only admins can initiate a registration approval')

        approval = self._initiate_approval(user, notify_initiator_on_complete)

        self.registered_from.add_log(
            action=NodeLog.REGISTRATION_APPROVAL_INITIATED,
            params={
                'node': self.registered_from_id,
                'registration': self._id,
                'registration_approval_id': approval._id,
            },
            auth=Auth(user),
            save=True,
        )

    @property
    def watches(self):
        return WatchConfig.find(Q('node', 'eq', self._id))

    institution_id = fields.StringField(unique=True, index=True)
    institution_domains = fields.StringField(list=True)
    institution_auth_url = fields.StringField(validate=URLValidator())
    institution_logout_url = fields.StringField(validate=URLValidator())
    institution_logo_name = fields.StringField()
    institution_email_domains = fields.StringField(list=True)
    institution_banner_name = fields.StringField()

    @classmethod
    def find(cls, query=None, allow_institution=False, **kwargs):
        if not allow_institution:
            query = (query & Q('institution_id', 'eq', None)) if query else Q('institution_id', 'eq', None)
        return super(Node, cls).find(query, **kwargs)

    @classmethod
    def find_one(cls, query=None, allow_institution=False, **kwargs):
        if not allow_institution:
            query = (query & Q('institution_id', 'eq', None)) if query else Q('institution_id', 'eq', None)
        return super(Node, cls).find_one(query, **kwargs)

    @classmethod
    def find_by_institutions(cls, inst, query=None):
        inst_node = inst.node
        query = query & Q('_affiliated_institutions', 'eq', inst_node) if query else Q('_affiliated_institutions', 'eq', inst_node)
        return cls.find(query, allow_institution=True)

    _affiliated_institutions = fields.ForeignField('node', list=True)

    @property
    def affiliated_institutions(self):
        '''
        Should behave as if this was a foreign field pointing to Institution
        :return: this node's _affiliated_institutions wrapped with Institution as a list.
        '''
        return AffiliatedInstitutionsList([Institution(node) for node in self._affiliated_institutions], obj=self, private_target='_affiliated_institutions')

    def add_affiliated_institution(self, inst, user, save=False, log=True):
        if not user.is_affiliated_with_institution(inst):
            raise UserNotAffiliatedError('User is not affiliated with {}'.format(inst.name))
        if inst not in self.affiliated_institutions:
            self.affiliated_institutions.append(inst)
        if log:
            self.add_log(
                action=NodeLog.AFFILIATED_INSTITUTION_ADDED,
                params={
                    'node': self._primary_key,
                    'institution': {
                        'id': inst._id,
                        'name': inst.name
                    }
                },
                auth=Auth(user)
            )
        if save:
            self.save()
        return True

    def remove_affiliated_institution(self, inst, user, save=False, log=True):
        if inst in self.affiliated_institutions:
            self.affiliated_institutions.remove(inst)
            if log:
                self.add_log(
                    action=NodeLog.AFFILIATED_INSTITUTION_REMOVED,
                    params={
                        'node': self._primary_key,
                        'institution': {
                            'id': inst._id,
                            'name': inst.name
                        }
                    },
                    auth=Auth(user)
                )
            if save:
                self.save()
            return True
        return False

    def institutions_url(self):
        return self.absolute_api_v2_url + 'institutions/'

    def institutions_relationship_url(self):
        return self.absolute_api_v2_url + 'relationships/institutions/'


@Node.subscribe('before_save')
def validate_permissions(schema, instance):
    """Ensure that user IDs in `contributors` and `permissions` match.

    """
    node = instance
    contributor_ids = set([user._id for user in node.contributors])
    permission_ids = set(node.permissions.keys())
    mismatched_contributors = contributor_ids.difference(permission_ids)
    if mismatched_contributors:
        raise ValidationValueError(
            'Contributors {0} missing from `permissions` on node {1}'.format(
                ', '.join(mismatched_contributors),
                node._id,
            )
        )
    mismatched_permissions = permission_ids.difference(contributor_ids)
    if mismatched_permissions:
        raise ValidationValueError(
            'Permission keys {0} missing from `contributors` on node {1}'.format(
                ', '.join(mismatched_contributors),
                node._id,
            )
        )


@Node.subscribe('before_save')
def validate_visible_contributors(schema, instance):
    """Ensure that user IDs in `contributors` and `visible_contributor_ids`
    match.

    """
    node = instance
    for user_id in node.visible_contributor_ids:
        if user_id not in node.contributors:
            raise ValidationValueError(
                ('User {0} is in `visible_contributor_ids` but not in '
                 '`contributors` on node {1}').format(
                    user_id,
                    node._id,
                )
            )


class WatchConfig(StoredObject):

    _id = fields.StringField(primary=True, default=lambda: str(ObjectId()))
    node = fields.ForeignField('Node')
    digest = fields.BooleanField(default=False)
    immediate = fields.BooleanField(default=False)

    def __repr__(self):
        return '<WatchConfig(node="{self.node}")>'.format(self=self)


class PrivateLink(StoredObject):

    _id = fields.StringField(primary=True, default=lambda: str(ObjectId()))
    date_created = fields.DateTimeField(auto_now_add=datetime.datetime.utcnow)
    key = fields.StringField(required=True, unique=True)
    name = fields.StringField()
    is_deleted = fields.BooleanField(default=False)
    anonymous = fields.BooleanField(default=False)

    nodes = fields.ForeignField('node', list=True)
    creator = fields.ForeignField('user')

    @property
    def node_ids(self):
        node_ids = [node._id for node in self.nodes]
        return node_ids

    def node_scale(self, node):
        # node may be None if previous node's parent is deleted
        if node is None or node.parent_id not in self.node_ids:
            return -40
        else:
            offset = 20 if node.parent_node is not None else 0
            return offset + self.node_scale(node.parent_node)

    def to_json(self):
        return {
            'id': self._id,
            'date_created': iso8601format(self.date_created),
            'key': self.key,
            'name': sanitize.unescape_entities(self.name),
            'creator': {'fullname': self.creator.fullname, 'url': self.creator.profile_url},
            'nodes': [{'title': x.title, 'url': x.url, 'scale': str(self.node_scale(x)) + 'px', 'category': x.category}
                      for x in self.nodes if not x.is_deleted],
            'anonymous': self.anonymous
        }


class AlternativeCitation(StoredObject):
    _id = fields.StringField(primary=True, default=lambda: str(ObjectId()))
    name = fields.StringField(required=True, validate=MaxLengthValidator(256))
    text = fields.StringField(required=True, validate=MaxLengthValidator(2048))

    def to_json(self):
        return {
            'id': self._id,
            'name': self.name,
            'text': self.text
        }


class DraftRegistrationLog(StoredObject):
    """ Simple log to show status changes for DraftRegistrations

    field - _id - primary key
    field - date - date of the action took place
    field - action - simple action to track what happened
    field - user - user who did the action
    """
    _id = fields.StringField(primary=True, default=lambda: str(ObjectId()))
    date = fields.DateTimeField(default=datetime.datetime.utcnow)
    action = fields.StringField()
    draft = fields.ForeignField('draftregistration', index=True)
    user = fields.ForeignField('user')

    SUBMITTED = 'submitted'
    REGISTERED = 'registered'
    APPROVED = 'approved'
    REJECTED = 'rejected'

    def __repr__(self):
        return ('<DraftRegistrationLog({self.action!r}, date={self.date!r}), '
                'user={self.user!r} '
                'with id {self._id!r}>').format(self=self)


class DraftRegistration(StoredObject):

    _id = fields.StringField(primary=True, default=lambda: str(ObjectId()))

    URL_TEMPLATE = settings.DOMAIN + 'project/{node_id}/drafts/{draft_id}'

    datetime_initiated = fields.DateTimeField(auto_now_add=True)
    datetime_updated = fields.DateTimeField(auto_now=True)
    # Original Node a draft registration is associated with
    branched_from = fields.ForeignField('node', index=True)

    initiator = fields.ForeignField('user', index=True)

    # Dictionary field mapping question id to a question's comments and answer
    # {
    #   <qid>: {
    #     'comments': [{
    #       'user': {
    #         'id': <uid>,
    #         'name': <name>
    #       },
    #       value: <value>,
    #       lastModified: <datetime>
    #     }],
    #     'value': <value>
    #   }
    # }
    registration_metadata = fields.DictionaryField(default=dict)
    registration_schema = fields.ForeignField('metaschema')
    registered_node = fields.ForeignField('node', index=True)

    approval = fields.ForeignField('draftregistrationapproval', default=None)

    # Dictionary field mapping extra fields defined in the MetaSchema.schema to their
    # values. Defaults should be provided in the schema (e.g. 'paymentSent': false),
    # and these values are added to the DraftRegistration
    _metaschema_flags = fields.DictionaryField(default=None)

    def __repr__(self):
        return '<DraftRegistration(branched_from={self.branched_from!r}) with id {self._id!r}>'.format(self=self)

    # lazily set flags
    @property
    def flags(self):
        if not self._metaschema_flags:
            self._metaschema_flags = {}
        meta_schema = self.registration_schema
        if meta_schema:
            schema = meta_schema.schema
            flags = schema.get('flags', {})
            dirty = False
            for flag, value in flags.iteritems():
                if flag not in self._metaschema_flags:
                    self._metaschema_flags[flag] = value
                    dirty = True
            if dirty:
                self.save()
        return self._metaschema_flags

    @flags.setter
    def flags(self, flags):
        self._metaschema_flags.update(flags)

    notes = fields.StringField()

    @property
    def url(self):
        return self.URL_TEMPLATE.format(
            node_id=self.branched_from,
            draft_id=self._id
        )

    @property
    def absolute_url(self):
        return urlparse.urljoin(settings.DOMAIN, self.url)

    @property
    def absolute_api_v2_url(self):
        node = self.branched_from
        path = '/nodes/{}/draft_registrations/{}/'.format(node._id, self._id)
        return api_v2_url(path)

    # used by django and DRF
    def get_absolute_url(self):
        return self.absolute_api_v2_url

    @property
    def requires_approval(self):
        return self.registration_schema.requires_approval

    @property
    def is_pending_review(self):
        return self.approval.is_pending_approval if (self.requires_approval and self.approval) else False

    @property
    def is_approved(self):
        if self.requires_approval:
            if not self.approval:
                return False
            else:
                return self.approval.is_approved
        else:
            return False

    @property
    def is_rejected(self):
        if self.requires_approval:
            if not self.approval:
                return False
            else:
                return self.approval.is_rejected
        else:
            return False

    @property
    def status_logs(self):
        """ List of logs associated with this node"""
        return DraftRegistrationLog.find(Q('draft', 'eq', self._id)).sort('date')

    @classmethod
    def create_from_node(cls, node, user, schema, data=None):
        draft = cls(
            initiator=user,
            branched_from=node,
            registration_schema=schema,
            registration_metadata=data or {},
        )
        draft.save()
        return draft

    def update_metadata(self, metadata):
        changes = []
        # Prevent comments on approved drafts
        if not self.is_approved:
            for question_id, value in metadata.iteritems():
                old_value = self.registration_metadata.get(question_id)
                if old_value:
                    old_comments = {
                        comment['created']: comment
                        for comment in old_value.get('comments', [])
                    }
                    new_comments = {
                        comment['created']: comment
                        for comment in value.get('comments', [])
                    }
                    old_comments.update(new_comments)
                    metadata[question_id]['comments'] = sorted(
                        old_comments.values(),
                        key=lambda c: c['created']
                    )
                    if old_value.get('value') != value.get('value'):
                        changes.append(question_id)
                else:
                    changes.append(question_id)
        self.registration_metadata.update(metadata)
        return changes

    def submit_for_review(self, initiated_by, meta, save=False):
        approval = DraftRegistrationApproval(
            initiated_by=initiated_by,
            meta=meta
        )
        approval.save()
        self.approval = approval
        self.add_status_log(initiated_by, DraftRegistrationLog.SUBMITTED)
        if save:
            self.save()

    def register(self, auth, save=False):
        node = self.branched_from

        # Create the registration
        register = node.register_node(
            schema=self.registration_schema,
            auth=auth,
            data=self.registration_metadata
        )
        self.registered_node = register
        self.add_status_log(auth.user, DraftRegistrationLog.REGISTERED)
        if save:
            self.save()
        return register

    def approve(self, user):
        self.approval.approve(user)
        self.add_status_log(user, DraftRegistrationLog.APPROVED)
        self.approval.save()

    def reject(self, user):
        self.approval.reject(user)
        self.add_status_log(user, DraftRegistrationLog.REJECTED)
        self.approval.save()

    def add_status_log(self, user, action):
        log = DraftRegistrationLog(action=action, user=user, draft=self)
        log.save()

    def validate_metadata(self, *args, **kwargs):
        """
        Validates draft's metadata
        """
        return self.registration_schema.validate_metadata(*args, **kwargs)<|MERGE_RESOLUTION|>--- conflicted
+++ resolved
@@ -1495,7 +1495,6 @@
         if save:
             self.save()
 
-<<<<<<< HEAD
     def generate_keenio_read_key(self):
         return scoped_keys.encrypt(settings.KEEN['public']['master_key'], options={
             'filters': [{
@@ -1505,7 +1504,7 @@
             }],
             'allowed_operations': ['read']
         })
-=======
+
     def subscribe_user_to_notifications(self, user):
         """ Update the notification settings for the creator or contributors
 
@@ -1533,7 +1532,6 @@
             else:
                 subscription.add_user_to_subscription(user, notification_type)
             subscription.save()
->>>>>>> 94779313
 
     def update(self, fields, auth=None, save=True):
         """Update the node with the given fields.
