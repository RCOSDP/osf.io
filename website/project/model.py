# -*- coding: utf-8 -*-
<<<<<<< HEAD
import functools
=======
import itertools
import os
import re
>>>>>>> 38dd8bf4
import urllib
import logging
import datetime
import urlparse
from collections import OrderedDict

import os
import re
import warnings
import pytz
from flask import request
from django.core.urlresolvers import reverse
from modularodm import Q
from modularodm import fields
from modularodm.validators import MaxLengthValidator
from modularodm.exceptions import ValidationTypeError
from modularodm.exceptions import ValidationValueError
from api.base.utils import absolute_reverse
from framework import status
from framework.mongo import ObjectId
from framework.mongo import StoredObject
from framework.addons import AddonModelMixin
from framework.auth import get_user, User, Auth
from framework.auth import signals as auth_signals
from framework.exceptions import PermissionsError
from framework.guid.model import GuidStoredObject
from framework.auth.utils import privacy_info_handle
from framework.analytics import tasks as piwik_tasks
from framework.mongo.utils import to_mongo, to_mongo_key, unique_on
from framework.analytics import (
    get_basic_counters, increment_user_activity_counters
)
from framework.sentry import log_exception
from framework.transactions.context import TokuTransaction
from framework.utils import iso8601format
<<<<<<< HEAD
from website import language, settings, security
=======

from website import language, mails, settings, tokens
>>>>>>> 38dd8bf4
from website.util import web_url_for
from website.util import api_url_for
from website.util import sanitize
from website.exceptions import (
    NodeStateError,
    InvalidSanctionApprovalToken, InvalidSanctionRejectionToken,
)
from website.citations.utils import datetime_to_csl
from website.identifiers.model import IdentifierMixin
from website.util.permissions import expand_permissions
from website.util.permissions import CREATOR_PERMISSIONS, DEFAULT_CONTRIBUTOR_PERMISSIONS, ADMIN
from website.project.metadata.schemas import OSF_META_SCHEMAS
from website.project import signals as project_signals
from website.security import random_string

logger = logging.getLogger(__name__)

VIEW_PROJECT_URL_TEMPLATE = settings.DOMAIN + '{node_id}/'

def has_anonymous_link(node, auth):
    """check if the node is anonymous to the user

    :param Node node: Node which the user wants to visit
    :param str link: any view-only link in the current url
    :return bool anonymous: Whether the node is anonymous to the user or not
    """
    view_only_link = auth.private_key or request.args.get('view_only', '').strip('/')
    if not view_only_link:
        return False
    if node.is_public:
        return False
    return any(
        link.anonymous
        for link in node.private_links_active
        if link.key == view_only_link
    )

generate_client_secret = functools.partial(random_string, length=40)


class MetaSchema(StoredObject):

    _id = fields.StringField(default=lambda: str(ObjectId()))
    name = fields.StringField()
    schema = fields.DictionaryField()
    category = fields.StringField()

    # Version of the Knockout metadata renderer to use (e.g. if data binds
    # change)
    metadata_version = fields.IntegerField()
    # Version of the schema to use (e.g. if questions, responses change)
    schema_version = fields.IntegerField()


def ensure_schemas(clear=True):
    """Import meta-data schemas from JSON to database, optionally clearing
    database first.

    :param clear: Clear schema database before import
    """
    if clear:
        try:
            MetaSchema.remove()
        except AttributeError:
            if not settings.DEBUG_MODE:
                raise
    for schema in OSF_META_SCHEMAS:
        try:
            MetaSchema.find_one(
                Q('name', 'eq', schema['name']) &
                Q('schema_version', 'eq', schema['schema_version'])
            )
        except:
            schema['name'] = schema['name'].replace(' ', '_')
            schema_obj = MetaSchema(**schema)
            schema_obj.save()


class MetaData(GuidStoredObject):

    _id = fields.StringField(primary=True)

    target = fields.AbstractForeignField(backref='metadata')
    data = fields.DictionaryField()

    date_created = fields.DateTimeField(auto_now_add=datetime.datetime.utcnow)
    date_modified = fields.DateTimeField(auto_now=datetime.datetime.utcnow)


def validate_comment_reports(value, *args, **kwargs):
    for key, val in value.iteritems():
        if not User.load(key):
            raise ValidationValueError('Keys must be user IDs')
        if not isinstance(val, dict):
            raise ValidationTypeError('Values must be dictionaries')
        if 'category' not in val or 'text' not in val:
            raise ValidationValueError(
                'Values must include `category` and `text` keys'
            )


class Comment(GuidStoredObject):

    _id = fields.StringField(primary=True)

    user = fields.ForeignField('user', required=True, backref='commented')
    node = fields.ForeignField('node', required=True, backref='comment_owner')
    target = fields.AbstractForeignField(required=True, backref='commented')

    date_created = fields.DateTimeField(auto_now_add=datetime.datetime.utcnow)
    date_modified = fields.DateTimeField(auto_now=datetime.datetime.utcnow)
    modified = fields.BooleanField()

    is_deleted = fields.BooleanField(default=False)
    content = fields.StringField()

    # Dictionary field mapping user IDs to dictionaries of report details:
    # {
    #   'icpnw': {'category': 'hate', 'message': 'offensive'},
    #   'cdi38': {'category': 'spam', 'message': 'godwins law'},
    # }
    reports = fields.DictionaryField(validate=validate_comment_reports)

    @classmethod
    def create(cls, auth, **kwargs):
        comment = cls(**kwargs)
        comment.save()

        comment.node.add_log(
            NodeLog.COMMENT_ADDED,
            {
                'project': comment.node.parent_id,
                'node': comment.node._id,
                'user': comment.user._id,
                'comment': comment._id,
            },
            auth=auth,
            save=False,
        )

        comment.node.save()

        return comment

    def edit(self, content, auth, save=False):
        self.content = content
        self.modified = True
        self.node.add_log(
            NodeLog.COMMENT_UPDATED,
            {
                'project': self.node.parent_id,
                'node': self.node._id,
                'user': self.user._id,
                'comment': self._id,
            },
            auth=auth,
            save=False,
        )
        if save:
            self.save()

    def delete(self, auth, save=False):
        self.is_deleted = True
        self.node.add_log(
            NodeLog.COMMENT_REMOVED,
            {
                'project': self.node.parent_id,
                'node': self.node._id,
                'user': self.user._id,
                'comment': self._id,
            },
            auth=auth,
            save=False,
        )
        if save:
            self.save()

    def undelete(self, auth, save=False):
        self.is_deleted = False
        self.node.add_log(
            NodeLog.COMMENT_ADDED,
            {
                'project': self.node.parent_id,
                'node': self.node._id,
                'user': self.user._id,
                'comment': self._id,
            },
            auth=auth,
            save=False,
        )
        if save:
            self.save()

    def report_abuse(self, user, save=False, **kwargs):
        """Report that a comment is abuse.

        :param User user: User submitting the report
        :param bool save: Save changes
        :param dict kwargs: Report details
        :raises: ValueError if the user submitting abuse is the same as the
            user who posted the comment
        """
        if user == self.user:
            raise ValueError
        self.reports[user._id] = kwargs
        if save:
            self.save()

    def unreport_abuse(self, user, save=False):
        """Revoke report of abuse.

        :param User user: User who submitted the report
        :param bool save: Save changes
        :raises: ValueError if user has not reported comment as abuse
        """
        try:
            self.reports.pop(user._id)
        except KeyError:
            raise ValueError('User has not reported comment as abuse')

        if save:
            self.save()


@unique_on(['params.node', '_id'])
class NodeLog(StoredObject):

    _id = fields.StringField(primary=True, default=lambda: str(ObjectId()))

    date = fields.DateTimeField(default=datetime.datetime.utcnow, index=True)
    action = fields.StringField(index=True)
    params = fields.DictionaryField()
    should_hide = fields.BooleanField(default=False)

    was_connected_to = fields.ForeignField('node', list=True)

    user = fields.ForeignField('user', backref='created')
    foreign_user = fields.StringField()

    DATE_FORMAT = '%m/%d/%Y %H:%M UTC'

    # Log action constants -- NOTE: templates stored in log_templates.mako
    CREATED_FROM = 'created_from'

    PROJECT_CREATED = 'project_created'
    PROJECT_REGISTERED = 'project_registered'
    PROJECT_DELETED = 'project_deleted'

    NODE_CREATED = 'node_created'
    NODE_FORKED = 'node_forked'
    NODE_REMOVED = 'node_removed'

    POINTER_CREATED = 'pointer_created'
    POINTER_FORKED = 'pointer_forked'
    POINTER_REMOVED = 'pointer_removed'

    WIKI_UPDATED = 'wiki_updated'
    WIKI_DELETED = 'wiki_deleted'
    WIKI_RENAMED = 'wiki_renamed'

    CONTRIB_ADDED = 'contributor_added'
    CONTRIB_REMOVED = 'contributor_removed'
    CONTRIB_REORDERED = 'contributors_reordered'

    PERMISSIONS_UPDATED = 'permissions_updated'

    MADE_PRIVATE = 'made_private'
    MADE_PUBLIC = 'made_public'

    TAG_ADDED = 'tag_added'
    TAG_REMOVED = 'tag_removed'

    EDITED_TITLE = 'edit_title'
    EDITED_DESCRIPTION = 'edit_description'

    UPDATED_FIELDS = 'updated_fields'

    FILE_MOVED = 'addon_file_moved'
    FILE_COPIED = 'addon_file_copied'

    FOLDER_CREATED = 'folder_created'

    FILE_ADDED = 'file_added'
    FILE_UPDATED = 'file_updated'
    FILE_REMOVED = 'file_removed'
    FILE_RESTORED = 'file_restored'

    ADDON_ADDED = 'addon_added'
    ADDON_REMOVED = 'addon_removed'
    COMMENT_ADDED = 'comment_added'
    COMMENT_REMOVED = 'comment_removed'
    COMMENT_UPDATED = 'comment_updated'

    MADE_CONTRIBUTOR_VISIBLE = 'made_contributor_visible'
    MADE_CONTRIBUTOR_INVISIBLE = 'made_contributor_invisible'

    EXTERNAL_IDS_ADDED = 'external_ids_added'

    EMBARGO_APPROVED = 'embargo_approved'
    EMBARGO_CANCELLED = 'embargo_cancelled'
    EMBARGO_COMPLETED = 'embargo_completed'
    EMBARGO_INITIATED = 'embargo_initiated'
    RETRACTION_APPROVED = 'retraction_approved'
    RETRACTION_CANCELLED = 'retraction_cancelled'
    RETRACTION_INITIATED = 'retraction_initiated'

    REGISTRATION_APPROVAL_CANCELLED = 'registration_cancelled'
    REGISTRATION_APPROVAL_INITIATED = 'registration_initiated'
    REGISTRATION_APPROVAL_APPROVED = 'registration_approved'

    def __repr__(self):
        return ('<NodeLog({self.action!r}, params={self.params!r}) '
                'with id {self._id!r}>').format(self=self)

    @property
    def node(self):
        """Return the :class:`Node` associated with this log."""
        return (
            Node.load(self.params.get('node')) or
            Node.load(self.params.get('project'))
        )

    @property
    def tz_date(self):
        '''Return the timezone-aware date.
        '''
        # Date should always be defined, but a few logs in production are
        # missing dates; return None and log error if date missing
        if self.date:
            return self.date.replace(tzinfo=pytz.UTC)
        logger.error('Date missing on NodeLog {}'.format(self._primary_key))

    @property
    def formatted_date(self):
        '''Return the timezone-aware, ISO-formatted string representation of
        this log's date.
        '''
        if self.tz_date:
            return self.tz_date.isoformat()

    def resolve_node(self, node):
        """A single `NodeLog` record may be attached to multiple `Node` records
        (parents, forks, registrations, etc.), so the node that the log refers
        to may not be the same as the node the user is viewing. Use
        `resolve_node` to determine the relevant node to use for permission
        checks.

        :param Node node: Node being viewed
        """
        if self.node == node or self.node in node.nodes:
            return self.node
        if node.is_fork_of(self.node) or node.is_registration_of(self.node):
            return node
        for child in node.nodes:
            if child.is_fork_of(self.node) or node.is_registration_of(self.node):
                return child
        return False

    def can_view(self, node, auth):
        node_to_check = self.resolve_node(node)
        if node_to_check:
            return node_to_check.can_view(auth)
        return False

    def _render_log_contributor(self, contributor, anonymous=False):
        user = User.load(contributor)
        if not user:
            return None
        if self.node:
            fullname = user.display_full_name(node=self.node)
        else:
            fullname = user.fullname
        return {
            'id': privacy_info_handle(user._primary_key, anonymous),
            'fullname': privacy_info_handle(fullname, anonymous, name=True),
            'registered': user.is_registered,
        }


class Tag(StoredObject):

    _id = fields.StringField(primary=True, validate=MaxLengthValidator(128))

    def __repr__(self):
        return '<Tag() with id {self._id!r}>'.format(self=self)

    @property
    def url(self):
        return '/search/?tags={}'.format(self._id)


class Pointer(StoredObject):
    """A link to a Node. The Pointer delegates all but a few methods to its
    contained Node. Forking and registration are overridden such that the
    link is cloned, but its contained Node is not.
    """
    #: Whether this is a pointer or not
    primary = False

    _id = fields.StringField()
    node = fields.ForeignField('node', backref='_pointed')

    _meta = {'optimistic': True}

    def _clone(self):
        if self.node:
            clone = self.clone()
            clone.node = self.node
            clone.save()
            return clone

    def fork_node(self, *args, **kwargs):
        return self._clone()

    def register_node(self, *args, **kwargs):
        return self._clone()

    def use_as_template(self, *args, **kwargs):
        return self._clone()

    def resolve(self):
        return self.node

    def __getattr__(self, item):
        """Delegate attribute access to the node being pointed to."""
        # Prevent backref lookups from being overriden by proxied node
        try:
            return super(Pointer, self).__getattr__(item)
        except AttributeError:
            pass
        if self.node:
            return getattr(self.node, item)
        raise AttributeError(
            'Pointer object has no attribute {0}'.format(
                item
            )
        )


def get_pointer_parent(pointer):
    """Given a `Pointer` object, return its parent node.
    """
    # The `parent_node` property of the `Pointer` schema refers to the parents
    # of the pointed-at `Node`, not the parents of the `Pointer`; use the
    # back-reference syntax to find the parents of the `Pointer`.
    parent_refs = pointer.node__parent
    assert len(parent_refs) == 1, 'Pointer must have exactly one parent.'
    return parent_refs[0]


def validate_category(value):
    """Validator for Node#category. Makes sure that the value is one of the
    categories defined in CATEGORY_MAP.
    """
    if value not in Node.CATEGORY_MAP.keys():
        raise ValidationValueError('Invalid value for category.')
    return True


def validate_title(value):
    """Validator for Node#title. Makes sure that the value exists and is not
    above 200 characters.
    """
    if value is None or not value.strip():
        raise ValidationValueError('Title cannot be blank.')

    if len(value) > 200:
        raise ValidationValueError('Title cannot exceed 200 characters.')
    return True

def validate_user(value):
    if value != {}:
        user_id = value.iterkeys().next()
        if User.find(Q('_id', 'eq', user_id)).count() != 1:
            raise ValidationValueError('User does not exist.')
    return True

class NodeUpdateError(Exception):
    def __init__(self, reason, key, *args, **kwargs):
        super(NodeUpdateError, self).__init__(*args, **kwargs)
        self.key = key
        self.reason = reason

class Node(GuidStoredObject, AddonModelMixin, IdentifierMixin):

    #: Whether this is a pointer or not
    primary = True

    # Node fields that trigger an update to Solr on save
    SOLR_UPDATE_FIELDS = {
        'title',
        'category',
        'description',
        'visible_contributor_ids',
        'tags',
        'is_fork',
        'is_registration',
        'retraction',
        'embargo',
        'is_public',
        'is_deleted',
        'wiki_pages_current',
        'is_retracted',
    }

    # Maps category identifier => Human-readable representation for use in
    # titles, menus, etc.
    # Use an OrderedDict so that menu items show in the correct order
    CATEGORY_MAP = OrderedDict([
        ('', 'Uncategorized'),
        ('project', 'Project'),
        ('hypothesis', 'Hypothesis'),
        ('methods and measures', 'Methods and Measures'),
        ('procedure', 'Procedure'),
        ('instrumentation', 'Instrumentation'),
        ('data', 'Data'),
        ('analysis', 'Analysis'),
        ('communication', 'Communication'),
        ('other', 'Other'),
    ])

    WRITABLE_WHITELIST = [
        'title',
        'description',
        'category',
    ]

    _id = fields.StringField(primary=True)

    date_created = fields.DateTimeField(auto_now_add=datetime.datetime.utcnow, index=True)

    # Privacy
    is_public = fields.BooleanField(default=False, index=True)

    # User mappings
    permissions = fields.DictionaryField()
    visible_contributor_ids = fields.StringField(list=True)

    # Project Organization
    is_dashboard = fields.BooleanField(default=False, index=True)
    is_folder = fields.BooleanField(default=False, index=True)

    # Expanded: Dictionary field mapping user IDs to expand state of this node:
    # {
    #   'icpnw': True,
    #   'cdi38': False,
    # }
    expanded = fields.DictionaryField(default={}, validate=validate_user)

    is_deleted = fields.BooleanField(default=False, index=True)
    deleted_date = fields.DateTimeField(index=True)

    is_registration = fields.BooleanField(default=False, index=True)
    registered_date = fields.DateTimeField(index=True)
    registered_user = fields.ForeignField('user', backref='registered')
    registered_schema = fields.ForeignField('metaschema', backref='registered')
    registered_meta = fields.DictionaryField()
    registration_approval = fields.ForeignField('registrationapproval')
    retraction = fields.ForeignField('retraction')
    embargo = fields.ForeignField('embargo')

    is_fork = fields.BooleanField(default=False, index=True)
    forked_date = fields.DateTimeField(index=True)

    title = fields.StringField(validate=validate_title)
    description = fields.StringField()
    category = fields.StringField(validate=validate_category, index=True)

    # One of 'public', 'private'
    # TODO: Add validator
    comment_level = fields.StringField(default='private')

    wiki_pages_current = fields.DictionaryField()
    wiki_pages_versions = fields.DictionaryField()
    # Dictionary field mapping node wiki page to sharejs private uuid.
    # {<page_name>: <sharejs_id>}
    wiki_private_uuids = fields.DictionaryField()
    file_guid_to_share_uuids = fields.DictionaryField()

    creator = fields.ForeignField('user', backref='created')
    contributors = fields.ForeignField('user', list=True, backref='contributed')
    users_watching_node = fields.ForeignField('user', list=True, backref='watched')

    logs = fields.ForeignField('nodelog', list=True, backref='logged')
    tags = fields.ForeignField('tag', list=True, backref='tagged')

    # Tags for internal use
    system_tags = fields.StringField(list=True)

    nodes = fields.AbstractForeignField(list=True, backref='parent')
    forked_from = fields.ForeignField('node', backref='forked', index=True)
    registered_from = fields.ForeignField('node', backref='registrations', index=True)

    # The node (if any) used as a template for this node's creation
    template_node = fields.ForeignField('node', backref='template_node', index=True)

    piwik_site_id = fields.StringField()

    # Dictionary field mapping user id to a list of nodes in node.nodes which the user has subscriptions for
    # {<User.id>: [<Node._id>, <Node2._id>, ...] }
    child_node_subscriptions = fields.DictionaryField(default=dict)

    _meta = {
        'optimistic': True,
    }

    def __init__(self, *args, **kwargs):
        super(Node, self).__init__(*args, **kwargs)

        if kwargs.get('_is_loaded', False):
            return

        if self.creator:
            self.contributors.append(self.creator)
            self.set_visible(self.creator, visible=True, log=False)

            # Add default creator permissions
            for permission in CREATOR_PERMISSIONS:
                self.add_permission(self.creator, permission, save=False)

    def __repr__(self):
        return ('<Node(title={self.title!r}, category={self.category!r}) '
                'with _id {self._id!r}>').format(self=self)

    # For Django compatibility
    @property
    def pk(self):
        return self._id

    @property
    def category_display(self):
        """The human-readable representation of this node's category."""
        return self.CATEGORY_MAP[self.category]

    @property
    def sanction(self):
        sanction = self.registration_approval or self.embargo
        if sanction:
            return sanction
        elif self.parent_node:
            return self.parent_node.sanction
        else:
            return None

    @property
    def is_pending_registration(self):
        if not self.is_registration:
            return False
        if self.registration_approval is None:
            if self.parent_node:
                return self.parent_node.is_pending_registration
            return False
        return self.registration_approval.pending_approval

    @property
    def is_registration_approved(self):
        if self.registration_approval is None:
            if self.parent_node:
                return self.parent_node.is_registration_approved
            return False
        return self.registration_approval.is_approved

    @property
    def is_retracted(self):
        if self.retraction is None:
            if self.parent_node:
                return self.parent_node.is_retracted
            return False
        return self.retraction.is_approved

    @property
    def is_pending_retraction(self):
        if self.retraction is None:
            if self.parent_node:
                return self.parent_node.is_pending_retraction
            return False
        return self.retraction.pending_approval

    @property
    def embargo_end_date(self):
        if self.embargo is None:
            if self.parent_node:
                return self.parent_node.embargo_end_date
            return False
        return self.embargo.embargo_end_date

    @property
    def is_pending_embargo(self):
        if self.embargo is None:
            if self.parent_node:
                return self.parent_node.is_pending_embargo
            return False
        return self.embargo.pending_approval

    @property
    def is_pending_embargo_for_existing_registration(self):
        """ Returns True if Node has an Embargo pending approval for an
        existing registrations. This is used specifically to ensure
        registrations pre-dating the Embargo feature do not get deleted if
        their respective Embargo request is rejected.
        """
        if self.embargo is None:
            if self.parent_node:
                return self.parent_node.is_pending_embargo_for_existing_registration
            return False
        return self.embargo.pending_registration

    @property
    def private_links(self):
        return self.privatelink__shared

    @property
    def private_links_active(self):
        return [x for x in self.private_links if not x.is_deleted]

    @property
    def private_link_keys_active(self):
        return [x.key for x in self.private_links if not x.is_deleted]

    @property
    def private_link_keys_deleted(self):
        return [x.key for x in self.private_links if x.is_deleted]

    def path_above(self, auth):
        parents = self.parents
        return '/' + '/'.join([p.title if p.can_view(auth) else '-- private project --' for p in reversed(parents)])

    @property
    def ids_above(self):
        parents = self.parents
        return {p._id for p in parents}

    def can_edit(self, auth=None, user=None):
        """Return if a user is authorized to edit this node.
        Must specify one of (`auth`, `user`).

        :param Auth auth: Auth object to check
        :param User user: User object to check
        :returns: Whether user has permission to edit this node.
        """
        if not auth and not user:
            raise ValueError('Must pass either `auth` or `user`')
        if auth and user:
            raise ValueError('Cannot pass both `auth` and `user`')
        user = user or auth.user
        if auth:
            is_api_node = auth.api_node == self
        else:
            is_api_node = False
        return (
            (user and self.has_permission(user, 'write'))
            or is_api_node
        )

    def active_contributors(self, include=lambda n: True):
        for contrib in self.contributors:
            if contrib.is_active and include(contrib):
                yield contrib

    def is_admin_parent(self, user):
        if self.has_permission(user, 'admin', check_parent=False):
            return True
        if self.parent_node:
            return self.parent_node.is_admin_parent(user)
        return False

    def can_view(self, auth):
        if not auth and not self.is_public:
            return False

        return (
            self.is_public or
            (auth.user and self.has_permission(auth.user, 'read')) or
            auth.private_key in self.private_link_keys_active or
            self.is_admin_parent(auth.user)
        )

    def is_expanded(self, user=None):
        """Return if a user is has expanded the folder in the dashboard view.
        Must specify one of (`auth`, `user`).

        :param User user: User object to check
        :returns: Boolean if the folder is expanded.
        """
        if user._id in self.expanded:
            return self.expanded[user._id]
        else:
            return False

    def expand(self, user=None):
        self.expanded[user._id] = True
        self.save()

    def collapse(self, user=None):
        self.expanded[user._id] = False
        self.save()

    def is_derived_from(self, other, attr):
        derived_from = getattr(self, attr)
        while True:
            if derived_from is None:
                return False
            if derived_from == other:
                return True
            derived_from = getattr(derived_from, attr)

    def is_fork_of(self, other):
        return self.is_derived_from(other, 'forked_from')

    def is_registration_of(self, other):
        return self.is_derived_from(other, 'registered_from')

    @property
    def forks(self):
        """List of forks of this node"""
        return list(self.node__forked.find(Q('is_deleted', 'eq', False) &
                                           Q('is_registration', 'ne', True)))

    def add_permission(self, user, permission, save=False):
        """Grant permission to a user.

        :param str permission: Permission to grant
        :param bool save: Save changes
        :raises: ValueError if user already has permission
        """
        if user._id not in self.permissions:
            self.permissions[user._id] = [permission]
        else:
            if permission in self.permissions[user._id]:
                raise ValueError('User already has permission {0}'.format(permission))
            self.permissions[user._id].append(permission)
        if save:
            self.save()

    def remove_permission(self, user, permission, save=False):
        """Revoke permission from a user.

        :param User user: User to revoke permission from
        :param str permission: Permission to revoke
        :param bool save: Save changes
        :raises: ValueError if user does not have permission
        """
        try:
            self.permissions[user._id].remove(permission)
        except (KeyError, ValueError):
            raise ValueError('User does not have permission {0}'.format(permission))
        if save:
            self.save()

    def clear_permission(self, user, save=False):
        """Clear all permissions for a user.

        :param User user: User to revoke permission from
        :param bool save: Save changes
        :raises: ValueError if user not in permissions
        """
        try:
            self.permissions.pop(user._id)
        except KeyError:
            raise ValueError(
                'User {0} not in permissions list for node {1}'.format(
                    user._id, self._id,
                )
            )
        if save:
            self.save()

    def set_permissions(self, user, permissions, save=False):
        self.permissions[user._id] = permissions
        if save:
            self.save()

    def has_permission(self, user, permission, check_parent=True):
        """Check whether user has permission.

        :param User user: User to test
        :param str permission: Required permission
        :returns: User has required permission
        """
        if user is None:
            logger.warn('User is ``None``.')
            return False
        if permission in self.permissions.get(user._id, []):
            return True
        if permission == 'read' and check_parent:
            return self.is_admin_parent(user)
        return False

    def can_read_children(self, user):
        """Checks if the given user has read permissions on any child nodes
            that are not registrations or deleted
        """
        if self.has_permission(user, 'read'):
            return True

        for node in self.nodes:
            if not node.primary or node.is_deleted:
                continue

            if node.can_read_children(user):
                return True

        return False

    def get_permissions(self, user):
        """Get list of permissions for user.

        :param User user: User to check
        :returns: List of permissions
        :raises: ValueError if user not found in permissions
        """
        return self.permissions.get(user._id, [])

    def adjust_permissions(self):
        for key in self.permissions.keys():
            if key not in self.contributors:
                self.permissions.pop(key)

    @property
    def visible_contributors(self):
        return [
            User.load(_id)
            for _id in self.visible_contributor_ids
        ]

    @property
    def parents(self):
        if self.parent_node:
            return [self.parent_node] + self.parent_node.parents
        return []

    @property
    def admin_contributor_ids(self, contributors=None):
        contributor_ids = self.contributors._to_primary_keys()
        admin_ids = set()
        for parent in self.parents:
            admins = [
                user for user, perms in parent.permissions.iteritems()
                if 'admin' in perms
            ]
            admin_ids.update(set(admins).difference(contributor_ids))
        return admin_ids

    @property
    def admin_contributors(self):
        return sorted(
            [User.load(_id) for _id in self.admin_contributor_ids],
            key=lambda user: user.family_name,
        )

    def get_visible(self, user):
        if not self.is_contributor(user):
            raise ValueError(u'User {0} not in contributors'.format(user))
        return user._id in self.visible_contributor_ids

    def update_visible_ids(self, save=False):
        """Update the order of `visible_contributor_ids`. Updating on making
        a contributor visible is more efficient than recomputing order on
        accessing `visible_contributors`.
        """
        self.visible_contributor_ids = [
            contributor._id
            for contributor in self.contributors
            if contributor._id in self.visible_contributor_ids
        ]
        if save:
            self.save()

    def set_visible(self, user, visible, log=True, auth=None, save=False):
        if not self.is_contributor(user):
            raise ValueError(u'User {0} not in contributors'.format(user))
        if visible and user._id not in self.visible_contributor_ids:
            self.visible_contributor_ids.append(user._id)
            self.update_visible_ids(save=False)
        elif not visible and user._id in self.visible_contributor_ids:
            if len(self.visible_contributor_ids) == 1:
                raise ValueError('Must have at least one visible contributor')
            self.visible_contributor_ids.remove(user._id)
        else:
            return
        message = (
            NodeLog.MADE_CONTRIBUTOR_VISIBLE
            if visible
            else NodeLog.MADE_CONTRIBUTOR_INVISIBLE
        )
        if log:
            self.add_log(
                message,
                params={
                    'parent': self.parent_id,
                    'node': self._id,
                    'contributors': [user._id],
                },
                auth=auth,
                save=False,
            )
        if save:
            self.save()

    def can_comment(self, auth):
        if self.comment_level == 'public':
            return auth.logged_in and (
                self.is_public or
                (auth.user and self.has_permission(auth.user, 'read'))
            )
        return self.is_contributor(auth.user)

    def update(self, fields, auth=None, save=True):
        if self.is_registration:
            raise NodeUpdateError(reason="Registered content cannot be updated")
        values = {}
        for key, value in fields.iteritems():
            if key not in self.WRITABLE_WHITELIST:
                continue
            with warnings.catch_warnings():
                try:
                    # This is in place because historically projects and components
                    # live on different ElasticSearch indexes, and at the time of Node.save
                    # there is no reliable way to check what the old Node.category
                    # value was. When the cateogory changes it is possible to have duplicate/dead
                    # search entries, so always delete the ES doc on categoryt change
                    # TODO: consolidate Node indexes into a single index, refactor search
                    if key == 'category':
                        self.delete_search_entry()
                    ###############
                    values[key] = {
                        'old': getattr(self, key),
                        'new': value,
                    }
                    setattr(self, key, value)
                except AttributeError:
                    raise NodeUpdateError(reason="Invalid value for attribute '{0}'".format(key), key=key)
                except warnings.Warning:
                    raise NodeUpdateError(reason="Attribute '{0}' doesn't exist on the Node class".format(key), key=key)
        if save:
            updated = self.save()
        else:
            updated = []
        for key in values:
            values[key]['new'] = getattr(self, key)
        self.add_log(NodeLog.UPDATED_FIELDS,
                     params={
                         'node': self._id,
                         'updated_fields': {
                             key: {
                                 'old': values[key]['old'],
                                 'new': values[key]['new']
                             }
                             for key in values
                         }
                     },
                     auth=auth)
        return updated

    def save(self, *args, **kwargs):
        update_piwik = kwargs.pop('update_piwik', True)
        self.adjust_permissions()

        first_save = not self._is_loaded

        if first_save and self.is_dashboard:
            existing_dashboards = self.creator.node__contributed.find(
                Q('is_dashboard', 'eq', True)
            )
            if existing_dashboards.count() > 0:
                raise NodeStateError("Only one dashboard allowed per user.")

        is_original = not self.is_registration and not self.is_fork
        if 'suppress_log' in kwargs.keys():
            suppress_log = kwargs['suppress_log']
            del kwargs['suppress_log']
        else:
            suppress_log = False

        saved_fields = super(Node, self).save(*args, **kwargs)

        if first_save and is_original and not suppress_log:
            # TODO: This logic also exists in self.use_as_template()
            for addon in settings.ADDONS_AVAILABLE:
                if 'node' in addon.added_default:
                    self.add_addon(addon.short_name, auth=None, log=False)

            # Define log fields for non-component project
            log_action = NodeLog.PROJECT_CREATED
            log_params = {
                'node': self._primary_key,
            }

            if getattr(self, 'parent', None):
                # Append log to parent
                self.parent.nodes.append(self)
                self.parent.save()
                log_params.update({'parent_node': self.parent._primary_key})

            # Add log with appropriate fields
            self.add_log(
                log_action,
                params=log_params,
                auth=Auth(user=self.creator),
                log_date=self.date_created,
                save=True,
            )

        # Only update Solr if at least one stored field has changed, and if
        # public or privacy setting has changed
        need_update = bool(self.SOLR_UPDATE_FIELDS.intersection(saved_fields))
        if not self.is_public:
            if first_save or 'is_public' not in saved_fields:
                need_update = False
        if self.is_folder or self.archiving:
            need_update = False
        if need_update:
            self.update_search()

        # This method checks what has changed.
        if settings.PIWIK_HOST and update_piwik:
            piwik_tasks.update_node(self._id, saved_fields)

        # Return expected value for StoredObject::save
        return saved_fields

    ######################################
    # Methods that return a new instance #
    ######################################

    def use_as_template(self, auth, changes=None, top_level=True):
        """Create a new project, using an existing project as a template.

        :param auth: The user to be assigned as creator
        :param changes: A dictionary of changes, keyed by node id, which
                        override the attributes of the template project or its
                        children.
        :return: The `Node` instance created.
        """
        changes = changes or dict()

        # build the dict of attributes to change for the new node
        try:
            attributes = changes[self._id]
            # TODO: explicitly define attributes which may be changed.
        except (AttributeError, KeyError):
            attributes = dict()

        new = self.clone()

        # clear permissions, which are not cleared by the clone method
        new.permissions = {}
        new.visible_contributor_ids = []

        # Clear quasi-foreign fields
        new.wiki_pages_current = {}
        new.wiki_pages_versions = {}
        new.wiki_private_uuids = {}
        new.file_guid_to_share_uuids = {}

        # set attributes which may be overridden by `changes`
        new.is_public = False
        new.description = None

        # apply `changes`
        for attr, val in attributes.iteritems():
            setattr(new, attr, val)

        # set attributes which may NOT be overridden by `changes`
        new.creator = auth.user
        new.template_node = self
        new.add_contributor(contributor=auth.user, permissions=CREATOR_PERMISSIONS, log=False, save=False)
        new.is_fork = False
        new.is_registration = False
        new.piwik_site_id = None

        # If that title hasn't been changed, apply the default prefix (once)
        if (new.title == self.title
                and top_level
                and language.TEMPLATED_FROM_PREFIX not in new.title):
            new.title = ''.join((language.TEMPLATED_FROM_PREFIX, new.title, ))

        # Slight hack - date_created is a read-only field.
        new._fields['date_created'].__set__(
            new,
            datetime.datetime.utcnow(),
            safe=True
        )

        new.save(suppress_log=True)

        # Log the creation
        new.add_log(
            NodeLog.CREATED_FROM,
            params={
                'node': new._primary_key,
                'template_node': {
                    'id': self._primary_key,
                    'url': self.url,
                },
            },
            auth=auth,
            log_date=new.date_created,
            save=False,
        )

        # add mandatory addons
        # TODO: This logic also exists in self.save()
        for addon in settings.ADDONS_AVAILABLE:
            if 'node' in addon.added_default:
                new.add_addon(addon.short_name, auth=None, log=False)

        # deal with the children of the node, if any
        new.nodes = [
            x.use_as_template(auth, changes, top_level=False)
            for x in self.nodes
            if x.can_view(auth)
        ]

        new.save()
        return new

    ############
    # Pointers #
    ############

    def add_pointer(self, node, auth, save=True):
        """Add a pointer to a node.

        :param Node node: Node to add
        :param Auth auth: Consolidated authorization
        :param bool save: Save changes
        :return: Created pointer
        """
        # Fail if node already in nodes / pointers. Note: cast node and node
        # to primary keys to test for conflicts with both nodes and pointers
        # contained in `self.nodes`.
        if node._id in self.node_ids:
            raise ValueError(
                'Pointer to node {0} already in list'.format(node._id)
            )

        # If a folder, prevent more than one pointer to that folder. This will prevent infinite loops on the Dashboard.
        # Also, no pointers to the dashboard project, which could cause loops as well.
        already_pointed = node.pointed
        if node.is_folder and len(already_pointed) > 0:
            raise ValueError(
                'Pointer to folder {0} already exists. Only one pointer to any given folder allowed'.format(node._id)
            )
        if node.is_dashboard:
            raise ValueError(
                'Pointer to dashboard ({0}) not allowed.'.format(node._id)
            )

        # Append pointer
        pointer = Pointer(node=node)
        pointer.save()
        self.nodes.append(pointer)

        # Add log
        self.add_log(
            action=NodeLog.POINTER_CREATED,
            params={
                'parent_node': self.parent_id,
                'node': self._primary_key,
                'pointer': {
                    'id': pointer.node._id,
                    'url': pointer.node.url,
                    'title': pointer.node.title,
                    'category': pointer.node.category,
                },
            },
            auth=auth,
            save=False,
        )

        # Optionally save changes
        if save:
            self.save()

        return pointer

    def rm_pointer(self, pointer, auth):
        """Remove a pointer.

        :param Pointer pointer: Pointer to remove
        :param Auth auth: Consolidated authorization
        """
        if pointer not in self.nodes:
            raise ValueError

        # Remove `Pointer` object; will also remove self from `nodes` list of
        # parent node
        Pointer.remove_one(pointer)

        # Add log
        self.add_log(
            action=NodeLog.POINTER_REMOVED,
            params={
                'parent_node': self.parent_id,
                'node': self._primary_key,
                'pointer': {
                    'id': pointer.node._id,
                    'url': pointer.node.url,
                    'title': pointer.node.title,
                    'category': pointer.node.category,
                },
            },
            auth=auth,
            save=False,
        )

    @property
    def node_ids(self):
        return [
            node._id if node.primary else node.node._id
            for node in self.nodes
        ]

    @property
    def nodes_primary(self):
        return [
            node
            for node in self.nodes
            if node.primary
        ]

    def node_and_primary_descendants(self):
        """Return an iterator for a node and all of its primary (non-pointer) descendants.

        :param node Node: target Node
        """
        return itertools.chain([self], self.get_descendants_recursive(lambda n: n.primary))

    @property
    def depth(self):
        return len(self.parents)

    def next_descendants(self, auth, condition=lambda auth, node: True):
        """
        Recursively find the first set of descedants under a given node that meet a given condition

        returns a list of [(node, [children]), ...]
        """
        ret = []
        for node in self.nodes:
            if condition(auth, node):
                # base case
                ret.append((node, []))
            else:
                ret.append((node, node.next_descendants(auth, condition)))
        ret = [item for item in ret if item[1] or condition(auth, item[0])]  # prune empty branches
        return ret

    def get_descendants_recursive(self, include=lambda n: True):
        for node in self.nodes:
            if include(node):
                yield node
            if node.primary:
                for descendant in node.get_descendants_recursive(include):
                    if include(descendant):
                        yield descendant

    def get_aggregate_logs_queryset(self, auth):
        ids = [self._id] + [n._id
                            for n in self.get_descendants_recursive()
                            if n.can_view(auth)]
        query = Q('__backrefs.logged.node.logs', 'in', ids)
        return NodeLog.find(query).sort('-_id')

    @property
    def nodes_pointer(self):
        return [
            node
            for node in self.nodes
            if not node.primary
        ]

    @property
    def has_pointers_recursive(self):
        """Recursively checks whether the current node or any of its nodes
        contains a pointer.
        """
        if self.nodes_pointer:
            return True
        for node in self.nodes_primary:
            if node.has_pointers_recursive:
                return True
        return False

    @property
    def pointed(self):
        return getattr(self, '_pointed', [])

    def pointing_at(self, pointed_node_id):
        """This node is pointed at another node.

        :param Node pointed_node_id: The node id of the node being pointed at.
        :return: pointer_id
        """
        for pointer in self.nodes_pointer:
            node_id = pointer.node._id
            if node_id == pointed_node_id:
                return pointer._id
        return None

    def get_points(self, folders=False, deleted=False, resolve=True):
        ret = []
        for each in self.pointed:
            pointer_node = get_pointer_parent(each)
            if not folders and pointer_node.is_folder:
                continue
            if not deleted and pointer_node.is_deleted:
                continue
            if resolve:
                ret.append(pointer_node)
            else:
                ret.append(each)
        return ret

    def resolve(self):
        return self

    def fork_pointer(self, pointer, auth, save=True):
        """Replace a pointer with a fork. If the pointer points to a project,
        fork the project and replace the pointer with a new pointer pointing
        to the fork. If the pointer points to a component, fork the component
        and add it to the current node.

        :param Pointer pointer:
        :param Auth auth:
        :param bool save:
        :return: Forked node
        """
        # Fail if pointer not contained in `nodes`
        try:
            index = self.nodes.index(pointer)
        except ValueError:
            raise ValueError('Pointer {0} not in list'.format(pointer._id))

        # Get pointed node
        node = pointer.node

        # Fork into current node and replace pointer with forked component
        forked = node.fork_node(auth)
        if forked is None:
            raise ValueError('Could not fork node')

        self.nodes[index] = forked

        # Add log
        self.add_log(
            NodeLog.POINTER_FORKED,
            params={
                'parent_node': self.parent_id,
                'node': self._primary_key,
                'pointer': {
                    'id': pointer.node._id,
                    'url': pointer.node.url,
                    'title': pointer.node.title,
                    'category': pointer.node.category,
                },
            },
            auth=auth,
            save=False,
        )

        # Optionally save changes
        if save:
            self.save()
            # Garbage-collect pointer. Note: Must save current node before
            # removing pointer, else remove will fail when trying to remove
            # backref from self to pointer.
            Pointer.remove_one(pointer)

        # Return forked content
        return forked

    def get_recent_logs(self, n=10):
        """Return a list of the n most recent logs, in reverse chronological
        order.

        :param int n: Number of logs to retrieve
        """
        return list(reversed(self.logs)[:n])

    @property
    def date_modified(self):
        '''The most recent datetime when this node was modified, based on
        the logs.
        '''
        try:
            return self.logs[-1].date
        except IndexError:
            return self.date_created

    def set_title(self, title, auth, save=False):
        """Set the title of this Node and log it.

        :param str title: The new title.
        :param auth: All the auth information including user, API key.
        """
        #Called so validation does not have to wait until save.
        validate_title(title)

        original_title = self.title
        self.title = title
        self.add_log(
            action=NodeLog.EDITED_TITLE,
            params={
                'parent_node': self.parent_id,
                'node': self._primary_key,
                'title_new': self.title,
                'title_original': original_title,
            },
            auth=auth,
            save=False,
        )
        if save:
            self.save()
        return None

    def set_description(self, description, auth, save=False):
        """Set the description and log the event.

        :param str description: The new description
        :param auth: All the auth informtion including user, API key.
        :param bool save: Save self after updating.
        """
        original = self.description
        self.description = description
        self.add_log(
            action=NodeLog.EDITED_DESCRIPTION,
            params={
                'parent_node': self.parent_id,
                'node': self._primary_key,
                'description_new': self.description,
                'description_original': original
            },
            auth=auth,
            save=False,
        )
        if save:
            self.save()
        return None

    def update_search(self):
        from website import search
        try:
            search.search.update_node(self)
        except search.exceptions.SearchUnavailableError as e:
            logger.exception(e)
            log_exception()

    def delete_search_entry(self):
        from website import search
        try:
            search.search.delete_node(self)
        except search.exceptions.SearchUnavailableError as e:
            logger.exception(e)
            log_exception()

    def delete_registration_tree(self, save=False):
        self.is_deleted = True
        if not getattr(self.embargo, 'for_existing_registration', False):
            self.registered_from = None
        if save:
            self.save()
        self.update_search()
        for child in self.nodes_primary:
            child.delete_registration_tree(save=save)

    def remove_node(self, auth, date=None):
        """Marks a node as deleted.

        TODO: Call a hook on addons
        Adds a log to the parent node if applicable

        :param auth: an instance of :class:`Auth`.
        :param date: Date node was removed
        :type date: `datetime.datetime` or `None`
        """
        # TODO: rename "date" param - it's shadowing a global

        if self.is_dashboard:
            raise NodeStateError("Dashboards may not be deleted.")

        if not self.can_edit(auth):
            raise PermissionsError('{0!r} does not have permission to modify this {1}'.format(auth.user, self.category or 'node'))

        #if this is a folder, remove all the folders that this is pointing at.
        if self.is_folder:
            for pointed in self.nodes_pointer:
                if pointed.node.is_folder:
                    pointed.node.remove_node(auth=auth)

        if [x for x in self.nodes_primary if not x.is_deleted]:
            raise NodeStateError("Any child components must be deleted prior to deleting this project.")

        # After delete callback
        for addon in self.get_addons():
            message = addon.after_delete(self, auth.user)
            if message:
                status.push_status_message(message, kind='info', trust=False)

        log_date = date or datetime.datetime.utcnow()

        # Add log to parent
        if self.node__parent:
            self.node__parent[0].add_log(
                NodeLog.NODE_REMOVED,
                params={
                    'project': self._primary_key,
                },
                auth=auth,
                log_date=log_date,
                save=True,
            )
        else:
            self.add_log(
                NodeLog.PROJECT_DELETED,
                params={
                    'project': self._primary_key,
                },
                auth=auth,
                log_date=log_date,
                save=True,
            )

        self.is_deleted = True
        self.deleted_date = date
        self.save()

        auth_signals.node_deleted.send(self)

        return True

    def fork_node(self, auth, title='Fork of '):
        """Recursively fork a node.

        :param Auth auth: Consolidated authorization
        :param str title: Optional text to prepend to forked title
        :return: Forked node
        """
        user = auth.user

        # Non-contributors can't fork private nodes
        if not (self.is_public or self.has_permission(user, 'read')):
            raise PermissionsError('{0!r} does not have permission to fork node {1!r}'.format(user, self._id))

        when = datetime.datetime.utcnow()

        original = self.load(self._primary_key)

        if original.is_deleted:
            raise NodeStateError('Cannot fork deleted node.')

        # Note: Cloning a node copies its `wiki_pages_current` and
        # `wiki_pages_versions` fields, but does not clone the underlying
        # database objects to which these dictionaries refer. This means that
        # the cloned node must pass itself to its wiki objects to build the
        # correct URLs to that content.
        forked = original.clone()

        forked.logs = self.logs
        forked.tags = self.tags

        # Recursively fork child nodes
        for node_contained in original.nodes:
            if not node_contained.is_deleted:
                forked_node = None
                try:  # Catch the potential PermissionsError above
                    forked_node = node_contained.fork_node(auth=auth, title='')
                except PermissionsError:
                    pass  # If this exception is thrown omit the node from the result set
                if forked_node is not None:
                    forked.nodes.append(forked_node)

        forked.title = title + forked.title
        forked.is_fork = True
        forked.is_registration = False
        forked.forked_date = when
        forked.forked_from = original
        forked.creator = user
        forked.piwik_site_id = None

        # Forks default to private status
        forked.is_public = False

        # Clear permissions before adding users
        forked.permissions = {}
        forked.visible_contributor_ids = []

        forked.add_contributor(
            contributor=user,
            permissions=CREATOR_PERMISSIONS,
            log=False,
            save=False
        )

        forked.add_log(
            action=NodeLog.NODE_FORKED,
            params={
                'parent_node': original.parent_id,
                'node': original._primary_key,
                'registration': forked._primary_key,
            },
            auth=auth,
            log_date=when,
            save=False,
        )

        forked.save()
        # After fork callback
        for addon in original.get_addons():
            _, message = addon.after_fork(original, forked, user)
            if message:
                status.push_status_message(message, kind='info', trust=True)

        return forked

    def register_node(self, schema, auth, template, data, parent=None):
        """Make a frozen copy of a node.

        :param schema: Schema object
        :param auth: All the auth information including user, API key.
        :param template: Template name
        :param data: Form data
        :param parent Node: parent registration of registration to be created
        """
        # NOTE: Admins can register child nodes even if they don't have write access them
        if not self.can_edit(auth=auth) and not self.is_admin_parent(user=auth.user):
            raise PermissionsError(
                'User {} does not have permission '
                'to register this node'.format(auth.user._id)
            )
        if self.is_folder:
            raise NodeStateError("Folders may not be registered")

        template = urllib.unquote_plus(template)
        template = to_mongo(template)

        when = datetime.datetime.utcnow()

        original = self.load(self._primary_key)

        # Note: Cloning a node copies its `wiki_pages_current` and
        # `wiki_pages_versions` fields, but does not clone the underlying
        # database objects to which these dictionaries refer. This means that
        # the cloned node must pass itself to its wiki objects to build the
        # correct URLs to that content.
        if original.is_deleted:
            raise NodeStateError('Cannot register deleted node.')

        registered = original.clone()

        registered.is_registration = True
        registered.registered_date = when
        registered.registered_user = auth.user
        registered.registered_schema = schema
        registered.registered_from = original
        if not registered.registered_meta:
            registered.registered_meta = {}
        registered.registered_meta[template] = data

        registered.contributors = self.contributors
        registered.forked_from = self.forked_from
        registered.creator = self.creator
        registered.logs = self.logs
        registered.tags = self.tags
        registered.piwik_site_id = None

        registered.save()

        if parent:
            registered.parent_node = parent

        # After register callback
        for addon in original.get_addons():
            _, message = addon.after_register(original, registered, auth.user)
            if message:
                status.push_status_message(message, kind='info', trust=False)

        for node_contained in original.nodes:
            if not node_contained.is_deleted:
                child_registration = node_contained.register_node(
                    schema, auth, template, data, parent=registered
                )
                if child_registration and not child_registration.primary:
                    registered.nodes.append(child_registration)

        registered.save()

        if settings.ENABLE_ARCHIVER:
            project_signals.after_create_registration.send(self, dst=registered, user=auth.user)

        return registered

    def remove_tag(self, tag, auth, save=True):
        if tag in self.tags:
            self.tags.remove(tag)
            self.add_log(
                action=NodeLog.TAG_REMOVED,
                params={
                    'parent_node': self.parent_id,
                    'node': self._primary_key,
                    'tag': tag,
                },
                auth=auth,
                save=False,
            )
            if save:
                self.save()

    def add_tag(self, tag, auth, save=True):
        if tag not in self.tags:
            new_tag = Tag.load(tag)
            if not new_tag:
                new_tag = Tag(_id=tag)
            new_tag.save()
            self.tags.append(new_tag)
            self.add_log(
                action=NodeLog.TAG_ADDED,
                params={
                    'parent_node': self.parent_id,
                    'node': self._primary_key,
                    'tag': tag,
                },
                auth=auth,
                save=False,
            )
            if save:
                self.save()

    def add_log(self, action, params, auth, foreign_user=None, log_date=None, save=True):
        user = auth.user if auth else None
        params['node'] = params.get('node') or params.get('project')
        log = NodeLog(
            action=action,
            user=user,
            foreign_user=foreign_user,
            params=params,
        )
        if log_date:
            log.date = log_date
        log.save()
        self.logs.append(log)
        if save:
            self.save()
        if user:
            increment_user_activity_counters(user._primary_key, action, log.date)
        return log

    @property
    def url(self):
        return '/{}/'.format(self._primary_key)

    def web_url_for(self, view_name, _absolute=False, _guid=False, *args, **kwargs):
        return web_url_for(view_name, pid=self._primary_key, _absolute=_absolute, _guid=_guid, *args, **kwargs)

    def api_url_for(self, view_name, _absolute=False, *args, **kwargs):
        return api_url_for(view_name, pid=self._primary_key, _absolute=_absolute, *args, **kwargs)

    @property
    def absolute_url(self):
        if not self.url:
            logger.error('Node {0} has a parent that is not a project'.format(self._id))
            return None
        return urlparse.urljoin(settings.DOMAIN, self.url)

    @property
    def display_absolute_url(self):
        url = self.absolute_url
        if url is not None:
            return re.sub(r'https?:', '', url).strip('/')

    @property
    def api_v2_url(self):
        return reverse('nodes:node-detail', kwargs={'node_id': self._id})

    @property
    def absolute_api_v2_url(self):
        return absolute_reverse('nodes:node-detail', kwargs={'node_id': self._id})

    # used by django and DRF
    def get_absolute_url(self):
        return self.absolute_api_v2_url

    @property
    def api_url(self):
        if not self.url:
            logger.error('Node {0} has a parent that is not a project'.format(self._id))
            return None
        return '/api/v1{0}'.format(self.deep_url)

    @property
    def deep_url(self):
        return '/project/{}/'.format(self._primary_key)

    @property
    def csl(self):  # formats node information into CSL format for citation parsing
        """a dict in CSL-JSON schema

        For details on this schema, see:
            https://github.com/citation-style-language/schema#csl-json-schema
        """
        csl = {
            'id': self._id,
            'title': sanitize.unescape_entities(self.title),
            'author': [
                contributor.csl_name  # method in auth/model.py which parses the names of authors
                for contributor in self.visible_contributors
            ],
            'publisher': 'Open Science Framework',
            'type': 'webpage',
            'URL': self.display_absolute_url,
        }

        doi = self.get_identifier_value('doi')
        if doi:
            csl['DOI'] = doi

        if self.logs:
            csl['issued'] = datetime_to_csl(self.logs[-1].date)

        return csl

    def author_list(self, and_delim='&'):
        author_names = [
            author.biblio_name
            for author in self.visible_contributors
            if author
        ]
        if len(author_names) < 2:
            return ' {0} '.format(and_delim).join(author_names)
        if len(author_names) > 7:
            author_names = author_names[:7]
            author_names.append('et al.')
            return ', '.join(author_names)
        return u'{0}, {1} {2}'.format(
            ', '.join(author_names[:-1]),
            and_delim,
            author_names[-1]
        )

    @property
    def templated_list(self):
        return [
            x
            for x in self.node__template_node
            if not x.is_deleted
        ]

    @property
    def parent_node(self):
        """The parent node, if it exists, otherwise ``None``. Note: this
        property is named `parent_node` rather than `parent` to avoid a
        conflict with the `parent` back-reference created by the `nodes`
        field on this schema.
        """
        try:
            if not self.node__parent[0].is_deleted:
                return self.node__parent[0]
        except IndexError:
            pass
        return None

    @parent_node.setter
    def parent_node(self, parent):
        parent.nodes.append(self)
        parent.save()

    @property
    def root(self):
        if self.parent_node:
            return self.parent_node.root
        else:
            return self

    @property
    def archiving(self):
        job = self.archive_job
        return job and not job.done and not job.archive_tree_finished()

    @property
    def archive_job(self):
        return self.archivejob__active[0] if self.archivejob__active else None

    @property
    def registrations(self):
        return self.node__registrations.find(Q('archiving', 'eq', False))

    @property
    def watch_url(self):
        return os.path.join(self.api_url, "watch/")

    @property
    def parent_id(self):
        if self.node__parent:
            return self.node__parent[0]._primary_key
        return None

    @property
    def project_or_component(self):
        return 'project' if self.category == 'project' else 'component'

    def is_contributor(self, user):
        return (
            user is not None
            and (
                user._id in self.contributors
            )
        )

    def add_addon(self, addon_name, auth, log=True, *args, **kwargs):
        """Add an add-on to the node. Do nothing if the addon is already
        enabled.

        :param str addon_name: Name of add-on
        :param Auth auth: Consolidated authorization object
        :param bool log: Add a log after adding the add-on
        :return: A boolean, whether the addon was added
        """
        ret = AddonModelMixin.add_addon(self, addon_name, auth=auth,
                                        *args, **kwargs)
        if ret and log:
            config = settings.ADDONS_AVAILABLE_DICT[addon_name]
            self.add_log(
                action=NodeLog.ADDON_ADDED,
                params={
                    'project': self.parent_id,
                    'node': self._primary_key,
                    'addon': config.full_name,
                },
                auth=auth,
                save=False,
            )
            self.save()  # TODO: here, or outside the conditional? @mambocab
        return ret

    def delete_addon(self, addon_name, auth, _force=False):
        """Delete an add-on from the node.

        :param str addon_name: Name of add-on
        :param Auth auth: Consolidated authorization object
        :param bool _force: For migration testing ONLY. Do not set to True
            in the application, or else projects will be allowed to delete
            mandatory add-ons!
        :return bool: Add-on was deleted
        """
        ret = super(Node, self).delete_addon(addon_name, auth, _force)
        if ret:
            config = settings.ADDONS_AVAILABLE_DICT[addon_name]
            self.add_log(
                action=NodeLog.ADDON_REMOVED,
                params={
                    'project': self.parent_id,
                    'node': self._primary_key,
                    'addon': config.full_name,
                },
                auth=auth,
                save=False,
            )
            self.save()
            # TODO: save here or outside the conditional? @mambocab
        return ret

    def callback(self, callback, recursive=False, *args, **kwargs):
        """Invoke callbacks of attached add-ons and collect messages.

        :param str callback: Name of callback method to invoke
        :param bool recursive: Apply callback recursively over nodes
        :return list: List of callback messages
        """
        messages = []

        for addon in self.get_addons():
            method = getattr(addon, callback)
            message = method(self, *args, **kwargs)
            if message:
                messages.append(message)

        if recursive:
            for child in self.nodes:
                if not child.is_deleted:
                    messages.extend(
                        child.callback(
                            callback, recursive, *args, **kwargs
                        )
                    )

        return messages

    def replace_contributor(self, old, new):
        for i, contrib in enumerate(self.contributors):
            if contrib._primary_key == old._primary_key:
                self.contributors[i] = new
                # Remove unclaimed record for the project
                if self._primary_key in old.unclaimed_records:
                    del old.unclaimed_records[self._primary_key]
                    old.save()
                for permission in self.get_permissions(old):
                    self.add_permission(new, permission)
                self.permissions.pop(old._id)
                if old._id in self.visible_contributor_ids:
                    self.visible_contributor_ids[self.visible_contributor_ids.index(old._id)] = new._id
                return True
        return False

    def remove_contributor(self, contributor, auth, log=True):
        """Remove a contributor from this node.

        :param contributor: User object, the contributor to be removed
        :param auth: All the auth information including user, API key.
        """
        # remove unclaimed record if necessary
        if self._primary_key in contributor.unclaimed_records:
            del contributor.unclaimed_records[self._primary_key]

        self.contributors.remove(contributor._id)

        self.clear_permission(contributor)
        if contributor._id in self.visible_contributor_ids:
            self.visible_contributor_ids.remove(contributor._id)

        if not self.visible_contributor_ids:
            return False

        # Node must have at least one registered admin user
        # TODO: Move to validator or helper
        admins = [
            user for user in self.contributors
            if self.has_permission(user, 'admin')
            and user.is_registered
        ]
        if not admins:
            return False

        # Clear permissions for removed user
        self.permissions.pop(contributor._id, None)

        # After remove callback
        for addon in self.get_addons():
            message = addon.after_remove_contributor(self, contributor, auth)
            if message:
                status.push_status_message(message, kind='info', trust=True)

        if log:
            self.add_log(
                action=NodeLog.CONTRIB_REMOVED,
                params={
                    'project': self.parent_id,
                    'node': self._primary_key,
                    'contributor': contributor._id,
                },
                auth=auth,
                save=False,
            )

        self.save()

        #send signal to remove this user from project subscriptions
        auth_signals.contributor_removed.send(contributor, node=self)

        return True

    def remove_contributors(self, contributors, auth=None, log=True, save=False):

        results = []
        removed = []

        for contrib in contributors:
            outcome = self.remove_contributor(
                contributor=contrib, auth=auth, log=False,
            )
            results.append(outcome)
            removed.append(contrib._id)
        if log:
            self.add_log(
                action=NodeLog.CONTRIB_REMOVED,
                params={
                    'project': self.parent_id,
                    'node': self._primary_key,
                    'contributors': removed,
                },
                auth=auth,
                save=False,
            )

        if save:
            self.save()

        if False in results:
            return False

        return True

    def manage_contributors(self, user_dicts, auth, save=False):
        """Reorder and remove contributors.

        :param list user_dicts: Ordered list of contributors represented as
            dictionaries of the form:
            {'id': <id>, 'permission': <One of 'read', 'write', 'admin'>, 'visible': bool}
        :param Auth auth: Consolidated authentication information
        :param bool save: Save changes
        :raises: ValueError if any users in `users` not in contributors or if
            no admin contributors remaining
        """
        with TokuTransaction():
            users = []
            user_ids = []
            permissions_changed = {}
            visibility_removed = []
            to_retain = []
            to_remove = []
            for user_dict in user_dicts:
                user = User.load(user_dict['id'])
                if user is None:
                    raise ValueError('User not found')
                if user not in self.contributors:
                    raise ValueError(
                        'User {0} not in contributors'.format(user.fullname)
                    )
                permissions = expand_permissions(user_dict['permission'])
                if set(permissions) != set(self.get_permissions(user)):
                    self.set_permissions(user, permissions, save=False)
                    permissions_changed[user._id] = permissions
                # visible must be added before removed to ensure they are validated properly
                if user_dict['visible']:
                    self.set_visible(user,
                                     visible=True,
                                     auth=auth)
                else:
                    visibility_removed.append(user)
                users.append(user)
                user_ids.append(user_dict['id'])

            for user in visibility_removed:
                self.set_visible(user,
                                 visible=False,
                                 auth=auth)

            for user in self.contributors:
                if user._id in user_ids:
                    to_retain.append(user)
                else:
                    to_remove.append(user)

            # TODO: Move to validator or helper @jmcarp
            admins = [
                user for user in users
                if self.has_permission(user, 'admin')
                and user.is_registered
            ]
            if users is None or not admins:
                raise ValueError(
                    'Must have at least one registered admin contributor'
                )

            if to_retain != users:
                self.add_log(
                    action=NodeLog.CONTRIB_REORDERED,
                    params={
                        'project': self.parent_id,
                        'node': self._id,
                        'contributors': [
                            user._id
                            for user in users
                        ],
                    },
                    auth=auth,
                    save=False,
                )

            if to_remove:
                self.remove_contributors(to_remove, auth=auth, save=False)

            self.contributors = users

            if permissions_changed:
                self.add_log(
                    action=NodeLog.PERMISSIONS_UPDATED,
                    params={
                        'project': self.parent_id,
                        'node': self._id,
                        'contributors': permissions_changed,
                    },
                    auth=auth,
                    save=False,
                )
            # Update list of visible IDs
            self.update_visible_ids()
            if save:
                self.save()

        with TokuTransaction():
            if to_remove or permissions_changed and ['read'] in permissions_changed.values():
                project_signals.write_permissions_revoked.send(self)

    def add_contributor(self, contributor, permissions=None, visible=True,
                        auth=None, log=True, save=False):
        """Add a contributor to the project.

        :param User contributor: The contributor to be added
        :param list permissions: Permissions to grant to the contributor
        :param bool visible: Contributor is visible in project dashboard
        :param Auth auth: All the auth information including user, API key
        :param bool log: Add log to self
        :param bool save: Save after adding contributor
        :returns: Whether contributor was added
        """
        MAX_RECENT_LENGTH = 15

        # If user is merged into another account, use master account
        contrib_to_add = contributor.merged_by if contributor.is_merged else contributor
        if contrib_to_add not in self.contributors:

            self.contributors.append(contrib_to_add)
            if visible:
                self.set_visible(contrib_to_add, visible=True, log=False)

            # Add default contributor permissions
            permissions = permissions or DEFAULT_CONTRIBUTOR_PERMISSIONS
            for permission in permissions:
                self.add_permission(contrib_to_add, permission, save=False)

            # Add contributor to recently added list for user
            if auth is not None:
                user = auth.user
                if contrib_to_add in user.recently_added:
                    user.recently_added.remove(contrib_to_add)
                user.recently_added.insert(0, contrib_to_add)
                while len(user.recently_added) > MAX_RECENT_LENGTH:
                    user.recently_added.pop()

            if log:
                self.add_log(
                    action=NodeLog.CONTRIB_ADDED,
                    params={
                        'project': self.parent_id,
                        'node': self._primary_key,
                        'contributors': [contrib_to_add._primary_key],
                    },
                    auth=auth,
                    save=False,
                )
            if save:
                self.save()

            project_signals.contributor_added.send(self, contributor=contributor)

            return True

        #Permissions must be overridden if changed when contributor is added to parent he/she is already on a child of.
        elif contrib_to_add in self.contributors and permissions is not None:
            self.set_permissions(contrib_to_add, permissions)
            if save:
                self.save()

            return False
        else:
            return False

    def add_contributors(self, contributors, auth=None, log=True, save=False):
        """Add multiple contributors

        :param list contributors: A list of dictionaries of the form:
            {
                'user': <User object>,
                'permissions': <Permissions list, e.g. ['read', 'write']>,
                'visible': <Boolean indicating whether or not user is a bibliographic contributor>
            }
        :param auth: All the auth information including user, API key.
        :param log: Add log to self
        :param save: Save after adding contributor
        """
        for contrib in contributors:
            self.add_contributor(
                contributor=contrib['user'], permissions=contrib['permissions'],
                visible=contrib['visible'], auth=auth, log=False, save=False,
            )
        if log and contributors:
            self.add_log(
                action=NodeLog.CONTRIB_ADDED,
                params={
                    'project': self.parent_id,
                    'node': self._primary_key,
                    'contributors': [
                        contrib['user']._id
                        for contrib in contributors
                    ],
                },
                auth=auth,
                save=False,
            )
        if save:
            self.save()

    def add_unregistered_contributor(self, fullname, email, auth,
                                     permissions=None, save=False):
        """Add a non-registered contributor to the project.

        :param str fullname: The full name of the person.
        :param str email: The email address of the person.
        :param Auth auth: Auth object for the user adding the contributor.
        :returns: The added contributor
        :raises: DuplicateEmailError if user with given email is already in the database.
        """
        # Create a new user record
        contributor = User.create_unregistered(fullname=fullname, email=email)

        contributor.add_unclaimed_record(node=self, referrer=auth.user,
            given_name=fullname, email=email)
        try:
            contributor.save()
        except ValidationValueError:  # User with same email already exists
            contributor = get_user(email=email)
            # Unregistered users may have multiple unclaimed records, so
            # only raise error if user is registered.
            if contributor.is_registered or self.is_contributor(contributor):
                raise
            contributor.add_unclaimed_record(node=self, referrer=auth.user,
                given_name=fullname, email=email)
            contributor.save()

        self.add_contributor(
            contributor, permissions=permissions, auth=auth,
            log=True, save=False,
        )
        self.save()
        return contributor

    def set_privacy(self, permissions, auth=None, log=True, save=True):
        """Set the permissions for this node.

        :param permissions: A string, either 'public' or 'private'
        :param auth: All the auth information including user, API key.
        :param bool log: Whether to add a NodeLog for the privacy change.
        """
        if permissions == 'public' and not self.is_public:
            if self.is_registration:
                if self.is_pending_embargo:
                    raise NodeStateError("A registration with an unapproved embargo cannot be made public")
                if self.embargo_end_date and not self.is_pending_embargo:
                    self.embargo.state = Embargo.REJECTED
                    self.embargo.save()
            self.is_public = True
        elif permissions == 'private' and self.is_public:
            if self.is_registration and not self.is_pending_embargo:
                raise NodeStateError("Public registrations must be retracted, not made private.")
            else:
                self.is_public = False
        else:
            return False

        # After set permissions callback
        for addon in self.get_addons():
            message = addon.after_set_privacy(self, permissions)
            if message:
                status.push_status_message(message, kind='info', trust=False)

        if log:
            action = NodeLog.MADE_PUBLIC if permissions == 'public' else NodeLog.MADE_PRIVATE
            self.add_log(
                action=action,
                params={
                    'project': self.parent_id,
                    'node': self._primary_key,
                },
                auth=auth,
                save=False,
            )
        if save:
            self.save()
        return True

    # TODO: Move to wiki add-on
    def get_wiki_page(self, name=None, version=None, id=None):
        from website.addons.wiki.model import NodeWikiPage

        if name:
            name = (name or '').strip()
            key = to_mongo_key(name)
            try:
                if version and (isinstance(version, int) or version.isdigit()):
                    id = self.wiki_pages_versions[key][int(version) - 1]
                elif version == 'previous':
                    id = self.wiki_pages_versions[key][-2]
                elif version == 'current' or version is None:
                    id = self.wiki_pages_current[key]
                else:
                    return None
            except (KeyError, IndexError):
                return None
        return NodeWikiPage.load(id)

    # TODO: Move to wiki add-on
    def update_node_wiki(self, name, content, auth):
        """Update the node's wiki page with new content.

        :param page: A string, the page's name, e.g. ``"home"``.
        :param content: A string, the posted content.
        :param auth: All the auth information including user, API key.
        """
        from website.addons.wiki.model import NodeWikiPage

        name = (name or '').strip()
        key = to_mongo_key(name)

        if key not in self.wiki_pages_current:
            if key in self.wiki_pages_versions:
                version = len(self.wiki_pages_versions[key]) + 1
            else:
                version = 1
        else:
            current = NodeWikiPage.load(self.wiki_pages_current[key])
            current.is_current = False
            version = current.version + 1
            current.save()

        new_page = NodeWikiPage(
            page_name=name,
            version=version,
            user=auth.user,
            is_current=True,
            node=self,
            content=content
        )
        new_page.save()

        # check if the wiki page already exists in versions (existed once and is now deleted)
        if key not in self.wiki_pages_versions:
            self.wiki_pages_versions[key] = []
        self.wiki_pages_versions[key].append(new_page._primary_key)
        self.wiki_pages_current[key] = new_page._primary_key

        self.add_log(
            action=NodeLog.WIKI_UPDATED,
            params={
                'project': self.parent_id,
                'node': self._primary_key,
                'page': new_page.page_name,
                'page_id': new_page._primary_key,
                'version': new_page.version,
            },
            auth=auth,
            log_date=new_page.date,
            save=False,
        )
        self.save()

    # TODO: Move to wiki add-on
    def rename_node_wiki(self, name, new_name, auth):
        """Rename the node's wiki page with new name.

        :param name: A string, the page's name, e.g. ``"My Page"``.
        :param new_name: A string, the new page's name, e.g. ``"My Renamed Page"``.
        :param auth: All the auth information including user, API key.

        """
        # TODO: Fix circular imports
        from website.addons.wiki.exceptions import (
            PageCannotRenameError,
            PageConflictError,
            PageNotFoundError,
        )

        name = (name or '').strip()
        key = to_mongo_key(name)
        new_name = (new_name or '').strip()
        new_key = to_mongo_key(new_name)
        page = self.get_wiki_page(name)

        if key == 'home':
            raise PageCannotRenameError('Cannot rename wiki home page')
        if not page:
            raise PageNotFoundError('Wiki page not found')
        if (new_key in self.wiki_pages_current and key != new_key) or new_key == 'home':
            raise PageConflictError(
                'Page already exists with name {0}'.format(
                    new_name,
                )
            )

        # rename the page first in case we hit a validation exception.
        old_name = page.page_name
        page.rename(new_name)

        # TODO: merge historical records like update (prevents log breaks)
        # transfer the old page versions/current keys to the new name.
        if key != new_key:
            self.wiki_pages_versions[new_key] = self.wiki_pages_versions[key]
            del self.wiki_pages_versions[key]
            self.wiki_pages_current[new_key] = self.wiki_pages_current[key]
            del self.wiki_pages_current[key]
            if key in self.wiki_private_uuids:
                self.wiki_private_uuids[new_key] = self.wiki_private_uuids[key]
                del self.wiki_private_uuids[key]

        self.add_log(
            action=NodeLog.WIKI_RENAMED,
            params={
                'project': self.parent_id,
                'node': self._primary_key,
                'page': page.page_name,
                'page_id': page._primary_key,
                'old_page': old_name,
                'version': page.version,
            },
            auth=auth,
            save=False,
        )
        self.save()

    def delete_node_wiki(self, name, auth):
        name = (name or '').strip()
        key = to_mongo_key(name)
        page = self.get_wiki_page(key)

        del self.wiki_pages_current[key]

        self.add_log(
            action=NodeLog.WIKI_DELETED,
            params={
                'project': self.parent_id,
                'node': self._primary_key,
                'page': page.page_name,
                'page_id': page._primary_key,
            },
            auth=auth,
            save=False,
        )
        self.save()

    def get_stats(self, detailed=False):
        if detailed:
            raise NotImplementedError(
                'Detailed stats exist, but are not yet implemented.'
            )
        else:
            return get_basic_counters('node:%s' % self._primary_key)

    # TODO: Deprecate this; it duplicates much of what serialize_project already
    # does
    def serialize(self, auth=None):
        """Dictionary representation of node that is nested within a NodeLog's
        representation.
        """
        # TODO: incomplete implementation
        return {
            'id': str(self._primary_key),
            'category': self.category_display,
            'node_type': self.project_or_component,
            'url': self.url,
            # TODO: Titles shouldn't contain escaped HTML in the first place
            'title': sanitize.unescape_entities(self.title),
            'path': self.path_above(auth),
            'api_url': self.api_url,
            'is_public': self.is_public,
            'is_registration': self.is_registration,
        }

    def _initiate_retraction(self, user, justification=None):
        """Initiates the retraction process for a registration
        :param user: User who initiated the retraction
        :param justification: Justification, if given, for retraction
        """

        retraction = Retraction(
            initiated_by=user,
            justification=justification or None,  # make empty strings None
            state=Retraction.UNAPPROVED
        )
        retraction.save()  # Save retraction so it has a primary key
        self.retraction = retraction
        self.save()  # Set foreign field reference Node.retraction
        admins = [contrib for contrib in self.contributors if self.has_permission(contrib, 'admin') and contrib.is_active]
        for admin in admins:
            retraction.add_authorizer(admin)
        retraction.save()  # Save retraction approval state
        return retraction

    def retract_registration(self, user, justification=None, save=True):
        """Retract public registration. Instantiate new Retraction object
        and associate it with the respective registration.
        """

        if not self.is_registration or (not self.is_public and not (self.embargo_end_date or self.is_pending_embargo)):
            raise NodeStateError('Only public or embargoed registrations may be retracted.')

        if self.root is not self:
            raise NodeStateError('Retraction of non-parent registrations is not permitted.')

        retraction = self._initiate_retraction(user, justification)
        self.registered_from.add_log(
            action=NodeLog.RETRACTION_INITIATED,
            params={
                'node': self._id,
                'retraction_id': retraction._id,
            },
            auth=Auth(user),
        )
        self.retraction = retraction
        if save:
            self.save()

    def _is_embargo_date_valid(self, end_date):
        today = datetime.datetime.utcnow()
        if (end_date - today) >= settings.EMBARGO_END_DATE_MIN:
            if (end_date - today) <= settings.EMBARGO_END_DATE_MAX:
                return True
        return False

    def _initiate_embargo(self, user, end_date, for_existing_registration=False):
        """Initiates the retraction process for a registration
        :param user: User who initiated the retraction
        :param end_date: Date when the registration should be made public
        """
        embargo = Embargo(
            initiated_by=user,
            end_date=datetime.datetime.combine(end_date, datetime.datetime.min.time()),
            for_existing_registration=for_existing_registration
        )
        embargo.save()  # Save embargo so it has a primary key
        self.embargo = embargo
        self.save()  # Set foreign field reference Node.embargo
        admins = [contrib for contrib in self.contributors if self.has_permission(contrib, 'admin') and contrib.is_active]
        for admin in admins:
            embargo.add_authorizer(admin)
        embargo.save()  # Save embargo's approval_state
        return embargo

    def embargo_registration(self, user, end_date, for_existing_registration=False):
        """Enter registration into an embargo period at end of which, it will
        be made public
        :param user: User initiating the embargo
        :param end_date: Date when the registration should be made public
        :raises: NodeStateError if Node is not a registration
        :raises: PermissionsError if user is not an admin for the Node
        :raises: ValidationValueError if end_date is not within time constraints
        """

        if not self.is_registration:
            raise NodeStateError('Only registrations may be embargoed')
        if not self.has_permission(user, 'admin'):
            raise PermissionsError('Only admins may embargo a registration')
        if not self._is_embargo_date_valid(end_date):
            raise ValidationValueError('Embargo end date must be more than one day in the future')

        embargo = self._initiate_embargo(user, end_date, for_existing_registration=for_existing_registration)

        self.registered_from.add_log(
            action=NodeLog.EMBARGO_INITIATED,
            params={
                'node': self._id,
                'embargo_id': embargo._id,
            },
            auth=Auth(user),
            save=True,
        )
        if self.is_public:
            self.set_privacy('private', Auth(user))

    def _initiate_approval(self, user):
        end_date = datetime.datetime.now() + settings.REGISTRATION_APPROVAL_TIME
        approval = RegistrationApproval(
            initiated_by=user,
            end_date=end_date,
        )
        approval.save()  # Save approval so it has a primary key
        self.registration_approval = approval
        self.save()  # Set foreign field reference Node.registration_approval
        admins = [contrib for contrib in self.contributors if self.has_permission(contrib, 'admin') and contrib.is_active]
        for admin in admins:
            approval.add_authorizer(admin)
        approval.save()  # Save approval's approval_state
        return approval

    def require_approval(self, user):
        if not self.is_registration:
            raise NodeStateError('Only registrations may be embargoed')
        if not self.has_permission(user, 'admin'):
            raise PermissionsError('Only admins may embargo a registration')

        approval = self._initiate_approval(user)

        self.registered_from.add_log(
            action=NodeLog.REGISTRATION_APPROVAL_INITIATED,
            params={
                'node': self._id,
                'registration_approval_id': approval._id,
            },
            auth=Auth(user),
            save=True,
        )
        # TODO make private?

@Node.subscribe('before_save')
def validate_permissions(schema, instance):
    """Ensure that user IDs in `contributors` and `permissions` match.

    """
    node = instance
    contributor_ids = set([user._id for user in node.contributors])
    permission_ids = set(node.permissions.keys())
    mismatched_contributors = contributor_ids.difference(permission_ids)
    if mismatched_contributors:
        raise ValidationValueError(
            'Contributors {0} missing from `permissions` on node {1}'.format(
                ', '.join(mismatched_contributors),
                node._id,
            )
        )
    mismatched_permissions = permission_ids.difference(contributor_ids)
    if mismatched_permissions:
        raise ValidationValueError(
            'Permission keys {0} missing from `contributors` on node {1}'.format(
                ', '.join(mismatched_contributors),
                node._id,
            )
        )


@Node.subscribe('before_save')
def validate_visible_contributors(schema, instance):
    """Ensure that user IDs in `contributors` and `visible_contributor_ids`
    match.

    """
    node = instance
    for user_id in node.visible_contributor_ids:
        if user_id not in node.contributors:
            raise ValidationValueError(
                ('User {0} is in `visible_contributor_ids` but not in '
                 '`contributors` on node {1}').format(
                    user_id,
                    node._id,
                )
            )


class WatchConfig(StoredObject):

    _id = fields.StringField(primary=True, default=lambda: str(ObjectId()))
    node = fields.ForeignField('Node', backref='watched')
    digest = fields.BooleanField(default=False)
    immediate = fields.BooleanField(default=False)

    def __repr__(self):
        return '<WatchConfig(node="{self.node}")>'.format(self=self)


class PrivateLink(StoredObject):

    _id = fields.StringField(primary=True, default=lambda: str(ObjectId()))
    date_created = fields.DateTimeField(auto_now_add=datetime.datetime.utcnow)
    key = fields.StringField(required=True)
    name = fields.StringField()
    is_deleted = fields.BooleanField(default=False)
    anonymous = fields.BooleanField(default=False)

    nodes = fields.ForeignField('node', list=True, backref='shared')
    creator = fields.ForeignField('user', backref='created')

    @property
    def node_ids(self):
        node_ids = [node._id for node in self.nodes]
        return node_ids

    def node_scale(self, node):
        # node may be None if previous node's parent is deleted
        if node is None or node.parent_id not in self.node_ids:
            return -40
        else:
            offset = 20 if node.parent_node is not None else 0
            return offset + self.node_scale(node.parent_node)

    def to_json(self):
        return {
            "id": self._id,
            "date_created": iso8601format(self.date_created),
            "key": self.key,
            "name": self.name,
            "creator": {'fullname': self.creator.fullname, 'url': self.creator.profile_url},
            "nodes": [{'title': x.title, 'url': x.url, 'scale': str(self.node_scale(x)) + 'px', 'category': x.category}
                      for x in self.nodes if not x.is_deleted],
            "anonymous": self.anonymous
        }

class Sanction(StoredObject):
    """Sanction object is a generic way to track approval states"""

    abstract = True

    UNAPPROVED = 'unapproved'
    APPROVED = 'approved'
    REJECTED = 'rejected'

    DISPLAY_NAME = 'Sanction'
    SHORT_NAME = 'sanction'

    APPROVAL_NOT_AUTHORIZED_MESSAGE = 'This user is not authorized to approve this {DISPLAY_NAME}'
    APPROVAL_INVALID_TOKEN_MESSAGE = 'Invalid approval token provided for this {DISPLAY_NAME}.'
    REJECTION_NOT_AUTHORIZED_MESSAEGE = 'This user is not authorized to reject this {DISPLAY_NAME}'
    REJECTION_INVALID_TOKEN_MESSAGE = 'Invalid rejection token provided for this {DISPLAY_NAME}.'

    _id = fields.StringField(primary=True, default=lambda: str(ObjectId()))
    initiation_date = fields.DateTimeField(auto_now_add=datetime.datetime.utcnow)
    end_date = fields.DateTimeField(default=None)

    # Sanction subclasses must have an initiated_by field
    # initiated_by = fields.ForeignField('user', backref='initiated')

    # Expanded: Dictionary field mapping admin IDs their approval status and relevant tokens:
    # {
    #   'b3k97': {
    #     'has_approved': False,
    #     'approval_token': 'Pew7wj1Puf7DENUPFPnXSwa1rf3xPN',
    #     'rejection_token': 'TwozClTFOic2PYxHDStby94bCQMwJy'}
    # }
    approval_state = fields.DictionaryField()
    # One of 'unapproved', 'approved', or 'rejected'
    state = fields.StringField(default='unapproved')

    def __repr__(self):
        return '<Sanction(end_date={self.end_date}) with _id {self._id}>'.format(self=self)

    @property
    def pending_approval(self):
        return self.state == Sanction.UNAPPROVED

    @property
    def is_approved(self):
        return self.state == Sanction.APPROVED

    @property
    def is_rejected(self):
        return self.state == Sanction.REJECTED

    def _validate_authorizer(self, user):
        return True

    def add_authorizer(self, user, approved=False, save=False):
        valid = self._validate_authorizer(user)
        if valid and user._id not in self.approval_state:
            self.approval_state[user._id] = {
                'has_approved': approved,
                'approval_token': tokens.encode(
                    {
                        'user_id': user._id,
                        'sanction_id': self._id,
                        'action': 'approve_{}'.format(self.SHORT_NAME)
                    }
                ),
                'rejection_token': tokens.encode(
                    {
                        'user_id': user._id,
                        'sanction_id': self._id,
                        'action': 'reject_{}'.format(self.SHORT_NAME)
                    }
                ),
            }
            if save:
                self.save()
            return True
        return False

    def remove_authorizer(self, user):
        if user._id not in self.approval_state:
            return False

        del self.approval_state[user._id]
        self.save()
        return True

    def _on_approve(self, user, token):
        if all(authorizer['has_approved'] for authorizer in self.approval_state.values()):
            self.state = Sanction.APPROVED
            self._on_complete(user)

    def _on_reject(self, user, token):
        """Early termination of a Sanction"""
        raise NotImplementedError('Sanction subclasses must implement an #_on_reject method')

    def _on_complete(self, user):
        """When a Sanction has unanimous approval"""
        raise NotImplementedError('Sanction subclasses must implement an #_on_complete method')

    def approve(self, user, token):
        """Add user to approval list if user is admin and token verifies."""
        try:
            if self.approval_state[user._id]['approval_token'] != token:
                raise InvalidSanctionApprovalToken(self.APPROVAL_INVALID_TOKEN_MESSAGE.format(DISPLAY_NAME=self.DISPLAY_NAME))
        except KeyError:
            raise PermissionsError(self.APPROVAL_NOT_AUTHORIZED_MESSAGE.format(DISPLAY_NAME=self.DISPLAY_NAME))
        self.approval_state[user._id]['has_approved'] = True
        self._on_approve(user, token)

    def reject(self, user, token):
        """Cancels sanction if user is admin and token verifies."""
        try:
            if self.approval_state[user._id]['rejection_token'] != token:
                raise InvalidSanctionRejectionToken(self.REJECTION_INVALID_TOKEN_MESSAGE.format(DISPLAY_NAME=self.DISPLAY_NAME))
        except KeyError:
            raise PermissionsError(self.REJECTION_NOT_AUTHORIZED_MESSAEGE.format(DISPLAY_NAME=self.DISPLAY_NAME))
        self.state = Sanction.REJECTED
        self._on_reject(user, token)

    def _notify_authorizer(self, user):
        pass

    def _notify_non_authorizer(self, user):
        pass

    def ask(self, group):
        for contrib in group:
            if contrib._id in self.approval_state:
                self._notify_authorizer(contrib)
            else:
                self._notify_non_authorizer(contrib)

class EmailApprovableSanction(Sanction):

    AUTHORIZER_NOTIFY_EMAIL_TEMPLATE = None
    NON_AUTHORIZER_NOTIFY_EMAIL_TEMPLATE = None

    VIEW_URL_TEMPLATE = ''
    APPROVE_URL_TEMPLATE = ''
    REJECT_URL_TEMPLATE = ''

    # Store a persistant copy of urls for use when needed outside of a request context.
    # This field gets automagically updated whenever models approval_state is modified
    # and the model is saved
    # {
    #   'abcde': {
    #     'approve': [APPROVAL_URL],
    #     'reject': [REJECT_URL],
    #   }
    # }
    stashed_urls = fields.DictionaryField(default=dict)

    @staticmethod
    def _format_or_empty(template, context):
        if context:
            return template.format(**context)
        return ''

    def _view_url(self, user_id):
        return self._format_or_empty(self.VIEW_URL_TEMPLATE, self._view_url_context(user_id))

    def _view_url_context(self, user_id):
        return None

    def _approval_url(self, user_id):
        return self._format_or_empty(self.APPROVE_URL_TEMPLATE, self._approval_url_context(user_id))

    def _approval_url_context(self, user_id):
        return None

    def _rejection_url(self, user_id):
        return self._format_or_empty(self.REJECT_URL_TEMPLATE, self._rejection_url_context(user_id))

    def _rejection_url_context(self, user_id):
        return None

    def _send_approval_request_email(self, user, template, context):
        mails.send_mail(
            self.initiated_by.username,
            template,
            user=user,
            **context
        )

    def _email_template_context(self, user, is_authorizer=False):
        return {}

    def _notify_authorizer(self, authorizer):
        context = self._email_template_context(authorizer, is_authorizer=True)
        if self.AUTHORIZER_NOTIFY_EMAIL_TEMPLATE:
            self._send_approval_request_email(authorizer, self.AUTHORIZER_NOTIFY_EMAIL_TEMPLATE, context)
        else:
            raise NotImplementedError

    def _notify_non_authorizer(self, user):
        context = self._email_template_context(user)
        if self.NON_AUTHORIZER_NOTIFY_EMAIL_TEMPLATE:
            self._send_approval_request_email(user, self.NON_AUTHORIZER_NOTIFY_EMAIL_TEMPLATE, context)
        else:
            raise NotImplementedError

    def add_authorizer(self, user, **kwargs):
        super(EmailApprovableSanction, self).add_authorizer(user, **kwargs)
        self.stashed_urls[user._id] = {
            'view': self._view_url(user._id),
            'approve': self._approval_url(user._id),
            'reject': self._rejection_url(user._id)
        }
        self.save()

class Embargo(EmailApprovableSanction):
    """Embargo object for registrations waiting to go public."""

    COMPLETED = 'completed'
    DISPLAY_NAME = 'Embargo'
    SHORT_NAME = 'embargo'

    AUTHORIZER_NOTIFY_EMAIL_TEMPLATE = mails.PENDING_EMBARGO_ADMIN
    NON_AUTHORIZER_NOTIFY_EMAIL_TEMPLATE = mails.PENDING_EMBARGO_NON_ADMIN

    VIEW_URL_TEMPLATE = VIEW_PROJECT_URL_TEMPLATE
    APPROVE_URL_TEMPLATE = settings.DOMAIN + 'project/{node_id}/?token={token}'
    REJECT_URL_TEMPLATE = settings.DOMAIN + 'project/{node_id}/?token={token}'

    initiated_by = fields.ForeignField('user', backref='embargoed')
    for_existing_registration = fields.BooleanField(default=False)

    @property
    def is_completed(self):
        return self.state == self.COMPLETED

    @property
    def embargo_end_date(self):
        if self.state == self.APPROVED:
            return self.end_date
        return False

    # NOTE(hrybacki): Old, private registrations are grandfathered and do not
    # require to be made public or embargoed. This field differentiates them
    # from new registrations entering into an embargo field which should not
    # show up in any search related fields.
    @property
    def pending_registration(self):
        return not self.for_existing_registration and self.pending_approval

    def __repr__(self):
        parent_registration = Node.find_one(Q('embargo', 'eq', self))
        return ('<Embargo(parent_registration={0}, initiated_by={1}, '
                'end_date={2}) with _id {3}>').format(
            parent_registration,
            self.initiated_by,
            self.end_date,
            self._id
        )

    def _view_url_context(self, user_id):
        registration = Node.find_one(Q('embargo', 'eq', self))
        return {
            'node_id': registration._id
        }

    def _approve_url_context(self, user_id):
        approval_token = self.approval_state.get(user_id, {}).get('approval_token')
        if approval_token:
            registration = Node.find_one(Q('embargo', 'eq', self))
            return {
                'node_id': registration._id,
                'token': approval_token,
            }

    def _rejection_url_context(self, user_id):
        rejection_token = self.approval_state.get(user_id, {}).get('rejection_token')
        if rejection_token:
            registration = Node.find_one(Q('embargo', 'eq', self))
            return {
                'node_id': registration._id,
                'token': rejection_token,
            }

    def _email_template_context(self, user, is_authorizer=False, urls=None):
        urls = urls or self.stashed_urls.get(user._id, {})
        registration_link = urls.get('view', self._view_url(user._id))
        if is_authorizer:
            approval_link = urls.get('approve', '')
            disapproval_link = urls.get('reject', '')
            approval_time_span = settings.RETRACTION_PENDING_TIME.days * 24

            return {
                'initiated_by': self.initiated_by.fullname,
                'registration_link': registration_link,
                'approval_link': approval_link,
                'disapproval_link': disapproval_link,
                'embargo_end_date': self.end_date,
                'approval_time_span': approval_time_span,
            }
        else:
            return {
                'initiated_by': self.initiated_by.fullname,
                'registration_link': registration_link,
                'embargo_end_date': self.end_date,
            }

    def _validate_authorizer(self, user):
        registration = Node.find_one(Q('embargo', 'eq', self))
        return registration.has_permission(user, ADMIN)

    def _on_reject(self, user, token):
        parent_registration = Node.find_one(Q('embargo', 'eq', self))
        parent_registration.registered_from.add_log(
            action=NodeLog.EMBARGO_CANCELLED,
            params={
                'node': parent_registration._id,
                'embargo_id': self._id,
            },
            auth=Auth(user),
        )
        # Remove backref to parent project if embargo was for a new registration
        if not self.for_existing_registration:
            parent_registration.registered_from = None
        # Delete parent registration if it was created at the time the embargo was initiated
        if not self.for_existing_registration:
            parent_registration.is_deleted = True
            parent_registration.save()

    def disapprove_embargo(self, user, token):
        """Cancels retraction if user is admin and token verifies."""
        self.reject(user, token)

    def _on_complete(self, user):
        parent_registration = Node.find_one(Q('embargo', 'eq', self))
        parent_registration.registered_from.add_log(
            action=NodeLog.EMBARGO_APPROVED,
            params={
                'node': parent_registration._id,
                'embargo_id': self._id,
            },
            auth=Auth(self.initiated_by),
        )
        self.state == self.COMPLETED
        self.save()

    def approve_embargo(self, user, token):
        """Add user to approval list if user is admin and token verifies."""
        self.approve(user, token)

class Retraction(EmailApprovableSanction):
    """Retraction object for public registrations."""

    DISPLAY_NAME = 'Retraction'
    SHORT_NAME = 'retraction'

    AUTHORIZER_NOTIFY_EMAIL_TEMPLATE = mails.PENDING_RETRACTION_ADMIN
    NON_AUTHORIZER_NOTIFY_EMAIL_TEMPLATE = mails.PENDING_RETRACTION_NON_ADMIN

    VIEW_URL_TEMPLATE = VIEW_PROJECT_URL_TEMPLATE
    APPROVE_URL_TEMPLATE = settings.DOMAIN + 'project/{node_id}/?token={token}'
    REJECT_URL_TEMPLATE = settings.DOMAIN + 'project/{node_id}/?token={token}'

    initiated_by = fields.ForeignField('user', backref='initiated')
    justification = fields.StringField(default=None, validate=MaxLengthValidator(2048))

    def __repr__(self):
        parent_registration = Node.find_one(Q('retraction', 'eq', self))
        return ('<Retraction(parent_registration={0}, initiated_by={1}) '
                'with _id {2}>').format(
            parent_registration,
            self.initiated_by,
            self._id
        )

    def _view_url_context(self, user_id):
        registration = Node.find_one(Q('retraction', 'eq', self))
        return {
            'node_id': registration._id
        }

    def _approve_url_context(self, user_id):
        approval_token = self.approval_state.get(user_id, {}).get('approval_token')
        if approval_token:
            registration = Node.find_one(Q('retraction', 'eq', self))
            return {
                'node_id': registration._id,
                'token': approval_token,
            }

    def _rejection_url_context(self, user_id):
        rejection_token = self.approval_state.get(user_id, {}).get('rejection_token')
        if rejection_token:
            registration = Node.find_one(Q('retraction', 'eq', self))
            return {
                'node_id': registration._id,
                'token': rejection_token,
            }

    def _email_template_context(self, user, is_authorizer=False, urls=None):
        urls = urls or self.stashed_urls.get(user._id, {})
        registration_link = urls.get('view', self._view_url(user._id))
        if is_authorizer:
            approval_link = urls.get('approve', '')
            disapproval_link = urls.get('reject', '')
            approval_time_span = settings.RETRACTION_PENDING_TIME.days * 24

            return {
                'initiated_by': self.initiated_by.fullname,
                'registration_link': registration_link,
                'approval_link': approval_link,
                'disapproval_link': disapproval_link,
                'approval_time_span': approval_time_span,
            }
        else:
            return {
                'initiated_by': self.initiated_by.fullname,
                'registration_link': registration_link,
            }

    def _on_reject(self, user, token):
        parent_registration = Node.find_one(Q('retraction', 'eq', self))
        parent_registration.registered_from.add_log(
            action=NodeLog.RETRACTION_CANCELLED,
            params={
                'node': parent_registration._id,
                'retraction_id': self._id,
            },
            auth=Auth(user),
            save=True,
        )

    def _on_complete(self, user):
        parent_registration = Node.find_one(Q('retraction', 'eq', self))
        parent_registration.registered_from.add_log(
            action=NodeLog.RETRACTION_APPROVED,
            params={
                'node': parent_registration._id,
                'retraction_id': self._id,
            },
            auth=Auth(self.initiated_by),
        )
        # Remove any embargoes associated with the registration
        if parent_registration.embargo_end_date or parent_registration.is_pending_embargo:
            parent_registration.embargo.state = self.REJECTED
            parent_registration.registered_from.add_log(
                action=NodeLog.EMBARGO_CANCELLED,
                params={
                    'node': parent_registration._id,
                    'embargo_id': parent_registration.embargo._id,
                },
                auth=Auth(self.initiated_by),
            )
            parent_registration.embargo.save()
        # Ensure retracted registration is public
        if not parent_registration.is_public:
            parent_registration.set_privacy('public')
        parent_registration.update_search()
        # Retraction status is inherited from the root project, so we
        # need to recursively update search for every descendant node
        # so that retracted subrojects/components don't appear in search
        for node in parent_registration.get_descendants_recursive():
            node.update_search()
        self.state == self.APPROVED
        self.save()

    def approve_retraction(self, user, token):
        self.approve(user, token)

    def disapprove_retraction(self, user, token):
        self.reject(user, token)

class RegistrationApproval(EmailApprovableSanction):

    DISPLAY_NAME = 'Registration Approval'
    SHORT_NAME = 'registration_approval'

    AUTHORIZER_NOTIFY_EMAIL_TEMPLATE = mails.PENDING_REGISTRATION_ADMIN
    NON_AUTHORIZER_NOTIFY_EMAIL_TEMPLATE = mails.PENDING_REGISTRATION_NON_ADMIN

    VIEW_URL_TEMPLATE = VIEW_PROJECT_URL_TEMPLATE
    APPROVE_URL_TEMPLATE = settings.DOMAIN + 'project/{node_id}/?token={token}'
    REJECT_URL_TEMPLATE = settings.DOMAIN + 'project/{node_id}/?token={token}'

    initiated_by = fields.ForeignField('user', backref='registration_approved')

    def _view_url_context(self, user_id):
        registration = Node.find_one(Q('registration_approval', 'eq', self))
        return {
            'node_id': registration._id
        }

    def _approval_url_context(self, user_id):
        approval_token = self.approval_state.get(user_id, {}).get('approval_token')
        if approval_token:
            registration = Node.find_one(Q('registration_approval', 'eq', self))
            return {
                'node_id': registration._id,
                'token': approval_token,
            }

    def _rejection_url_context(self, user_id):
        rejection_token = self.approval_state.get(user_id, {}).get('rejection_token')
        if rejection_token:
            registration = Node.find_one(Q('registration_approval', 'eq', self))
            return {
                'node_id': registration._id,
                'token': rejection_token,
            }

    def _email_template_context(self, user, is_authorizer=False, urls=None):
        urls = urls or self.stashed_urls.get(user._id, {})
        registration_link = urls.get('view', self._view_url(user._id))
        if is_authorizer:
            approval_link = urls.get('approve', '')
            disapproval_link = urls.get('reject', '')

            approval_time_span = (24 * settings.REGISTRATION_APPROVAL_TIME.days) + (settings.REGISTRATION_APPROVAL_TIME.seconds / 60)

            registration = Node.find_one(Q('registration_approval', 'eq', self))

            return {
                'is_initiator': self.initiated_by == user,
                'initiated_by': self.initiated_by.fullname,
                'registration_link': registration_link,
                'approval_link': approval_link,
                'disapproval_link': disapproval_link,
                'approval_time_span': approval_time_span,
                'project_name': registration.title,
            }
        else:
            return {
                'initiated_by': self.initiated_by.fullname,
                'registration_link': registration_link,
            }

    def _add_success_logs(self, node, user):
        src = node.registered_from
        src.add_log(
            action=NodeLog.PROJECT_REGISTERED,
            params={
                'parent_node': src.parent_id,
                'node': src._primary_key,
                'registration': node._primary_key,
            },
            auth=Auth(user),
            log_date=node.registered_date,
            save=False
        )
        src.save()

    def _on_complete(self, user):
        register = Node.find_one(Q('registration_approval', 'eq', self))
        registered_from = register.registered_from
        auth = Auth(self.initiated_by)
        register.set_privacy('public', auth, log=False)
        for child in register.get_descendants_recursive(lambda n: n.primary):
            child.set_privacy('public', auth, log=False)
        # Accounts for system actions where no `User` performs the final approval
        auth = Auth(user) if user else None
        registered_from.add_log(
            action=NodeLog.REGISTRATION_APPROVAL_APPROVED,
            params={
                'node': registered_from._id,
                'registration_approval_id': self._id,
            },
            auth=auth,
        )
        for node in register.root.node_and_primary_descendants():
            self._add_success_logs(node, user)
            node.update_search()  # update search if public
        self.state = self.APPROVED
        self.save()

    def _on_reject(self, user, token):
        register = Node.find_one(Q('registration_approval', 'eq', self))
        registered_from = register.registered_from
        register.delete_registration_tree(save=True)
        registered_from.add_log(
            action=NodeLog.REGISTRATION_APPROVAL_CANCELLED,
            params={
                'node': registered_from._id,
                'registration_approval_id': self._id,
            },
            auth=Auth(user),
        )<|MERGE_RESOLUTION|>--- conflicted
+++ resolved
@@ -1,23 +1,19 @@
 # -*- coding: utf-8 -*-
-<<<<<<< HEAD
 import functools
-=======
 import itertools
 import os
 import re
->>>>>>> 38dd8bf4
 import urllib
 import logging
 import datetime
 import urlparse
 from collections import OrderedDict
-
-import os
-import re
 import warnings
+
 import pytz
 from flask import request
 from django.core.urlresolvers import reverse
+
 from modularodm import Q
 from modularodm import fields
 from modularodm.validators import MaxLengthValidator
@@ -41,12 +37,8 @@
 from framework.sentry import log_exception
 from framework.transactions.context import TokuTransaction
 from framework.utils import iso8601format
-<<<<<<< HEAD
-from website import language, settings, security
-=======
 
 from website import language, mails, settings, tokens
->>>>>>> 38dd8bf4
 from website.util import web_url_for
 from website.util import api_url_for
 from website.util import sanitize
