--- conflicted
+++ resolved
@@ -7,7 +7,6 @@
 import re
 import urlparse
 import warnings
-from framework import status
 
 import jsonschema
 import pymongo
@@ -16,9 +15,7 @@
 from django.core.exceptions import ValidationError
 from django.core.urlresolvers import reverse
 from django.core.validators import URLValidator
-<<<<<<< HEAD
 from django.utils import timezone
-=======
 
 from modularodm import Q
 from modularodm import fields
@@ -30,7 +27,6 @@
 from framework.mongo import StoredObject
 from framework.mongo import validators
 from framework.mongo import get_request_and_user_id
->>>>>>> 8e258aa9
 from framework.addons import AddonModelMixin
 from framework.analytics import (get_basic_counters,
                                  increment_user_activity_counters)
@@ -39,17 +35,11 @@
 from framework.celery_tasks.handlers import enqueue_task
 from framework.exceptions import PermissionsError
 from framework.guid.model import Guid, GuidStoredObject
-from framework.mongo import (DummyRequest, ObjectId, StoredObject,
-                             get_request_and_user_id, validators)
 from framework.mongo.utils import to_mongo_key, unique_on
 from framework.sentry import log_exception
 from framework.transactions.context import TokuTransaction
 from framework.utils import iso8601format
 from keen import scoped_keys
-from modularodm import Q, fields
-from modularodm.exceptions import (KeyExistsException, NoResultsFound,
-                                   ValidationValueError)
-from modularodm.validators import MaxLengthValidator
 from website import language, settings
 from website.citations.utils import datetime_to_csl
 from website.exceptions import (InvalidTagError, NodeStateError,
@@ -60,18 +50,12 @@
 from website.project import signals as project_signals
 from website.project import tasks as node_tasks
 from website.project.commentable import Commentable
-from website.project.licenses import NodeLicense, NodeLicenseRecord
 from website.project.metadata.schemas import OSF_META_SCHEMAS
 from website.project.metadata.utils import create_jsonschema_from_metaschema
-<<<<<<< HEAD
 from website.project.sanctions import (DraftRegistrationApproval, Embargo,
                                        EmbargoTerminationApproval,
                                        RegistrationApproval, Retraction)
-=======
 from website.project.licenses import set_license
-from website.project import signals as project_signals
-from website.project import tasks as node_tasks
->>>>>>> 8e258aa9
 from website.project.spam.model import SpamMixin
 from website.util import (api_url_for, api_v2_url, get_headers_from_request,
                           sanitize, web_url_for)
