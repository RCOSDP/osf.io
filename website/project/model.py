--- conflicted
+++ resolved
@@ -333,7 +333,6 @@
 
     _meta = {'optimistic': True}
 
-<<<<<<< HEAD
     def __init__(self, project=None, *args, **kwargs):
         super(Node, self).__init__(*args, **kwargs)
         # refactored code from new_node
@@ -367,17 +366,6 @@
             log_date=self.date_created,
         )
 
-    def serialize(self):
-        return {
-            'title': self.title,
-            'date_created': self.date_created,
-            'is_public': self.is_public,
-            'creator': self.creator,
-            'contributors': self.contributors
-        }
-
-=======
->>>>>>> 81a9941f
     def can_edit(self, user, api_key=None):
         return (
             self.is_contributor(user)
