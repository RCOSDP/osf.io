--- conflicted
+++ resolved
@@ -216,17 +216,10 @@
     def find_n_unread(cls, user, node, page, root_id=None):
         if node.is_contributor(user):
             if page == Comment.OVERVIEW:
-<<<<<<< HEAD
-                view_timestamp = user.get_node_comment_timestamps(node, 'node')
-                root_target = Guid.load(node._id)
-            elif page == Comment.FILES:
-                view_timestamp = user.get_node_comment_timestamps(node, page, file_id=root_id)
-=======
                 view_timestamp = user.get_node_comment_timestamps(target_id=node._id)
                 root_target = Guid.load(node._id)
             elif page == Comment.FILES:
                 view_timestamp = user.get_node_comment_timestamps(target_id=root_id)
->>>>>>> 3ee579b4
                 root_target = Guid.load(root_id)
             else:
                 raise ValueError('Invalid page')
@@ -312,10 +305,7 @@
         self.is_deleted = True
         if isinstance(self.root_target.referent, StoredFileNode):
             log_dict['file'] = {'name': self.root_target.referent.name, 'url': self.get_comment_page_url()}
-<<<<<<< HEAD
-=======
         self.date_modified = datetime.datetime.utcnow()
->>>>>>> 3ee579b4
         if save:
             self.save()
             self.node.add_log(
@@ -338,10 +328,7 @@
         }
         if isinstance(self.root_target.referent, StoredFileNode):
             log_dict['file'] = {'name': self.root_target.referent.name, 'url': self.get_comment_page_url()}
-<<<<<<< HEAD
-=======
         self.date_modified = datetime.datetime.utcnow()
->>>>>>> 3ee579b4
         if save:
             self.save()
             self.node.add_log(
@@ -719,16 +706,6 @@
             'key_or_list': [
                 ('institution_id', pymongo.ASCENDING),
                 ('institution_email_domains', pymongo.ASCENDING),
-            ]
-        },
-        {
-            'unique': False,
-            'key_or_list': [
-                ('is_deleted', pymongo.ASCENDING),
-                ('is_folder', pymongo.ASCENDING),
-                ('is_public', pymongo.ASCENDING),
-                ('is_registration', pymongo.ASCENDING),
-                ('date_modified', pymongo.ASCENDING),
             ]
         },
     ]
@@ -2388,7 +2365,6 @@
     @property
     def absolute_api_v2_url(self):
         if self.is_registration:
-<<<<<<< HEAD
             path = '/registrations/{}/'.format(self._id)
             return api_v2_url(path)
         if self.is_folder:
@@ -2396,12 +2372,6 @@
             return api_v2_url(path)
         path = '/nodes/{}/'.format(self._id)
         return api_v2_url(path)
-=======
-            return absolute_reverse('registrations:registration-detail', kwargs={'node_id': self._id})
-        if self.is_collection:
-            return absolute_reverse('collections:collection-detail', kwargs={'collection_id': self._id})
-        return absolute_reverse('nodes:node-detail', kwargs={'node_id': self._id})
->>>>>>> 3ee579b4
 
     # used by django and DRF
     def get_absolute_url(self):
