--- conflicted
+++ resolved
@@ -242,7 +242,6 @@
         default_timestamp = datetime.datetime(1970, 1, 1, 12, 0, 0)
         n_unread = 0
         if node.is_contributor(user):
-<<<<<<< HEAD
             view_timestamp = user.get_node_comment_timestamps(node, page)
             if not page:
                 return cls.n_unread_node_comments(user, node) + cls.n_unread_file_comments(user, node)
@@ -261,9 +260,9 @@
                     else:
                         return Comment.find(Q('node', 'eq', node) &
                                             Q('user', 'ne', user) &
-                                            Q('date_created', 'gt', view_timestamp) &
-                                            Q('date_modified', 'gt', view_timestamp) &
                                             Q('is_deleted', 'eq', False) &
+                                            (Q('date_created', 'gt', view_timestamp) |
+                                            Q('date_modified', 'gt', view_timestamp)) &
                                             Q('root_target', 'eq', root_target)).count()
 
         return n_unread
@@ -295,17 +294,6 @@
         for file_id in node.commented_files:
             n_unread += cls.find_unread(user, node, page='files', root_id=file_id)
 
-=======
-            if user.comments_viewed_timestamp is None:
-                user.comments_viewed_timestamp = {}
-                user.save()
-            view_timestamp = user.comments_viewed_timestamp.get(node._id, default_timestamp)
-            n_unread = Comment.find(Q('node', 'eq', node) &
-                                    Q('user', 'ne', user) &
-                                    Q('is_deleted', 'eq', False) &
-                                    (Q('date_created', 'gt', view_timestamp) |
-                                    Q('date_modified', 'gt', view_timestamp))).count()
->>>>>>> c42e0963
         return n_unread
 
     @classmethod
