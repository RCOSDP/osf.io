# -*- coding: utf-8 -*-
import itertools
import functools
import os
import re
import logging
import pymongo
import datetime
from dateutil.parser import parse as parse_date
import urlparse
from collections import OrderedDict
import warnings

import pytz
from flask import request
from django.core.urlresolvers import reverse

from modularodm import Q
from modularodm import fields
from modularodm.validators import MaxLengthValidator
from modularodm.exceptions import NoResultsFound
from modularodm.exceptions import ValidationTypeError
from modularodm.exceptions import ValidationValueError

from api.base.utils import absolute_reverse
from framework import status


from framework.mongo import ObjectId
from framework.mongo import StoredObject
from framework.mongo import validators
from framework.addons import AddonModelMixin
from framework.auth import get_user, User, Auth
from framework.auth import signals as auth_signals
from framework.exceptions import PermissionsError
from framework.guid.model import GuidStoredObject
from framework.auth.utils import privacy_info_handle
from framework.analytics import tasks as piwik_tasks
from framework.mongo.utils import to_mongo_key, unique_on
from framework.analytics import (
    get_basic_counters, increment_user_activity_counters
)
from framework.sentry import log_exception
from framework.transactions.context import TokuTransaction
from framework.utils import iso8601format

from website import language, mails, settings, tokens
from website.util import web_url_for
from website.util import api_url_for
from website.util import sanitize
from website.exceptions import (
    NodeStateError,
    InvalidSanctionApprovalToken, InvalidSanctionRejectionToken,
)
from website.citations.utils import datetime_to_csl
from website.identifiers.model import IdentifierMixin
from website.util.permissions import expand_permissions
from website.util.permissions import CREATOR_PERMISSIONS, DEFAULT_CONTRIBUTOR_PERMISSIONS, ADMIN
from website.project.metadata.schemas import OSF_META_SCHEMAS
from website.project.metadata import authorizers
from website.project.licenses import (
    NodeLicense,
    NodeLicenseRecord,
)
from website.project import signals as project_signals

logger = logging.getLogger(__name__)

VIEW_PROJECT_URL_TEMPLATE = settings.DOMAIN + '{node_id}/'

def has_anonymous_link(node, auth):
    """check if the node is anonymous to the user

    :param Node node: Node which the user wants to visit
    :param str link: any view-only link in the current url
    :return bool anonymous: Whether the node is anonymous to the user or not
    """
    view_only_link = auth.private_key or request.args.get('view_only', '').strip('/')
    if not view_only_link:
        return False
    if node.is_public:
        return False
    return any(
        link.anonymous
        for link in node.private_links_active
        if link.key == view_only_link
    )

@unique_on(['name', 'schema_version', '_id'])
class MetaSchema(StoredObject):

    _id = fields.StringField(default=lambda: str(ObjectId()))
    name = fields.StringField()
    schema = fields.DictionaryField()
    category = fields.StringField()

    # Version of the schema to use (e.g. if questions, responses change)
    schema_version = fields.IntegerField()

    @property
    def _config(self):
        return self.schema.get('config', {})

    @property
    def requires_approval(self):
        return self._config.get('requiresApproval', False)

    @property
    def fulfills(self):
        return self._config.get('fulfills', [])

    @property
    def messages(self):
        return self._config.get('messages', {})

    @property
    def requires_consent(self):
        return self._config.get('requiresConsent', False)

def ensure_schema(schema, name, version=1):
    schema_obj = None
    try:
        schema_obj = MetaSchema.find_one(
            Q('name', 'eq', name) &
            Q('schema_version', 'eq', version)
        )
    except NoResultsFound:
        meta_schema = {
            'name': name,
            'schema_version': version,
            'schema': schema,
        }
        schema_obj = MetaSchema(**meta_schema)
    else:
        schema_obj.schema = schema
    schema_obj.save()
    return schema_obj


def ensure_schemas():
    """Import meta-data schemas from JSON to database if not already loaded
    """
    for schema in OSF_META_SCHEMAS:
        ensure_schema(schema, schema['name'], version=schema.get('version', 1))


class MetaData(GuidStoredObject):

    _id = fields.StringField(primary=True)

    target = fields.AbstractForeignField(backref='metadata')
    data = fields.DictionaryField()

    date_created = fields.DateTimeField(auto_now_add=datetime.datetime.utcnow)
    date_modified = fields.DateTimeField(auto_now=datetime.datetime.utcnow)


def validate_comment_reports(value, *args, **kwargs):
    for key, val in value.iteritems():
        if not User.load(key):
            raise ValidationValueError('Keys must be user IDs')
        if not isinstance(val, dict):
            raise ValidationTypeError('Values must be dictionaries')
        if 'category' not in val or 'text' not in val:
            raise ValidationValueError(
                'Values must include `category` and `text` keys'
            )


class Comment(GuidStoredObject):

    _id = fields.StringField(primary=True)

    user = fields.ForeignField('user', required=True, backref='commented')
    node = fields.ForeignField('node', required=True, backref='comment_owner')
    target = fields.AbstractForeignField(required=True, backref='commented')

    date_created = fields.DateTimeField(auto_now_add=datetime.datetime.utcnow)
    date_modified = fields.DateTimeField(auto_now=datetime.datetime.utcnow)
    modified = fields.BooleanField(default=False)

    is_deleted = fields.BooleanField(default=False)
    content = fields.StringField()

    # Dictionary field mapping user IDs to dictionaries of report details:
    # {
    #   'icpnw': {'category': 'hate', 'message': 'offensive'},
    #   'cdi38': {'category': 'spam', 'message': 'godwins law'},
    # }
    reports = fields.DictionaryField(validate=validate_comment_reports)

    # For Django compatibility
    @property
    def pk(self):
        return self._id

    @property
    def absolute_api_v2_url(self):
        return absolute_reverse('comments:comment-detail', kwargs={'comment_id': self._id})

    # used by django and DRF
    def get_absolute_url(self):
        return self.absolute_api_v2_url

    def get_content(self, auth):
        """ Returns the comment content if the user is allowed to see it. Deleted comments
        can only be viewed by the user who created the comment."""
        if (not auth or auth.user.is_anonymous()) and not self.node.is_public:
            raise PermissionsError

        if self.is_deleted and (((not auth or auth.user.is_anonymous()) and self.node.is_public)
                                or (auth and not auth.user.is_anonymous() and self.user._id != auth.user._id)):
            return None

        return self.content

    @classmethod
    def find_unread(cls, user, node):
        default_timestamp = datetime.datetime(1970, 1, 1, 12, 0, 0)
        n_unread = 0
        if node.is_contributor(user):
            view_timestamp = user.comments_viewed_timestamp.get(node._id, default_timestamp)
            n_unread = Comment.find(Q('node', 'eq', node) &
                                    Q('user', 'ne', user) &
                                    Q('date_created', 'gt', view_timestamp) &
                                    Q('date_modified', 'gt', view_timestamp)).count()
        return n_unread

    @classmethod
    def create(cls, auth, **kwargs):
        comment = cls(**kwargs)
        comment.save()

        comment.node.add_log(
            NodeLog.COMMENT_ADDED,
            {
                'project': comment.node.parent_id,
                'node': comment.node._id,
                'user': comment.user._id,
                'comment': comment._id,
            },
            auth=auth,
            save=False,
        )

        comment.node.save()

        return comment

    def edit(self, content, auth, save=False):
        self.content = content
        self.modified = True
        self.node.add_log(
            NodeLog.COMMENT_UPDATED,
            {
                'project': self.node.parent_id,
                'node': self.node._id,
                'user': self.user._id,
                'comment': self._id,
            },
            auth=auth,
            save=False,
        )
        if save:
            self.save()

    def delete(self, auth, save=False):
        self.is_deleted = True
        self.node.add_log(
            NodeLog.COMMENT_REMOVED,
            {
                'project': self.node.parent_id,
                'node': self.node._id,
                'user': self.user._id,
                'comment': self._id,
            },
            auth=auth,
            save=False,
        )
        if save:
            self.save()

    def undelete(self, auth, save=False):
        self.is_deleted = False
        self.node.add_log(
            NodeLog.COMMENT_ADDED,
            {
                'project': self.node.parent_id,
                'node': self.node._id,
                'user': self.user._id,
                'comment': self._id,
            },
            auth=auth,
            save=False,
        )
        if save:
            self.save()

    def report_abuse(self, user, save=False, **kwargs):
        """Report that a comment is abuse.

        :param User user: User submitting the report
        :param bool save: Save changes
        :param dict kwargs: Report details
        :raises: ValueError if the user submitting abuse is the same as the
            user who posted the comment
        """
        if user == self.user:
            raise ValueError
        self.reports[user._id] = kwargs
        if save:
            self.save()

    def unreport_abuse(self, user, save=False):
        """Revoke report of abuse.

        :param User user: User who submitted the report
        :param bool save: Save changes
        :raises: ValueError if user has not reported comment as abuse
        """
        try:
            self.reports.pop(user._id)
        except KeyError:
            raise ValueError('User has not reported comment as abuse')

        if save:
            self.save()


@unique_on(['params.node', '_id'])
class NodeLog(StoredObject):

    _id = fields.StringField(primary=True, default=lambda: str(ObjectId()))

    date = fields.DateTimeField(default=datetime.datetime.utcnow, index=True)
    action = fields.StringField(index=True)
    params = fields.DictionaryField()
    should_hide = fields.BooleanField(default=False)

    was_connected_to = fields.ForeignField('node', list=True)

    user = fields.ForeignField('user', index=True)
    foreign_user = fields.StringField()

    DATE_FORMAT = '%m/%d/%Y %H:%M UTC'

    # Log action constants -- NOTE: templates stored in log_templates.mako
    CREATED_FROM = 'created_from'

    PROJECT_CREATED = 'project_created'
    PROJECT_REGISTERED = 'project_registered'
    PROJECT_DELETED = 'project_deleted'

    NODE_CREATED = 'node_created'
    NODE_FORKED = 'node_forked'
    NODE_REMOVED = 'node_removed'

    POINTER_CREATED = 'pointer_created'
    POINTER_FORKED = 'pointer_forked'
    POINTER_REMOVED = 'pointer_removed'

    WIKI_UPDATED = 'wiki_updated'
    WIKI_DELETED = 'wiki_deleted'
    WIKI_RENAMED = 'wiki_renamed'

    MADE_WIKI_PUBLIC = 'made_wiki_public'
    MADE_WIKI_PRIVATE = 'made_wiki_private'

    CONTRIB_ADDED = 'contributor_added'
    CONTRIB_REMOVED = 'contributor_removed'
    CONTRIB_REORDERED = 'contributors_reordered'

    PERMISSIONS_UPDATED = 'permissions_updated'

    MADE_PRIVATE = 'made_private'
    MADE_PUBLIC = 'made_public'

    TAG_ADDED = 'tag_added'
    TAG_REMOVED = 'tag_removed'

    EDITED_TITLE = 'edit_title'
    EDITED_DESCRIPTION = 'edit_description'
    CHANGED_LICENSE = 'license_changed'

    UPDATED_FIELDS = 'updated_fields'

    FILE_MOVED = 'addon_file_moved'
    FILE_COPIED = 'addon_file_copied'
    FILE_RENAMED = 'addon_file_renamed'

    FOLDER_CREATED = 'folder_created'

    FILE_ADDED = 'file_added'
    FILE_UPDATED = 'file_updated'
    FILE_REMOVED = 'file_removed'
    FILE_RESTORED = 'file_restored'

    ADDON_ADDED = 'addon_added'
    ADDON_REMOVED = 'addon_removed'
    COMMENT_ADDED = 'comment_added'
    COMMENT_REMOVED = 'comment_removed'
    COMMENT_UPDATED = 'comment_updated'

    CITATION_ADDED = 'citation_added'
    CITATION_EDITED = 'citation_edited'
    CITATION_REMOVED = 'citation_removed'

    MADE_CONTRIBUTOR_VISIBLE = 'made_contributor_visible'
    MADE_CONTRIBUTOR_INVISIBLE = 'made_contributor_invisible'

    EXTERNAL_IDS_ADDED = 'external_ids_added'

    EMBARGO_APPROVED = 'embargo_approved'
    EMBARGO_CANCELLED = 'embargo_cancelled'
    EMBARGO_COMPLETED = 'embargo_completed'
    EMBARGO_INITIATED = 'embargo_initiated'
    RETRACTION_APPROVED = 'retraction_approved'
    RETRACTION_CANCELLED = 'retraction_cancelled'
    RETRACTION_INITIATED = 'retraction_initiated'

    REGISTRATION_APPROVAL_CANCELLED = 'registration_cancelled'
    REGISTRATION_APPROVAL_INITIATED = 'registration_initiated'
    REGISTRATION_APPROVAL_APPROVED = 'registration_approved'

    actions = [CREATED_FROM, PROJECT_CREATED, PROJECT_REGISTERED, PROJECT_DELETED, NODE_CREATED, NODE_FORKED, NODE_REMOVED, POINTER_CREATED, POINTER_FORKED, POINTER_REMOVED, WIKI_UPDATED, WIKI_DELETED, WIKI_RENAMED, MADE_WIKI_PUBLIC, MADE_WIKI_PRIVATE, CONTRIB_ADDED, CONTRIB_REMOVED, CONTRIB_REORDERED, PERMISSIONS_UPDATED, MADE_PRIVATE, MADE_PUBLIC, TAG_ADDED, TAG_REMOVED, EDITED_TITLE, EDITED_DESCRIPTION, UPDATED_FIELDS, FILE_MOVED, FILE_COPIED, FOLDER_CREATED, FILE_ADDED, FILE_UPDATED, FILE_REMOVED, FILE_RESTORED, ADDON_ADDED, ADDON_REMOVED, COMMENT_ADDED, COMMENT_REMOVED, COMMENT_UPDATED, MADE_CONTRIBUTOR_VISIBLE, MADE_CONTRIBUTOR_INVISIBLE, EXTERNAL_IDS_ADDED, EMBARGO_APPROVED, EMBARGO_CANCELLED, EMBARGO_COMPLETED, EMBARGO_INITIATED, RETRACTION_APPROVED, RETRACTION_CANCELLED, RETRACTION_INITIATED, REGISTRATION_APPROVAL_CANCELLED, REGISTRATION_APPROVAL_INITIATED, REGISTRATION_APPROVAL_APPROVED, CITATION_ADDED, CITATION_EDITED, CITATION_REMOVED]

    def __repr__(self):
        return ('<NodeLog({self.action!r}, params={self.params!r}) '
                'with id {self._id!r}>').format(self=self)

    # For Django compatibility
    @property
    def pk(self):
        return self._id

    @property
    def node(self):
        """Return the :class:`Node` associated with this log."""
        return (
            Node.load(self.params.get('node')) or
            Node.load(self.params.get('project'))
        )

    @property
    def tz_date(self):
        '''Return the timezone-aware date.
        '''
        # Date should always be defined, but a few logs in production are
        # missing dates; return None and log error if date missing
        if self.date:
            return self.date.replace(tzinfo=pytz.UTC)
        logger.error('Date missing on NodeLog {}'.format(self._primary_key))

    @property
    def formatted_date(self):
        '''Return the timezone-aware, ISO-formatted string representation of
        this log's date.
        '''
        if self.tz_date:
            return self.tz_date.isoformat()

    def resolve_node(self, node):
        """A single `NodeLog` record may be attached to multiple `Node` records
        (parents, forks, registrations, etc.), so the node that the log refers
        to may not be the same as the node the user is viewing. Use
        `resolve_node` to determine the relevant node to use for permission
        checks.

        :param Node node: Node being viewed
        """
        if self.node == node or self.node in node.nodes:
            return self.node
        if node.is_fork_of(self.node) or node.is_registration_of(self.node):
            return node
        for child in node.nodes:
            if child.is_fork_of(self.node) or node.is_registration_of(self.node):
                return child
        return False

    def can_view(self, node, auth):
        node_to_check = self.resolve_node(node)
        if node_to_check:
            return node_to_check.can_view(auth)
        return False

    def _render_log_contributor(self, contributor, anonymous=False):
        user = User.load(contributor)
        if not user:
            # Handle legacy non-registered users, which were
            # represented as a dict
            if isinstance(contributor, dict):
                if 'nr_name' in contributor:
                    return {
                        'fullname': contributor['nr_name'],
                        'registered': False,
                    }
            return None
        if self.node:
            fullname = user.display_full_name(node=self.node)
        else:
            fullname = user.fullname
        return {
            'id': privacy_info_handle(user._primary_key, anonymous),
            'fullname': privacy_info_handle(fullname, anonymous, name=True),
            'registered': user.is_registered,
        }


class Tag(StoredObject):

    _id = fields.StringField(primary=True, validate=MaxLengthValidator(128))

    def __repr__(self):
        return '<Tag() with id {self._id!r}>'.format(self=self)

    @property
    def url(self):
        return '/search/?tags={}'.format(self._id)


class Pointer(StoredObject):
    """A link to a Node. The Pointer delegates all but a few methods to its
    contained Node. Forking and registration are overridden such that the
    link is cloned, but its contained Node is not.
    """
    #: Whether this is a pointer or not
    primary = False

    _id = fields.StringField()
    node = fields.ForeignField('node', backref='_pointed')

    _meta = {'optimistic': True}

    def _clone(self):
        if self.node:
            clone = self.clone()
            clone.node = self.node
            clone.save()
            return clone

    def fork_node(self, *args, **kwargs):
        return self._clone()

    def register_node(self, *args, **kwargs):
        return self._clone()

    def use_as_template(self, *args, **kwargs):
        return self._clone()

    def resolve(self):
        return self.node

    def __getattr__(self, item):
        """Delegate attribute access to the node being pointed to."""
        # Prevent backref lookups from being overriden by proxied node
        try:
            return super(Pointer, self).__getattr__(item)
        except AttributeError:
            pass
        if self.node:
            return getattr(self.node, item)
        raise AttributeError(
            'Pointer object has no attribute {0}'.format(
                item
            )
        )


def get_pointer_parent(pointer):
    """Given a `Pointer` object, return its parent node.
    """
    # The `parent_node` property of the `Pointer` schema refers to the parents
    # of the pointed-at `Node`, not the parents of the `Pointer`; use the
    # back-reference syntax to find the parents of the `Pointer`.
    parent_refs = pointer.node__parent
    assert len(parent_refs) == 1, 'Pointer must have exactly one parent.'
    return parent_refs[0]


def validate_category(value):
    """Validator for Node#category. Makes sure that the value is one of the
    categories defined in CATEGORY_MAP.
    """
    if value not in Node.CATEGORY_MAP.keys():
        raise ValidationValueError('Invalid value for category.')
    return True


def validate_title(value):
    """Validator for Node#title. Makes sure that the value exists and is not
    above 200 characters.
    """
    if value is None or not value.strip():
        raise ValidationValueError('Title cannot be blank.')

    value = sanitize.strip_html(value)

    if value is None or not value.strip():
        raise ValidationValueError('Invalid title.')

    if len(value) > 200:
        raise ValidationValueError('Title cannot exceed 200 characters.')

    return True


def validate_user(value):
    if value != {}:
        user_id = value.iterkeys().next()
        if User.find(Q('_id', 'eq', user_id)).count() != 1:
            raise ValidationValueError('User does not exist.')
    return True


class NodeUpdateError(Exception):
    def __init__(self, reason, key, *args, **kwargs):
        super(NodeUpdateError, self).__init__(*args, **kwargs)
        self.key = key
        self.reason = reason


class Node(GuidStoredObject, AddonModelMixin, IdentifierMixin):

    #: Whether this is a pointer or not
    primary = True

    __indices__ = [{
        'unique': False,
        'key_or_list': [
            ('tags.$', pymongo.ASCENDING),
            ('is_public', pymongo.ASCENDING),
            ('is_deleted', pymongo.ASCENDING),
        ]
    }]

    # Node fields that trigger an update to Solr on save
    SOLR_UPDATE_FIELDS = {
        'title',
        'category',
        'description',
        'visible_contributor_ids',
        'tags',
        'is_fork',
        'is_registration',
        'retraction',
        'embargo',
        'is_public',
        'is_deleted',
        'wiki_pages_current',
        'is_retracted',
        'node_license',
    }

    # Maps category identifier => Human-readable representation for use in
    # titles, menus, etc.
    # Use an OrderedDict so that menu items show in the correct order
    CATEGORY_MAP = OrderedDict([
        ('', 'Uncategorized'),
        ('project', 'Project'),
        ('hypothesis', 'Hypothesis'),
        ('methods and measures', 'Methods and Measures'),
        ('procedure', 'Procedure'),
        ('instrumentation', 'Instrumentation'),
        ('data', 'Data'),
        ('analysis', 'Analysis'),
        ('communication', 'Communication'),
        ('other', 'Other'),
    ])

    # Fields that are writable by Node.update
    WRITABLE_WHITELIST = [
        'title',
        'description',
        'category',
        'is_public',
        'node_license',
    ]

    # Named constants
    PRIVATE = 'private'
    PUBLIC = 'public'

    _id = fields.StringField(primary=True)

    date_created = fields.DateTimeField(auto_now_add=datetime.datetime.utcnow, index=True)

    # Privacy
    is_public = fields.BooleanField(default=False, index=True)

    # User mappings
    permissions = fields.DictionaryField()
    visible_contributor_ids = fields.StringField(list=True)

    # Project Organization
    is_dashboard = fields.BooleanField(default=False, index=True)
    is_folder = fields.BooleanField(default=False, index=True)

    # Expanded: Dictionary field mapping user IDs to expand state of this node:
    # {
    #   'icpnw': True,
    #   'cdi38': False,
    # }
    expanded = fields.DictionaryField(default={}, validate=validate_user)

    is_deleted = fields.BooleanField(default=False, index=True)
    deleted_date = fields.DateTimeField(index=True)

    is_registration = fields.BooleanField(default=False, index=True)
    registered_date = fields.DateTimeField(index=True)
    registered_user = fields.ForeignField('user', backref='registered')

    # A list of all MetaSchemas for which this Node has registered_meta
    registered_schema = fields.ForeignField('metaschema', backref='registered', list=True, default=list)
    # A set of <metaschema._id>: <schema> pairs, where <schema> is a
    # flat set of <question_id>: <response> pairs-- these quesiton ids_above
    # map the the ids in the registrations MetaSchema (see registered_schema).
    # {
    #   <question_id>: {
    #     'value': <value>,
    #     'comments': [
    #       <comment>
    #     ]
    # }
    registered_meta = fields.DictionaryField()
    registration_approval = fields.ForeignField('registrationapproval')
    retraction = fields.ForeignField('retraction')
    embargo = fields.ForeignField('embargo')

    is_fork = fields.BooleanField(default=False, index=True)
    forked_date = fields.DateTimeField(index=True)

    title = fields.StringField(validate=validate_title)
    description = fields.StringField()
    category = fields.StringField(validate=validate_category, index=True)

    node_license = fields.ForeignField('nodelicenserecord')

    # One of 'public', 'private'
    # TODO: Add validator
    comment_level = fields.StringField(default='private')

    wiki_pages_current = fields.DictionaryField()
    wiki_pages_versions = fields.DictionaryField()
    # Dictionary field mapping node wiki page to sharejs private uuid.
    # {<page_name>: <sharejs_id>}
    wiki_private_uuids = fields.DictionaryField()
    file_guid_to_share_uuids = fields.DictionaryField()

    creator = fields.ForeignField('user', backref='created')
    contributors = fields.ForeignField('user', list=True, backref='contributed')
    users_watching_node = fields.ForeignField('user', list=True, backref='watched')

    logs = fields.ForeignField('nodelog', list=True, backref='logged')
    tags = fields.ForeignField('tag', list=True, backref='tagged')

    # Tags for internal use
    system_tags = fields.StringField(list=True)

    nodes = fields.AbstractForeignField(list=True, backref='parent')
    forked_from = fields.ForeignField('node', backref='forked', index=True)
    registered_from = fields.ForeignField('node', backref='registrations', index=True)

    # The node (if any) used as a template for this node's creation
    template_node = fields.ForeignField('node', backref='template_node', index=True)

    piwik_site_id = fields.StringField()

    # Dictionary field mapping user id to a list of nodes in node.nodes which the user has subscriptions for
    # {<User.id>: [<Node._id>, <Node2._id>, ...] }
    child_node_subscriptions = fields.DictionaryField(default=dict)

    alternative_citations = fields.ForeignField('alternativecitation', list=True, backref='citations')

    _meta = {
        'optimistic': True,
    }

    def __init__(self, *args, **kwargs):

        tags = kwargs.pop('tags', [])

        super(Node, self).__init__(*args, **kwargs)

        # Ensure when Node is created with tags through API, tags are added to Tag
        if tags:
            for tag in tags:
                self.add_tag(tag, Auth(self.creator), save=False, log=False)

        if kwargs.get('_is_loaded', False):
            return

        if self.creator:
            self.contributors.append(self.creator)
            self.set_visible(self.creator, visible=True, log=False)

            # Add default creator permissions
            for permission in CREATOR_PERMISSIONS:
                self.add_permission(self.creator, permission, save=False)

    def __repr__(self):
        return ('<Node(title={self.title!r}, category={self.category!r}) '
                'with _id {self._id!r}>').format(self=self)

    # For Django compatibility
    @property
    def pk(self):
        return self._id

    @property
    def license(self):
        node_license = self.node_license
        if not node_license and self.parent_node:
            return self.parent_node.license
        return node_license

    @property
    def category_display(self):
        """The human-readable representation of this node's category."""
        return self.CATEGORY_MAP[self.category]

    # We need the following 2 properties in order to serialize related links in NodeRegistrationSerializer
    @property
    def registered_user_id(self):
        """The ID of the user who registered this node if this is a registration, else None.
        """
        if self.registered_user:
            return self.registered_user._id
        return None

    @property
    def registered_from_id(self):
        """The ID of the user who registered this node if this is a registration, else None.
        """
        if self.registered_from:
            return self.registered_from._id
        return None

    @property
    def sanction(self):
        sanction = self.registration_approval or self.embargo or self.retraction
        if sanction:
            return sanction
        elif self.parent_node:
            return self.parent_node.sanction
        else:
            return None

    @property
    def is_pending_registration(self):
        if not self.is_registration:
            return False
        if self.registration_approval is None:
            if self.parent_node:
                return self.parent_node.is_pending_registration
            return False
        return self.registration_approval.is_pending_approval

    @property
    def is_registration_approved(self):
        if self.registration_approval is None:
            if self.parent_node:
                return self.parent_node.is_registration_approved
            return False
        return self.registration_approval.is_approved

    @property
    def is_retracted(self):
        if self.retraction is None:
            if self.parent_node:
                return self.parent_node.is_retracted
            return False
        return self.retraction.is_approved

    @property
    def is_pending_retraction(self):
        if self.retraction is None:
            if self.parent_node:
                return self.parent_node.is_pending_retraction
            return False
        return self.retraction.is_pending_approval

    @property
    def embargo_end_date(self):
        if self.embargo is None:
            if self.parent_node:
                return self.parent_node.embargo_end_date
            return False
        return self.embargo.embargo_end_date

    @property
    def is_pending_embargo(self):
        if self.embargo is None:
            if self.parent_node:
                return self.parent_node.is_pending_embargo
            return False
        return self.embargo.is_pending_approval

    @property
    def is_pending_embargo_for_existing_registration(self):
        """ Returns True if Node has an Embargo pending approval for an
        existing registrations. This is used specifically to ensure
        registrations pre-dating the Embargo feature do not get deleted if
        their respective Embargo request is rejected.
        """
        if self.embargo is None:
            if self.parent_node:
                return self.parent_node.is_pending_embargo_for_existing_registration
            return False
        return self.embargo.pending_registration

    @property
    def private_links(self):
        return self.privatelink__shared

    @property
    def private_links_active(self):
        return [x for x in self.private_links if not x.is_deleted]

    @property
    def private_link_keys_active(self):
        return [x.key for x in self.private_links if not x.is_deleted]

    @property
    def private_link_keys_deleted(self):
        return [x.key for x in self.private_links if x.is_deleted]

    def path_above(self, auth):
        parents = self.parents
        return '/' + '/'.join([p.title if p.can_view(auth) else '-- private project --' for p in reversed(parents)])

    @property
    def ids_above(self):
        parents = self.parents
        return {p._id for p in parents}

    @property
    def nodes_active(self):
        return [x for x in self.nodes if not x.is_deleted]

    @property
    def draft_registrations_active(self):
        return DraftRegistration.find(
            Q('branched_from', 'eq', self) &
            Q('registered_node', 'eq', None)
        )

    def can_edit(self, auth=None, user=None):
        """Return if a user is authorized to edit this node.
        Must specify one of (`auth`, `user`).

        :param Auth auth: Auth object to check
        :param User user: User object to check
        :returns: Whether user has permission to edit this node.
        """
        if not auth and not user:
            raise ValueError('Must pass either `auth` or `user`')
        if auth and user:
            raise ValueError('Cannot pass both `auth` and `user`')
        user = user or auth.user
        if auth:
            is_api_node = auth.api_node == self
        else:
            is_api_node = False
        return (
            (user and self.has_permission(user, 'write'))
            or is_api_node
        )

    def active_contributors(self, include=lambda n: True):
        for contrib in self.contributors:
            if contrib.is_active and include(contrib):
                yield contrib

    def is_admin_parent(self, user):
        if self.has_permission(user, 'admin', check_parent=False):
            return True
        if self.parent_node:
            return self.parent_node.is_admin_parent(user)
        return False

    def can_view(self, auth):
        if not auth and not self.is_public:
            return False

        return (
            self.is_public or
            (auth.user and self.has_permission(auth.user, 'read')) or
            auth.private_key in self.private_link_keys_active or
            self.is_admin_parent(auth.user)
        )

    def is_expanded(self, user=None):
        """Return if a user is has expanded the folder in the dashboard view.
        Must specify one of (`auth`, `user`).

        :param User user: User object to check
        :returns: Boolean if the folder is expanded.
        """
        if user._id in self.expanded:
            return self.expanded[user._id]
        else:
            return False

    def expand(self, user=None):
        self.expanded[user._id] = True
        self.save()

    def collapse(self, user=None):
        self.expanded[user._id] = False
        self.save()

    def is_derived_from(self, other, attr):
        derived_from = getattr(self, attr)
        while True:
            if derived_from is None:
                return False
            if derived_from == other:
                return True
            derived_from = getattr(derived_from, attr)

    def is_fork_of(self, other):
        return self.is_derived_from(other, 'forked_from')

    def is_registration_of(self, other):
        return self.is_derived_from(other, 'registered_from')

    @property
    def forks(self):
        """List of forks of this node"""
        return list(self.node__forked.find(Q('is_deleted', 'eq', False) &
                                           Q('is_registration', 'ne', True)))

    def add_permission(self, user, permission, save=False):
        """Grant permission to a user.

        :param User user: User to grant permission to
        :param str permission: Permission to grant
        :param bool save: Save changes
        :raises: ValueError if user already has permission
        """
        if user._id not in self.permissions:
            self.permissions[user._id] = [permission]
        else:
            if permission in self.permissions[user._id]:
                raise ValueError('User already has permission {0}'.format(permission))
            self.permissions[user._id].append(permission)
        if save:
            self.save()

    def remove_permission(self, user, permission, save=False):
        """Revoke permission from a user.

        :param User user: User to revoke permission from
        :param str permission: Permission to revoke
        :param bool save: Save changes
        :raises: ValueError if user does not have permission
        """
        try:
            self.permissions[user._id].remove(permission)
        except (KeyError, ValueError):
            raise ValueError('User does not have permission {0}'.format(permission))
        if save:
            self.save()

    def clear_permission(self, user, save=False):
        """Clear all permissions for a user.

        :param User user: User to revoke permission from
        :param bool save: Save changes
        :raises: ValueError if user not in permissions
        """
        try:
            self.permissions.pop(user._id)
        except KeyError:
            raise ValueError(
                'User {0} not in permissions list for node {1}'.format(
                    user._id, self._id,
                )
            )
        if save:
            self.save()

    def set_permissions(self, user, permissions, save=False):
        self.permissions[user._id] = permissions
        if save:
            self.save()

    def has_permission(self, user, permission, check_parent=True):
        """Check whether user has permission.

        :param User user: User to test
        :param str permission: Required permission
        :returns: User has required permission
        """
        if user is None:
            logger.warn('User is ``None``.')
            return False
        if permission in self.permissions.get(user._id, []):
            return True
        if permission == 'read' and check_parent:
            return self.is_admin_parent(user)
        return False

    def has_permission_on_children(self, user, permission):
        """Checks if the given user has a given permission on any child nodes
            that are not registrations or deleted
        """
        if self.has_permission(user, permission):
            return True

        for node in self.nodes:
            if not node.primary or node.is_deleted:
                continue

            if node.has_permission_on_children(user, permission):
                return True

        return False

    def has_addon_on_children(self, addon):
        """Checks if a given node has a specific addon on child nodes
            that are not registrations or deleted
        """
        if self.has_addon(addon):
            return True

        for node in self.nodes:
            if not node.primary or node.is_deleted:
                continue

            if node.has_addon_on_children(addon):
                return True

        return False

    def get_permissions(self, user):
        """Get list of permissions for user.

        :param User user: User to check
        :returns: List of permissions
        :raises: ValueError if user not found in permissions
        """
        return self.permissions.get(user._id, [])

    def adjust_permissions(self):
        for key in self.permissions.keys():
            if key not in self.contributors:
                self.permissions.pop(key)

    @property
    def visible_contributors(self):
        return [
            User.load(_id)
            for _id in self.visible_contributor_ids
        ]

    @property
    def parents(self):
        if self.parent_node:
            return [self.parent_node] + self.parent_node.parents
        return []

    @property
    def admin_contributor_ids(self, contributors=None):
        contributor_ids = self.contributors._to_primary_keys()
        admin_ids = set()
        for parent in self.parents:
            admins = [
                user for user, perms in parent.permissions.iteritems()
                if 'admin' in perms
            ]
            admin_ids.update(set(admins).difference(contributor_ids))
        return admin_ids

    @property
    def admin_contributors(self):
        return sorted(
            [User.load(_id) for _id in self.admin_contributor_ids],
            key=lambda user: user.family_name,
        )

    def get_visible(self, user):
        if not self.is_contributor(user):
            raise ValueError(u'User {0} not in contributors'.format(user))
        return user._id in self.visible_contributor_ids

    def update_visible_ids(self, save=False):
        """Update the order of `visible_contributor_ids`. Updating on making
        a contributor visible is more efficient than recomputing order on
        accessing `visible_contributors`.
        """
        self.visible_contributor_ids = [
            contributor._id
            for contributor in self.contributors
            if contributor._id in self.visible_contributor_ids
        ]
        if save:
            self.save()

    def set_visible(self, user, visible, log=True, auth=None, save=False):
        if not self.is_contributor(user):
            raise ValueError(u'User {0} not in contributors'.format(user))
        if visible and user._id not in self.visible_contributor_ids:
            self.visible_contributor_ids.append(user._id)
            self.update_visible_ids(save=False)
        elif not visible and user._id in self.visible_contributor_ids:
            if len(self.visible_contributor_ids) == 1:
                raise ValueError('Must have at least one visible contributor')
            self.visible_contributor_ids.remove(user._id)
        else:
            return
        message = (
            NodeLog.MADE_CONTRIBUTOR_VISIBLE
            if visible
            else NodeLog.MADE_CONTRIBUTOR_INVISIBLE
        )
        if log:
            self.add_log(
                message,
                params={
                    'parent': self.parent_id,
                    'node': self._id,
                    'contributors': [user._id],
                },
                auth=auth,
                save=False,
            )
        if save:
            self.save()

    def can_comment(self, auth):
        if self.comment_level == 'public':
            return auth.logged_in and (
                self.is_public or
                (auth.user and self.has_permission(auth.user, 'read'))
            )
        return self.is_contributor(auth.user)

    def set_node_license(self, license_id, year, copyright_holders, auth, save=True):
        if not self.has_permission(auth.user, ADMIN):
            raise PermissionsError("Only admins can change a project's license.")
        try:
            node_license = NodeLicense.find_one(
                Q('id', 'eq', license_id)
            )
        except NoResultsFound:
            raise NodeStateError("Trying to update a Node with an invalid license.")
        record = self.node_license
        if record is None:
            record = NodeLicenseRecord(
                node_license=node_license
            )
        record.node_license = node_license
        record.year = year
        record.copyright_holders = copyright_holders or []
        record.save()
        self.node_license = record
        self.add_log(
            action=NodeLog.CHANGED_LICENSE,
            params={
                'parent_node': self.parent_id,
                'node': self._primary_key,
                'new_license': node_license.name
            },
            auth=auth,
            save=False,
        )
        if save:
            self.save()

    def update(self, fields, auth=None, save=True):
        """Update the node with the given fields.

        :param dict fields: Dictionary of field_name:value pairs.
        :param Auth auth: Auth object for the user making the update.
        :param bool save: Whether to save after updating the object.
        """
        if self.is_registration:
            raise NodeUpdateError(reason="Registered content cannot be updated")
        if not fields:  # Bail out early if there are no fields to update
            return False
        values = {}
        for key, value in fields.iteritems():
            if key not in self.WRITABLE_WHITELIST:
                continue
            # Title and description have special methods for logging purposes
            if key == 'title':
                self.set_title(title=value, auth=auth, save=False)
            elif key == 'description':
                self.set_description(description=value, auth=auth, save=False)
            elif key == 'is_public':
                self.set_privacy(
                    Node.PUBLIC if value else Node.PRIVATE,
                    auth=auth,
                    log=True,
                    save=False
                )
            elif key == 'node_license':
                self.set_node_license(
                    value.get('id'),
                    value.get('year'),
                    value.get('copyright_holders'),
                    auth,
                    save=False
                )
            else:
                with warnings.catch_warnings():
                    try:
                        # This is in place because historically projects and components
                        # live on different ElasticSearch indexes, and at the time of Node.save
                        # there is no reliable way to check what the old Node.category
                        # value was. When the cateogory changes it is possible to have duplicate/dead
                        # search entries, so always delete the ES doc on categoryt change
                        # TODO: consolidate Node indexes into a single index, refactor search
                        if key == 'category':
                            self.delete_search_entry()
                        ###############
                        old_value = getattr(self, key)
                        if old_value != value:
                            values[key] = {
                                'old': old_value,
                                'new': value,
                            }
                            setattr(self, key, value)
                    except AttributeError:
                        raise NodeUpdateError(reason="Invalid value for attribute '{0}'".format(key), key=key)
                    except warnings.Warning:
                        raise NodeUpdateError(reason="Attribute '{0}' doesn't exist on the Node class".format(key), key=key)
        if save:
            updated = self.save()
        else:
            updated = []
        for key in values:
            values[key]['new'] = getattr(self, key)
        if values:
            self.add_log(
                NodeLog.UPDATED_FIELDS,
                params={
                    'node': self._id,
                    'updated_fields': {
                        key: {
                            'old': values[key]['old'],
                            'new': values[key]['new']
                        }
                        for key in values
                    }
                },
                auth=auth)
        return updated

    def save(self, *args, **kwargs):
        update_piwik = kwargs.pop('update_piwik', True)
        self.adjust_permissions()

        first_save = not self._is_loaded

        if first_save and self.is_dashboard:
            existing_dashboards = self.creator.node__contributed.find(
                Q('is_dashboard', 'eq', True)
            )
            if existing_dashboards.count() > 0:
                raise NodeStateError("Only one dashboard allowed per user.")

        is_original = not self.is_registration and not self.is_fork
        if 'suppress_log' in kwargs.keys():
            suppress_log = kwargs['suppress_log']
            del kwargs['suppress_log']
        else:
            suppress_log = False

        saved_fields = super(Node, self).save(*args, **kwargs)

        if first_save and is_original and not suppress_log:
            # TODO: This logic also exists in self.use_as_template()
            for addon in settings.ADDONS_AVAILABLE:
                if 'node' in addon.added_default:
                    self.add_addon(addon.short_name, auth=None, log=False)

            # Define log fields for non-component project
            log_action = NodeLog.PROJECT_CREATED
            log_params = {
                'node': self._primary_key,
            }

            if getattr(self, 'parent', None):
                # Append log to parent
                self.parent.nodes.append(self)
                self.parent.save()
                log_params.update({'parent_node': self.parent._primary_key})

            # Add log with appropriate fields
            self.add_log(
                log_action,
                params=log_params,
                auth=Auth(user=self.creator),
                log_date=self.date_created,
                save=True,
            )

        # Only update Solr if at least one stored field has changed, and if
        # public or privacy setting has changed
        need_update = bool(self.SOLR_UPDATE_FIELDS.intersection(saved_fields))
        if not self.is_public:
            if first_save or 'is_public' not in saved_fields:
                need_update = False
        if self.is_folder or self.archiving:
            need_update = False
        if need_update:
            self.update_search()

        if 'node_license' in saved_fields:
            children = [c for c in self.get_descendants_recursive(
                include=lambda n: n.node_license is None
            )]
            # this returns generator, that would get unspooled anyways
            if children:
                Node.bulk_update_search(children)

        # This method checks what has changed.
        if settings.PIWIK_HOST and update_piwik:
            piwik_tasks.update_node(self._id, saved_fields)

        # Return expected value for StoredObject::save
        return saved_fields

    ######################################
    # Methods that return a new instance #
    ######################################

    def use_as_template(self, auth, changes=None, top_level=True):
        """Create a new project, using an existing project as a template.

        :param auth: The user to be assigned as creator
        :param changes: A dictionary of changes, keyed by node id, which
                        override the attributes of the template project or its
                        children.
        :return: The `Node` instance created.
        """
        changes = changes or dict()

        # build the dict of attributes to change for the new node
        try:
            attributes = changes[self._id]
            # TODO: explicitly define attributes which may be changed.
        except (AttributeError, KeyError):
            attributes = dict()

        new = self.clone()

        # clear permissions, which are not cleared by the clone method
        new.permissions = {}
        new.visible_contributor_ids = []

        # Clear quasi-foreign fields
        new.wiki_pages_current = {}
        new.wiki_pages_versions = {}
        new.wiki_private_uuids = {}
        new.file_guid_to_share_uuids = {}

        # set attributes which may be overridden by `changes`
        new.is_public = False
        new.description = None

        # apply `changes`
        for attr, val in attributes.iteritems():
            setattr(new, attr, val)

        # set attributes which may NOT be overridden by `changes`
        new.creator = auth.user
        new.template_node = self
        new.add_contributor(contributor=auth.user, permissions=CREATOR_PERMISSIONS, log=False, save=False)
        new.is_fork = False
        new.is_registration = False
        new.piwik_site_id = None
        new.node_license = self.license.copy() if self.license else None

        # If that title hasn't been changed, apply the default prefix (once)
        if (new.title == self.title
                and top_level
                and language.TEMPLATED_FROM_PREFIX not in new.title):
            new.title = ''.join((language.TEMPLATED_FROM_PREFIX, new.title, ))

        # Slight hack - date_created is a read-only field.
        new._fields['date_created'].__set__(
            new,
            datetime.datetime.utcnow(),
            safe=True
        )

        new.save(suppress_log=True)

        # Log the creation
        new.add_log(
            NodeLog.CREATED_FROM,
            params={
                'node': new._primary_key,
                'template_node': {
                    'id': self._primary_key,
                    'url': self.url,
                    'title': self.title,
                },
            },
            auth=auth,
            log_date=new.date_created,
            save=False,
        )

        # add mandatory addons
        # TODO: This logic also exists in self.save()
        for addon in settings.ADDONS_AVAILABLE:
            if 'node' in addon.added_default:
                new.add_addon(addon.short_name, auth=None, log=False)

        # deal with the children of the node, if any
        new.nodes = [
            x.use_as_template(auth, changes, top_level=False)
            for x in self.nodes
            if x.can_view(auth)
        ]

        new.save()
        return new

    ############
    # Pointers #
    ############

    def add_pointer(self, node, auth, save=True):
        """Add a pointer to a node.

        :param Node node: Node to add
        :param Auth auth: Consolidated authorization
        :param bool save: Save changes
        :return: Created pointer
        """
        # Fail if node already in nodes / pointers. Note: cast node and node
        # to primary keys to test for conflicts with both nodes and pointers
        # contained in `self.nodes`.
        if node._id in self.node_ids:
            raise ValueError(
                'Pointer to node {0} already in list'.format(node._id)
            )

        if self.is_registration:
            raise NodeStateError('Cannot add a pointer to a registration')

        # If a folder, prevent more than one pointer to that folder. This will prevent infinite loops on the Dashboard.
        # Also, no pointers to the dashboard project, which could cause loops as well.
        already_pointed = node.pointed
        if node.is_folder and len(already_pointed) > 0:
            raise ValueError(
                'Pointer to folder {0} already exists. Only one pointer to any given folder allowed'.format(node._id)
            )
        if node.is_dashboard:
            raise ValueError(
                'Pointer to dashboard ({0}) not allowed.'.format(node._id)
            )

        # Append pointer
        pointer = Pointer(node=node)
        pointer.save()
        self.nodes.append(pointer)

        # Add log
        self.add_log(
            action=NodeLog.POINTER_CREATED,
            params={
                'parent_node': self.parent_id,
                'node': self._primary_key,
                'pointer': {
                    'id': pointer.node._id,
                    'url': pointer.node.url,
                    'title': pointer.node.title,
                    'category': pointer.node.category,
                },
            },
            auth=auth,
            save=False,
        )

        # Optionally save changes
        if save:
            self.save()

        return pointer

    def rm_pointer(self, pointer, auth):
        """Remove a pointer.

        :param Pointer pointer: Pointer to remove
        :param Auth auth: Consolidated authorization
        """
        if pointer not in self.nodes:
            raise ValueError('Node link does not belong to the requested node.')

        # Remove `Pointer` object; will also remove self from `nodes` list of
        # parent node
        Pointer.remove_one(pointer)

        # Add log
        self.add_log(
            action=NodeLog.POINTER_REMOVED,
            params={
                'parent_node': self.parent_id,
                'node': self._primary_key,
                'pointer': {
                    'id': pointer.node._id,
                    'url': pointer.node.url,
                    'title': pointer.node.title,
                    'category': pointer.node.category,
                },
            },
            auth=auth,
            save=False,
        )

    @property
    def node_ids(self):
        return [
            node._id if node.primary else node.node._id
            for node in self.nodes
        ]

    @property
    def nodes_primary(self):
        return [
            node
            for node in self.nodes
            if node.primary
        ]

    def node_and_primary_descendants(self):
        """Return an iterator for a node and all of its primary (non-pointer) descendants.

        :param node Node: target Node
        """
        return itertools.chain([self], self.get_descendants_recursive(lambda n: n.primary))

    @property
    def depth(self):
        return len(self.parents)

    def next_descendants(self, auth, condition=lambda auth, node: True):
        """
        Recursively find the first set of descedants under a given node that meet a given condition

        returns a list of [(node, [children]), ...]
        """
        ret = []
        for node in self.nodes:
            if condition(auth, node):
                # base case
                ret.append((node, []))
            else:
                ret.append((node, node.next_descendants(auth, condition)))
        ret = [item for item in ret if item[1] or condition(auth, item[0])]  # prune empty branches
        return ret

    def get_descendants_recursive(self, include=lambda n: True):
        for node in self.nodes:
            if include(node):
                yield node
            if node.primary:
                for descendant in node.get_descendants_recursive(include):
                    if include(descendant):
                        yield descendant

    def get_aggregate_logs_query(self, auth):
        ids = [self._id] + [n._id
                            for n in self.get_descendants_recursive()
                            if n.can_view(auth)]
        query = Q('__backrefs.logged.node.logs', 'in', ids) & Q('should_hide', 'ne', True)
        return query

    def get_aggregate_logs_queryset(self, auth):
        query = self.get_aggregate_logs_query(auth)
        return NodeLog.find(query).sort('-_id')

    @property
    def nodes_pointer(self):
        return [
            node
            for node in self.nodes
            if not node.primary
        ]

    @property
    def has_pointers_recursive(self):
        """Recursively checks whether the current node or any of its nodes
        contains a pointer.
        """
        if self.nodes_pointer:
            return True
        for node in self.nodes_primary:
            if node.has_pointers_recursive:
                return True
        return False

    @property
    def pointed(self):
        return getattr(self, '_pointed', [])

    def pointing_at(self, pointed_node_id):
        """This node is pointed at another node.

        :param Node pointed_node_id: The node id of the node being pointed at.
        :return: pointer_id
        """
        for pointer in self.nodes_pointer:
            node_id = pointer.node._id
            if node_id == pointed_node_id:
                return pointer._id
        return None

    def get_points(self, folders=False, deleted=False, resolve=True):
        ret = []
        for each in self.pointed:
            pointer_node = get_pointer_parent(each)
            if not folders and pointer_node.is_folder:
                continue
            if not deleted and pointer_node.is_deleted:
                continue
            if resolve:
                ret.append(pointer_node)
            else:
                ret.append(each)
        return ret

    def resolve(self):
        return self

    def fork_pointer(self, pointer, auth, save=True):
        """Replace a pointer with a fork. If the pointer points to a project,
        fork the project and replace the pointer with a new pointer pointing
        to the fork. If the pointer points to a component, fork the component
        and add it to the current node.

        :param Pointer pointer:
        :param Auth auth:
        :param bool save:
        :return: Forked node
        """
        # Fail if pointer not contained in `nodes`
        try:
            index = self.nodes.index(pointer)
        except ValueError:
            raise ValueError('Pointer {0} not in list'.format(pointer._id))

        # Get pointed node
        node = pointer.node

        # Fork into current node and replace pointer with forked component
        forked = node.fork_node(auth)
        if forked is None:
            raise ValueError('Could not fork node')

        self.nodes[index] = forked

        # Add log
        self.add_log(
            NodeLog.POINTER_FORKED,
            params={
                'parent_node': self.parent_id,
                'node': self._primary_key,
                'pointer': {
                    'id': pointer.node._id,
                    'url': pointer.node.url,
                    'title': pointer.node.title,
                    'category': pointer.node.category,
                },
            },
            auth=auth,
            save=False,
        )

        # Optionally save changes
        if save:
            self.save()
            # Garbage-collect pointer. Note: Must save current node before
            # removing pointer, else remove will fail when trying to remove
            # backref from self to pointer.
            Pointer.remove_one(pointer)

        # Return forked content
        return forked

    def get_recent_logs(self, n=10):
        """Return a list of the n most recent logs, in reverse chronological
        order.

        :param int n: Number of logs to retrieve
        """
        return list(reversed(self.logs)[:n])

    @property
    def date_modified(self):
        '''The most recent datetime when this node was modified, based on
        the logs.
        '''
        try:
            return self.logs[-1].date
        except IndexError:
            return self.date_created

    def set_title(self, title, auth, save=False):
        """Set the title of this Node and log it.

        :param str title: The new title.
        :param auth: All the auth information including user, API key.
        """
        #Called so validation does not have to wait until save.
        validate_title(title)

        original_title = self.title
        new_title = sanitize.strip_html(title)
        # Title hasn't changed after sanitzation, bail out
        if original_title == new_title:
            return False
        self.title = new_title
        self.add_log(
            action=NodeLog.EDITED_TITLE,
            params={
                'parent_node': self.parent_id,
                'node': self._primary_key,
                'title_new': self.title,
                'title_original': original_title,
            },
            auth=auth,
            save=False,
        )
        if save:
            self.save()
        return None

    def set_description(self, description, auth, save=False):
        """Set the description and log the event.

        :param str description: The new description
        :param auth: All the auth informtion including user, API key.
        :param bool save: Save self after updating.
        """
        original = self.description
        new_description = sanitize.strip_html(description)
        if original == new_description:
            return False
        self.description = new_description
        self.add_log(
            action=NodeLog.EDITED_DESCRIPTION,
            params={
                'parent_node': self.parent_id,
                'node': self._primary_key,
                'description_new': self.description,
                'description_original': original
            },
            auth=auth,
            save=False,
        )
        if save:
            self.save()
        return None

    def update_search(self):
        from website import search
        try:
            search.search.update_node(self, bulk=False, async=True)
        except search.exceptions.SearchUnavailableError as e:
            logger.exception(e)
            log_exception()

    @classmethod
    def bulk_update_search(cls, nodes):
        from website import search
        try:
            serialize = functools.partial(search.search.update_node, bulk=True, async=False)
            search.search.bulk_update_nodes(serialize, nodes)
        except search.exceptions.SearchUnavailableError as e:
            logger.exception(e)
            log_exception()

    def delete_search_entry(self):
        from website import search
        try:
            search.search.delete_node(self)
        except search.exceptions.SearchUnavailableError as e:
            logger.exception(e)
            log_exception()

    def delete_registration_tree(self, save=False):
        self.is_deleted = True
        if not getattr(self.embargo, 'for_existing_registration', False):
            self.registered_from = None
        if save:
            self.save()
        self.update_search()
        for child in self.nodes_primary:
            child.delete_registration_tree(save=save)

    def remove_node(self, auth, date=None):
        """Marks a node as deleted.

        TODO: Call a hook on addons
        Adds a log to the parent node if applicable

        :param auth: an instance of :class:`Auth`.
        :param date: Date node was removed
        :type date: `datetime.datetime` or `None`
        """
        # TODO: rename "date" param - it's shadowing a global

        if self.is_dashboard:
            raise NodeStateError("Dashboards may not be deleted.")

        if not self.can_edit(auth):
            raise PermissionsError('{0!r} does not have permission to modify this {1}'.format(auth.user, self.category or 'node'))

        #if this is a folder, remove all the folders that this is pointing at.
        if self.is_folder:
            for pointed in self.nodes_pointer:
                if pointed.node.is_folder:
                    pointed.node.remove_node(auth=auth)

        if [x for x in self.nodes_primary if not x.is_deleted]:
            raise NodeStateError("Any child components must be deleted prior to deleting this project.")

        # After delete callback
        for addon in self.get_addons():
            message = addon.after_delete(self, auth.user)
            if message:
                status.push_status_message(message, kind='info', trust=False)

        log_date = date or datetime.datetime.utcnow()

        # Add log to parent
        if self.node__parent:
            self.node__parent[0].add_log(
                NodeLog.NODE_REMOVED,
                params={
                    'project': self._primary_key,
                },
                auth=auth,
                log_date=log_date,
                save=True,
            )
        else:
            self.add_log(
                NodeLog.PROJECT_DELETED,
                params={
                    'project': self._primary_key,
                },
                auth=auth,
                log_date=log_date,
                save=True,
            )

        self.is_deleted = True
        self.deleted_date = date
        self.save()

        auth_signals.node_deleted.send(self)

        return True

    def fork_node(self, auth, title='Fork of '):
        """Recursively fork a node.

        :param Auth auth: Consolidated authorization
        :param str title: Optional text to prepend to forked title
        :return: Forked node
        """
        user = auth.user

        # Non-contributors can't fork private nodes
        if not (self.is_public or self.has_permission(user, 'read')):
            raise PermissionsError('{0!r} does not have permission to fork node {1!r}'.format(user, self._id))

        when = datetime.datetime.utcnow()

        original = self.load(self._primary_key)

        if original.is_deleted:
            raise NodeStateError('Cannot fork deleted node.')

        # Note: Cloning a node copies its `wiki_pages_current` and
        # `wiki_pages_versions` fields, but does not clone the underlying
        # database objects to which these dictionaries refer. This means that
        # the cloned node must pass itself to its wiki objects to build the
        # correct URLs to that content.
        forked = original.clone()

        forked.logs = self.logs
        forked.tags = self.tags

        # Recursively fork child nodes
        for node_contained in original.nodes:
            if not node_contained.is_deleted:
                forked_node = None
                try:  # Catch the potential PermissionsError above
                    forked_node = node_contained.fork_node(auth=auth, title='')
                except PermissionsError:
                    pass  # If this exception is thrown omit the node from the result set
                if forked_node is not None:
                    forked.nodes.append(forked_node)

        forked.title = title + forked.title
        forked.is_fork = True
        forked.is_registration = False
        forked.forked_date = when
        forked.forked_from = original
        forked.creator = user
        forked.piwik_site_id = None
        forked.node_license = original.license.copy() if original.license else None

        # Forks default to private status
        forked.is_public = False

        # Clear permissions before adding users
        forked.permissions = {}
        forked.visible_contributor_ids = []

        for citation in self.alternative_citations:
            forked.add_citation(
                auth=auth,
                citation=citation.clone(),
                log=False,
                save=False
            )

        forked.add_contributor(
            contributor=user,
            permissions=CREATOR_PERMISSIONS,
            log=False,
            save=False
        )

        forked.add_log(
            action=NodeLog.NODE_FORKED,
            params={
                'parent_node': original.parent_id,
                'node': original._primary_key,
                'registration': forked._primary_key,
            },
            auth=auth,
            log_date=when,
            save=False,
        )

        forked.save()
        # After fork callback
        for addon in original.get_addons():
            _, message = addon.after_fork(original, forked, user)
            if message:
                status.push_status_message(message, kind='info', trust=True)

        return forked

    def register_node(self, schema, auth, data, parent=None):
        """Make a frozen copy of a node.

        :param schema: Schema object
        :param auth: All the auth information including user, API key.
        :param template: Template name
        :param data: Form data
        :param parent Node: parent registration of registration to be created
        """
        # TODO(lyndsysimon): "template" param is not necessary - use schema.name?
        # NOTE: Admins can register child nodes even if they don't have write access them
        if not self.can_edit(auth=auth) and not self.is_admin_parent(user=auth.user):
            raise PermissionsError(
                'User {} does not have permission '
                'to register this node'.format(auth.user._id)
            )
        if self.is_folder:
            raise NodeStateError("Folders may not be registered")

        when = datetime.datetime.utcnow()

        original = self.load(self._primary_key)

        # Note: Cloning a node copies its `wiki_pages_current` and
        # `wiki_pages_versions` fields, but does not clone the underlying
        # database objects to which these dictionaries refer. This means that
        # the cloned node must pass itself to its wiki objects to build the
        # correct URLs to that content.
        if original.is_deleted:
            raise NodeStateError('Cannot register deleted node.')

        registered = original.clone()

        registered.is_registration = True
        registered.registered_date = when
        registered.registered_user = auth.user
        registered.registered_schema.append(schema)
        registered.registered_from = original
        if not registered.registered_meta:
            registered.registered_meta = {}
        registered.registered_meta[schema._id] = data

        registered.contributors = self.contributors
        registered.forked_from = self.forked_from
        registered.creator = self.creator
        registered.logs = self.logs
        registered.tags = self.tags
        registered.piwik_site_id = None
        registered.alternative_citations = self.alternative_citations
        registered.node_license = original.license.copy() if original.license else None

        registered.save()
        registered.is_public = False
        for node in registered.get_descendants_recursive():
            node.is_public = False
            node.save()

        if parent:
            registered.parent_node = parent

        # After register callback
        for addon in original.get_addons():
            _, message = addon.after_register(original, registered, auth.user)
            if message:
                status.push_status_message(message, kind='info', trust=False)

        for node_contained in original.nodes:
            if not node_contained.is_deleted:
                child_registration = node_contained.register_node(
                    schema=schema,
                    auth=auth,
                    data=data,
                    parent=registered,
                )
                if child_registration and not child_registration.primary:
                    registered.nodes.append(child_registration)

        registered.save()

        if settings.ENABLE_ARCHIVER:
            project_signals.after_create_registration.send(self, dst=registered, user=auth.user)

        return registered

    def remove_tag(self, tag, auth, save=True):
        if tag in self.tags:
            self.tags.remove(tag)
            self.add_log(
                action=NodeLog.TAG_REMOVED,
                params={
                    'parent_node': self.parent_id,
                    'node': self._primary_key,
                    'tag': tag,
                },
                auth=auth,
                save=False,
            )
            if save:
                self.save()

    def add_tag(self, tag, auth, save=True, log=True):
        if tag not in self.tags:
            new_tag = Tag.load(tag)
            if not new_tag:
                new_tag = Tag(_id=tag)
            new_tag.save()
            self.tags.append(new_tag)
            if log:
                self.add_log(
                    action=NodeLog.TAG_ADDED,
                    params={
                        'parent_node': self.parent_id,
                        'node': self._primary_key,
                        'tag': tag,
                    },
                    auth=auth,
                    save=False,
                )
            if save:
                self.save()

<<<<<<< HEAD
    def add_citation(self, auth, save=True, log=True, citation=None, **kwargs):
        if not citation:
            citation = AlternativeCitation(**kwargs)
        citation.save()
        self.alternative_citations.append(citation)
=======
    def add_citation(self, auth, save=False, log=True, **kwargs):
        citation = AlternativeCitation(**kwargs)
        citation.save()
        self.alternative_citations.append(citation)
        citation_dict = {'name': citation.name, 'text': citation.text}
>>>>>>> fcbd8212
        if log:
            self.add_log(
                action=NodeLog.CITATION_ADDED,
                params={
                    'node': self._primary_key,
<<<<<<< HEAD
                    'citation': citation.name
=======
                    'citation': citation_dict
>>>>>>> fcbd8212
                },
                auth=auth,
                save=False
            )
            if save:
                self.save()
        return citation

<<<<<<< HEAD
    def edit_citation(self, auth, instance, save=True, log=True, **kwargs):
        citation = {'name': instance.name}
=======
    def edit_citation(self, auth, instance, save=False, log=True, **kwargs):
        citation = {'name': instance.name, 'text': instance.text}
>>>>>>> fcbd8212
        new_name = kwargs.get('name', instance.name)
        new_text = kwargs.get('text', instance.text)
        if new_name != instance.name:
            instance.name = new_name
            citation['new_name'] = new_name
        if new_text != instance.text:
            instance.text = new_text
            citation['new_text'] = new_text
        instance.save()
        if log:
            self.add_log(
                action=NodeLog.CITATION_EDITED,
                params={
                    'node': self._primary_key,
                    'citation': citation
                },
                auth=auth,
                save=False
            )
        if save:
            self.save()
        return instance

<<<<<<< HEAD
    def remove_citation(self, auth, instance, save=True, log=True):
=======
    def remove_citation(self, auth, instance, save=False, log=True):
        citation = {'name': instance.name, 'text': instance.text}
>>>>>>> fcbd8212
        self.alternative_citations.remove(instance)
        if log:
            self.add_log(
                action=NodeLog.CITATION_REMOVED,
                params={
                    'node': self._primary_key,
<<<<<<< HEAD
                    'citation': instance.name
=======
                    'citation': citation
>>>>>>> fcbd8212
                },
                auth=auth,
                save=False
            )
        if save:
            self.save()

    def add_log(self, action, params, auth, foreign_user=None, log_date=None, save=True):
        user = auth.user if auth else None
        params['node'] = params.get('node') or params.get('project')
        log = NodeLog(
            action=action,
            user=user,
            foreign_user=foreign_user,
            params=params,
        )
        if log_date:
            log.date = log_date
        log.save()
        self.logs.append(log)
        if save:
            self.save()
        if user:
            increment_user_activity_counters(user._primary_key, action, log.date)
        return log

    @property
    def url(self):
        return '/{}/'.format(self._primary_key)

    def web_url_for(self, view_name, _absolute=False, _guid=False, *args, **kwargs):
        return web_url_for(view_name, pid=self._primary_key, _absolute=_absolute, _guid=_guid, *args, **kwargs)

    def api_url_for(self, view_name, _absolute=False, *args, **kwargs):
        return api_url_for(view_name, pid=self._primary_key, _absolute=_absolute, *args, **kwargs)

    @property
    def absolute_url(self):
        if not self.url:
            logger.error('Node {0} has a parent that is not a project'.format(self._id))
            return None
        return urlparse.urljoin(settings.DOMAIN, self.url)

    @property
    def display_absolute_url(self):
        url = self.absolute_url
        if url is not None:
            return re.sub(r'https?:', '', url).strip('/')

    @property
    def api_v2_url(self):
        return reverse('nodes:node-detail', kwargs={'node_id': self._id})

    @property
    def absolute_api_v2_url(self):
        if self.is_registration:
            return absolute_reverse('registrations:registration-detail', kwargs={'registration_id': self._id})
        if self.is_folder:
            return absolute_reverse('collections:collection-detail', kwargs={'collection_id': self._id})
        return absolute_reverse('nodes:node-detail', kwargs={'node_id': self._id})

    # used by django and DRF
    def get_absolute_url(self):
        return self.absolute_api_v2_url

    @property
    def api_url(self):
        if not self.url:
            logger.error('Node {0} has a parent that is not a project'.format(self._id))
            return None
        return '/api/v1{0}'.format(self.deep_url)

    @property
    def deep_url(self):
        return '/project/{}/'.format(self._primary_key)

    @property
    def csl(self):  # formats node information into CSL format for citation parsing
        """a dict in CSL-JSON schema

        For details on this schema, see:
            https://github.com/citation-style-language/schema#csl-json-schema
        """
        csl = {
            'id': self._id,
            'title': sanitize.unescape_entities(self.title),
            'author': [
                contributor.csl_name  # method in auth/model.py which parses the names of authors
                for contributor in self.visible_contributors
            ],
            'publisher': 'Open Science Framework',
            'type': 'webpage',
            'URL': self.display_absolute_url,
        }

        doi = self.get_identifier_value('doi')
        if doi:
            csl['DOI'] = doi

        if self.logs:
            csl['issued'] = datetime_to_csl(self.logs[-1].date)

        return csl

    def author_list(self, and_delim='&'):
        author_names = [
            author.biblio_name
            for author in self.visible_contributors
            if author
        ]
        if len(author_names) < 2:
            return ' {0} '.format(and_delim).join(author_names)
        if len(author_names) > 7:
            author_names = author_names[:7]
            author_names.append('et al.')
            return ', '.join(author_names)
        return u'{0}, {1} {2}'.format(
            ', '.join(author_names[:-1]),
            and_delim,
            author_names[-1]
        )

    @property
    def templated_list(self):
        return [
            x
            for x in self.node__template_node
            if not x.is_deleted
        ]

    @property
    def parent_node(self):
        """The parent node, if it exists, otherwise ``None``. Note: this
        property is named `parent_node` rather than `parent` to avoid a
        conflict with the `parent` back-reference created by the `nodes`
        field on this schema.
        """
        try:
            if not self.node__parent[0].is_deleted:
                return self.node__parent[0]
        except IndexError:
            pass
        return None

    @parent_node.setter
    def parent_node(self, parent):
        parent.nodes.append(self)
        parent.save()

    @property
    def root(self):
        if self.parent_node:
            return self.parent_node.root
        else:
            return self

    @property
    def archiving(self):
        job = self.archive_job
        return job and not job.done and not job.archive_tree_finished()

    @property
    def archive_job(self):
        return self.archivejob__active[0] if self.archivejob__active else None

    @property
    def registrations(self):
        return self.node__registrations.find(Q('archiving', 'eq', False))

    @property
    def watch_url(self):
        return os.path.join(self.api_url, "watch/")

    @property
    def parent_id(self):
        if self.node__parent:
            return self.node__parent[0]._primary_key
        return None

    @property
    def forked_from_id(self):
        if self.forked_from:
            return self.forked_from._id
        return None

    @property
    def project_or_component(self):
        return 'project' if self.category == 'project' else 'component'

    def is_contributor(self, user):
        return (
            user is not None
            and (
                user._id in self.contributors
            )
        )

    def add_addon(self, addon_name, auth, log=True, *args, **kwargs):
        """Add an add-on to the node. Do nothing if the addon is already
        enabled.

        :param str addon_name: Name of add-on
        :param Auth auth: Consolidated authorization object
        :param bool log: Add a log after adding the add-on
        :return: A boolean, whether the addon was added
        """
        ret = AddonModelMixin.add_addon(self, addon_name, auth=auth,
                                        *args, **kwargs)
        if ret and log:
            config = settings.ADDONS_AVAILABLE_DICT[addon_name]
            self.add_log(
                action=NodeLog.ADDON_ADDED,
                params={
                    'project': self.parent_id,
                    'node': self._primary_key,
                    'addon': config.full_name,
                },
                auth=auth,
                save=False,
            )
            self.save()  # TODO: here, or outside the conditional? @mambocab
        return ret

    def delete_addon(self, addon_name, auth, _force=False):
        """Delete an add-on from the node.

        :param str addon_name: Name of add-on
        :param Auth auth: Consolidated authorization object
        :param bool _force: For migration testing ONLY. Do not set to True
            in the application, or else projects will be allowed to delete
            mandatory add-ons!
        :return bool: Add-on was deleted
        """
        ret = super(Node, self).delete_addon(addon_name, auth, _force)
        if ret:
            config = settings.ADDONS_AVAILABLE_DICT[addon_name]
            self.add_log(
                action=NodeLog.ADDON_REMOVED,
                params={
                    'project': self.parent_id,
                    'node': self._primary_key,
                    'addon': config.full_name,
                },
                auth=auth,
                save=False,
            )
            self.save()
            # TODO: save here or outside the conditional? @mambocab
        return ret

    def callback(self, callback, recursive=False, *args, **kwargs):
        """Invoke callbacks of attached add-ons and collect messages.

        :param str callback: Name of callback method to invoke
        :param bool recursive: Apply callback recursively over nodes
        :return list: List of callback messages
        """
        messages = []

        for addon in self.get_addons():
            method = getattr(addon, callback)
            message = method(self, *args, **kwargs)
            if message:
                messages.append(message)

        if recursive:
            for child in self.nodes:
                if not child.is_deleted:
                    messages.extend(
                        child.callback(
                            callback, recursive, *args, **kwargs
                        )
                    )

        return messages

    def replace_contributor(self, old, new):
        for i, contrib in enumerate(self.contributors):
            if contrib._primary_key == old._primary_key:
                self.contributors[i] = new
                # Remove unclaimed record for the project
                if self._primary_key in old.unclaimed_records:
                    del old.unclaimed_records[self._primary_key]
                    old.save()
                for permission in self.get_permissions(old):
                    self.add_permission(new, permission)
                self.permissions.pop(old._id)
                if old._id in self.visible_contributor_ids:
                    self.visible_contributor_ids[self.visible_contributor_ids.index(old._id)] = new._id
                return True
        return False

    def remove_contributor(self, contributor, auth, log=True):
        """Remove a contributor from this node.

        :param contributor: User object, the contributor to be removed
        :param auth: All the auth information including user, API key.
        """
        # remove unclaimed record if necessary
        if self._primary_key in contributor.unclaimed_records:
            del contributor.unclaimed_records[self._primary_key]

        self.contributors.remove(contributor._id)

        self.clear_permission(contributor)
        if contributor._id in self.visible_contributor_ids:
            self.visible_contributor_ids.remove(contributor._id)

        if not self.visible_contributor_ids:
            return False

        # Node must have at least one registered admin user
        # TODO: Move to validator or helper
        admins = [
            user for user in self.contributors
            if self.has_permission(user, 'admin')
            and user.is_registered
        ]
        if not admins:
            return False

        # Clear permissions for removed user
        self.permissions.pop(contributor._id, None)

        # After remove callback
        for addon in self.get_addons():
            message = addon.after_remove_contributor(self, contributor, auth)
            if message:
                status.push_status_message(message, kind='info', trust=True)

        if log:
            self.add_log(
                action=NodeLog.CONTRIB_REMOVED,
                params={
                    'project': self.parent_id,
                    'node': self._primary_key,
                    'contributors': [contributor._id],
                },
                auth=auth,
                save=False,
            )

        self.save()

        #send signal to remove this user from project subscriptions
        auth_signals.contributor_removed.send(contributor, node=self)

        return True

    def remove_contributors(self, contributors, auth=None, log=True, save=False):

        results = []
        removed = []

        for contrib in contributors:
            outcome = self.remove_contributor(
                contributor=contrib, auth=auth, log=False,
            )
            results.append(outcome)
            if outcome:
                project_signals.contributor_removed.send(self, user=contrib)
            removed.append(contrib._id)
        if log:
            self.add_log(
                action=NodeLog.CONTRIB_REMOVED,
                params={
                    'project': self.parent_id,
                    'node': self._primary_key,
                    'contributors': removed,
                },
                auth=auth,
                save=False,
            )

        if save:
            self.save()

        if False in results:
            return False

        return True

    def update_contributor(self, user, permission, visible, auth, save=False):
        """ TODO: this method should be updated as a replacement for the main loop of
        Node#manage_contributors. Right now there are redundancies, but to avoid major
        feature creep this will not be included as this time.

        Also checks to make sure unique admin is not removing own admin privilege.
        """
        if not self.has_permission(auth.user, ADMIN):
            raise PermissionsError("Only admins can modify contributor permissions")
        permissions = expand_permissions(permission) or DEFAULT_CONTRIBUTOR_PERMISSIONS
        admins = [contrib for contrib in self.contributors if self.has_permission(contrib, 'admin') and contrib.is_active]
        if not len(admins) > 1:
            # has only one admin
            admin = admins[0]
            if admin == user and ADMIN not in permissions:
                raise NodeStateError('{} is the only admin.'.format(user.fullname))
        if user not in self.contributors:
            raise ValueError(
                'User {0} not in contributors'.format(user.fullname)
            )
        if permission:
            permissions = expand_permissions(permission)
            if set(permissions) != set(self.get_permissions(user)):
                self.set_permissions(user, permissions, save=save)
                permissions_changed = {
                    user._id: permissions
                }
                self.add_log(
                    action=NodeLog.PERMISSIONS_UPDATED,
                    params={
                        'project': self.parent_id,
                        'node': self._id,
                        'contributors': permissions_changed,
                    },
                    auth=auth,
                    save=save
                )
                with TokuTransaction():
                    if ['read'] in permissions_changed.values():
                        project_signals.write_permissions_revoked.send(self)
        if visible is not None:
            self.set_visible(user, visible, auth=auth, save=save)
            self.update_visible_ids()

    def manage_contributors(self, user_dicts, auth, save=False):
        """Reorder and remove contributors.

        :param list user_dicts: Ordered list of contributors represented as
            dictionaries of the form:
            {'id': <id>, 'permission': <One of 'read', 'write', 'admin'>, 'visible': bool}
        :param Auth auth: Consolidated authentication information
        :param bool save: Save changes
        :raises: ValueError if any users in `users` not in contributors or if
            no admin contributors remaining
        """
        with TokuTransaction():
            users = []
            user_ids = []
            permissions_changed = {}
            visibility_removed = []
            to_retain = []
            to_remove = []
            for user_dict in user_dicts:
                user = User.load(user_dict['id'])
                if user is None:
                    raise ValueError('User not found')
                if user not in self.contributors:
                    raise ValueError(
                        'User {0} not in contributors'.format(user.fullname)
                    )
                permissions = expand_permissions(user_dict['permission'])
                if set(permissions) != set(self.get_permissions(user)):
                    self.set_permissions(user, permissions, save=False)
                    permissions_changed[user._id] = permissions
                # visible must be added before removed to ensure they are validated properly
                if user_dict['visible']:
                    self.set_visible(user,
                                     visible=True,
                                     auth=auth)
                else:
                    visibility_removed.append(user)
                users.append(user)
                user_ids.append(user_dict['id'])

            for user in visibility_removed:
                self.set_visible(user,
                                 visible=False,
                                 auth=auth)

            for user in self.contributors:
                if user._id in user_ids:
                    to_retain.append(user)
                else:
                    to_remove.append(user)

            # TODO: Move to validator or helper @jmcarp
            admins = [
                user for user in users
                if self.has_permission(user, 'admin')
                and user.is_registered
            ]
            if users is None or not admins:
                raise ValueError(
                    'Must have at least one registered admin contributor'
                )

            if to_retain != users:
                self.add_log(
                    action=NodeLog.CONTRIB_REORDERED,
                    params={
                        'project': self.parent_id,
                        'node': self._id,
                        'contributors': [
                            user._id
                            for user in users
                        ],
                    },
                    auth=auth,
                    save=False,
                )

            if to_remove:
                self.remove_contributors(to_remove, auth=auth, save=False)

            self.contributors = users

            if permissions_changed:
                self.add_log(
                    action=NodeLog.PERMISSIONS_UPDATED,
                    params={
                        'project': self.parent_id,
                        'node': self._id,
                        'contributors': permissions_changed,
                    },
                    auth=auth,
                    save=False,
                )
            # Update list of visible IDs
            self.update_visible_ids()
            if save:
                self.save()

        with TokuTransaction():
            if to_remove or permissions_changed and ['read'] in permissions_changed.values():
                project_signals.write_permissions_revoked.send(self)

    def add_contributor(self, contributor, permissions=None, visible=True,
                        auth=None, log=True, save=False):
        """Add a contributor to the project.

        :param User contributor: The contributor to be added
        :param list permissions: Permissions to grant to the contributor
        :param bool visible: Contributor is visible in project dashboard
        :param Auth auth: All the auth information including user, API key
        :param bool log: Add log to self
        :param bool save: Save after adding contributor
        :returns: Whether contributor was added
        """
        MAX_RECENT_LENGTH = 15

        # If user is merged into another account, use master account
        contrib_to_add = contributor.merged_by if contributor.is_merged else contributor
        if contrib_to_add not in self.contributors:

            self.contributors.append(contrib_to_add)
            if visible:
                self.set_visible(contrib_to_add, visible=True, log=False)

            # Add default contributor permissions
            permissions = permissions or DEFAULT_CONTRIBUTOR_PERMISSIONS
            for permission in permissions:
                self.add_permission(contrib_to_add, permission, save=False)

            # Add contributor to recently added list for user
            if auth is not None:
                user = auth.user
                if contrib_to_add in user.recently_added:
                    user.recently_added.remove(contrib_to_add)
                user.recently_added.insert(0, contrib_to_add)
                while len(user.recently_added) > MAX_RECENT_LENGTH:
                    user.recently_added.pop()

            if log:
                self.add_log(
                    action=NodeLog.CONTRIB_ADDED,
                    params={
                        'project': self.parent_id,
                        'node': self._primary_key,
                        'contributors': [contrib_to_add._primary_key],
                    },
                    auth=auth,
                    save=False,
                )
            if save:
                self.save()

            project_signals.contributor_added.send(self, contributor=contributor)

            return True

        # Permissions must be overridden if changed when contributor is added to parent he/she is already on a child of.
        elif contrib_to_add in self.contributors and permissions is not None:
            self.set_permissions(contrib_to_add, permissions)
            if save:
                self.save()

            return False
        else:
            return False

    def add_contributors(self, contributors, auth=None, log=True, save=False):
        """Add multiple contributors

        :param list contributors: A list of dictionaries of the form:
            {
                'user': <User object>,
                'permissions': <Permissions list, e.g. ['read', 'write']>,
                'visible': <Boolean indicating whether or not user is a bibliographic contributor>
            }
        :param auth: All the auth information including user, API key.
        :param log: Add log to self
        :param save: Save after adding contributor
        """
        for contrib in contributors:
            self.add_contributor(
                contributor=contrib['user'], permissions=contrib['permissions'],
                visible=contrib['visible'], auth=auth, log=False, save=False,
            )
        if log and contributors:
            self.add_log(
                action=NodeLog.CONTRIB_ADDED,
                params={
                    'project': self.parent_id,
                    'node': self._primary_key,
                    'contributors': [
                        contrib['user']._id
                        for contrib in contributors
                    ],
                },
                auth=auth,
                save=False,
            )
        if save:
            self.save()

    def add_unregistered_contributor(self, fullname, email, auth,
                                     permissions=None, save=False):
        """Add a non-registered contributor to the project.

        :param str fullname: The full name of the person.
        :param str email: The email address of the person.
        :param Auth auth: Auth object for the user adding the contributor.
        :returns: The added contributor
        :raises: DuplicateEmailError if user with given email is already in the database.
        """
        # Create a new user record
        contributor = User.create_unregistered(fullname=fullname, email=email)

        contributor.add_unclaimed_record(node=self, referrer=auth.user,
            given_name=fullname, email=email)
        try:
            contributor.save()
        except ValidationValueError:  # User with same email already exists
            contributor = get_user(email=email)
            # Unregistered users may have multiple unclaimed records, so
            # only raise error if user is registered.
            if contributor.is_registered or self.is_contributor(contributor):
                raise
            contributor.add_unclaimed_record(node=self, referrer=auth.user,
                given_name=fullname, email=email)
            contributor.save()

        self.add_contributor(
            contributor, permissions=permissions, auth=auth,
            log=True, save=False,
        )
        self.save()
        return contributor

    def set_privacy(self, permissions, auth=None, log=True, save=True, meeting_creation=False):
        """Set the permissions for this node. Also, based on meeting_creation, queues an email to user about abilities of
            public projects.

        :param permissions: A string, either 'public' or 'private'
        :param auth: All the auth information including user, API key.
        :param bool log: Whether to add a NodeLog for the privacy change.
        :param bool meeting_creation: Whther this was creayed due to a meetings email.
        """
        if auth and not self.has_permission(auth.user, ADMIN):
            raise PermissionsError('Must be an admin to change privacy settings.')
        if permissions == 'public' and not self.is_public:
            if self.is_registration:
                if self.is_pending_embargo:
                    raise NodeStateError("A registration with an unapproved embargo cannot be made public.")
                if self.embargo_end_date and not self.is_pending_embargo:
                    self.embargo.state = Embargo.REJECTED
                    self.embargo.save()
            self.is_public = True
        elif permissions == 'private' and self.is_public:
            if self.is_registration and not self.is_pending_embargo:
                raise NodeStateError("Public registrations must be retracted, not made private.")
            else:
                self.is_public = False
        else:
            return False

        # After set permissions callback
        for addon in self.get_addons():
            message = addon.after_set_privacy(self, permissions)
            if message:
                status.push_status_message(message, kind='info', trust=False)

        if log:
            action = NodeLog.MADE_PUBLIC if permissions == 'public' else NodeLog.MADE_PRIVATE
            self.add_log(
                action=action,
                params={
                    'project': self.parent_id,
                    'node': self._primary_key,
                },
                auth=auth,
                save=False,
            )
        if save:
            self.save()
        if auth and permissions == 'public':
            project_signals.privacy_set_public.send(auth.user, node=self, meeting_creation=meeting_creation)
        return True

    def admin_public_wiki(self, user):
        return (
            self.has_addon('wiki') and
            self.has_permission(user, 'admin') and
            self.is_public
        )

    def include_wiki_settings(self, user):
        """Check if node meets requirements to make publicly editable."""
        return (
            self.admin_public_wiki(user) or
            any(
                each.admin_public_wiki(user)
                for each in self.get_descendants_recursive()
            )
        )

    # TODO: Move to wiki add-on
    def get_wiki_page(self, name=None, version=None, id=None):
        from website.addons.wiki.model import NodeWikiPage

        if name:
            name = (name or '').strip()
            key = to_mongo_key(name)
            try:
                if version and (isinstance(version, int) or version.isdigit()):
                    id = self.wiki_pages_versions[key][int(version) - 1]
                elif version == 'previous':
                    id = self.wiki_pages_versions[key][-2]
                elif version == 'current' or version is None:
                    id = self.wiki_pages_current[key]
                else:
                    return None
            except (KeyError, IndexError):
                return None
        return NodeWikiPage.load(id)

    # TODO: Move to wiki add-on
    def update_node_wiki(self, name, content, auth):
        """Update the node's wiki page with new content.

        :param page: A string, the page's name, e.g. ``"home"``.
        :param content: A string, the posted content.
        :param auth: All the auth information including user, API key.
        """
        from website.addons.wiki.model import NodeWikiPage

        name = (name or '').strip()
        key = to_mongo_key(name)

        if key not in self.wiki_pages_current:
            if key in self.wiki_pages_versions:
                version = len(self.wiki_pages_versions[key]) + 1
            else:
                version = 1
        else:
            current = NodeWikiPage.load(self.wiki_pages_current[key])
            current.is_current = False
            version = current.version + 1
            current.save()

        new_page = NodeWikiPage(
            page_name=name,
            version=version,
            user=auth.user,
            is_current=True,
            node=self,
            content=content
        )
        new_page.save()

        # check if the wiki page already exists in versions (existed once and is now deleted)
        if key not in self.wiki_pages_versions:
            self.wiki_pages_versions[key] = []
        self.wiki_pages_versions[key].append(new_page._primary_key)
        self.wiki_pages_current[key] = new_page._primary_key

        self.add_log(
            action=NodeLog.WIKI_UPDATED,
            params={
                'project': self.parent_id,
                'node': self._primary_key,
                'page': new_page.page_name,
                'page_id': new_page._primary_key,
                'version': new_page.version,
            },
            auth=auth,
            log_date=new_page.date,
            save=False,
        )
        self.save()

    # TODO: Move to wiki add-on
    def rename_node_wiki(self, name, new_name, auth):
        """Rename the node's wiki page with new name.

        :param name: A string, the page's name, e.g. ``"My Page"``.
        :param new_name: A string, the new page's name, e.g. ``"My Renamed Page"``.
        :param auth: All the auth information including user, API key.

        """
        # TODO: Fix circular imports
        from website.addons.wiki.exceptions import (
            PageCannotRenameError,
            PageConflictError,
            PageNotFoundError,
        )

        name = (name or '').strip()
        key = to_mongo_key(name)
        new_name = (new_name or '').strip()
        new_key = to_mongo_key(new_name)
        page = self.get_wiki_page(name)

        if key == 'home':
            raise PageCannotRenameError('Cannot rename wiki home page')
        if not page:
            raise PageNotFoundError('Wiki page not found')
        if (new_key in self.wiki_pages_current and key != new_key) or new_key == 'home':
            raise PageConflictError(
                'Page already exists with name {0}'.format(
                    new_name,
                )
            )

        # rename the page first in case we hit a validation exception.
        old_name = page.page_name
        page.rename(new_name)

        # TODO: merge historical records like update (prevents log breaks)
        # transfer the old page versions/current keys to the new name.
        if key != new_key:
            self.wiki_pages_versions[new_key] = self.wiki_pages_versions[key]
            del self.wiki_pages_versions[key]
            self.wiki_pages_current[new_key] = self.wiki_pages_current[key]
            del self.wiki_pages_current[key]
            if key in self.wiki_private_uuids:
                self.wiki_private_uuids[new_key] = self.wiki_private_uuids[key]
                del self.wiki_private_uuids[key]

        self.add_log(
            action=NodeLog.WIKI_RENAMED,
            params={
                'project': self.parent_id,
                'node': self._primary_key,
                'page': page.page_name,
                'page_id': page._primary_key,
                'old_page': old_name,
                'version': page.version,
            },
            auth=auth,
            save=False,
        )
        self.save()

    def delete_node_wiki(self, name, auth):
        name = (name or '').strip()
        key = to_mongo_key(name)
        page = self.get_wiki_page(key)

        del self.wiki_pages_current[key]

        self.add_log(
            action=NodeLog.WIKI_DELETED,
            params={
                'project': self.parent_id,
                'node': self._primary_key,
                'page': page.page_name,
                'page_id': page._primary_key,
            },
            auth=auth,
            save=False,
        )
        self.save()

    def get_stats(self, detailed=False):
        if detailed:
            raise NotImplementedError(
                'Detailed stats exist, but are not yet implemented.'
            )
        else:
            return get_basic_counters('node:%s' % self._primary_key)

    # TODO: Deprecate this; it duplicates much of what serialize_project already
    # does
    def serialize(self, auth=None):
        """Dictionary representation of node that is nested within a NodeLog's
        representation.
        """
        # TODO: incomplete implementation
        return {
            'id': str(self._primary_key),
            'category': self.category_display,
            'node_type': self.project_or_component,
            'url': self.url,
            # TODO: Titles shouldn't contain escaped HTML in the first place
            'title': sanitize.unescape_entities(self.title),
            'path': self.path_above(auth),
            'api_url': self.api_url,
            'is_public': self.is_public,
            'is_registration': self.is_registration,
            'registered_from_id': self.registered_from_id,
        }

    def _initiate_retraction(self, user, justification=None):
        """Initiates the retraction process for a registration
        :param user: User who initiated the retraction
        :param justification: Justification, if given, for retraction
        """

        retraction = Retraction(
            initiated_by=user,
            justification=justification or None,  # make empty strings None
            state=Retraction.UNAPPROVED
        )
        retraction.save()  # Save retraction so it has a primary key
        self.retraction = retraction
        self.save()  # Set foreign field reference Node.retraction
        admins = [contrib for contrib in self.contributors if self.has_permission(contrib, 'admin') and contrib.is_active]
        for admin in admins:
            retraction.add_authorizer(admin)
        retraction.save()  # Save retraction approval state
        return retraction

    def retract_registration(self, user, justification=None, save=True):
        """Retract public registration. Instantiate new Retraction object
        and associate it with the respective registration.
        """

        if not self.is_registration or (not self.is_public and not (self.embargo_end_date or self.is_pending_embargo)):
            raise NodeStateError('Only public or embargoed registrations may be retracted.')

        if self.root is not self:
            raise NodeStateError('Retraction of non-parent registrations is not permitted.')

        retraction = self._initiate_retraction(user, justification)
        self.registered_from.add_log(
            action=NodeLog.RETRACTION_INITIATED,
            params={
                'node': self._id,
                'retraction_id': retraction._id,
            },
            auth=Auth(user),
        )
        self.retraction = retraction
        if save:
            self.save()

    def _is_embargo_date_valid(self, end_date):
        today = datetime.datetime.utcnow()
        if (end_date - today) >= settings.EMBARGO_END_DATE_MIN:
            if (end_date - today) <= settings.EMBARGO_END_DATE_MAX:
                return True
        return False

    def _initiate_embargo(self, user, end_date, for_existing_registration=False, notify_initiator_on_complete=False):
        """Initiates the retraction process for a registration
        :param user: User who initiated the retraction
        :param end_date: Date when the registration should be made public
        """
        embargo = Embargo(
            initiated_by=user,
            end_date=datetime.datetime.combine(end_date, datetime.datetime.min.time()),
            for_existing_registration=for_existing_registration,
            notify_initiator_on_complete=notify_initiator_on_complete
        )
        embargo.save()  # Save embargo so it has a primary key
        self.embargo = embargo
        self.save()  # Set foreign field reference Node.embargo
        admins = [contrib for contrib in self.contributors if self.has_permission(contrib, 'admin') and contrib.is_active]
        for admin in admins:
            embargo.add_authorizer(admin)
        embargo.save()  # Save embargo's approval_state
        return embargo

    def embargo_registration(self, user, end_date, for_existing_registration=False, notify_initiator_on_complete=False):
        """Enter registration into an embargo period at end of which, it will
        be made public
        :param user: User initiating the embargo
        :param end_date: Date when the registration should be made public
        :raises: NodeStateError if Node is not a registration
        :raises: PermissionsError if user is not an admin for the Node
        :raises: ValidationValueError if end_date is not within time constraints
        """

        if not self.is_registration:
            raise NodeStateError('Only registrations may be embargoed')
        if not self.has_permission(user, 'admin'):
            raise PermissionsError('Only admins may embargo a registration')
        if not self._is_embargo_date_valid(end_date):
            raise ValidationValueError('Embargo end date must be more than one day in the future')

        embargo = self._initiate_embargo(user, end_date, for_existing_registration=for_existing_registration, notify_initiator_on_complete=notify_initiator_on_complete)

        self.registered_from.add_log(
            action=NodeLog.EMBARGO_INITIATED,
            params={
                'node': self._id,
                'embargo_id': embargo._id,
            },
            auth=Auth(user),
            save=True,
        )
        if self.is_public:
            self.set_privacy('private', Auth(user))

    def _initiate_approval(self, user, notify_initiator_on_complete=False):
        end_date = datetime.datetime.now() + settings.REGISTRATION_APPROVAL_TIME
        approval = RegistrationApproval(
            initiated_by=user,
            end_date=end_date,
            notify_initiator_on_complete=notify_initiator_on_complete
        )
        approval.save()  # Save approval so it has a primary key
        self.registration_approval = approval
        self.save()  # Set foreign field reference Node.registration_approval
        admins = [contrib for contrib in self.contributors if self.has_permission(contrib, 'admin') and contrib.is_active]
        for admin in admins:
            approval.add_authorizer(admin)
        approval.save()  # Save approval's approval_state
        return approval

    def require_approval(self, user, notify_initiator_on_complete=False):
        if not self.is_registration:
            raise NodeStateError('Only registrations can require registration approval')
        if not self.has_permission(user, 'admin'):
            raise PermissionsError('Only admins can initiate a registration approval')

        approval = self._initiate_approval(user, notify_initiator_on_complete)

        self.registered_from.add_log(
            action=NodeLog.REGISTRATION_APPROVAL_INITIATED,
            params={
                'node': self._id,
                'registration_approval_id': approval._id,
            },
            auth=Auth(user),
            save=True,
        )


@Node.subscribe('before_save')
def validate_permissions(schema, instance):
    """Ensure that user IDs in `contributors` and `permissions` match.

    """
    node = instance
    contributor_ids = set([user._id for user in node.contributors])
    permission_ids = set(node.permissions.keys())
    mismatched_contributors = contributor_ids.difference(permission_ids)
    if mismatched_contributors:
        raise ValidationValueError(
            'Contributors {0} missing from `permissions` on node {1}'.format(
                ', '.join(mismatched_contributors),
                node._id,
            )
        )
    mismatched_permissions = permission_ids.difference(contributor_ids)
    if mismatched_permissions:
        raise ValidationValueError(
            'Permission keys {0} missing from `contributors` on node {1}'.format(
                ', '.join(mismatched_contributors),
                node._id,
            )
        )


@Node.subscribe('before_save')
def validate_visible_contributors(schema, instance):
    """Ensure that user IDs in `contributors` and `visible_contributor_ids`
    match.

    """
    node = instance
    for user_id in node.visible_contributor_ids:
        if user_id not in node.contributors:
            raise ValidationValueError(
                ('User {0} is in `visible_contributor_ids` but not in '
                 '`contributors` on node {1}').format(
                    user_id,
                    node._id,
                )
            )


class WatchConfig(StoredObject):

    _id = fields.StringField(primary=True, default=lambda: str(ObjectId()))
    node = fields.ForeignField('Node', backref='watched')
    digest = fields.BooleanField(default=False)
    immediate = fields.BooleanField(default=False)

    def __repr__(self):
        return '<WatchConfig(node="{self.node}")>'.format(self=self)


class PrivateLink(StoredObject):

    _id = fields.StringField(primary=True, default=lambda: str(ObjectId()))
    date_created = fields.DateTimeField(auto_now_add=datetime.datetime.utcnow)
    key = fields.StringField(required=True)
    name = fields.StringField()
    is_deleted = fields.BooleanField(default=False)
    anonymous = fields.BooleanField(default=False)

    nodes = fields.ForeignField('node', list=True, backref='shared')
    creator = fields.ForeignField('user', backref='created')

    @property
    def node_ids(self):
        node_ids = [node._id for node in self.nodes]
        return node_ids

    def node_scale(self, node):
        # node may be None if previous node's parent is deleted
        if node is None or node.parent_id not in self.node_ids:
            return -40
        else:
            offset = 20 if node.parent_node is not None else 0
            return offset + self.node_scale(node.parent_node)

    def to_json(self):
        return {
            "id": self._id,
            "date_created": iso8601format(self.date_created),
            "key": self.key,
            "name": sanitize.unescape_entities(self.name),
            "creator": {'fullname': self.creator.fullname, 'url': self.creator.profile_url},
            "nodes": [{'title': x.title, 'url': x.url, 'scale': str(self.node_scale(x)) + 'px', 'category': x.category}
                      for x in self.nodes if not x.is_deleted],
            "anonymous": self.anonymous
        }


class Sanction(StoredObject):
    """Sanction class is a generic way to track approval states"""
    # Tell modularodm not to attach backends
    _meta = {
        'abstract': True,
    }

    _id = fields.StringField(primary=True, default=lambda: str(ObjectId()))

    # Neither approved not cancelled
    UNAPPROVED = 'unapproved'
    # Has approval
    APPROVED = 'approved'
    # Rejected by at least one person
    REJECTED = 'rejected'

    state = fields.StringField(
        default=UNAPPROVED,
        validate=validators.choice_in((
            UNAPPROVED,
            APPROVED,
            REJECTED
        ))
    )

    DISPLAY_NAME = 'Sanction'
    # SHORT_NAME must correspond with the associated foreign field to query against,
    # e.g. Node.find_one(Q(sanction.SHORT_NAME, 'eq', sanction))
    SHORT_NAME = 'sanction'

    APPROVAL_NOT_AUTHORIZED_MESSAGE = 'This user is not authorized to approve this {DISPLAY_NAME}'
    APPROVAL_INVALID_TOKEN_MESSAGE = 'Invalid approval token provided for this {DISPLAY_NAME}.'
    REJECTION_NOT_AUTHORIZED_MESSAEGE = 'This user is not authorized to reject this {DISPLAY_NAME}'
    REJECTION_INVALID_TOKEN_MESSAGE = 'Invalid rejection token provided for this {DISPLAY_NAME}.'

    # Controls whether or not the Sanction needs unanimous approval or just a single approval
    ANY = 'any'
    UNANIMOUS = 'unanimous'
    mode = UNANIMOUS

    initiation_date = fields.DateTimeField(auto_now_add=datetime.datetime.utcnow)
    # Expiration date-- Sanctions in the UNAPPROVED state that are older than their end_date
    # are automatically made ACTIVE by a daily cron job
    # Use end_date=None for a non-expiring Sanction
    end_date = fields.DateTimeField(default=None)

    # Sanction subclasses must have an initiated_by field
    # initiated_by = fields.ForeignField('user', backref='initiated')

    # Expanded: Dictionary field mapping admin IDs their approval status and relevant tokens:
    # {
    #   'b3k97': {
    #     'has_approved': False,
    #     'approval_token': 'Pew7wj1Puf7DENUPFPnXSwa1rf3xPN',
    #     'rejection_token': 'TwozClTFOic2PYxHDStby94bCQMwJy'}
    # }
    approval_state = fields.DictionaryField()

    def __repr__(self):
        return '<Sanction(end_date={self.end_date!r}) with _id {self._id!r}>'.format(self=self)

    @property
    def is_pending_approval(self):
        return self.state == Sanction.UNAPPROVED

    @property
    def is_approved(self):
        return self.state == Sanction.APPROVED

    @property
    def is_rejected(self):
        return self.state == Sanction.REJECTED

    def approve(self, user):
        raise NotImplementedError("Sanction subclasses must implement an approve method.")

    def reject(self, user):
        raise NotImplementedError("Sanction subclasses must implement an approve method.")

    def _on_reject(self, user):
        """Callback for rejection of a Sanction

        :param User user:
        """
        raise NotImplementedError('Sanction subclasses must implement an #_on_reject method')

    def _on_complete(self, user):
        """Callback for when a Sanction has approval and enters the ACTIVE state

        :param User user:
        """
        raise NotImplementedError('Sanction subclasses must implement an #_on_complete method')

    def forcibly_reject(self):
        self.state = Sanction.REJECTED


class TokenApprovableSanction(Sanction):

    # Tell modularodm not to attach backends
    _meta = {
        'abstract': True,
    }

    def _validate_authorizer(self, user):
        """Subclasses may choose to provide extra restrictions on who can be an authorizer

        :return Boolean: True if user is allowed to be an authorizer else False
        """
        return True

    def add_authorizer(self, user, approved=False, save=False):
        valid = self._validate_authorizer(user)
        if valid and user._id not in self.approval_state:
            self.approval_state[user._id] = {
                'has_approved': approved,
                'approval_token': tokens.encode(
                    {
                        'user_id': user._id,
                        'sanction_id': self._id,
                        'action': 'approve_{}'.format(self.SHORT_NAME)
                    }
                ),
                'rejection_token': tokens.encode(
                    {
                        'user_id': user._id,
                        'sanction_id': self._id,
                        'action': 'reject_{}'.format(self.SHORT_NAME)
                    }
                ),
            }
            if save:
                self.save()
            return True
        return False

    def remove_authorizer(self, user, save=False):
        """Remove a user as an authorizer

        :param User user:
        :return Boolean: True if user is removed else False
        """
        if user._id not in self.approval_state:
            return False

        del self.approval_state[user._id]
        if save:
            self.save()
        return True

    def _on_approve(self, user, token):
        """Callback for when a single user approves a Sanction. Calls #_on_complete under two conditions:
        - mode is ANY and the Sanction has not already been cancelled
        - mode is UNANIMOUS and all users have given approval

        :param User user:
        :param str token: user's approval token
        """
        if self.mode == self.ANY or all(authorizer['has_approved'] for authorizer in self.approval_state.values()):
            self.state = Sanction.APPROVED
            self._on_complete(user)

    def token_for_user(self, user, method):
        """
        :param str method: 'approval' | 'rejection'
        """
        try:
            user_state = self.approval_state[user._id]
        except KeyError:
            raise PermissionsError(self.APPROVAL_NOT_AUTHORIZED_MESSAGE.format(DISPLAY_NAME=self.DISPLAY_NAME))
        return user_state['{0}_token'.format(method)]

    def approve(self, user, token):
        """Add user to approval list if user is admin and token verifies."""
        try:
            if self.approval_state[user._id]['approval_token'] != token:
                raise InvalidSanctionApprovalToken(self.APPROVAL_INVALID_TOKEN_MESSAGE.format(DISPLAY_NAME=self.DISPLAY_NAME))
        except KeyError:
            raise PermissionsError(self.APPROVAL_NOT_AUTHORIZED_MESSAGE.format(DISPLAY_NAME=self.DISPLAY_NAME))
        self.approval_state[user._id]['has_approved'] = True
        self._on_approve(user, token)

    def reject(self, user, token):
        """Cancels sanction if user is admin and token verifies."""
        try:
            if self.approval_state[user._id]['rejection_token'] != token:
                raise InvalidSanctionRejectionToken(self.REJECTION_INVALID_TOKEN_MESSAGE.format(DISPLAY_NAME=self.DISPLAY_NAME))
        except KeyError:
            raise PermissionsError(self.REJECTION_NOT_AUTHORIZED_MESSAEGE.format(DISPLAY_NAME=self.DISPLAY_NAME))
        self.state = Sanction.REJECTED
        self._on_reject(user)

    def _notify_authorizer(self, user):
        pass

    def _notify_non_authorizer(self, user):
        pass

    def ask(self, group):
        for contrib in group:
            if contrib._id in self.approval_state:
                self._notify_authorizer(contrib)
            else:
                self._notify_non_authorizer(contrib)


class EmailApprovableSanction(TokenApprovableSanction):

    # Tell modularodm not to attach backends
    _meta = {
        'abstract': True,
    }

    AUTHORIZER_NOTIFY_EMAIL_TEMPLATE = None
    NON_AUTHORIZER_NOTIFY_EMAIL_TEMPLATE = None

    VIEW_URL_TEMPLATE = ''
    APPROVE_URL_TEMPLATE = ''
    REJECT_URL_TEMPLATE = ''

    # A flag to conditionally run a callback on complete
    notify_initiator_on_complete = fields.BooleanField(default=False)
    # Store a persistant copy of urls for use when needed outside of a request context.
    # This field gets automagically updated whenever models approval_state is modified
    # and the model is saved
    # {
    #   'abcde': {
    #     'approve': [APPROVAL_URL],
    #     'reject': [REJECT_URL],
    #   }
    # }
    stashed_urls = fields.DictionaryField(default=dict)

    @staticmethod
    def _format_or_empty(template, context):
        if context:
            return template.format(**context)
        return ''

    def _view_url(self, user_id):
        return self._format_or_empty(self.VIEW_URL_TEMPLATE, self._view_url_context(user_id))

    def _view_url_context(self, user_id):
        return None

    def _approval_url(self, user_id):
        return self._format_or_empty(self.APPROVE_URL_TEMPLATE, self._approval_url_context(user_id))

    def _approval_url_context(self, user_id):
        return None

    def _rejection_url(self, user_id):
        return self._format_or_empty(self.REJECT_URL_TEMPLATE, self._rejection_url_context(user_id))

    def _rejection_url_context(self, user_id):
        return None

    def _send_approval_request_email(self, user, template, context):
        mails.send_mail(
            user.username,
            template,
            user=user,
            **context
        )

    def _email_template_context(self, user, is_authorizer=False):
        return {}

    def _notify_authorizer(self, authorizer):
        context = self._email_template_context(authorizer, is_authorizer=True)
        if self.AUTHORIZER_NOTIFY_EMAIL_TEMPLATE:
            self._send_approval_request_email(authorizer, self.AUTHORIZER_NOTIFY_EMAIL_TEMPLATE, context)
        else:
            raise NotImplementedError

    def _notify_non_authorizer(self, user):
        context = self._email_template_context(user)
        if self.NON_AUTHORIZER_NOTIFY_EMAIL_TEMPLATE:
            self._send_approval_request_email(user, self.NON_AUTHORIZER_NOTIFY_EMAIL_TEMPLATE, context)
        else:
            raise NotImplementedError

    def add_authorizer(self, user, **kwargs):
        super(EmailApprovableSanction, self).add_authorizer(user, **kwargs)
        self.stashed_urls[user._id] = {
            'view': self._view_url(user._id),
            'approve': self._approval_url(user._id),
            'reject': self._rejection_url(user._id)
        }
        self.save()

    def _notify_initiator(self):
        raise NotImplementedError

    def _on_complete(self, *args):
        if self.notify_initiator_on_complete:
            self._notify_initiator()


class PreregCallbackMixin(object):

    def _notify_initiator(self):
        registration = self._get_registration()
        if registration.registered_schema.name == 'Prereg Challenge':
            mails.send_mail(
                self.initiator.username,
                template=mails.PREREG_CHALLENGE_ACCEPTED,
                user=self.initiator,
                registration_url=registration.url
            )

class Embargo(PreregCallbackMixin, EmailApprovableSanction):
    """Embargo object for registrations waiting to go public."""

    COMPLETED = 'completed'
    DISPLAY_NAME = 'Embargo'
    SHORT_NAME = 'embargo'

    AUTHORIZER_NOTIFY_EMAIL_TEMPLATE = mails.PENDING_EMBARGO_ADMIN
    NON_AUTHORIZER_NOTIFY_EMAIL_TEMPLATE = mails.PENDING_EMBARGO_NON_ADMIN

    VIEW_URL_TEMPLATE = VIEW_PROJECT_URL_TEMPLATE
    APPROVE_URL_TEMPLATE = settings.DOMAIN + 'project/{node_id}/?token={token}'
    REJECT_URL_TEMPLATE = settings.DOMAIN + 'project/{node_id}/?token={token}'

    initiated_by = fields.ForeignField('user', backref='embargoed')
    for_existing_registration = fields.BooleanField(default=False)

    @property
    def is_completed(self):
        return self.state == self.COMPLETED

    @property
    def embargo_end_date(self):
        if self.state == self.APPROVED:
            return self.end_date
        return False

    # NOTE(hrybacki): Old, private registrations are grandfathered and do not
    # require to be made public or embargoed. This field differentiates them
    # from new registrations entering into an embargo field which should not
    # show up in any search related fields.
    @property
    def pending_registration(self):
        return not self.for_existing_registration and self.is_pending_approval

    def __repr__(self):
        parent_registration = None
        try:
            parent_registration = Node.find_one(Q('embargo', 'eq', self))
        except NoResultsFound:
            pass
        return ('<Embargo(parent_registration={0}, initiated_by={1}, '
                'end_date={2}) with _id {3}>').format(
            parent_registration,
            self.initiated_by,
            self.end_date,
            self._id
        )

    def _get_registration(self):
        return Node.find_one(Q('embargo', 'eq', self))

    def _view_url_context(self, user_id):
        registration = self._get_registration()
        return {
            'node_id': registration._id
        }

    def _approval_url_context(self, user_id):
        approval_token = self.approval_state.get(user_id, {}).get('approval_token')
        if approval_token:
            registration = self._get_registration()
            return {
                'node_id': registration._id,
                'token': approval_token,
            }

    def _rejection_url_context(self, user_id):
        rejection_token = self.approval_state.get(user_id, {}).get('rejection_token')
        if rejection_token:
            registration = self._get_registration()
            return {
                'node_id': registration._id,
                'token': rejection_token,
            }

    def _email_template_context(self, user, is_authorizer=False, urls=None):
        urls = urls or self.stashed_urls.get(user._id, {})
        registration_link = urls.get('view', self._view_url(user._id))
        if is_authorizer:
            approval_link = urls.get('approve', '')
            disapproval_link = urls.get('reject', '')
            approval_time_span = settings.EMBARGO_PENDING_TIME.days * 24

            registration = self._get_registration()

            return {
                'is_initiator': self.initiated_by == user,
                'initiated_by': self.initiated_by.fullname,
                'approval_link': approval_link,
                'project_name': registration.title,
                'disapproval_link': disapproval_link,
                'registration_link': registration_link,
                'embargo_end_date': self.end_date,
                'approval_time_span': approval_time_span,
            }
        else:
            return {
                'initiated_by': self.initiated_by.fullname,
                'registration_link': registration_link,
                'embargo_end_date': self.end_date,
            }

    def _validate_authorizer(self, user):
        registration = self._get_registration()
        return registration.has_permission(user, ADMIN)

    def _on_reject(self, user):
        parent_registration = self._get_registration()
        parent_registration.registered_from.add_log(
            action=NodeLog.EMBARGO_CANCELLED,
            params={
                'node': parent_registration._id,
                'embargo_id': self._id,
            },
            auth=Auth(user),
        )
        # Remove backref to parent project if embargo was for a new registration
        if not self.for_existing_registration:
            parent_registration.delete_registration_tree(save=True)
            parent_registration.registered_from = None
        # Delete parent registration if it was created at the time the embargo was initiated
        if not self.for_existing_registration:
            parent_registration.is_deleted = True
            parent_registration.save()

    def disapprove_embargo(self, user, token):
        """Cancels retraction if user is admin and token verifies."""
        self.reject(user, token)

    def _on_complete(self, user):
        super(Embargo, self)._on_complete(user)
        parent_registration = self._get_registration()
        parent_registration.registered_from.add_log(
            action=NodeLog.EMBARGO_APPROVED,
            params={
                'node': parent_registration._id,
                'embargo_id': self._id,
            },
            auth=Auth(self.initiated_by),
        )
        self.save()

    def approve_embargo(self, user, token):
        """Add user to approval list if user is admin and token verifies."""
        self.approve(user, token)


class Retraction(EmailApprovableSanction):
    """Retraction object for public registrations."""

    DISPLAY_NAME = 'Retraction'
    SHORT_NAME = 'retraction'

    AUTHORIZER_NOTIFY_EMAIL_TEMPLATE = mails.PENDING_RETRACTION_ADMIN
    NON_AUTHORIZER_NOTIFY_EMAIL_TEMPLATE = mails.PENDING_RETRACTION_NON_ADMIN

    VIEW_URL_TEMPLATE = VIEW_PROJECT_URL_TEMPLATE
    APPROVE_URL_TEMPLATE = settings.DOMAIN + 'project/{node_id}/?token={token}'
    REJECT_URL_TEMPLATE = settings.DOMAIN + 'project/{node_id}/?token={token}'

    initiated_by = fields.ForeignField('user', backref='initiated')
    justification = fields.StringField(default=None, validate=MaxLengthValidator(2048))

    def __repr__(self):
        parent_registration = None
        try:
            parent_registration = Node.find_one(Q('retraction', 'eq', self))
        except NoResultsFound:
            pass
        return ('<Retraction(parent_registration={0}, initiated_by={1}) '
                'with _id {2}>').format(
            parent_registration,
            self.initiated_by,
            self._id
        )

    def _view_url_context(self, user_id):
        registration = Node.find_one(Q('retraction', 'eq', self))
        return {
            'node_id': registration._id
        }

    def _approval_url_context(self, user_id):
        approval_token = self.approval_state.get(user_id, {}).get('approval_token')
        if approval_token:
            registration = Node.find_one(Q('retraction', 'eq', self))
            return {
                'node_id': registration._id,
                'token': approval_token,
            }

    def _rejection_url_context(self, user_id):
        rejection_token = self.approval_state.get(user_id, {}).get('rejection_token')
        if rejection_token:
            registration = Node.find_one(Q('retraction', 'eq', self))
            return {
                'node_id': registration._id,
                'token': rejection_token,
            }

    def _email_template_context(self, user, is_authorizer=False, urls=None):
        urls = urls or self.stashed_urls.get(user._id, {})
        registration_link = urls.get('view', self._view_url(user._id))
        if is_authorizer:
            approval_link = urls.get('approve', '')
            disapproval_link = urls.get('reject', '')
            approval_time_span = settings.RETRACTION_PENDING_TIME.days * 24

            registration = Node.find_one(Q('retraction', 'eq', self))

            return {
                'is_initiator': self.initiated_by == user,
                'initiated_by': self.initiated_by.fullname,
                'project_name': registration.title,
                'registration_link': registration_link,
                'approval_link': approval_link,
                'disapproval_link': disapproval_link,
                'approval_time_span': approval_time_span,
            }
        else:
            return {
                'initiated_by': self.initiated_by.fullname,
                'registration_link': registration_link,
            }

    def _on_reject(self, user):
        parent_registration = Node.find_one(Q('retraction', 'eq', self))
        parent_registration.registered_from.add_log(
            action=NodeLog.RETRACTION_CANCELLED,
            params={
                'node': parent_registration._id,
                'retraction_id': self._id,
            },
            auth=Auth(user),
            save=True,
        )

    def _on_complete(self, user):
        parent_registration = Node.find_one(Q('retraction', 'eq', self))
        parent_registration.registered_from.add_log(
            action=NodeLog.RETRACTION_APPROVED,
            params={
                'node': parent_registration._id,
                'retraction_id': self._id,
            },
            auth=Auth(self.initiated_by),
        )
        # Remove any embargoes associated with the registration
        if parent_registration.embargo_end_date or parent_registration.is_pending_embargo:
            parent_registration.embargo.state = self.REJECTED
            parent_registration.registered_from.add_log(
                action=NodeLog.EMBARGO_CANCELLED,
                params={
                    'node': parent_registration._id,
                    'embargo_id': parent_registration.embargo._id,
                },
                auth=Auth(self.initiated_by),
            )
            parent_registration.embargo.save()
        # Ensure retracted registration is public
        auth = Auth(self.initiated_by)
        for node in parent_registration.node_and_primary_descendants():
            node.set_privacy('public', auth=auth, save=True)
            node.update_search()

    def approve_retraction(self, user, token):
        self.approve(user, token)

    def disapprove_retraction(self, user, token):
        self.reject(user, token)


class RegistrationApproval(PreregCallbackMixin, EmailApprovableSanction):

    DISPLAY_NAME = 'Approval'
    SHORT_NAME = 'registration_approval'

    AUTHORIZER_NOTIFY_EMAIL_TEMPLATE = mails.PENDING_REGISTRATION_ADMIN
    NON_AUTHORIZER_NOTIFY_EMAIL_TEMPLATE = mails.PENDING_REGISTRATION_NON_ADMIN

    VIEW_URL_TEMPLATE = VIEW_PROJECT_URL_TEMPLATE
    APPROVE_URL_TEMPLATE = settings.DOMAIN + 'project/{node_id}/?token={token}'
    REJECT_URL_TEMPLATE = settings.DOMAIN + 'project/{node_id}/?token={token}'

    initiated_by = fields.ForeignField('user', backref='registration_approved')

    def _get_registration(self):
        return Node.find_one(Q('registration_approval', 'eq', self))

    def _view_url_context(self, user_id):
        registration = self._get_registration()
        return {
            'node_id': registration._id
        }

    def _approval_url_context(self, user_id):
        approval_token = self.approval_state.get(user_id, {}).get('approval_token')
        if approval_token:
            registration = self._get_registration()
            return {
                'node_id': registration._id,
                'token': approval_token,
            }

    def _rejection_url_context(self, user_id):
        rejection_token = self.approval_state.get(user_id, {}).get('rejection_token')
        if rejection_token:
            registration = self._get_registration()
            return {
                'node_id': registration._id,
                'token': rejection_token,
            }

    def _email_template_context(self, user, is_authorizer=False, urls=None):
        urls = urls or self.stashed_urls.get(user._id, {})
        registration_link = urls.get('view', self._view_url(user._id))
        if is_authorizer:
            approval_link = urls.get('approve', '')
            disapproval_link = urls.get('reject', '')

            approval_time_span = settings.REGISTRATION_APPROVAL_TIME.days * 24

            registration = self._get_registration()

            return {
                'is_initiator': self.initiated_by == user,
                'initiated_by': self.initiated_by.fullname,
                'registration_link': registration_link,
                'approval_link': approval_link,
                'disapproval_link': disapproval_link,
                'approval_time_span': approval_time_span,
                'project_name': registration.title,
            }
        else:
            return {
                'initiated_by': self.initiated_by.fullname,
                'registration_link': registration_link,
            }

    def _add_success_logs(self, node, user):
        src = node.registered_from
        src.add_log(
            action=NodeLog.PROJECT_REGISTERED,
            params={
                'parent_node': src.parent_id,
                'node': src._primary_key,
                'registration': node._primary_key,
            },
            auth=Auth(user),
            save=False
        )
        src.save()

    def _on_complete(self, user):
        super(RegistrationApproval, self)._on_complete(user)
        self.state = Sanction.APPROVED
        register = self._get_registration()
        registered_from = register.registered_from
        auth = Auth(self.initiated_by)
        register.set_privacy('public', auth, log=False)
        for child in register.get_descendants_recursive(lambda n: n.primary):
            child.set_privacy('public', auth, log=False)
        # Accounts for system actions where no `User` performs the final approval
        auth = Auth(user) if user else None
        registered_from.add_log(
            action=NodeLog.REGISTRATION_APPROVAL_APPROVED,
            params={
                'node': registered_from._id,
                'registration_approval_id': self._id,
            },
            auth=auth,
        )
        for node in register.root.node_and_primary_descendants():
            self._add_success_logs(node, user)
            node.update_search()  # update search if public

        self.save()

    def _on_reject(self, user):
        register = self._get_registration()
        registered_from = register.registered_from
        register.delete_registration_tree(save=True)
        registered_from.add_log(
            action=NodeLog.REGISTRATION_APPROVAL_CANCELLED,
            params={
                'node': register._id,
                'registration_approval_id': self._id,
            },
            auth=Auth(user),
        )

class AlternativeCitation(StoredObject):
    _id = fields.StringField(primary=True, default=lambda: str(ObjectId()))
    name = fields.StringField(required=True, validate=MaxLengthValidator(256))
    text = fields.StringField(required=True, validate=MaxLengthValidator(2048))

    def to_json(self):
        return {
            "id": self._id,
            "name": self.name,
            "text": self.text
        }

class DraftRegistrationApproval(Sanction):

    mode = Sanction.ANY

    # Since draft registrations that require approval are not immediately registered,
    # meta stores registration_choice and embargo_end_date (when applicable)
    meta = fields.DictionaryField(default=dict)

    def _send_rejection_email(self, user, draft):
        schema = draft.registration_schema
        if schema.name == 'Prereg Challenge':
            mails.send_mail(
                user.username,
                mails.PREREG_CHALLENGE_REJECTED,
                user=user,
                draft_url=draft.branched_from.web_url_for(
                    'edit_draft_registration_page',
                    draft_id=draft._id
                )
            )
        else:
            raise NotImplementedError(
                'TODO: add a generic email template for registration approvals'
            )

    def approve(self, user):
        draft = DraftRegistration.find_one(
            Q('approval', 'eq', self)
        )
        if user._id not in draft.get_authorizers():
            raise PermissionsError("This user does not have permission to approve this draft.")
        self.state = Sanction.APPROVED
        self._on_complete(user)

    def reject(self, user):
        draft = DraftRegistration.find_one(
            Q('approval', 'eq', self)
        )
        if user._id not in draft.get_authorizers():
            raise PermissionsError("This user does not have permission to approve this draft.")
        self.state = Sanction.REJECTED
        self._on_reject(user)

    def _on_complete(self, user):
        draft = DraftRegistration.find_one(
            Q('approval', 'eq', self)
        )
        auth = Auth(draft.initiator)
        registration = draft.register(
            auth=auth,
            save=True
        )
        registration_choice = self.meta['registration_choice']

        if registration_choice == 'immediate':
            sanction = functools.partial(registration.require_approval, draft.initiator)
        elif registration_choice == 'embargo':
            sanction = functools.partial(
                registration.embargo_registration,
                draft.initiator,
                parse_date(self.meta.get('embargo_end_date'), ignoretz=True)
            )
        else:
            raise ValueError("'registration_choice' must be either 'embargo' or 'immediate'")
        sanction(notify_initiator_on_complete=True)

    def _on_reject(self, user, *args, **kwargs):
        # clear out previous registration options
        self.meta = {}
        self.save()
        # remove reference to approval from draft
        draft = DraftRegistration.find_one(
            Q('approval', 'eq', self)
        )
        draft.approval = None
        draft.save()
        self._send_rejection_email(user, draft)


class DraftRegistration(StoredObject):

    _id = fields.StringField(primary=True, default=lambda: str(ObjectId()))

    datetime_initiated = fields.DateTimeField(auto_now_add=True)
    datetime_updated = fields.DateTimeField(auto_now=True)
    # Original Node a draft registration is associated with
    branched_from = fields.ForeignField('node', index=True)

    initiator = fields.ForeignField('user', index=True)

    # Dictionary field mapping question id to a question's comments and answer
    # {
    #   <qid>: {
    #     'comments': [{
    #       'user': {
    #         'id': <uid>,
    #         'name': <name>
    #       },
    #       value: <value>,
    #       lastModified: <datetime>
    #     }],
    #     'value': <value>
    #   }
    # }
    registration_metadata = fields.DictionaryField(default=dict)
    registration_schema = fields.ForeignField('metaschema')
    registered_node = fields.ForeignField('node', index=True)

    approval = fields.ForeignField('draftregistrationapproval', default=None)

    # Dictionary field mapping extra fields defined in the MetaSchema.schema to their
    # values. Defaults should be provided in the schema (e.g. 'paymentSent': false),
    # and these values are added to the DraftRegistration
    _metaschema_flags = fields.DictionaryField(default=None)
    # lazily set flags
    @property
    def flags(self):
        if not self._metaschema_flags:
            self._metaschema_flags = {}
            meta_schema = self.registration_schema
            if meta_schema:
                schema = meta_schema.schema
                flags = schema.get('flags', {})
                for flag, value in flags.iteritems():
                    self._metaschema_flags[flag] = value
            self.save()
        return self._metaschema_flags

    notes = fields.StringField()

    @property
    def requires_approval(self):
        return self.registration_schema.requires_approval

    @property
    def is_pending_review(self):
        return self.approval.is_pending_approval if (self.requires_approval and self.approval) else False

    @property
    def is_approved(self):
        if self.requires_approval:
            if not self.approval:
                return False
            else:
                return self.approval.is_approved
        else:
            return True

    @classmethod
    def create_from_node(cls, node, user, schema, data=None):
        draft = cls(
            initiator=user,
            branched_from=node,
            registration_schema=schema,
            registration_metadata=data or {},
        )
        draft.save()
        return draft

    def get_authorizers(self):
        return authorizers.members_for(self.registration_schema.name)

    def update_metadata(self, metadata):
        changes = []
        for question_id, value in metadata.iteritems():
            old_value = self.registration_metadata.get(question_id)
            if old_value:
                old_comments = {
                    comment['created']: comment
                    for comment in old_value.get('comments', [])
                }
                new_comments = {
                    comment['created']: comment
                    for comment in value.get('comments', [])
                }
                old_comments.update(new_comments)
                metadata[question_id]['comments'] = sorted(
                    old_comments.values(),
                    key=lambda c: c['created']
                )
                if old_value.get('value') != value.get('value'):
                    changes.append(question_id)
            else:
                changes.append(question_id)
        self.registration_metadata.update(metadata)
        return changes

    def submit_for_review(self, initiated_by, meta, save=False):
        approval = DraftRegistrationApproval(
            initiated_by=initiated_by,
            meta=meta
        )
        authorizers = self.get_authorizers()
        for user in authorizers:
            approval.add_authorizer(user)
        approval.save()
        self.approval = approval
        if save:
            self.save()

    def register(self, auth, save=False):
        node = self.branched_from

        # Create the registration
        register = node.register_node(
            schema=self.registration_schema,
            auth=auth,
            data=self.registration_metadata
        )
        self.registered_node = register
        if save:
            self.save()
        return register

    def approve(self, user):
        self.approval.approve(user)
        self.approval.save()

    def reject(self, user):
        self.approval.reject(user)
        self.approval.save()<|MERGE_RESOLUTION|>--- conflicted
+++ resolved
@@ -2174,29 +2174,17 @@
             if save:
                 self.save()
 
-<<<<<<< HEAD
-    def add_citation(self, auth, save=True, log=True, citation=None, **kwargs):
-        if not citation:
-            citation = AlternativeCitation(**kwargs)
-        citation.save()
-        self.alternative_citations.append(citation)
-=======
     def add_citation(self, auth, save=False, log=True, **kwargs):
         citation = AlternativeCitation(**kwargs)
         citation.save()
         self.alternative_citations.append(citation)
         citation_dict = {'name': citation.name, 'text': citation.text}
->>>>>>> fcbd8212
         if log:
             self.add_log(
                 action=NodeLog.CITATION_ADDED,
                 params={
                     'node': self._primary_key,
-<<<<<<< HEAD
-                    'citation': citation.name
-=======
                     'citation': citation_dict
->>>>>>> fcbd8212
                 },
                 auth=auth,
                 save=False
@@ -2205,13 +2193,8 @@
                 self.save()
         return citation
 
-<<<<<<< HEAD
-    def edit_citation(self, auth, instance, save=True, log=True, **kwargs):
-        citation = {'name': instance.name}
-=======
     def edit_citation(self, auth, instance, save=False, log=True, **kwargs):
         citation = {'name': instance.name, 'text': instance.text}
->>>>>>> fcbd8212
         new_name = kwargs.get('name', instance.name)
         new_text = kwargs.get('text', instance.text)
         if new_name != instance.name:
@@ -2235,23 +2218,15 @@
             self.save()
         return instance
 
-<<<<<<< HEAD
-    def remove_citation(self, auth, instance, save=True, log=True):
-=======
     def remove_citation(self, auth, instance, save=False, log=True):
         citation = {'name': instance.name, 'text': instance.text}
->>>>>>> fcbd8212
         self.alternative_citations.remove(instance)
         if log:
             self.add_log(
                 action=NodeLog.CITATION_REMOVED,
                 params={
                     'node': self._primary_key,
-<<<<<<< HEAD
-                    'citation': instance.name
-=======
                     'citation': citation
->>>>>>> fcbd8212
                 },
                 auth=auth,
                 save=False
