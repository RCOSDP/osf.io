--- conflicted
+++ resolved
@@ -389,26 +389,6 @@
             'registered': user.is_registered,
         }
 
-<<<<<<< HEAD
-=======
-    # TODO: Move to separate utility function
-    def serialize(self, anonymous=False):
-        '''Return a dictionary representation of the log.'''
-        return {
-            'id': str(self._primary_key),
-            'user': self.user.serialize(anonymous)
-                    if isinstance(self.user, User)
-                    else {'fullname': privacy_info_handle(self.foreign_user, anonymous, name=True)},
-            'contributors': [self._render_log_contributor(c, anonymous) for c in self.params.get("contributors", [])],
-            'api_key': self.api_key.label if self.api_key else '',
-            'action': self.action,
-            'params': self.params,
-            'date': utils.rfcformat(self.date),
-            'node': self.node.serialize() if self.node else None,
-            'anonymous': anonymous
-        }
-
->>>>>>> c38ac51f
 
 class Tag(StoredObject):
 
