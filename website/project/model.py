# -*- coding: utf-8 -*-
import os
import re
import urllib
import logging
import datetime
import urlparse
from collections import OrderedDict
import warnings

import pytz
from flask import request
from django.core.urlresolvers import reverse
from HTMLParser import HTMLParser

from modularodm import Q
from modularodm import fields
from modularodm.validators import MaxLengthValidator
from modularodm.exceptions import ValidationTypeError
from modularodm.exceptions import ValidationValueError

from api.base.utils import absolute_reverse
from framework import status
from framework.mongo import ObjectId
from framework.mongo import StoredObject
from framework.addons import AddonModelMixin
from framework.auth import get_user, User, Auth
from framework.auth import signals as auth_signals
from framework.exceptions import PermissionsError
from framework.guid.model import GuidStoredObject
from framework.auth.utils import privacy_info_handle
from framework.analytics import tasks as piwik_tasks
from framework.mongo.utils import to_mongo, to_mongo_key, unique_on
from framework.analytics import (
    get_basic_counters, increment_user_activity_counters
)
from framework.sentry import log_exception
from framework.transactions.context import TokuTransaction
from framework.utils import iso8601format

from website import language, settings, security
from website.util import web_url_for
from website.util import api_url_for
from website.exceptions import (
    NodeStateError, InvalidRetractionApprovalToken,
    InvalidRetractionDisapprovalToken, InvalidEmbargoApprovalToken,
    InvalidEmbargoDisapprovalToken,
)
from website.citations.utils import datetime_to_csl
from website.identifiers.model import IdentifierMixin
from website.util.permissions import expand_permissions
from website.util.permissions import CREATOR_PERMISSIONS
from website.project.metadata.schemas import OSF_META_SCHEMAS
from website.util.permissions import DEFAULT_CONTRIBUTOR_PERMISSIONS
from website.project import signals as project_signals

html_parser = HTMLParser()

logger = logging.getLogger(__name__)


def has_anonymous_link(node, auth):
    """check if the node is anonymous to the user

    :param Node node: Node which the user wants to visit
    :param str link: any view-only link in the current url
    :return bool anonymous: Whether the node is anonymous to the user or not
    """
    view_only_link = auth.private_key or request.args.get('view_only', '').strip('/')
    if not view_only_link:
        return False
    if node.is_public:
        return False
    return any(
        link.anonymous
        for link in node.private_links_active
        if link.key == view_only_link
    )

class MetaSchema(StoredObject):

    _id = fields.StringField(default=lambda: str(ObjectId()))
    name = fields.StringField()
    schema = fields.DictionaryField()
    category = fields.StringField()

    # Version of the Knockout metadata renderer to use (e.g. if data binds
    # change)
    metadata_version = fields.IntegerField()
    # Version of the schema to use (e.g. if questions, responses change)
    schema_version = fields.IntegerField()


def ensure_schemas(clear=True):
    """Import meta-data schemas from JSON to database, optionally clearing
    database first.

    :param clear: Clear schema database before import
    """
    if clear:
        try:
            MetaSchema.remove()
        except AttributeError:
            if not settings.DEBUG_MODE:
                raise
    for schema in OSF_META_SCHEMAS:
        try:
            MetaSchema.find_one(
                Q('name', 'eq', schema['name']) &
                Q('schema_version', 'eq', schema['schema_version'])
            )
        except:
            schema['name'] = schema['name'].replace(' ', '_')
            schema_obj = MetaSchema(**schema)
            schema_obj.save()


class MetaData(GuidStoredObject):

    _id = fields.StringField(primary=True)

    target = fields.AbstractForeignField(backref='metadata')
    data = fields.DictionaryField()

    date_created = fields.DateTimeField(auto_now_add=datetime.datetime.utcnow)
    date_modified = fields.DateTimeField(auto_now=datetime.datetime.utcnow)


def validate_comment_reports(value, *args, **kwargs):
    for key, val in value.iteritems():
        if not User.load(key):
            raise ValidationValueError('Keys must be user IDs')
        if not isinstance(val, dict):
            raise ValidationTypeError('Values must be dictionaries')
        if 'category' not in val or 'text' not in val:
            raise ValidationValueError(
                'Values must include `category` and `text` keys'
            )


class Comment(GuidStoredObject):

    _id = fields.StringField(primary=True)

    user = fields.ForeignField('user', required=True, backref='commented')
    node = fields.ForeignField('node', required=True, backref='comment_owner')
    target = fields.AbstractForeignField(required=True, backref='commented')

    date_created = fields.DateTimeField(auto_now_add=datetime.datetime.utcnow)
    date_modified = fields.DateTimeField(auto_now=datetime.datetime.utcnow)
    modified = fields.BooleanField()

    is_deleted = fields.BooleanField(default=False)
    content = fields.StringField()

    # Dictionary field mapping user IDs to dictionaries of report details:
    # {
    #   'icpnw': {'category': 'hate', 'message': 'offensive'},
    #   'cdi38': {'category': 'spam', 'message': 'godwins law'},
    # }
    reports = fields.DictionaryField(validate=validate_comment_reports)

    @classmethod
    def create(cls, auth, **kwargs):
        comment = cls(**kwargs)
        comment.save()

        comment.node.add_log(
            NodeLog.COMMENT_ADDED,
            {
                'project': comment.node.parent_id,
                'node': comment.node._id,
                'user': comment.user._id,
                'comment': comment._id,
            },
            auth=auth,
            save=False,
        )

        comment.node.save()

        return comment

    def edit(self, content, auth, save=False):
        self.content = content
        self.modified = True
        self.node.add_log(
            NodeLog.COMMENT_UPDATED,
            {
                'project': self.node.parent_id,
                'node': self.node._id,
                'user': self.user._id,
                'comment': self._id,
            },
            auth=auth,
            save=False,
        )
        if save:
            self.save()

    def delete(self, auth, save=False):
        self.is_deleted = True
        self.node.add_log(
            NodeLog.COMMENT_REMOVED,
            {
                'project': self.node.parent_id,
                'node': self.node._id,
                'user': self.user._id,
                'comment': self._id,
            },
            auth=auth,
            save=False,
        )
        if save:
            self.save()

    def undelete(self, auth, save=False):
        self.is_deleted = False
        self.node.add_log(
            NodeLog.COMMENT_ADDED,
            {
                'project': self.node.parent_id,
                'node': self.node._id,
                'user': self.user._id,
                'comment': self._id,
            },
            auth=auth,
            save=False,
        )
        if save:
            self.save()

    def report_abuse(self, user, save=False, **kwargs):
        """Report that a comment is abuse.

        :param User user: User submitting the report
        :param bool save: Save changes
        :param dict kwargs: Report details
        :raises: ValueError if the user submitting abuse is the same as the
            user who posted the comment
        """
        if user == self.user:
            raise ValueError
        self.reports[user._id] = kwargs
        if save:
            self.save()

    def unreport_abuse(self, user, save=False):
        """Revoke report of abuse.

        :param User user: User who submitted the report
        :param bool save: Save changes
        :raises: ValueError if user has not reported comment as abuse
        """
        try:
            self.reports.pop(user._id)
        except KeyError:
            raise ValueError('User has not reported comment as abuse')

        if save:
            self.save()


@unique_on(['params.node', '_id'])
class NodeLog(StoredObject):

    _id = fields.StringField(primary=True, default=lambda: str(ObjectId()))

    date = fields.DateTimeField(default=datetime.datetime.utcnow, index=True)
    action = fields.StringField(index=True)
    params = fields.DictionaryField()
    should_hide = fields.BooleanField(default=False)

    was_connected_to = fields.ForeignField('node', list=True)

    user = fields.ForeignField('user', backref='created')
    foreign_user = fields.StringField()

    DATE_FORMAT = '%m/%d/%Y %H:%M UTC'

    # Log action constants
    CREATED_FROM = 'created_from'

    PROJECT_CREATED = 'project_created'
    PROJECT_REGISTERED = 'project_registered'
    PROJECT_DELETED = 'project_deleted'

    NODE_CREATED = 'node_created'
    NODE_FORKED = 'node_forked'
    NODE_REMOVED = 'node_removed'

    POINTER_CREATED = 'pointer_created'
    POINTER_FORKED = 'pointer_forked'
    POINTER_REMOVED = 'pointer_removed'

    WIKI_UPDATED = 'wiki_updated'
    WIKI_DELETED = 'wiki_deleted'
    WIKI_RENAMED = 'wiki_renamed'

    CONTRIB_ADDED = 'contributor_added'
    CONTRIB_REMOVED = 'contributor_removed'
    CONTRIB_REORDERED = 'contributors_reordered'

    PERMISSIONS_UPDATED = 'permissions_updated'

    MADE_PRIVATE = 'made_private'
    MADE_PUBLIC = 'made_public'

    TAG_ADDED = 'tag_added'
    TAG_REMOVED = 'tag_removed'

    EDITED_TITLE = 'edit_title'
    EDITED_DESCRIPTION = 'edit_description'

    UPDATED_FIELDS = 'updated_fields'

    FILE_MOVED = 'addon_file_moved'
    FILE_COPIED = 'addon_file_copied'

    FOLDER_CREATED = 'folder_created'

    FILE_ADDED = 'file_added'
    FILE_UPDATED = 'file_updated'
    FILE_REMOVED = 'file_removed'
    FILE_RESTORED = 'file_restored'

    ADDON_ADDED = 'addon_added'
    ADDON_REMOVED = 'addon_removed'
    COMMENT_ADDED = 'comment_added'
    COMMENT_REMOVED = 'comment_removed'
    COMMENT_UPDATED = 'comment_updated'

    MADE_CONTRIBUTOR_VISIBLE = 'made_contributor_visible'
    MADE_CONTRIBUTOR_INVISIBLE = 'made_contributor_invisible'

    EXTERNAL_IDS_ADDED = 'external_ids_added'

    EMBARGO_APPROVED = 'embargo_approved'
    EMBARGO_CANCELLED = 'embargo_cancelled'
    EMBARGO_COMPLETED = 'embargo_completed'
    EMBARGO_INITIATED = 'embargo_initiated'
    RETRACTION_APPROVED = 'retraction_approved'
    RETRACTION_CANCELLED = 'retraction_cancelled'
    RETRACTION_INITIATED = 'retraction_initiated'

    def __repr__(self):
        return ('<NodeLog({self.action!r}, params={self.params!r}) '
                'with id {self._id!r}>').format(self=self)

    @property
    def node(self):
        """Return the :class:`Node` associated with this log."""
        return (
            Node.load(self.params.get('node')) or
            Node.load(self.params.get('project'))
        )

    @property
    def tz_date(self):
        '''Return the timezone-aware date.
        '''
        # Date should always be defined, but a few logs in production are
        # missing dates; return None and log error if date missing
        if self.date:
            return self.date.replace(tzinfo=pytz.UTC)
        logger.error('Date missing on NodeLog {}'.format(self._primary_key))

    @property
    def formatted_date(self):
        '''Return the timezone-aware, ISO-formatted string representation of
        this log's date.
        '''
        if self.tz_date:
            return self.tz_date.isoformat()

    def resolve_node(self, node):
        """A single `NodeLog` record may be attached to multiple `Node` records
        (parents, forks, registrations, etc.), so the node that the log refers
        to may not be the same as the node the user is viewing. Use
        `resolve_node` to determine the relevant node to use for permission
        checks.

        :param Node node: Node being viewed
        """
        if self.node == node or self.node in node.nodes:
            return self.node
        if node.is_fork_of(self.node) or node.is_registration_of(self.node):
            return node
        for child in node.nodes:
            if child.is_fork_of(self.node) or node.is_registration_of(self.node):
                return child
        return False

    def can_view(self, node, auth):
        node_to_check = self.resolve_node(node)
        if node_to_check:
            return node_to_check.can_view(auth)
        return False

    def _render_log_contributor(self, contributor, anonymous=False):
        user = User.load(contributor)
        if not user:
            return None
        if self.node:
            fullname = user.display_full_name(node=self.node)
        else:
            fullname = user.fullname
        return {
            'id': privacy_info_handle(user._primary_key, anonymous),
            'fullname': privacy_info_handle(fullname, anonymous, name=True),
            'registered': user.is_registered,
        }


class Tag(StoredObject):

    _id = fields.StringField(primary=True, validate=MaxLengthValidator(128))

    def __repr__(self):
        return '<Tag() with id {self._id!r}>'.format(self=self)

    @property
    def url(self):
        return '/search/?tags={}'.format(self._id)


class Pointer(StoredObject):
    """A link to a Node. The Pointer delegates all but a few methods to its
    contained Node. Forking and registration are overridden such that the
    link is cloned, but its contained Node is not.
    """
    #: Whether this is a pointer or not
    primary = False

    _id = fields.StringField()
    node = fields.ForeignField('node', backref='_pointed')

    _meta = {'optimistic': True}

    def _clone(self):
        if self.node:
            clone = self.clone()
            clone.node = self.node
            clone.save()
            return clone

    def fork_node(self, *args, **kwargs):
        return self._clone()

    def register_node(self, *args, **kwargs):
        return self._clone()

    def use_as_template(self, *args, **kwargs):
        return self._clone()

    def resolve(self):
        return self.node

    def __getattr__(self, item):
        """Delegate attribute access to the node being pointed to.
        """
        # Prevent backref lookups from being overriden by proxied node
        try:
            return super(Pointer, self).__getattr__(item)
        except AttributeError:
            pass
        if self.node:
            return getattr(self.node, item)
        raise AttributeError(
            'Pointer object has no attribute {0}'.format(
                item
            )
        )


def get_pointer_parent(pointer):
    """Given a `Pointer` object, return its parent node.
    """
    # The `parent_node` property of the `Pointer` schema refers to the parents
    # of the pointed-at `Node`, not the parents of the `Pointer`; use the
    # back-reference syntax to find the parents of the `Pointer`.
    parent_refs = pointer.node__parent
    assert len(parent_refs) == 1, 'Pointer must have exactly one parent.'
    return parent_refs[0]


def validate_category(value):
    """Validator for Node#category. Makes sure that the value is one of the
    categories defined in CATEGORY_MAP.
    """
    if value not in Node.CATEGORY_MAP.keys():
        raise ValidationValueError('Invalid value for category.')
    return True


def validate_title(value):
    """Validator for Node#title. Makes sure that the value exists and is not
    above 200 characters.
    """
    if value is None or not value.strip():
        raise ValidationValueError('Title cannot be blank.')

    if len(value) > 200:
        raise ValidationValueError('Title cannot exceed 200 characters.')
    return True

def validate_user(value):
    if value != {}:
        user_id = value.iterkeys().next()
        if User.find(Q('_id', 'eq', user_id)).count() != 1:
            raise ValidationValueError('User does not exist.')
    return True

class NodeUpdateError(Exception):
    def __init__(self, reason, key, *args, **kwargs):
        super(NodeUpdateError, self).__init__(*args, **kwargs)
        self.key = key
        self.reason = reason

class Node(GuidStoredObject, AddonModelMixin, IdentifierMixin):

    #: Whether this is a pointer or not
    primary = True

    # Node fields that trigger an update to Solr on save
    SOLR_UPDATE_FIELDS = {
        'title',
        'category',
        'description',
        'visible_contributor_ids',
        'tags',
        'is_fork',
        'is_registration',
        'retraction',
        'embargo',
        'is_public',
        'is_deleted',
        'wiki_pages_current',
        'is_retracted',
    }

    # Maps category identifier => Human-readable representation for use in
    # titles, menus, etc.
    # Use an OrderedDict so that menu items show in the correct order
    CATEGORY_MAP = OrderedDict([
        ('', 'Uncategorized'),
        ('project', 'Project'),
        ('hypothesis', 'Hypothesis'),
        ('methods and measures', 'Methods and Measures'),
        ('procedure', 'Procedure'),
        ('instrumentation', 'Instrumentation'),
        ('data', 'Data'),
        ('analysis', 'Analysis'),
        ('communication', 'Communication'),
        ('other', 'Other'),
    ])

    WRITABLE_WHITELIST = [
        'title',
        'description',
        'category',
    ]

    _id = fields.StringField(primary=True)

    date_created = fields.DateTimeField(auto_now_add=datetime.datetime.utcnow, index=True)

    # Privacy
    is_public = fields.BooleanField(default=False, index=True)

    # User mappings
    permissions = fields.DictionaryField()
    visible_contributor_ids = fields.StringField(list=True)

    # Project Organization
    is_dashboard = fields.BooleanField(default=False, index=True)
    is_folder = fields.BooleanField(default=False, index=True)

    # Expanded: Dictionary field mapping user IDs to expand state of this node:
    # {
    #   'icpnw': True,
    #   'cdi38': False,
    # }
    expanded = fields.DictionaryField(default={}, validate=validate_user)

    is_deleted = fields.BooleanField(default=False, index=True)
    deleted_date = fields.DateTimeField(index=True)

    is_registration = fields.BooleanField(default=False, index=True)
    registered_date = fields.DateTimeField(index=True)
    registered_user = fields.ForeignField('user', backref='registered')
    registered_schema = fields.ForeignField('metaschema', backref='registered')
    registered_meta = fields.DictionaryField()
    retraction = fields.ForeignField('retraction')
    embargo = fields.ForeignField('embargo')

    is_fork = fields.BooleanField(default=False, index=True)
    forked_date = fields.DateTimeField(index=True)

    title = fields.StringField(validate=validate_title)
    description = fields.StringField()
    category = fields.StringField(validate=validate_category, index=True)

    # One of 'public', 'private'
    # TODO: Add validator
    comment_level = fields.StringField(default='private')

    wiki_pages_current = fields.DictionaryField()
    wiki_pages_versions = fields.DictionaryField()
    # Dictionary field mapping node wiki page to sharejs private uuid.
    # {<page_name>: <sharejs_id>}
    wiki_private_uuids = fields.DictionaryField()
    file_guid_to_share_uuids = fields.DictionaryField()

    creator = fields.ForeignField('user', backref='created')
    contributors = fields.ForeignField('user', list=True, backref='contributed')
    users_watching_node = fields.ForeignField('user', list=True, backref='watched')

    logs = fields.ForeignField('nodelog', list=True, backref='logged')
    tags = fields.ForeignField('tag', list=True, backref='tagged')

    # Tags for internal use
    system_tags = fields.StringField(list=True)

    nodes = fields.AbstractForeignField(list=True, backref='parent')
    forked_from = fields.ForeignField('node', backref='forked', index=True)
    registered_from = fields.ForeignField('node', backref='registrations', index=True)

    # The node (if any) used as a template for this node's creation
    template_node = fields.ForeignField('node', backref='template_node', index=True)

    piwik_site_id = fields.StringField()

    # Dictionary field mapping user id to a list of nodes in node.nodes which the user has subscriptions for
    # {<User.id>: [<Node._id>, <Node2._id>, ...] }
    child_node_subscriptions = fields.DictionaryField(default=dict)

    _meta = {
        'optimistic': True,
    }

    def __init__(self, *args, **kwargs):
        super(Node, self).__init__(*args, **kwargs)

        if kwargs.get('_is_loaded', False):
            return

        if self.creator:
            self.contributors.append(self.creator)
            self.set_visible(self.creator, visible=True, log=False)

            # Add default creator permissions
            for permission in CREATOR_PERMISSIONS:
                self.add_permission(self.creator, permission, save=False)

    def __repr__(self):
        return ('<Node(title={self.title!r}, category={self.category!r}) '
                'with _id {self._id!r}>').format(self=self)

    # For Django compatibility
    @property
    def pk(self):
        return self._id

    @property
    def category_display(self):
        """The human-readable representation of this node's category."""
        return self.CATEGORY_MAP[self.category]

    @property
    def is_retracted(self):
        if self.retraction is None and self.parent_node:
            return self.parent_node.is_retracted
        return getattr(self.retraction, 'is_retracted', False)

    @property
    def pending_retraction(self):
        if self.retraction is None and self.parent_node:
            return self.parent_node.pending_retraction
        return getattr(self.retraction, 'pending_retraction', False)

    @property
    def embargo_end_date(self):
        if self.embargo is None and self.parent_node:
            return self.parent_node.embargo_end_date
        return getattr(self.embargo, 'embargo_end_date', False)

    @property
    def pending_embargo(self):
        if self.embargo is None and self.parent_node:
            return self.parent_node.pending_embargo
        return getattr(self.embargo, 'pending_embargo', False)

    @property
    def pending_registration(self):
        if self.embargo is None and self.parent_node:
            return self.parent_node.pending_registration
        return getattr(self.embargo, 'pending_registration', False)

    @property
    def private_links(self):
        return self.privatelink__shared

    @property
    def private_links_active(self):
        return [x for x in self.private_links if not x.is_deleted]

    @property
    def private_link_keys_active(self):
        return [x.key for x in self.private_links if not x.is_deleted]

    @property
    def private_link_keys_deleted(self):
        return [x.key for x in self.private_links if x.is_deleted]

    def path_above(self, auth):
        parents = self.parents
        return '/' + '/'.join([p.title if p.can_view(auth) else '-- private project --' for p in reversed(parents)])

    @property
    def ids_above(self):
        parents = self.parents
        return {p._id for p in parents}

    def can_edit(self, auth=None, user=None):
        """Return if a user is authorized to edit this node.
        Must specify one of (`auth`, `user`).

        :param Auth auth: Auth object to check
        :param User user: User object to check
        :returns: Whether user has permission to edit this node.
        """
        if not auth and not user:
            raise ValueError('Must pass either `auth` or `user`')
        if auth and user:
            raise ValueError('Cannot pass both `auth` and `user`')
        user = user or auth.user
        if auth:
            is_api_node = auth.api_node == self
        else:
            is_api_node = False
        return (
            (user and self.has_permission(user, 'write'))
            or is_api_node
        )

    def active_contributors(self, include=lambda n: True):
        for contrib in self.contributors:
            if contrib.is_active and include(contrib):
                yield contrib

    def is_admin_parent(self, user):
        if self.has_permission(user, 'admin', check_parent=False):
            return True
        if self.parent_node:
            return self.parent_node.is_admin_parent(user)
        return False

    def can_view(self, auth):
        if not auth and not self.is_public:
            return False

        return (
            self.is_public or
            (auth.user and self.has_permission(auth.user, 'read')) or
            auth.private_key in self.private_link_keys_active or
            self.is_admin_parent(auth.user)
        )

    def is_expanded(self, user=None):
        """Return if a user is has expanded the folder in the dashboard view.
        Must specify one of (`auth`, `user`).

        :param User user: User object to check
        :returns: Boolean if the folder is expanded.
        """
        if user._id in self.expanded:
            return self.expanded[user._id]
        else:
            return False

    def expand(self, user=None):
        self.expanded[user._id] = True
        self.save()

    def collapse(self, user=None):
        self.expanded[user._id] = False
        self.save()

    def is_derived_from(self, other, attr):
        derived_from = getattr(self, attr)
        while True:
            if derived_from is None:
                return False
            if derived_from == other:
                return True
            derived_from = getattr(derived_from, attr)

    def is_fork_of(self, other):
        return self.is_derived_from(other, 'forked_from')

    def is_registration_of(self, other):
        return self.is_derived_from(other, 'registered_from')

    @property
    def forks(self):
        """List of forks of this node"""
        return list(self.node__forked.find(Q('is_deleted', 'eq', False) &
                                           Q('is_registration', 'ne', True)))

    def add_permission(self, user, permission, save=False):
        """Grant permission to a user.

        :param User user: User to grant permission to
        :param str permission: Permission to grant
        :param bool save: Save changes
        :raises: ValueError if user already has permission
        """
        if user._id not in self.permissions:
            self.permissions[user._id] = [permission]
        else:
            if permission in self.permissions[user._id]:
                raise ValueError('User already has permission {0}'.format(permission))
            self.permissions[user._id].append(permission)
        if save:
            self.save()

    def remove_permission(self, user, permission, save=False):
        """Revoke permission from a user.

        :param User user: User to revoke permission from
        :param str permission: Permission to revoke
        :param bool save: Save changes
        :raises: ValueError if user does not have permission
        """
        try:
            self.permissions[user._id].remove(permission)
        except (KeyError, ValueError):
            raise ValueError('User does not have permission {0}'.format(permission))
        if save:
            self.save()

    def clear_permission(self, user, save=False):
        """Clear all permissions for a user.

        :param User user: User to revoke permission from
        :param bool save: Save changes
        :raises: ValueError if user not in permissions
        """
        try:
            self.permissions.pop(user._id)
        except KeyError:
            raise ValueError(
                'User {0} not in permissions list for node {1}'.format(
                    user._id, self._id,
                )
            )
        if save:
            self.save()

    def set_permissions(self, user, permissions, save=False):
        self.permissions[user._id] = permissions
        if save:
            self.save()

    def has_permission(self, user, permission, check_parent=True):
        """Check whether user has permission.

        :param User user: User to test
        :param str permission: Required permission
        :returns: User has required permission
        """
        if user is None:
            logger.warn('User is ``None``.')
            return False
        if permission in self.permissions.get(user._id, []):
            return True
        if permission == 'read' and check_parent:
            return self.is_admin_parent(user)
        return False

    def can_read_children(self, user):
        """Checks if the given user has read permissions on any child nodes
            that are not registrations or deleted
        """
        if self.has_permission(user, 'read'):
            return True

        for node in self.nodes:
            if not node.primary or node.is_deleted:
                continue

            if node.can_read_children(user):
                return True

        return False

    def get_permissions(self, user):
        """Get list of permissions for user.

        :param User user: User to check
        :returns: List of permissions
        :raises: ValueError if user not found in permissions
        """
        return self.permissions.get(user._id, [])

    def adjust_permissions(self):
        for key in self.permissions.keys():
            if key not in self.contributors:
                self.permissions.pop(key)

    @property
    def visible_contributors(self):
        return [
            User.load(_id)
            for _id in self.visible_contributor_ids
        ]

    @property
    def parents(self):
        if self.parent_node:
            return [self.parent_node] + self.parent_node.parents
        return []

    @property
    def admin_contributor_ids(self, contributors=None):
        contributor_ids = self.contributors._to_primary_keys()
        admin_ids = set()
        for parent in self.parents:
            admins = [
                user for user, perms in parent.permissions.iteritems()
                if 'admin' in perms
            ]
            admin_ids.update(set(admins).difference(contributor_ids))
        return admin_ids

    @property
    def admin_contributors(self):
        return sorted(
            [User.load(_id) for _id in self.admin_contributor_ids],
            key=lambda user: user.family_name,
        )

    def get_visible(self, user):
        if not self.is_contributor(user):
            raise ValueError(u'User {0} not in contributors'.format(user))
        return user._id in self.visible_contributor_ids

    def update_visible_ids(self, save=False):
        """Update the order of `visible_contributor_ids`. Updating on making
        a contributor visible is more efficient than recomputing order on
        accessing `visible_contributors`.
        """
        self.visible_contributor_ids = [
            contributor._id
            for contributor in self.contributors
            if contributor._id in self.visible_contributor_ids
        ]
        if save:
            self.save()

    def set_visible(self, user, visible, log=True, auth=None, save=False):
        if not self.is_contributor(user):
            raise ValueError(u'User {0} not in contributors'.format(user))
        if visible and user._id not in self.visible_contributor_ids:
            self.visible_contributor_ids.append(user._id)
            self.update_visible_ids(save=False)
        elif not visible and user._id in self.visible_contributor_ids:
            if len(self.visible_contributor_ids) == 1:
                raise ValueError(
                    'Must have at least one visible contributor'
                )
            self.visible_contributor_ids.remove(user._id)
        else:
            return
        message = (
            NodeLog.MADE_CONTRIBUTOR_VISIBLE
            if visible
            else NodeLog.MADE_CONTRIBUTOR_INVISIBLE
        )
        if log:
            self.add_log(
                message,
                params={
                    'parent': self.parent_id,
                    'node': self._id,
                    'contributors': [user._id],
                },
                auth=auth,
                save=False,
            )
        if save:
            self.save()

    def can_comment(self, auth):
        if self.comment_level == 'public':
            return auth.logged_in and (
                self.is_public or
                (auth.user and self.has_permission(auth.user, 'read'))
            )
        return self.is_contributor(auth.user)

    def update(self, fields, auth=None, save=True):
        if self.is_registration:
            raise NodeUpdateError(reason="Registered content cannot be updated")
        values = {}
        for key, value in fields.iteritems():
            if key not in self.WRITABLE_WHITELIST:
                continue
            with warnings.catch_warnings():
                try:
                    # This is in place because historically projects and components
                    # live on different ElasticSearch indexes, and at the time of Node.save
                    # there is no reliable way to check what the old Node.category
                    # value was. When the cateogory changes it is possible to have duplicate/dead
                    # search entries, so always delete the ES doc on categoryt change
                    # TODO: consolidate Node indexes into a single index, refactor search
                    if key == 'category':
                        self.delete_search_entry()
                    ###############
                    values[key] = {
                        'old': getattr(self, key),
                        'new': value,
                    }
                    setattr(self, key, value)
                except AttributeError:
                    raise NodeUpdateError(reason="Invalid value for attribute '{0}'".format(key), key=key)
                except warnings.Warning:
                    raise NodeUpdateError(reason="Attribute '{0}' doesn't exist on the Node class".format(key), key=key)
        if save:
            updated = self.save()
        else:
            updated = []
        for key in values:
            values[key]['new'] = getattr(self, key)
        self.add_log(NodeLog.UPDATED_FIELDS,
                     params={
                         'node': self._id,
                         'updated_fields': {
                             key: {
                                 'old': values[key]['old'],
                                 'new': values[key]['new']
                             }
                             for key in values
                         }
                     },
                     auth=auth)
        return updated

    def save(self, *args, **kwargs):
        update_piwik = kwargs.pop('update_piwik', True)
        self.adjust_permissions()

        first_save = not self._is_loaded

        if first_save and self.is_dashboard:
            existing_dashboards = self.creator.node__contributed.find(
                Q('is_dashboard', 'eq', True)
            )
            if existing_dashboards.count() > 0:
                raise NodeStateError("Only one dashboard allowed per user.")

        is_original = not self.is_registration and not self.is_fork
        if 'suppress_log' in kwargs.keys():
            suppress_log = kwargs['suppress_log']
            del kwargs['suppress_log']
        else:
            suppress_log = False

        saved_fields = super(Node, self).save(*args, **kwargs)

        if first_save and is_original and not suppress_log:
            # TODO: This logic also exists in self.use_as_template()
            for addon in settings.ADDONS_AVAILABLE:
                if 'node' in addon.added_default:
                    self.add_addon(addon.short_name, auth=None, log=False)

            # Define log fields for non-component project
            log_action = NodeLog.PROJECT_CREATED
            log_params = {
                'node': self._primary_key,
            }

            if getattr(self, 'parent', None):
                # Append log to parent
                self.parent.nodes.append(self)
                self.parent.save()
                log_params.update({'parent_node': self.parent._primary_key})

            # Add log with appropriate fields
            self.add_log(
                log_action,
                params=log_params,
                auth=Auth(user=self.creator),
                log_date=self.date_created,
                save=True,
            )

        # Only update Solr if at least one stored field has changed, and if
        # public or privacy setting has changed
        need_update = bool(self.SOLR_UPDATE_FIELDS.intersection(saved_fields))
        if not self.is_public:
            if first_save or 'is_public' not in saved_fields:
                need_update = False
        if self.is_folder or self.archiving:
            need_update = False
        if need_update:
            self.update_search()

        # This method checks what has changed.
        if settings.PIWIK_HOST and update_piwik:
            piwik_tasks.update_node(self._id, saved_fields)

        # Return expected value for StoredObject::save
        return saved_fields

    ######################################
    # Methods that return a new instance #
    ######################################

    def use_as_template(self, auth, changes=None, top_level=True):
        """Create a new project, using an existing project as a template.

        :param auth: The user to be assigned as creator
        :param changes: A dictionary of changes, keyed by node id, which
                        override the attributes of the template project or its
                        children.
        :return: The `Node` instance created.
        """
        changes = changes or dict()

        # build the dict of attributes to change for the new node
        try:
            attributes = changes[self._id]
            # TODO: explicitly define attributes which may be changed.
        except (AttributeError, KeyError):
            attributes = dict()

        new = self.clone()

        # clear permissions, which are not cleared by the clone method
        new.permissions = {}
        new.visible_contributor_ids = []

        # Clear quasi-foreign fields
        new.wiki_pages_current = {}
        new.wiki_pages_versions = {}
        new.wiki_private_uuids = {}
        new.file_guid_to_share_uuids = {}

        # set attributes which may be overridden by `changes`
        new.is_public = False
        new.description = None

        # apply `changes`
        for attr, val in attributes.iteritems():
            setattr(new, attr, val)

        # set attributes which may NOT be overridden by `changes`
        new.creator = auth.user
<<<<<<< HEAD
=======
        new.add_contributor(contributor=auth.user, permissions=CREATOR_PERMISSIONS, log=False, save=False)
>>>>>>> 03ec2848
        new.template_node = self
        new.add_contributor(contributor=auth.user, log=False, save=False)
        new.is_fork = False
        new.is_registration = False
        new.piwik_site_id = None

        # If that title hasn't been changed, apply the default prefix (once)
        if (new.title == self.title
                and top_level
                and language.TEMPLATED_FROM_PREFIX not in new.title):
            new.title = ''.join((language.TEMPLATED_FROM_PREFIX, new.title, ))

        # Slight hack - date_created is a read-only field.
        new._fields['date_created'].__set__(
            new,
            datetime.datetime.utcnow(),
            safe=True
        )

        new.save(suppress_log=True)

        # Log the creation
        new.add_log(
            NodeLog.CREATED_FROM,
            params={
                'node': new._primary_key,
                'template_node': {
                    'id': self._primary_key,
                    'url': self.url,
                },
            },
            auth=auth,
            log_date=new.date_created,
            save=False,
        )

        # add mandatory addons
        # TODO: This logic also exists in self.save()
        for addon in settings.ADDONS_AVAILABLE:
            if 'node' in addon.added_default:
                new.add_addon(addon.short_name, auth=None, log=False)

        # deal with the children of the node, if any
        new.nodes = [
            x.use_as_template(auth, changes, top_level=False)
            for x in self.nodes
            if x.can_view(auth)
        ]

        new.save()
        return new

    ############
    # Pointers #
    ############

    def add_pointer(self, node, auth, save=True):
        """Add a pointer to a node.

        :param Node node: Node to add
        :param Auth auth: Consolidated authorization
        :param bool save: Save changes
        :return: Created pointer
        """
        # Fail if node already in nodes / pointers. Note: cast node and node
        # to primary keys to test for conflicts with both nodes and pointers
        # contained in `self.nodes`.
        if node._id in self.node_ids:
            raise ValueError(
                'Pointer to node {0} already in list'.format(node._id)
            )

        # If a folder, prevent more than one pointer to that folder. This will prevent infinite loops on the Dashboard.
        # Also, no pointers to the dashboard project, which could cause loops as well.
        already_pointed = node.pointed
        if node.is_folder and len(already_pointed) > 0:
            raise ValueError(
                'Pointer to folder {0} already exists. Only one pointer to any given folder allowed'.format(node._id)
            )
        if node.is_dashboard:
            raise ValueError(
                'Pointer to dashboard ({0}) not allowed.'.format(node._id)
            )

        # Append pointer
        pointer = Pointer(node=node)
        pointer.save()
        self.nodes.append(pointer)

        # Add log
        self.add_log(
            action=NodeLog.POINTER_CREATED,
            params={
                'parent_node': self.parent_id,
                'node': self._primary_key,
                'pointer': {
                    'id': pointer.node._id,
                    'url': pointer.node.url,
                    'title': pointer.node.title,
                    'category': pointer.node.category,
                },
            },
            auth=auth,
            save=False,
        )

        # Optionally save changes
        if save:
            self.save()

        return pointer

    def rm_pointer(self, pointer, auth):
        """Remove a pointer.

        :param Pointer pointer: Pointer to remove
        :param Auth auth: Consolidated authorization
        """
        if pointer not in self.nodes:
            raise ValueError

        # Remove `Pointer` object; will also remove self from `nodes` list of
        # parent node
        Pointer.remove_one(pointer)

        # Add log
        self.add_log(
            action=NodeLog.POINTER_REMOVED,
            params={
                'parent_node': self.parent_id,
                'node': self._primary_key,
                'pointer': {
                    'id': pointer.node._id,
                    'url': pointer.node.url,
                    'title': pointer.node.title,
                    'category': pointer.node.category,
                },
            },
            auth=auth,
            save=False,
        )

    @property
    def node_ids(self):
        return [
            node._id if node.primary else node.node._id
            for node in self.nodes
        ]

    @property
    def nodes_primary(self):
        return [
            node
            for node in self.nodes
            if node.primary
        ]

    @property
    def depth(self):
        return len(self.parents)

    def next_descendants(self, auth, condition=lambda auth, node: True):
        """
        Recursively find the first set of descedants under a given node that meet a given condition

        returns a list of [(node, [children]), ...]
        """
        ret = []
        for node in self.nodes:
            if condition(auth, node):
                # base case
                ret.append((node, []))
            else:
                ret.append((node, node.next_descendants(auth, condition)))
        ret = [item for item in ret if item[1] or condition(auth, item[0])]  # prune empty branches
        return ret

    def get_descendants_recursive(self, include=lambda n: True):
        for node in self.nodes:
            if include(node):
                yield node
            if node.primary:
                for descendant in node.get_descendants_recursive(include):
                    if include(descendant):
                        yield descendant

    def get_aggregate_logs_queryset(self, auth):
        ids = [self._id] + [n._id
                            for n in self.get_descendants_recursive()
                            if n.can_view(auth)]
        query = Q('__backrefs.logged.node.logs', 'in', ids)
        return NodeLog.find(query).sort('-_id')

    @property
    def nodes_pointer(self):
        return [
            node
            for node in self.nodes
            if not node.primary
        ]

    @property
    def has_pointers_recursive(self):
        """Recursively checks whether the current node or any of its nodes
        contains a pointer.
        """
        if self.nodes_pointer:
            return True
        for node in self.nodes_primary:
            if node.has_pointers_recursive:
                return True
        return False

    @property
    def pointed(self):
        return getattr(self, '_pointed', [])

    def pointing_at(self, pointed_node_id):
        """This node is pointed at another node.

        :param Node pointed_node_id: The node id of the node being pointed at.
        :return: pointer_id
        """
        for pointer in self.nodes_pointer:
            node_id = pointer.node._id
            if node_id == pointed_node_id:
                return pointer._id
        return None

    def get_points(self, folders=False, deleted=False, resolve=True):
        ret = []
        for each in self.pointed:
            pointer_node = get_pointer_parent(each)
            if not folders and pointer_node.is_folder:
                continue
            if not deleted and pointer_node.is_deleted:
                continue
            if resolve:
                ret.append(pointer_node)
            else:
                ret.append(each)
        return ret

    def resolve(self):
        return self

    def fork_pointer(self, pointer, auth, save=True):
        """Replace a pointer with a fork. If the pointer points to a project,
        fork the project and replace the pointer with a new pointer pointing
        to the fork. If the pointer points to a component, fork the component
        and add it to the current node.

        :param Pointer pointer:
        :param Auth auth:
        :param bool save:
        :return: Forked node
        """
        # Fail if pointer not contained in `nodes`
        try:
            index = self.nodes.index(pointer)
        except ValueError:
            raise ValueError('Pointer {0} not in list'.format(pointer._id))

        # Get pointed node
        node = pointer.node

        # Fork into current node and replace pointer with forked component
        forked = node.fork_node(auth)
        if forked is None:
            raise ValueError('Could not fork node')

        self.nodes[index] = forked

        # Add log
        self.add_log(
            NodeLog.POINTER_FORKED,
            params={
                'parent_node': self.parent_id,
                'node': self._primary_key,
                'pointer': {
                    'id': pointer.node._id,
                    'url': pointer.node.url,
                    'title': pointer.node.title,
                    'category': pointer.node.category,
                },
            },
            auth=auth,
            save=False,
        )

        # Optionally save changes
        if save:
            self.save()
            # Garbage-collect pointer. Note: Must save current node before
            # removing pointer, else remove will fail when trying to remove
            # backref from self to pointer.
            Pointer.remove_one(pointer)

        # Return forked content
        return forked

    def get_recent_logs(self, n=10):
        """Return a list of the n most recent logs, in reverse chronological
        order.

        :param int n: Number of logs to retrieve
        """
        return list(reversed(self.logs)[:n])

    @property
    def date_modified(self):
        '''The most recent datetime when this node was modified, based on
        the logs.
        '''
        try:
            return self.logs[-1].date
        except IndexError:
            return self.date_created

    def set_title(self, title, auth, save=False):
        """Set the title of this Node and log it.

        :param str title: The new title.
        :param auth: All the auth information including user, API key.
        """
        #Called so validation does not have to wait until save.
        validate_title(title)

        original_title = self.title
        self.title = title
        self.add_log(
            action=NodeLog.EDITED_TITLE,
            params={
                'parent_node': self.parent_id,
                'node': self._primary_key,
                'title_new': self.title,
                'title_original': original_title,
            },
            auth=auth,
            save=False,
        )
        if save:
            self.save()
        return None

    def set_description(self, description, auth, save=False):
        """Set the description and log the event.

        :param str description: The new description
        :param auth: All the auth informtion including user, API key.
        :param bool save: Save self after updating.
        """
        original = self.description
        self.description = description
        self.add_log(
            action=NodeLog.EDITED_DESCRIPTION,
            params={
                'parent_node': self.parent_id,
                'node': self._primary_key,
                'description_new': self.description,
                'description_original': original
            },
            auth=auth,
            save=False,
        )
        if save:
            self.save()
        return None

    def update_search(self):
        from website import search
        try:
            search.search.update_node(self)
        except search.exceptions.SearchUnavailableError as e:
            logger.exception(e)
            log_exception()

    def delete_search_entry(self):
        from website import search
        try:
            search.search.delete_node(self)
        except search.exceptions.SearchUnavailableError as e:
            logger.exception(e)
            log_exception()

    def remove_node(self, auth, date=None):
        """Marks a node as deleted.

        TODO: Call a hook on addons
        Adds a log to the parent node if applicable

        :param auth: an instance of :class:`Auth`.
        :param date: Date node was removed
        :type date: `datetime.datetime` or `None`
        """
        # TODO: rename "date" param - it's shadowing a global

        if self.is_dashboard:
            raise NodeStateError("Dashboards may not be deleted.")

        if not self.can_edit(auth):
            raise PermissionsError('{0!r} does not have permission to modify this {1}'.format(auth.user, self.category or 'node'))

        #if this is a folder, remove all the folders that this is pointing at.
        if self.is_folder:
            for pointed in self.nodes_pointer:
                if pointed.node.is_folder:
                    pointed.node.remove_node(auth=auth)

        if [x for x in self.nodes_primary if not x.is_deleted]:
            raise NodeStateError("Any child components must be deleted prior to deleting this project.")

        # After delete callback
        for addon in self.get_addons():
            message = addon.after_delete(self, auth.user)
            if message:
                status.push_status_message(message, 'info')

        log_date = date or datetime.datetime.utcnow()

        # Add log to parent
        if self.node__parent:
            self.node__parent[0].add_log(
                NodeLog.NODE_REMOVED,
                params={
                    'project': self._primary_key,
                },
                auth=auth,
                log_date=log_date,
                save=True,
            )
        else:
            self.add_log(
                NodeLog.PROJECT_DELETED,
                params={
                    'project': self._primary_key,
                },
                auth=auth,
                log_date=log_date,
                save=True,
            )

        self.is_deleted = True
        self.deleted_date = date
        self.save()

        auth_signals.node_deleted.send(self)

        return True

    def fork_node(self, auth, title='Fork of '):
        """Recursively fork a node.

        :param Auth auth: Consolidated authorization
        :param str title: Optional text to prepend to forked title
        :return: Forked node
        """
        user = auth.user

        # Non-contributors can't fork private nodes
        if not (self.is_public or self.has_permission(user, 'read')):
            raise PermissionsError('{0!r} does not have permission to fork node {1!r}'.format(user, self._id))

        when = datetime.datetime.utcnow()

        original = self.load(self._primary_key)

        if original.is_deleted:
            raise NodeStateError('Cannot fork deleted node.')

        # Note: Cloning a node copies its `wiki_pages_current` and
        # `wiki_pages_versions` fields, but does not clone the underlying
        # database objects to which these dictionaries refer. This means that
        # the cloned node must pass itself to its wiki objects to build the
        # correct URLs to that content.
        forked = original.clone()

        forked.logs = self.logs
        forked.tags = self.tags

        # Recursively fork child nodes
        for node_contained in original.nodes:
            if not node_contained.is_deleted:
                forked_node = None
                try:  # Catch the potential PermissionsError above
                    forked_node = node_contained.fork_node(auth=auth, title='')
                except PermissionsError:
                    pass  # If this exception is thrown omit the node from the result set
                if forked_node is not None:
                    forked.nodes.append(forked_node)

        forked.title = title + forked.title
        forked.is_fork = True
        forked.is_registration = False
        forked.forked_date = when
        forked.forked_from = original
        forked.creator = user
        forked.piwik_site_id = None

        # Forks default to private status
        forked.is_public = False

        # Clear permissions before adding users
        forked.permissions = {}
        forked.visible_contributor_ids = []

        forked.add_contributor(
            contributor=user,
            permissions=CREATOR_PERMISSIONS,
            log=False,
            save=False
        )

        forked.add_log(
            action=NodeLog.NODE_FORKED,
            params={
                'parent_node': original.parent_id,
                'node': original._primary_key,
                'registration': forked._primary_key,
            },
            auth=auth,
            log_date=when,
            save=False,
        )

        forked.save()
        # After fork callback
        for addon in original.get_addons():
            _, message = addon.after_fork(original, forked, user)
            if message:
                status.push_status_message(message, 'info')

        return forked

    def register_node(self, schema, auth, template, data, parent=None):
        """Make a frozen copy of a node.

        :param schema: Schema object
        :param auth: All the auth information including user, API key.
        :param template: Template name
        :param data: Form data
        :param parent Node: parent registration of regitstration to be created
        """
        # NOTE: Admins can register child nodes even if they don't have write access them
        if not self.can_edit(auth=auth) and not self.is_admin_parent(user=auth.user):
            raise PermissionsError(
                'User {} does not have permission '
                'to register this node'.format(auth.user._id)
            )
        if self.is_folder:
            raise NodeStateError("Folders may not be registered")

        template = urllib.unquote_plus(template)
        template = to_mongo(template)

        when = datetime.datetime.utcnow()

        original = self.load(self._primary_key)

        # Note: Cloning a node copies its `wiki_pages_current` and
        # `wiki_pages_versions` fields, but does not clone the underlying
        # database objects to which these dictionaries refer. This means that
        # the cloned node must pass itself to its wiki objects to build the
        # correct URLs to that content.
        if original.is_deleted:
            raise NodeStateError('Cannot register deleted node.')

        registered = original.clone()

        registered.is_registration = True
        registered.registered_date = when
        registered.registered_user = auth.user
        registered.registered_schema = schema
        registered.registered_from = original
        if not registered.registered_meta:
            registered.registered_meta = {}
        registered.registered_meta[template] = data

        registered.contributors = self.contributors
        registered.forked_from = self.forked_from
        registered.creator = self.creator
        registered.logs = self.logs
        registered.tags = self.tags
        registered.piwik_site_id = None

        registered.save()

        if parent:
            registered.parent_node = parent

        # After register callback
        for addon in original.get_addons():
            _, message = addon.after_register(original, registered, auth.user)
            if message:
                status.push_status_message(message, 'info')

        for node_contained in original.nodes:
            if not node_contained.is_deleted:
                child_registration = node_contained.register_node(
                    schema, auth, template, data, parent=registered
                )
                if child_registration and not child_registration.primary:
                    registered.nodes.append(child_registration)

        registered.save()

        if settings.ENABLE_ARCHIVER:
            project_signals.after_create_registration.send(self, dst=registered, user=auth.user)

        return registered

    def remove_tag(self, tag, auth, save=True):
        if tag in self.tags:
            self.tags.remove(tag)
            self.add_log(
                action=NodeLog.TAG_REMOVED,
                params={
                    'parent_node': self.parent_id,
                    'node': self._primary_key,
                    'tag': tag,
                },
                auth=auth,
                save=False,
            )
            if save:
                self.save()

    def add_tag(self, tag, auth, save=True):
        if tag not in self.tags:
            new_tag = Tag.load(tag)
            if not new_tag:
                new_tag = Tag(_id=tag)
            new_tag.save()
            self.tags.append(new_tag)
            self.add_log(
                action=NodeLog.TAG_ADDED,
                params={
                    'parent_node': self.parent_id,
                    'node': self._primary_key,
                    'tag': tag,
                },
                auth=auth,
                save=False,
            )
            if save:
                self.save()

    def add_log(self, action, params, auth, foreign_user=None, log_date=None, save=True):
        user = auth.user if auth else None
        params['node'] = params.get('node') or params.get('project')
        log = NodeLog(
            action=action,
            user=user,
            foreign_user=foreign_user,
            params=params,
        )
        if log_date:
            log.date = log_date
        log.save()
        self.logs.append(log)
        if save:
            self.save()
        if user:
            increment_user_activity_counters(user._primary_key, action, log.date)
        return log

    @property
    def url(self):
        return '/{}/'.format(self._primary_key)

    def web_url_for(self, view_name, _absolute=False, _guid=False, *args, **kwargs):
        return web_url_for(view_name, pid=self._primary_key, _absolute=_absolute, _guid=_guid, *args, **kwargs)

    def api_url_for(self, view_name, _absolute=False, *args, **kwargs):
        return api_url_for(view_name, pid=self._primary_key, _absolute=_absolute, *args, **kwargs)

    @property
    def absolute_url(self):
        if not self.url:
            logger.error('Node {0} has a parent that is not a project'.format(self._id))
            return None
        return urlparse.urljoin(settings.DOMAIN, self.url)

    @property
    def display_absolute_url(self):
        url = self.absolute_url
        if url is not None:
            return re.sub(r'https?:', '', url).strip('/')

    @property
    def api_v2_url(self):
        return reverse('nodes:node-detail', kwargs={'node_id': self._id})

    @property
    def absolute_api_v2_url(self):
        return absolute_reverse('nodes:node-detail', kwargs={'node_id': self._id})

    # used by django and DRF
    def get_absolute_url(self):
        return self.absolute_api_v2_url

    @property
    def api_url(self):
        if not self.url:
            logger.error('Node {0} has a parent that is not a project'.format(self._id))
            return None
        return '/api/v1{0}'.format(self.deep_url)

    @property
    def deep_url(self):
        return '/project/{}/'.format(self._primary_key)

    @property
    def csl(self):  # formats node information into CSL format for citation parsing
        """a dict in CSL-JSON schema

        For details on this schema, see:
            https://github.com/citation-style-language/schema#csl-json-schema
        """
        csl = {
            'id': self._id,
            'title': html_parser.unescape(self.title),
            'author': [
                contributor.csl_name  # method in auth/model.py which parses the names of authors
                for contributor in self.visible_contributors
            ],
            'publisher': 'Open Science Framework',
            'type': 'webpage',
            'URL': self.display_absolute_url,
        }

        doi = self.get_identifier_value('doi')
        if doi:
            csl['DOI'] = doi

        if self.logs:
            csl['issued'] = datetime_to_csl(self.logs[-1].date)

        return csl

    def author_list(self, and_delim='&'):
        author_names = [
            author.biblio_name
            for author in self.visible_contributors
            if author
        ]
        if len(author_names) < 2:
            return ' {0} '.format(and_delim).join(author_names)
        if len(author_names) > 7:
            author_names = author_names[:7]
            author_names.append('et al.')
            return ', '.join(author_names)
        return u'{0}, {1} {2}'.format(
            ', '.join(author_names[:-1]),
            and_delim,
            author_names[-1]
        )

    @property
    def templated_list(self):
        return [
            x
            for x in self.node__template_node
            if not x.is_deleted
        ]

    @property
    def parent_node(self):
        """The parent node, if it exists, otherwise ``None``. Note: this
        property is named `parent_node` rather than `parent` to avoid a
        conflict with the `parent` back-reference created by the `nodes`
        field on this schema.
        """
        try:
            if not self.node__parent[0].is_deleted:
                return self.node__parent[0]
        except IndexError:
            pass
        return None

    @parent_node.setter
    def parent_node(self, parent):
        parent.nodes.append(self)
        parent.save()

    @property
    def root(self):
        if self.parent_node:
            return self.parent_node.root
        else:
            return self

    @property
    def archiving(self):
        job = self.archive_job
        return job and not job.done and not job.archive_tree_finished()

    @property
    def archive_job(self):
        return self.archivejob__active[0] if self.archivejob__active else None

    @property
    def registrations(self):
        return self.node__registrations.find(Q('archiving', 'eq', False))

    @property
    def watch_url(self):
        return os.path.join(self.api_url, "watch/")

    @property
    def parent_id(self):
        if self.node__parent:
            return self.node__parent[0]._primary_key
        return None

    @property
    def project_or_component(self):
        return 'project' if self.category == 'project' else 'component'

    def is_contributor(self, user):
        return (
            user is not None
            and (
                user._id in self.contributors
            )
        )

    def add_addon(self, addon_name, auth, log=True, *args, **kwargs):
        """Add an add-on to the node. Do nothing if the addon is already
        enabled.

        :param str addon_name: Name of add-on
        :param Auth auth: Consolidated authorization object
        :param bool log: Add a log after adding the add-on
        :return: A boolean, whether the addon was added
        """
        ret = AddonModelMixin.add_addon(self, addon_name, auth=auth,
                                        *args, **kwargs)
        if ret and log:
            config = settings.ADDONS_AVAILABLE_DICT[addon_name]
            self.add_log(
                action=NodeLog.ADDON_ADDED,
                params={
                    'project': self.parent_id,
                    'node': self._primary_key,
                    'addon': config.full_name,
                },
                auth=auth,
                save=False,
            )
            self.save()  # TODO: here, or outside the conditional? @mambocab
        return ret

    def delete_addon(self, addon_name, auth, _force=False):
        """Delete an add-on from the node.

        :param str addon_name: Name of add-on
        :param Auth auth: Consolidated authorization object
        :param bool _force: For migration testing ONLY. Do not set to True
            in the application, or else projects will be allowed to delete
            mandatory add-ons!
        :return bool: Add-on was deleted
        """
        ret = super(Node, self).delete_addon(addon_name, auth, _force)
        if ret:
            config = settings.ADDONS_AVAILABLE_DICT[addon_name]
            self.add_log(
                action=NodeLog.ADDON_REMOVED,
                params={
                    'project': self.parent_id,
                    'node': self._primary_key,
                    'addon': config.full_name,
                },
                auth=auth,
                save=False,
            )
            self.save()
            # TODO: save here or outside the conditional? @mambocab
        return ret

    def callback(self, callback, recursive=False, *args, **kwargs):
        """Invoke callbacks of attached add-ons and collect messages.

        :param str callback: Name of callback method to invoke
        :param bool recursive: Apply callback recursively over nodes
        :return list: List of callback messages
        """
        messages = []

        for addon in self.get_addons():
            method = getattr(addon, callback)
            message = method(self, *args, **kwargs)
            if message:
                messages.append(message)

        if recursive:
            for child in self.nodes:
                if not child.is_deleted:
                    messages.extend(
                        child.callback(
                            callback, recursive, *args, **kwargs
                        )
                    )

        return messages

    def replace_contributor(self, old, new):
        for i, contrib in enumerate(self.contributors):
            if contrib._primary_key == old._primary_key:
                self.contributors[i] = new
                # Remove unclaimed record for the project
                if self._primary_key in old.unclaimed_records:
                    del old.unclaimed_records[self._primary_key]
                    old.save()
                for permission in self.get_permissions(old):
                    self.add_permission(new, permission)
                self.permissions.pop(old._id)
                if old._id in self.visible_contributor_ids:
                    self.visible_contributor_ids[self.visible_contributor_ids.index(old._id)] = new._id
                return True
        return False

    def remove_contributor(self, contributor, auth, log=True):
        """Remove a contributor from this node.

        :param contributor: User object, the contributor to be removed
        :param auth: All the auth information including user, API key.
        """
        # remove unclaimed record if necessary
        if self._primary_key in contributor.unclaimed_records:
            del contributor.unclaimed_records[self._primary_key]

        self.contributors.remove(contributor._id)

        self.clear_permission(contributor)
        if contributor._id in self.visible_contributor_ids:
            self.visible_contributor_ids.remove(contributor._id)

        if not self.visible_contributor_ids:
            return False

        # Node must have at least one registered admin user
        # TODO: Move to validator or helper
        admins = [
            user for user in self.contributors
            if self.has_permission(user, 'admin')
            and user.is_registered
        ]
        if not admins:
            return False

        # Clear permissions for removed user
        self.permissions.pop(contributor._id, None)

        # After remove callback
        for addon in self.get_addons():
            message = addon.after_remove_contributor(self, contributor, auth)
            if message:
                status.push_status_message(message, 'info')

        if log:
            self.add_log(
                action=NodeLog.CONTRIB_REMOVED,
                params={
                    'project': self.parent_id,
                    'node': self._primary_key,
                    'contributor': contributor._id,
                },
                auth=auth,
                save=False,
            )

        self.save()

        #send signal to remove this user from project subscriptions
        auth_signals.contributor_removed.send(contributor, node=self)

        return True

    def remove_contributors(self, contributors, auth=None, log=True, save=False):

        results = []
        removed = []

        for contrib in contributors:
            outcome = self.remove_contributor(
                contributor=contrib, auth=auth, log=False,
            )
            results.append(outcome)
            removed.append(contrib._id)
        if log:
            self.add_log(
                action=NodeLog.CONTRIB_REMOVED,
                params={
                    'project': self.parent_id,
                    'node': self._primary_key,
                    'contributors': removed,
                },
                auth=auth,
                save=False,
            )

        if save:
            self.save()

        if False in results:
            return False

        return True

    def manage_contributors(self, user_dicts, auth, save=False):
        """Reorder and remove contributors.

        :param list user_dicts: Ordered list of contributors represented as
            dictionaries of the form:
            {'id': <id>, 'permission': <One of 'read', 'write', 'admin'>, 'visible': bool}
        :param Auth auth: Consolidated authentication information
        :param bool save: Save changes
        :raises: ValueError if any users in `users` not in contributors or if
            no admin contributors remaining
        """
        with TokuTransaction():
            users = []
            user_ids = []
            permissions_changed = {}
            to_retain = []
            to_remove = []
            for user_dict in user_dicts:
                user = User.load(user_dict['id'])
                if user is None:
                    raise ValueError('User not found')
                if user not in self.contributors:
                    raise ValueError(
                        'User {0} not in contributors'.format(user.fullname)
                    )
                permissions = expand_permissions(user_dict['permission'])
                if set(permissions) != set(self.get_permissions(user)):
                    self.set_permissions(user, permissions, save=False)
                    permissions_changed[user._id] = permissions
                self.set_visible(user, user_dict['visible'], auth=auth)
                users.append(user)
                user_ids.append(user_dict['id'])

            for user in self.contributors:
                if user._id in user_ids:
                    to_retain.append(user)
                else:
                    to_remove.append(user)

            # TODO: Move to validator or helper @jmcarp
            admins = [
                user for user in users
                if self.has_permission(user, 'admin')
                and user.is_registered
            ]
            if users is None or not admins:
                raise ValueError(
                    'Must have at least one registered admin contributor'
                )

            if to_retain != users:
                self.add_log(
                    action=NodeLog.CONTRIB_REORDERED,
                    params={
                        'project': self.parent_id,
                        'node': self._id,
                        'contributors': [
                            user._id
                            for user in users
                        ],
                    },
                    auth=auth,
                    save=False,
                )

            if to_remove:
                self.remove_contributors(to_remove, auth=auth, save=False)

            self.contributors = users

            if permissions_changed:
                self.add_log(
                    action=NodeLog.PERMISSIONS_UPDATED,
                    params={
                        'project': self.parent_id,
                        'node': self._id,
                        'contributors': permissions_changed,
                    },
                    auth=auth,
                    save=False,
                )
            # Update list of visible IDs
            self.update_visible_ids()
            if save:
                self.save()

        with TokuTransaction():
            if to_remove or permissions_changed and ['read'] in permissions_changed.values():
                project_signals.write_permissions_revoked.send(self)

    def add_contributor(self, contributor, permissions=None, visible=True,
                        auth=None, log=True, save=False):
        """Add a contributor to the project.

        :param User contributor: The contributor to be added
        :param list permissions: Permissions to grant to the contributor
        :param bool visible: Contributor is visible in project dashboard
        :param Auth auth: All the auth information including user, API key
        :param bool log: Add log to self
        :param bool save: Save after adding contributor
        :returns: Whether contributor was added
        """
        MAX_RECENT_LENGTH = 15

        # If user is merged into another account, use master account
        contrib_to_add = contributor.merged_by if contributor.is_merged else contributor
        if contrib_to_add not in self.contributors:

            self.contributors.append(contrib_to_add)
            if visible:
                self.set_visible(contrib_to_add, visible=True, log=False)

            # Add default contributor permissions
            permissions = permissions or DEFAULT_CONTRIBUTOR_PERMISSIONS
            for permission in permissions:
                self.add_permission(contrib_to_add, permission, save=False)

            # Add contributor to recently added list for user
            if auth is not None:
                user = auth.user
                if contrib_to_add in user.recently_added:
                    user.recently_added.remove(contrib_to_add)
                user.recently_added.insert(0, contrib_to_add)
                while len(user.recently_added) > MAX_RECENT_LENGTH:
                    user.recently_added.pop()

            if log:
                self.add_log(
                    action=NodeLog.CONTRIB_ADDED,
                    params={
                        'project': self.parent_id,
                        'node': self._primary_key,
                        'contributors': [contrib_to_add._primary_key],
                    },
                    auth=auth,
                    save=False,
                )
            if save:
                self.save()

            project_signals.contributor_added.send(self, contributor=contributor)

            return True

        #Permissions must be overridden if changed when contributor is added to parent he/she is already on a child of.
        elif contrib_to_add in self.contributors and permissions is not None:
            self.set_permissions(contrib_to_add, permissions)
            if save:
                self.save()

            return False
        else:
            return False

    def add_contributors(self, contributors, auth=None, log=True, save=False):
        """Add multiple contributors

        :param list contributors: A list of dictionaries of the form:
            {
                'user': <User object>,
                'permissions': <Permissions list, e.g. ['read', 'write']>,
                'visible': <Boolean indicating whether or not user is a bibliographic contributor>
            }
        :param auth: All the auth information including user, API key.
        :param log: Add log to self
        :param save: Save after adding contributor
        """
        for contrib in contributors:
            self.add_contributor(
                contributor=contrib['user'], permissions=contrib['permissions'],
                visible=contrib['visible'], auth=auth, log=False, save=False,
            )
        if log and contributors:
            self.add_log(
                action=NodeLog.CONTRIB_ADDED,
                params={
                    'project': self.parent_id,
                    'node': self._primary_key,
                    'contributors': [
                        contrib['user']._id
                        for contrib in contributors
                    ],
                },
                auth=auth,
                save=False,
            )
        if save:
            self.save()

    def add_unregistered_contributor(self, fullname, email, auth,
                                     permissions=None, save=False):
        """Add a non-registered contributor to the project.

        :param str fullname: The full name of the person.
        :param str email: The email address of the person.
        :param Auth auth: Auth object for the user adding the contributor.
        :returns: The added contributor
        :raises: DuplicateEmailError if user with given email is already in the database.
        """
        # Create a new user record
        contributor = User.create_unregistered(fullname=fullname, email=email)

        contributor.add_unclaimed_record(node=self, referrer=auth.user,
            given_name=fullname, email=email)
        try:
            contributor.save()
        except ValidationValueError:  # User with same email already exists
            contributor = get_user(email=email)
            # Unregistered users may have multiple unclaimed records, so
            # only raise error if user is registered.
            if contributor.is_registered or self.is_contributor(contributor):
                raise
            contributor.add_unclaimed_record(node=self, referrer=auth.user,
                given_name=fullname, email=email)
            contributor.save()

        self.add_contributor(
            contributor, permissions=permissions, auth=auth,
            log=True, save=False,
        )
        self.save()
        return contributor

    def set_privacy(self, permissions, auth=None, log=True, save=True):
        """Set the permissions for this node.

        :param permissions: A string, either 'public' or 'private'
        :param auth: All the auth information including user, API key.
        :param bool log: Whether to add a NodeLog for the privacy change.
        """
        if permissions == 'public' and not self.is_public:
            if self.is_registration:
                if self.pending_embargo:
                    raise NodeStateError("A registration with an unapproved embargo cannot be made public")
                if self.embargo_end_date and not self.pending_embargo:
                    self.embargo.state = Embargo.CANCELLED
                    self.embargo.save()
            self.is_public = True
        elif permissions == 'private' and self.is_public:
            if self.is_registration and not self.pending_embargo:
                raise NodeStateError("Public registrations must be retracted, not made private.")
            else:
                self.is_public = False
        else:
            return False

        # After set permissions callback
        for addon in self.get_addons():
            message = addon.after_set_privacy(self, permissions)
            if message:
                status.push_status_message(message, 'info')

        if log:
            action = NodeLog.MADE_PUBLIC if permissions == 'public' else NodeLog.MADE_PRIVATE
            self.add_log(
                action=action,
                params={
                    'project': self.parent_id,
                    'node': self._primary_key,
                },
                auth=auth,
                save=False,
            )
        if save:
            self.save()
        return True

    # TODO: Move to wiki add-on
    def get_wiki_page(self, name=None, version=None, id=None):
        from website.addons.wiki.model import NodeWikiPage

        if name:
            name = (name or '').strip()
            key = to_mongo_key(name)
            try:
                if version and (isinstance(version, int) or version.isdigit()):
                    id = self.wiki_pages_versions[key][int(version) - 1]
                elif version == 'previous':
                    id = self.wiki_pages_versions[key][-2]
                elif version == 'current' or version is None:
                    id = self.wiki_pages_current[key]
                else:
                    return None
            except (KeyError, IndexError):
                return None
        return NodeWikiPage.load(id)

    # TODO: Move to wiki add-on
    def update_node_wiki(self, name, content, auth):
        """Update the node's wiki page with new content.

        :param page: A string, the page's name, e.g. ``"home"``.
        :param content: A string, the posted content.
        :param auth: All the auth information including user, API key.
        """
        from website.addons.wiki.model import NodeWikiPage

        name = (name or '').strip()
        key = to_mongo_key(name)

        if key not in self.wiki_pages_current:
            if key in self.wiki_pages_versions:
                version = len(self.wiki_pages_versions[key]) + 1
            else:
                version = 1
        else:
            current = NodeWikiPage.load(self.wiki_pages_current[key])
            current.is_current = False
            version = current.version + 1
            current.save()

        new_page = NodeWikiPage(
            page_name=name,
            version=version,
            user=auth.user,
            is_current=True,
            node=self,
            content=content
        )
        new_page.save()

        # check if the wiki page already exists in versions (existed once and is now deleted)
        if key not in self.wiki_pages_versions:
            self.wiki_pages_versions[key] = []
        self.wiki_pages_versions[key].append(new_page._primary_key)
        self.wiki_pages_current[key] = new_page._primary_key

        self.add_log(
            action=NodeLog.WIKI_UPDATED,
            params={
                'project': self.parent_id,
                'node': self._primary_key,
                'page': new_page.page_name,
                'page_id': new_page._primary_key,
                'version': new_page.version,
            },
            auth=auth,
            log_date=new_page.date,
            save=False,
        )
        self.save()

    # TODO: Move to wiki add-on
    def rename_node_wiki(self, name, new_name, auth):
        """Rename the node's wiki page with new name.

        :param name: A string, the page's name, e.g. ``"My Page"``.
        :param new_name: A string, the new page's name, e.g. ``"My Renamed Page"``.
        :param auth: All the auth information including user, API key.

        """
        # TODO: Fix circular imports
        from website.addons.wiki.exceptions import (
            PageCannotRenameError,
            PageConflictError,
            PageNotFoundError,
        )

        name = (name or '').strip()
        key = to_mongo_key(name)
        new_name = (new_name or '').strip()
        new_key = to_mongo_key(new_name)
        page = self.get_wiki_page(name)

        if key == 'home':
            raise PageCannotRenameError('Cannot rename wiki home page')
        if not page:
            raise PageNotFoundError('Wiki page not found')
        if (new_key in self.wiki_pages_current and key != new_key) or new_key == 'home':
            raise PageConflictError(
                'Page already exists with name {0}'.format(
                    new_name,
                )
            )

        # rename the page first in case we hit a validation exception.
        old_name = page.page_name
        page.rename(new_name)

        # TODO: merge historical records like update (prevents log breaks)
        # transfer the old page versions/current keys to the new name.
        if key != new_key:
            self.wiki_pages_versions[new_key] = self.wiki_pages_versions[key]
            del self.wiki_pages_versions[key]
            self.wiki_pages_current[new_key] = self.wiki_pages_current[key]
            del self.wiki_pages_current[key]
            if key in self.wiki_private_uuids:
                self.wiki_private_uuids[new_key] = self.wiki_private_uuids[key]
                del self.wiki_private_uuids[key]

        self.add_log(
            action=NodeLog.WIKI_RENAMED,
            params={
                'project': self.parent_id,
                'node': self._primary_key,
                'page': page.page_name,
                'page_id': page._primary_key,
                'old_page': old_name,
                'version': page.version,
            },
            auth=auth,
            save=False,
        )
        self.save()

    def delete_node_wiki(self, name, auth):
        name = (name or '').strip()
        key = to_mongo_key(name)
        page = self.get_wiki_page(key)

        del self.wiki_pages_current[key]

        self.add_log(
            action=NodeLog.WIKI_DELETED,
            params={
                'project': self.parent_id,
                'node': self._primary_key,
                'page': page.page_name,
                'page_id': page._primary_key,
            },
            auth=auth,
            save=False,
        )
        self.save()

    def get_stats(self, detailed=False):
        if detailed:
            raise NotImplementedError(
                'Detailed stats exist, but are not yet implemented.'
            )
        else:
            return get_basic_counters('node:%s' % self._primary_key)

    # TODO: Deprecate this; it duplicates much of what serialize_project already
    # does
    def serialize(self, auth=None):
        """Dictionary representation of node that is nested within a NodeLog's
        representation.
        """
        # TODO: incomplete implementation
        return {
            'id': str(self._primary_key),
            'category': self.category_display,
            'node_type': self.project_or_component,
            'url': self.url,
            # TODO: Titles shouldn't contain escaped HTML in the first place
            'title': html_parser.unescape(self.title),
            'path': self.path_above(auth),
            'api_url': self.api_url,
            'is_public': self.is_public,
            'is_registration': self.is_registration,
        }

    def _initiate_retraction(self, user, justification=None, save=False):
        """Initiates the retraction process for a registration
        :param user: User who initiated the retraction
        :param justification: Justification, if given, for retraction
        """

        retraction = Retraction()
        retraction.initiated_by = user
        if justification:
            retraction.justification = justification
        retraction.state = Retraction.PENDING

        admins = [contrib for contrib in self.contributors if self.has_permission(contrib, 'admin') and contrib.is_active]

        approval_state = {}
        # Create approve/disapprove tokens
        for admin in admins:
            approval_state[admin._id] = {
                'approval_token': security.random_string(30),
                'disapproval_token': security.random_string(30),
                'has_approved': False
            }

        retraction.approval_state = approval_state
        # Retraction record needs to be saved to ensure the forward reference Node->Retraction
        if save:
            retraction.save()
        return retraction

    def retract_registration(self, user, justification=None, save=True):
        """Retract public registration. Instantiate new Retraction object
        and associate it with the respective registration.
        """

        if not self.is_registration or (not self.is_public and not (self.embargo_end_date or self.pending_embargo)):
            raise NodeStateError('Only public registrations or active embargoes may be retracted.')

        if self.root is not self:
            raise NodeStateError('Retraction of non-parent registrations is not permitted.')

        retraction = self._initiate_retraction(user, justification, save=True)
        self.registered_from.add_log(
            action=NodeLog.RETRACTION_INITIATED,
            params={
                'node': self._id,
                'retraction_id': retraction._id,
            },
            auth=Auth(user),
        )
        self.retraction = retraction
        if save:
            self.save()

    def _is_embargo_date_valid(self, end_date):
        today = datetime.datetime.utcnow()
        if (end_date - today) >= settings.EMBARGO_END_DATE_MIN:
            if (end_date - today) <= settings.EMBARGO_END_DATE_MAX:
                return True
        return False

    def _initiate_embargo(self, user, end_date, for_existing_registration=False, save=False):
        """Initiates the retraction process for a registration
        :param user: User who initiated the retraction
        :param end_date: Date when the registration should be made public
        """

        embargo = Embargo()
        embargo.initiated_by = user
        embargo.for_existing_registration = for_existing_registration
        # Convert Date to Datetime
        embargo.end_date = datetime.datetime.combine(end_date, datetime.datetime.min.time())

        admins = [contrib for contrib in self.contributors if self.has_permission(contrib, 'admin') and contrib.is_active]
        embargo.approval_state = {
            admin._id: {
                'approval_token': security.random_string(30),
                'disapproval_token': security.random_string(30),
                'has_approved': False
            } for admin in admins
        }
        if save:
            embargo.save()
        return embargo

    def embargo_registration(self, user, end_date, for_existing_registration=False):
        """Enter registration into an embargo period at end of which, it will
        be made public
        :param user: User initiating the embargo
        :param end_date: Date when the registration should be made public
        :raises: NodeStateError if Node is not a registration
        :raises: PermissionsError if user is not an admin for the Node
        :raises: ValidationValueError if end_date is not within time constraints
        """

        if not self.is_registration:
            raise NodeStateError('Only registrations may be embargoed')
        if not self.has_permission(user, 'admin'):
            raise PermissionsError('Only admins may embargo a registration')
        if not self._is_embargo_date_valid(end_date):
            raise ValidationValueError('Embargo end date must be more than one day in the future')

        embargo = self._initiate_embargo(user, end_date, for_existing_registration=for_existing_registration, save=True)

        self.registered_from.add_log(
            action=NodeLog.EMBARGO_INITIATED,
            params={
                'node': self._id,
                'embargo_id': embargo._id,
            },
            auth=Auth(user),
            save=True,
        )
        # Embargo record needs to be saved to ensure the forward reference Node->Embargo
        self.embargo = embargo
        if self.is_public:
            self.set_privacy('private', Auth(user))


@Node.subscribe('before_save')
def validate_permissions(schema, instance):
    """Ensure that user IDs in `contributors` and `permissions` match.

    """
    node = instance
    contributor_ids = set([user._id for user in node.contributors])
    permission_ids = set(node.permissions.keys())
    mismatched_contributors = contributor_ids.difference(permission_ids)
    if mismatched_contributors:
        raise ValidationValueError(
            'Contributors {0} missing from `permissions` on node {1}'.format(
                ', '.join(mismatched_contributors),
                node._id,
            )
        )
    mismatched_permissions = permission_ids.difference(contributor_ids)
    if mismatched_permissions:
        raise ValidationValueError(
            'Permission keys {0} missing from `contributors` on node {1}'.format(
                ', '.join(mismatched_contributors),
                node._id,
            )
        )


@Node.subscribe('before_save')
def validate_visible_contributors(schema, instance):
    """Ensure that user IDs in `contributors` and `visible_contributor_ids`
    match.

    """
    node = instance
    for user_id in node.visible_contributor_ids:
        if user_id not in node.contributors:
            raise ValidationValueError(
                ('User {0} is in `visible_contributor_ids` but not in '
                 '`contributors` on node {1}').format(
                    user_id,
                    node._id,
                )
            )


class WatchConfig(StoredObject):

    _id = fields.StringField(primary=True, default=lambda: str(ObjectId()))
    node = fields.ForeignField('Node', backref='watched')
    digest = fields.BooleanField(default=False)
    immediate = fields.BooleanField(default=False)

    def __repr__(self):
        return '<WatchConfig(node="{self.node}")>'.format(self=self)


class PrivateLink(StoredObject):

    _id = fields.StringField(primary=True, default=lambda: str(ObjectId()))
    date_created = fields.DateTimeField(auto_now_add=datetime.datetime.utcnow)
    key = fields.StringField(required=True)
    name = fields.StringField()
    is_deleted = fields.BooleanField(default=False)
    anonymous = fields.BooleanField(default=False)

    nodes = fields.ForeignField('node', list=True, backref='shared')
    creator = fields.ForeignField('user', backref='created')

    @property
    def node_ids(self):
        node_ids = [node._id for node in self.nodes]
        return node_ids

    def node_scale(self, node):
        # node may be None if previous node's parent is deleted
        if node is None or node.parent_id not in self.node_ids:
            return -40
        else:
            offset = 20 if node.parent_node is not None else 0
            return offset + self.node_scale(node.parent_node)

    def to_json(self):
        return {
            "id": self._id,
            "date_created": iso8601format(self.date_created),
            "key": self.key,
            "name": self.name,
            "creator": {'fullname': self.creator.fullname, 'url': self.creator.profile_url},
            "nodes": [{'title': x.title, 'url': x.url, 'scale': str(self.node_scale(x)) + 'px', 'category': x.category}
                      for x in self.nodes if not x.is_deleted],
            "anonymous": self.anonymous
        }


def validate_retraction_state(value):
    acceptable_states = [Retraction.PENDING, Retraction.RETRACTED, Retraction.CANCELLED]
    if value not in acceptable_states:
        raise ValidationValueError('Invalid retraction state assignment.')

    return True


class Retraction(StoredObject):
    """Retraction object for public registrations."""

    PENDING = 'pending'
    RETRACTED = 'retracted'
    CANCELLED = 'cancelled'

    _id = fields.StringField(primary=True, default=lambda: str(ObjectId()))
    justification = fields.StringField(default=None, validate=MaxLengthValidator(2048))
    initiation_date = fields.DateTimeField(auto_now_add=datetime.datetime.utcnow)
    initiated_by = fields.ForeignField('user', backref='retracted')
    # Expanded: Dictionary field mapping admin IDs their approval status and relevant tokens:
    # {
    #   'b3k97': {
    #     'has_approved': False,
    #     'approval_token': 'Cru7wj1Puf7DENUPFPnXSwa1rf3xPN',
    #     'disapproval_token': 'UotzClTFOic2PYxHDStby94bCQMwJy'}
    # }
    approval_state = fields.DictionaryField()
    # One of 'pending', 'retracted', or 'cancelled'
    state = fields.StringField(default='pending', validate=validate_retraction_state)

    def __repr__(self):
        parent_registration = Node.find_one(Q('retraction', 'eq', self))
        return ('<Retraction(parent_registration={0}, initiated_by={1}) '
                'with _id {2}>').format(
            parent_registration,
            self.initiated_by,
            self._id
        )

    @property
    def is_retracted(self):
        return self.state == self.RETRACTED

    @property
    def pending_retraction(self):
        return self.state == self.PENDING

    def disapprove_retraction(self, user, token):
        """Cancels retraction if user is admin and token verifies."""
        try:
            if self.approval_state[user._id]['disapproval_token'] != token:
                raise InvalidRetractionDisapprovalToken('Invalid retraction disapproval token provided.')
        except KeyError:
            raise PermissionsError('User must be an admin to disapprove retraction of a registration.')

        self.state = self.CANCELLED
        parent_registration = Node.find_one(Q('retraction', 'eq', self))
        parent_registration.registered_from.add_log(
            action=NodeLog.RETRACTION_CANCELLED,
            params={
                'node': parent_registration._id,
                'retraction_id': self._id,
            },
            auth=Auth(user),
            save=True,
        )

    def approve_retraction(self, user, token):
        """Add user to approval list if user is admin and token verifies."""
        try:
            if self.approval_state[user._id]['approval_token'] != token:
                raise InvalidRetractionApprovalToken('Invalid retraction approval token provided.')
        except KeyError:
            raise PermissionsError('User must be an admin to disapprove retraction of a registration.')

        self.approval_state[user._id]['has_approved'] = True
        if all(val['has_approved'] for val in self.approval_state.values()):
            self.state = self.RETRACTED

            parent_registration = Node.find_one(Q('retraction', 'eq', self))
            parent_registration.registered_from.add_log(
                action=NodeLog.RETRACTION_APPROVED,
                params={
                    'node': parent_registration._id,
                    'retraction_id': self._id,
                },
                auth=Auth(user),
            )
            # Remove any embargoes associated with the registration
            if parent_registration.embargo_end_date or parent_registration.pending_embargo:
                parent_registration.embargo.state = self.CANCELLED
                parent_registration.registered_from.add_log(
                    action=NodeLog.EMBARGO_CANCELLED,
                    params={
                        'node': parent_registration._id,
                        'embargo_id': parent_registration.embargo._id,
                    },
                    auth=Auth(user),
                )
                parent_registration.embargo.save()
            # Ensure retracted registration is public
            if not parent_registration.is_public:
                parent_registration.set_privacy('public')
            parent_registration.update_search()
            # Retraction status is inherited from the root project, so we
            # need to recursively update search for every descendant node
            # so that retracted subrojects/components don't appear in search
            for node in parent_registration.get_descendants_recursive():
                node.update_search()


def validate_embargo_state(value):
    acceptable_states = [
        Embargo.UNAPPROVED, Embargo.ACTIVE, Embargo.CANCELLED, Embargo.COMPLETED
    ]
    if value not in acceptable_states:
        raise ValidationValueError('Invalid embargo state assignment.')
    return True


class Embargo(StoredObject):
    """Embargo object for registrations waiting to go public."""

    UNAPPROVED = 'unapproved'
    ACTIVE = 'active'
    CANCELLED = 'cancelled'
    COMPLETED = 'completed'

    _id = fields.StringField(primary=True, default=lambda: str(ObjectId()))
    initiation_date = fields.DateTimeField(auto_now_add=datetime.datetime.utcnow)
    initiated_by = fields.ForeignField('user', backref='embargoed')
    end_date = fields.DateTimeField()
    # Expanded: Dictionary field mapping admin IDs their approval status and relevant tokens:
    # {
    #   'b3k97': {
    #     'has_approved': False,
    #     'approval_token': 'Pew7wj1Puf7DENUPFPnXSwa1rf3xPN',
    #     'disapproval_token': 'TwozClTFOic2PYxHDStby94bCQMwJy'}
    # }
    approval_state = fields.DictionaryField()
    # One of 'unapproved', 'active', 'cancelled', or 'completed
    state = fields.StringField(default='unapproved', validate=validate_embargo_state)
    for_existing_registration = fields.BooleanField(default=False)

    def __repr__(self):
        parent_registration = Node.find_one(Q('embargo', 'eq', self))
        return ('<Embargo(parent_registration={0}, initiated_by={1}, '
                'end_date={2}) with _id {3}>').format(
            parent_registration,
            self.initiated_by,
            self.end_date,
            self._id
        )

    @property
    def embargo_end_date(self):
        if self.state == Embargo.ACTIVE:
            return self.end_date
        return False

    @property
    def pending_embargo(self):
        return self.state == Embargo.UNAPPROVED

    # NOTE(hrybacki): Old, private registrations are grandfathered and do not
    # require to be made public or embargoed. This field differentiates them
    # from new registrations entering into an embargo field which should not
    # show up in any search related fields.
    @property
    def pending_registration(self):
        return not self.for_existing_registration and self.pending_embargo

    def disapprove_embargo(self, user, token):
        """Cancels retraction if user is admin and token verifies."""
        try:
            if self.approval_state[user._id]['disapproval_token'] != token:
                raise InvalidEmbargoDisapprovalToken('Invalid embargo disapproval token provided.')
        except KeyError:
            raise PermissionsError('User must be an admin to disapprove embargoing of a registration.')

        self.state = Embargo.CANCELLED
        parent_registration = Node.find_one(Q('embargo', 'eq', self))
        parent_registration.registered_from.add_log(
            action=NodeLog.EMBARGO_CANCELLED,
            params={
                'node': parent_registration._id,
                'embargo_id': self._id,
            },
            auth=Auth(user),
        )
        # Remove backref to parent project if embargo was for a new registration
        if not self.for_existing_registration:
            parent_registration.registered_from = None
        # Delete parent registration if it was created at the time the embargo was initiated
        if not self.for_existing_registration:
            parent_registration.is_deleted = True
            parent_registration.save()

    def approve_embargo(self, user, token):
        """Add user to approval list if user is admin and token verifies."""
        try:
            if self.approval_state[user._id]['approval_token'] != token:
                raise InvalidEmbargoApprovalToken('Invalid embargo approval token provided.')
        except KeyError:
            raise PermissionsError('User must be an admin to disapprove embargoing of a registration.')

        self.approval_state[user._id]['has_approved'] = True
        if all(val['has_approved'] for val in self.approval_state.values()):
            self.state = Embargo.ACTIVE
            parent_registration = Node.find_one(Q('embargo', 'eq', self))
            parent_registration.registered_from.add_log(
                action=NodeLog.EMBARGO_APPROVED,
                params={
                    'node': parent_registration._id,
                    'embargo_id': self._id,
                },
                auth=Auth(user),
            )<|MERGE_RESOLUTION|>--- conflicted
+++ resolved
@@ -1158,12 +1158,8 @@
 
         # set attributes which may NOT be overridden by `changes`
         new.creator = auth.user
-<<<<<<< HEAD
-=======
+        new.template_node = self
         new.add_contributor(contributor=auth.user, permissions=CREATOR_PERMISSIONS, log=False, save=False)
->>>>>>> 03ec2848
-        new.template_node = self
-        new.add_contributor(contributor=auth.user, log=False, save=False)
         new.is_fork = False
         new.is_registration = False
         new.piwik_site_id = None
