# -*- coding: utf-8 -*-
import itertools
import functools
import os
import re
import logging
import pymongo
import datetime
import urlparse
from collections import OrderedDict
import warnings

import pytz
from flask import request
from django.core.urlresolvers import reverse

from modularodm import Q
from modularodm import fields
from modularodm.validators import MaxLengthValidator
from modularodm.exceptions import NoResultsFound
from modularodm.exceptions import ValidationTypeError
from modularodm.exceptions import ValidationValueError

from api.base.utils import absolute_reverse
from framework import status
from framework.mongo import ObjectId
from framework.mongo import StoredObject
from framework.addons import AddonModelMixin
from framework.auth import get_user, User, Auth
from framework.auth import signals as auth_signals
from framework.exceptions import PermissionsError
from framework.guid.model import GuidStoredObject
from framework.auth.utils import privacy_info_handle
from framework.analytics import tasks as piwik_tasks
from framework.mongo.utils import to_mongo_key, unique_on
from framework.analytics import (
    get_basic_counters, increment_user_activity_counters
)
from framework.sentry import log_exception
from framework.transactions.context import TokuTransaction
from framework.utils import iso8601format

from website import language, mails, settings, tokens
from website.util import web_url_for
from website.util import api_url_for
from website.util import sanitize
from website.exceptions import (
    NodeStateError,
    InvalidSanctionApprovalToken, InvalidSanctionRejectionToken,
)
from website.citations.utils import datetime_to_csl
from website.identifiers.model import IdentifierMixin
from website.util.permissions import expand_permissions
from website.util.permissions import CREATOR_PERMISSIONS, DEFAULT_CONTRIBUTOR_PERMISSIONS, ADMIN
from website.project.metadata.schemas import OSF_META_SCHEMAS
from website.project import signals as project_signals

logger = logging.getLogger(__name__)

VIEW_PROJECT_URL_TEMPLATE = settings.DOMAIN + '{node_id}/'

def has_anonymous_link(node, auth):
    """check if the node is anonymous to the user

    :param Node node: Node which the user wants to visit
    :param str link: any view-only link in the current url
    :return bool anonymous: Whether the node is anonymous to the user or not
    """
    view_only_link = auth.private_key or request.args.get('view_only', '').strip('/')
    if not view_only_link:
        return False
    if node.is_public:
        return False
    return any(
        link.anonymous
        for link in node.private_links_active
        if link.key == view_only_link
    )


class MetaSchema(StoredObject):

    _id = fields.StringField(default=lambda: str(ObjectId()))
    name = fields.StringField()
    schema = fields.DictionaryField()
    category = fields.StringField()

    # Deprecated legacy field
    metadata_version = fields.IntegerField()
    # Version of the schema to use (e.g. if questions, responses change)
    schema_version = fields.IntegerField()

<<<<<<< HEAD
=======
    @property
    def requires_approval(self):
        return self.schema.get('config', {}).get('requiresApproval', False)

    @property
    def fulfills(self):
        return self.schema.get('config', {}).get('fulfills', [])

    @property
    def messages(self):
        return self.schema.get('config', {}).get('messages', {})

>>>>>>> e3b9beb5
def ensure_schema(schema, name, version=1):
    try:
        schema_obj = MetaSchema.find_one(
            Q('name', 'eq', name) &
            Q('schema_version', 'eq', version)
        )
    except NoResultsFound:
        meta_schema = {
            'name': name,
            'schema_version': version,
            'schema': schema,
        }
        schema_obj = MetaSchema(**meta_schema)
        schema_obj.save()
    return schema_obj


def ensure_schemas():
    """Import meta-data schemas from JSON to database if not already loaded
    """
    for schema in OSF_META_SCHEMAS:
        ensure_schema(schema, schema['name'], version=schema.get('version', 1))
<<<<<<< HEAD
=======

>>>>>>> e3b9beb5

class MetaData(GuidStoredObject):

    _id = fields.StringField(primary=True)

    target = fields.AbstractForeignField(backref='metadata')
    data = fields.DictionaryField()

    date_created = fields.DateTimeField(auto_now_add=datetime.datetime.utcnow)
    date_modified = fields.DateTimeField(auto_now=datetime.datetime.utcnow)


def validate_comment_reports(value, *args, **kwargs):
    for key, val in value.iteritems():
        if not User.load(key):
            raise ValidationValueError('Keys must be user IDs')
        if not isinstance(val, dict):
            raise ValidationTypeError('Values must be dictionaries')
        if 'category' not in val or 'text' not in val:
            raise ValidationValueError(
                'Values must include `category` and `text` keys'
            )


class Comment(GuidStoredObject):

    _id = fields.StringField(primary=True)

    user = fields.ForeignField('user', required=True, backref='commented')
    node = fields.ForeignField('node', required=True, backref='comment_owner')
    target = fields.AbstractForeignField(required=True, backref='commented')

    date_created = fields.DateTimeField(auto_now_add=datetime.datetime.utcnow)
    date_modified = fields.DateTimeField(auto_now=datetime.datetime.utcnow)
    modified = fields.BooleanField()

    is_deleted = fields.BooleanField(default=False)
    content = fields.StringField()

    # Dictionary field mapping user IDs to dictionaries of report details:
    # {
    #   'icpnw': {'category': 'hate', 'message': 'offensive'},
    #   'cdi38': {'category': 'spam', 'message': 'godwins law'},
    # }
    reports = fields.DictionaryField(validate=validate_comment_reports)

    @classmethod
    def create(cls, auth, **kwargs):
        comment = cls(**kwargs)
        comment.save()

        comment.node.add_log(
            NodeLog.COMMENT_ADDED,
            {
                'project': comment.node.parent_id,
                'node': comment.node._id,
                'user': comment.user._id,
                'comment': comment._id,
            },
            auth=auth,
            save=False,
        )

        comment.node.save()

        return comment

    def edit(self, content, auth, save=False):
        self.content = content
        self.modified = True
        self.node.add_log(
            NodeLog.COMMENT_UPDATED,
            {
                'project': self.node.parent_id,
                'node': self.node._id,
                'user': self.user._id,
                'comment': self._id,
            },
            auth=auth,
            save=False,
        )
        if save:
            self.save()

    def delete(self, auth, save=False):
        self.is_deleted = True
        self.node.add_log(
            NodeLog.COMMENT_REMOVED,
            {
                'project': self.node.parent_id,
                'node': self.node._id,
                'user': self.user._id,
                'comment': self._id,
            },
            auth=auth,
            save=False,
        )
        if save:
            self.save()

    def undelete(self, auth, save=False):
        self.is_deleted = False
        self.node.add_log(
            NodeLog.COMMENT_ADDED,
            {
                'project': self.node.parent_id,
                'node': self.node._id,
                'user': self.user._id,
                'comment': self._id,
            },
            auth=auth,
            save=False,
        )
        if save:
            self.save()

    def report_abuse(self, user, save=False, **kwargs):
        """Report that a comment is abuse.

        :param User user: User submitting the report
        :param bool save: Save changes
        :param dict kwargs: Report details
        :raises: ValueError if the user submitting abuse is the same as the
            user who posted the comment
        """
        if user == self.user:
            raise ValueError
        self.reports[user._id] = kwargs
        if save:
            self.save()

    def unreport_abuse(self, user, save=False):
        """Revoke report of abuse.

        :param User user: User who submitted the report
        :param bool save: Save changes
        :raises: ValueError if user has not reported comment as abuse
        """
        try:
            self.reports.pop(user._id)
        except KeyError:
            raise ValueError('User has not reported comment as abuse')

        if save:
            self.save()


@unique_on(['params.node', '_id'])
class NodeLog(StoredObject):

    _id = fields.StringField(primary=True, default=lambda: str(ObjectId()))

    date = fields.DateTimeField(default=datetime.datetime.utcnow, index=True)
    action = fields.StringField(index=True)
    params = fields.DictionaryField()
    should_hide = fields.BooleanField(default=False)

    was_connected_to = fields.ForeignField('node', list=True)

    user = fields.ForeignField('user', backref='created')
    foreign_user = fields.StringField()

    DATE_FORMAT = '%m/%d/%Y %H:%M UTC'

    # Log action constants -- NOTE: templates stored in log_templates.mako
    CREATED_FROM = 'created_from'

    PROJECT_CREATED = 'project_created'
    PROJECT_REGISTERED = 'project_registered'
    PROJECT_DELETED = 'project_deleted'

    NODE_CREATED = 'node_created'
    NODE_FORKED = 'node_forked'
    NODE_REMOVED = 'node_removed'

    POINTER_CREATED = 'pointer_created'
    POINTER_FORKED = 'pointer_forked'
    POINTER_REMOVED = 'pointer_removed'

    WIKI_UPDATED = 'wiki_updated'
    WIKI_DELETED = 'wiki_deleted'
    WIKI_RENAMED = 'wiki_renamed'

    MADE_WIKI_PUBLIC = 'made_wiki_public'
    MADE_WIKI_PRIVATE = 'made_wiki_private'

    CONTRIB_ADDED = 'contributor_added'
    CONTRIB_REMOVED = 'contributor_removed'
    CONTRIB_REORDERED = 'contributors_reordered'

    PERMISSIONS_UPDATED = 'permissions_updated'

    MADE_PRIVATE = 'made_private'
    MADE_PUBLIC = 'made_public'

    TAG_ADDED = 'tag_added'
    TAG_REMOVED = 'tag_removed'

    EDITED_TITLE = 'edit_title'
    EDITED_DESCRIPTION = 'edit_description'

    UPDATED_FIELDS = 'updated_fields'

    FILE_MOVED = 'addon_file_moved'
    FILE_COPIED = 'addon_file_copied'
    FILE_RENAMED = 'addon_file_renamed'

    FOLDER_CREATED = 'folder_created'

    FILE_ADDED = 'file_added'
    FILE_UPDATED = 'file_updated'
    FILE_REMOVED = 'file_removed'
    FILE_RESTORED = 'file_restored'

    ADDON_ADDED = 'addon_added'
    ADDON_REMOVED = 'addon_removed'
    COMMENT_ADDED = 'comment_added'
    COMMENT_REMOVED = 'comment_removed'
    COMMENT_UPDATED = 'comment_updated'

    MADE_CONTRIBUTOR_VISIBLE = 'made_contributor_visible'
    MADE_CONTRIBUTOR_INVISIBLE = 'made_contributor_invisible'

    EXTERNAL_IDS_ADDED = 'external_ids_added'

    EMBARGO_APPROVED = 'embargo_approved'
    EMBARGO_CANCELLED = 'embargo_cancelled'
    EMBARGO_COMPLETED = 'embargo_completed'
    EMBARGO_INITIATED = 'embargo_initiated'
    RETRACTION_APPROVED = 'retraction_approved'
    RETRACTION_CANCELLED = 'retraction_cancelled'
    RETRACTION_INITIATED = 'retraction_initiated'

    REGISTRATION_APPROVAL_CANCELLED = 'registration_cancelled'
    REGISTRATION_APPROVAL_INITIATED = 'registration_initiated'
    REGISTRATION_APPROVAL_APPROVED = 'registration_approved'

    def __repr__(self):
        return ('<NodeLog({self.action!r}, params={self.params!r}) '
                'with id {self._id!r}>').format(self=self)

    @property
    def node(self):
        """Return the :class:`Node` associated with this log."""
        return (
            Node.load(self.params.get('node')) or
            Node.load(self.params.get('project'))
        )

    @property
    def tz_date(self):
        '''Return the timezone-aware date.
        '''
        # Date should always be defined, but a few logs in production are
        # missing dates; return None and log error if date missing
        if self.date:
            return self.date.replace(tzinfo=pytz.UTC)
        logger.error('Date missing on NodeLog {}'.format(self._primary_key))

    @property
    def formatted_date(self):
        '''Return the timezone-aware, ISO-formatted string representation of
        this log's date.
        '''
        if self.tz_date:
            return self.tz_date.isoformat()

    def resolve_node(self, node):
        """A single `NodeLog` record may be attached to multiple `Node` records
        (parents, forks, registrations, etc.), so the node that the log refers
        to may not be the same as the node the user is viewing. Use
        `resolve_node` to determine the relevant node to use for permission
        checks.

        :param Node node: Node being viewed
        """
        if self.node == node or self.node in node.nodes:
            return self.node
        if node.is_fork_of(self.node) or node.is_registration_of(self.node):
            return node
        for child in node.nodes:
            if child.is_fork_of(self.node) or node.is_registration_of(self.node):
                return child
        return False

    def can_view(self, node, auth):
        node_to_check = self.resolve_node(node)
        if node_to_check:
            return node_to_check.can_view(auth)
        return False

    def _render_log_contributor(self, contributor, anonymous=False):
        user = User.load(contributor)
        if not user:
            return None
        if self.node:
            fullname = user.display_full_name(node=self.node)
        else:
            fullname = user.fullname
        return {
            'id': privacy_info_handle(user._primary_key, anonymous),
            'fullname': privacy_info_handle(fullname, anonymous, name=True),
            'registered': user.is_registered,
        }


class Tag(StoredObject):

    _id = fields.StringField(primary=True, validate=MaxLengthValidator(128))

    def __repr__(self):
        return '<Tag() with id {self._id!r}>'.format(self=self)

    @property
    def url(self):
        return '/search/?tags={}'.format(self._id)


class Pointer(StoredObject):
    """A link to a Node. The Pointer delegates all but a few methods to its
    contained Node. Forking and registration are overridden such that the
    link is cloned, but its contained Node is not.
    """
    #: Whether this is a pointer or not
    primary = False

    _id = fields.StringField()
    node = fields.ForeignField('node', backref='_pointed')

    _meta = {'optimistic': True}

    def _clone(self):
        if self.node:
            clone = self.clone()
            clone.node = self.node
            clone.save()
            return clone

    def fork_node(self, *args, **kwargs):
        return self._clone()

    def register_node(self, *args, **kwargs):
        return self._clone()

    def use_as_template(self, *args, **kwargs):
        return self._clone()

    def resolve(self):
        return self.node

    def __getattr__(self, item):
        """Delegate attribute access to the node being pointed to."""
        # Prevent backref lookups from being overriden by proxied node
        try:
            return super(Pointer, self).__getattr__(item)
        except AttributeError:
            pass
        if self.node:
            return getattr(self.node, item)
        raise AttributeError(
            'Pointer object has no attribute {0}'.format(
                item
            )
        )


def get_pointer_parent(pointer):
    """Given a `Pointer` object, return its parent node.
    """
    # The `parent_node` property of the `Pointer` schema refers to the parents
    # of the pointed-at `Node`, not the parents of the `Pointer`; use the
    # back-reference syntax to find the parents of the `Pointer`.
    parent_refs = pointer.node__parent
    assert len(parent_refs) == 1, 'Pointer must have exactly one parent.'
    return parent_refs[0]


def validate_category(value):
    """Validator for Node#category. Makes sure that the value is one of the
    categories defined in CATEGORY_MAP.
    """
    if value not in Node.CATEGORY_MAP.keys():
        raise ValidationValueError('Invalid value for category.')
    return True


def validate_title(value):
    """Validator for Node#title. Makes sure that the value exists and is not
    above 200 characters.
    """
    if value is None or not value.strip():
        raise ValidationValueError('Title cannot be blank.')

    if len(value) > 200:
        raise ValidationValueError('Title cannot exceed 200 characters.')
    return True

def validate_user(value):
    if value != {}:
        user_id = value.iterkeys().next()
        if User.find(Q('_id', 'eq', user_id)).count() != 1:
            raise ValidationValueError('User does not exist.')
    return True

class NodeUpdateError(Exception):
    def __init__(self, reason, key, *args, **kwargs):
        super(NodeUpdateError, self).__init__(*args, **kwargs)
        self.key = key
        self.reason = reason

class Node(GuidStoredObject, AddonModelMixin, IdentifierMixin):

    #: Whether this is a pointer or not
    primary = True

    __indices__ = [{
        'unique': False,
        'key_or_list': [
            ('tags.$', pymongo.ASCENDING),
            ('is_public', pymongo.ASCENDING),
            ('is_deleted', pymongo.ASCENDING),
        ]
    }]

    is_draft_registration = False

    # Node fields that trigger an update to Solr on save
    SOLR_UPDATE_FIELDS = {
        'title',
        'category',
        'description',
        'visible_contributor_ids',
        'tags',
        'is_fork',
        'is_registration',
        'retraction',
        'embargo',
        'is_public',
        'is_deleted',
        'wiki_pages_current',
        'is_retracted',
        'node_license',
    }

    # Maps category identifier => Human-readable representation for use in
    # titles, menus, etc.
    # Use an OrderedDict so that menu items show in the correct order
    CATEGORY_MAP = OrderedDict([
        ('', 'Uncategorized'),
        ('project', 'Project'),
        ('hypothesis', 'Hypothesis'),
        ('methods and measures', 'Methods and Measures'),
        ('procedure', 'Procedure'),
        ('instrumentation', 'Instrumentation'),
        ('data', 'Data'),
        ('analysis', 'Analysis'),
        ('communication', 'Communication'),
        ('other', 'Other'),
    ])

    WRITABLE_WHITELIST = [
        'title',
        'description',
        'category',
        'node_license',
    ]

    _id = fields.StringField(primary=True)

    date_created = fields.DateTimeField(auto_now_add=datetime.datetime.utcnow, index=True)

    # Privacy
    is_public = fields.BooleanField(default=False, index=True)

    # User mappings
    permissions = fields.DictionaryField()
    visible_contributor_ids = fields.StringField(list=True)

    # Project Organization
    is_dashboard = fields.BooleanField(default=False, index=True)
    is_folder = fields.BooleanField(default=False, index=True)

    # Expanded: Dictionary field mapping user IDs to expand state of this node:
    # {
    #   'icpnw': True,
    #   'cdi38': False,
    # }
    expanded = fields.DictionaryField(default={}, validate=validate_user)

    is_deleted = fields.BooleanField(default=False, index=True)
    deleted_date = fields.DateTimeField(index=True)

    is_registration = fields.BooleanField(default=False, index=True)
    registered_date = fields.DateTimeField(index=True)
    registered_user = fields.ForeignField('user', backref='registered')
    registered_schema = fields.ForeignField('metaschema', backref='registered')
    registered_meta = fields.DictionaryField()
    registration_approval = fields.ForeignField('registrationapproval')
    retraction = fields.ForeignField('retraction')
    embargo = fields.ForeignField('embargo')

    draft_registrations = fields.ForeignField('draftregistration', backref='branched', list=True, default=[])

    is_fork = fields.BooleanField(default=False, index=True)
    forked_date = fields.DateTimeField(index=True)

    title = fields.StringField(validate=validate_title)
    description = fields.StringField()
    category = fields.StringField(validate=validate_category, index=True)

    # Representation of a nodes's license
    # {
    #  'id':  <id>,
    #  'name': <name>,
    #  'text': <license text>,
    #  'year' (optional): <year>,
    #  'copyrightHolders' (optional): <copyright_holders>
    # }
    node_license = fields.DictionaryField(default=dict)

    # One of 'public', 'private'
    # TODO: Add validator
    comment_level = fields.StringField(default='private')

    wiki_pages_current = fields.DictionaryField()
    wiki_pages_versions = fields.DictionaryField()
    # Dictionary field mapping node wiki page to sharejs private uuid.
    # {<page_name>: <sharejs_id>}
    wiki_private_uuids = fields.DictionaryField()
    file_guid_to_share_uuids = fields.DictionaryField()

    creator = fields.ForeignField('user', backref='created')
    contributors = fields.ForeignField('user', list=True, backref='contributed')
    users_watching_node = fields.ForeignField('user', list=True, backref='watched')

    logs = fields.ForeignField('nodelog', list=True, backref='logged')
    tags = fields.ForeignField('tag', list=True, backref='tagged')

    # Tags for internal use
    system_tags = fields.StringField(list=True)

    nodes = fields.AbstractForeignField(list=True, backref='parent')
    forked_from = fields.ForeignField('node', backref='forked', index=True)
    registered_from = fields.ForeignField('node', backref='registrations', index=True)

    # The node (if any) used as a template for this node's creation
    template_node = fields.ForeignField('node', backref='template_node', index=True)

    piwik_site_id = fields.StringField()

    # Dictionary field mapping user id to a list of nodes in node.nodes which the user has subscriptions for
    # {<User.id>: [<Node._id>, <Node2._id>, ...] }
    child_node_subscriptions = fields.DictionaryField(default=dict)

    _meta = {
        'optimistic': True,
    }

    def __init__(self, *args, **kwargs):

        tags = kwargs.pop('tags', [])

        super(Node, self).__init__(*args, **kwargs)

        # Ensure when Node is created with tags through API, tags are added to Tag
        if tags:
            for tag in tags:
                self.add_tag(tag, Auth(self.creator), save=False, log=False)

        if kwargs.get('_is_loaded', False):
            return

        if self.creator:
            self.contributors.append(self.creator)
            self.set_visible(self.creator, visible=True, log=False)

            # Add default creator permissions
            for permission in CREATOR_PERMISSIONS:
                self.add_permission(self.creator, permission, save=False)

    def __repr__(self):
        return ('<Node(title={self.title!r}, category={self.category!r}) '
                'with _id {self._id!r}>').format(self=self)

    # For Django compatibility
    @property
    def pk(self):
        return self._id

    @property
    def license(self):
        node_license = self.node_license
        if not node_license and self.parent_node:
            return self.parent_node.license
        return node_license

    @property
    def category_display(self):
        """The human-readable representation of this node's category."""
        return self.CATEGORY_MAP[self.category]

    @property
    def sanction(self):
        sanction = self.registration_approval or self.embargo or self.retraction
        if sanction:
            return sanction
        elif self.parent_node:
            return self.parent_node.sanction
        else:
            return None

    @property
    def is_pending_registration(self):
        if not self.is_registration:
            return False
        if self.registration_approval is None:
            if self.parent_node:
                return self.parent_node.is_pending_registration
            return False
        return self.registration_approval.is_pending_approval

    @property
    def is_registration_approved(self):
        if self.registration_approval is None:
            if self.parent_node:
                return self.parent_node.is_registration_approved
            return False
        return self.registration_approval.is_approved

    @property
    def is_retracted(self):
        if self.retraction is None:
            if self.parent_node:
                return self.parent_node.is_retracted
            return False
        return self.retraction.is_approved

    @property
    def is_pending_retraction(self):
        if self.retraction is None:
            if self.parent_node:
                return self.parent_node.is_pending_retraction
            return False
        return self.retraction.is_pending_approval

    @property
    def embargo_end_date(self):
        if self.embargo is None:
            if self.parent_node:
                return self.parent_node.embargo_end_date
            return False
        return self.embargo.embargo_end_date

    @property
    def is_pending_embargo(self):
        if self.embargo is None:
            if self.parent_node:
                return self.parent_node.is_pending_embargo
            return False
        return self.embargo.is_pending_approval

    @property
    def is_pending_embargo_for_existing_registration(self):
        """ Returns True if Node has an Embargo pending approval for an
        existing registrations. This is used specifically to ensure
        registrations pre-dating the Embargo feature do not get deleted if
        their respective Embargo request is rejected.
        """
        if self.embargo is None:
            if self.parent_node:
                return self.parent_node.is_pending_embargo_for_existing_registration
            return False
        return self.embargo.pending_registration

    @property
    def private_links(self):
        return self.privatelink__shared

    @property
    def private_links_active(self):
        return [x for x in self.private_links if not x.is_deleted]

    @property
    def private_link_keys_active(self):
        return [x.key for x in self.private_links if not x.is_deleted]

    @property
    def private_link_keys_deleted(self):
        return [x.key for x in self.private_links if x.is_deleted]

    def path_above(self, auth):
        parents = self.parents
        return '/' + '/'.join([p.title if p.can_view(auth) else '-- private project --' for p in reversed(parents)])

    @property
    def ids_above(self):
        parents = self.parents
        return {p._id for p in parents}

    @property
    def nodes_active(self):
        return [x for x in self.nodes if not x.is_deleted]

    def can_edit(self, auth=None, user=None):
        """Return if a user is authorized to edit this node.
        Must specify one of (`auth`, `user`).

        :param Auth auth: Auth object to check
        :param User user: User object to check
        :returns: Whether user has permission to edit this node.
        """
        if not auth and not user:
            raise ValueError('Must pass either `auth` or `user`')
        if auth and user:
            raise ValueError('Cannot pass both `auth` and `user`')
        user = user or auth.user
        if auth:
            is_api_node = auth.api_node == self
        else:
            is_api_node = False
        return (
            (user and self.has_permission(user, 'write'))
            or is_api_node
        )

    def active_contributors(self, include=lambda n: True):
        for contrib in self.contributors:
            if contrib.is_active and include(contrib):
                yield contrib

    def is_admin_parent(self, user):
        if self.has_permission(user, 'admin', check_parent=False):
            return True
        if self.parent_node:
            return self.parent_node.is_admin_parent(user)
        return False

    def can_view(self, auth):
        if not auth and not self.is_public:
            return False

        return (
            self.is_public or
            (auth.user and self.has_permission(auth.user, 'read')) or
            auth.private_key in self.private_link_keys_active or
            self.is_admin_parent(auth.user)
        )

    def is_expanded(self, user=None):
        """Return if a user is has expanded the folder in the dashboard view.
        Must specify one of (`auth`, `user`).

        :param User user: User object to check
        :returns: Boolean if the folder is expanded.
        """
        if user._id in self.expanded:
            return self.expanded[user._id]
        else:
            return False

    def expand(self, user=None):
        self.expanded[user._id] = True
        self.save()

    def collapse(self, user=None):
        self.expanded[user._id] = False
        self.save()

    def is_derived_from(self, other, attr):
        derived_from = getattr(self, attr)
        while True:
            if derived_from is None:
                return False
            if derived_from == other:
                return True
            derived_from = getattr(derived_from, attr)

    def is_fork_of(self, other):
        return self.is_derived_from(other, 'forked_from')

    def is_registration_of(self, other):
        return self.is_derived_from(other, 'registered_from')

    @property
    def forks(self):
        """List of forks of this node"""
        return list(self.node__forked.find(Q('is_deleted', 'eq', False) &
                                           Q('is_registration', 'ne', True)))

    def add_permission(self, user, permission, save=False):
        """Grant permission to a user.

        :param User user: User to grant permission to
        :param str permission: Permission to grant
        :param bool save: Save changes
        :raises: ValueError if user already has permission
        """
        if user._id not in self.permissions:
            self.permissions[user._id] = [permission]
        else:
            if permission in self.permissions[user._id]:
                raise ValueError('User already has permission {0}'.format(permission))
            self.permissions[user._id].append(permission)
        if save:
            self.save()

    def remove_permission(self, user, permission, save=False):
        """Revoke permission from a user.

        :param User user: User to revoke permission from
        :param str permission: Permission to revoke
        :param bool save: Save changes
        :raises: ValueError if user does not have permission
        """
        try:
            self.permissions[user._id].remove(permission)
        except (KeyError, ValueError):
            raise ValueError('User does not have permission {0}'.format(permission))
        if save:
            self.save()

    def clear_permission(self, user, save=False):
        """Clear all permissions for a user.

        :param User user: User to revoke permission from
        :param bool save: Save changes
        :raises: ValueError if user not in permissions
        """
        try:
            self.permissions.pop(user._id)
        except KeyError:
            raise ValueError(
                'User {0} not in permissions list for node {1}'.format(
                    user._id, self._id,
                )
            )
        if save:
            self.save()

    def set_permissions(self, user, permissions, save=False):
        self.permissions[user._id] = permissions
        if save:
            self.save()

    def has_permission(self, user, permission, check_parent=True):
        """Check whether user has permission.

        :param User user: User to test
        :param str permission: Required permission
        :returns: User has required permission
        """
        if user is None:
            logger.warn('User is ``None``.')
            return False
        if permission in self.permissions.get(user._id, []):
            return True
        if permission == 'read' and check_parent:
            return self.is_admin_parent(user)
        return False

    def has_permission_on_children(self, user, permission):
        """Checks if the given user has a given permission on any child nodes
            that are not registrations or deleted
        """
        if self.has_permission(user, permission):
            return True

        for node in self.nodes:
            if not node.primary or node.is_deleted:
                continue

            if node.has_permission_on_children(user, permission):
                return True

        return False

    def has_addon_on_children(self, addon):
        """Checks if a given node has a specific addon on child nodes
            that are not registrations or deleted
        """
        if self.has_addon(addon):
            return True

        for node in self.nodes:
            if not node.primary or node.is_deleted:
                continue

            if node.has_addon_on_children(addon):
                return True

        return False

    def get_permissions(self, user):
        """Get list of permissions for user.

        :param User user: User to check
        :returns: List of permissions
        :raises: ValueError if user not found in permissions
        """
        return self.permissions.get(user._id, [])

    def adjust_permissions(self):
        for key in self.permissions.keys():
            if key not in self.contributors:
                self.permissions.pop(key)

    @property
    def visible_contributors(self):
        return [
            User.load(_id)
            for _id in self.visible_contributor_ids
        ]

    @property
    def parents(self):
        if self.parent_node:
            return [self.parent_node] + self.parent_node.parents
        return []

    @property
    def admin_contributor_ids(self, contributors=None):
        contributor_ids = self.contributors._to_primary_keys()
        admin_ids = set()
        for parent in self.parents:
            admins = [
                user for user, perms in parent.permissions.iteritems()
                if 'admin' in perms
            ]
            admin_ids.update(set(admins).difference(contributor_ids))
        return admin_ids

    @property
    def admin_contributors(self):
        return sorted(
            [User.load(_id) for _id in self.admin_contributor_ids],
            key=lambda user: user.family_name,
        )

    def get_visible(self, user):
        if not self.is_contributor(user):
            raise ValueError(u'User {0} not in contributors'.format(user))
        return user._id in self.visible_contributor_ids

    def update_visible_ids(self, save=False):
        """Update the order of `visible_contributor_ids`. Updating on making
        a contributor visible is more efficient than recomputing order on
        accessing `visible_contributors`.
        """
        self.visible_contributor_ids = [
            contributor._id
            for contributor in self.contributors
            if contributor._id in self.visible_contributor_ids
        ]
        if save:
            self.save()

    def set_visible(self, user, visible, log=True, auth=None, save=False):
        if not self.is_contributor(user):
            raise ValueError(u'User {0} not in contributors'.format(user))
        if visible and user._id not in self.visible_contributor_ids:
            self.visible_contributor_ids.append(user._id)
            self.update_visible_ids(save=False)
        elif not visible and user._id in self.visible_contributor_ids:
            if len(self.visible_contributor_ids) == 1:
                raise ValueError('Must have at least one visible contributor')
            self.visible_contributor_ids.remove(user._id)
        else:
            return
        message = (
            NodeLog.MADE_CONTRIBUTOR_VISIBLE
            if visible
            else NodeLog.MADE_CONTRIBUTOR_INVISIBLE
        )
        if log:
            self.add_log(
                message,
                params={
                    'parent': self.parent_id,
                    'node': self._id,
                    'contributors': [user._id],
                },
                auth=auth,
                save=False,
            )
        if save:
            self.save()

    def can_comment(self, auth):
        if self.comment_level == 'public':
            return auth.logged_in and (
                self.is_public or
                (auth.user and self.has_permission(auth.user, 'read'))
            )
        return self.is_contributor(auth.user)

    def update(self, fields, auth=None, save=True):
        if self.is_registration:
            raise NodeUpdateError(reason="Registered content cannot be updated")
        values = {}
        for key, value in fields.iteritems():
            if key not in self.WRITABLE_WHITELIST:
                continue
            with warnings.catch_warnings():
                try:
                    # This is in place because historically projects and components
                    # live on different ElasticSearch indexes, and at the time of Node.save
                    # there is no reliable way to check what the old Node.category
                    # value was. When the cateogory changes it is possible to have duplicate/dead
                    # search entries, so always delete the ES doc on categoryt change
                    # TODO: consolidate Node indexes into a single index, refactor search
                    if key == 'category':
                        self.delete_search_entry()
                    ###############
                    values[key] = {
                        'old': getattr(self, key),
                        'new': value,
                    }
                    setattr(self, key, value)
                except AttributeError:
                    raise NodeUpdateError(reason="Invalid value for attribute '{0}'".format(key), key=key)
                except warnings.Warning:
                    raise NodeUpdateError(reason="Attribute '{0}' doesn't exist on the Node class".format(key), key=key)
        if save:
            updated = self.save()
        else:
            updated = []
        for key in values:
            values[key]['new'] = getattr(self, key)
        self.add_log(NodeLog.UPDATED_FIELDS,
                     params={
                         'node': self._id,
                         'updated_fields': {
                             key: {
                                 'old': values[key]['old'],
                                 'new': values[key]['new']
                             }
                             for key in values
                         }
                     },
                     auth=auth)
        return updated

    def save(self, *args, **kwargs):
        update_piwik = kwargs.pop('update_piwik', True)
        self.adjust_permissions()

        first_save = not self._is_loaded

        if first_save and self.is_dashboard:
            existing_dashboards = self.creator.node__contributed.find(
                Q('is_dashboard', 'eq', True)
            )
            if existing_dashboards.count() > 0:
                raise NodeStateError("Only one dashboard allowed per user.")

        is_original = not self.is_registration and not self.is_fork
        if 'suppress_log' in kwargs.keys():
            suppress_log = kwargs['suppress_log']
            del kwargs['suppress_log']
        else:
            suppress_log = False

        saved_fields = super(Node, self).save(*args, **kwargs)

        if first_save and is_original and not suppress_log:
            # TODO: This logic also exists in self.use_as_template()
            for addon in settings.ADDONS_AVAILABLE:
                if 'node' in addon.added_default:
                    self.add_addon(addon.short_name, auth=None, log=False)

            # Define log fields for non-component project
            log_action = NodeLog.PROJECT_CREATED
            log_params = {
                'node': self._primary_key,
            }

            if getattr(self, 'parent', None):
                # Append log to parent
                self.parent.nodes.append(self)
                self.parent.save()
                log_params.update({'parent_node': self.parent._primary_key})

            # Add log with appropriate fields
            self.add_log(
                log_action,
                params=log_params,
                auth=Auth(user=self.creator),
                log_date=self.date_created,
                save=True,
            )

        # Only update Solr if at least one stored field has changed, and if
        # public or privacy setting has changed
        need_update = bool(self.SOLR_UPDATE_FIELDS.intersection(saved_fields))
        if not self.is_public:
            if first_save or 'is_public' not in saved_fields:
                need_update = False
        if self.is_folder or self.archiving:
            need_update = False
        if need_update:
            self.update_search()

        if 'node_license' in saved_fields:
            children = [c for c in self.get_descendants_recursive(
                include=lambda n: n.node_license == {}
            )]
            # this returns generator, that would get unspooled anyways
            if children:
                Node.bulk_update_search(children)

        # This method checks what has changed.
        if settings.PIWIK_HOST and update_piwik:
            piwik_tasks.update_node(self._id, saved_fields)

        # Return expected value for StoredObject::save
        return saved_fields

    ######################################
    # Methods that return a new instance #
    ######################################

    def use_as_template(self, auth, changes=None, top_level=True):
        """Create a new project, using an existing project as a template.

        :param auth: The user to be assigned as creator
        :param changes: A dictionary of changes, keyed by node id, which
                        override the attributes of the template project or its
                        children.
        :return: The `Node` instance created.
        """
        changes = changes or dict()

        # build the dict of attributes to change for the new node
        try:
            attributes = changes[self._id]
            # TODO: explicitly define attributes which may be changed.
        except (AttributeError, KeyError):
            attributes = dict()

        new = self.clone()

        # clear permissions, which are not cleared by the clone method
        new.permissions = {}
        new.visible_contributor_ids = []

        # Clear quasi-foreign fields
        new.wiki_pages_current = {}
        new.wiki_pages_versions = {}
        new.wiki_private_uuids = {}
        new.file_guid_to_share_uuids = {}

        # set attributes which may be overridden by `changes`
        new.is_public = False
        new.description = None

        # apply `changes`
        for attr, val in attributes.iteritems():
            setattr(new, attr, val)

        # set attributes which may NOT be overridden by `changes`
        new.creator = auth.user
        new.template_node = self
        new.add_contributor(contributor=auth.user, permissions=CREATOR_PERMISSIONS, log=False, save=False)
        new.is_fork = False
        new.is_registration = False
        new.piwik_site_id = None

        # If that title hasn't been changed, apply the default prefix (once)
        if (new.title == self.title
                and top_level
                and language.TEMPLATED_FROM_PREFIX not in new.title):
            new.title = ''.join((language.TEMPLATED_FROM_PREFIX, new.title, ))

        # Slight hack - date_created is a read-only field.
        new._fields['date_created'].__set__(
            new,
            datetime.datetime.utcnow(),
            safe=True
        )

        new.save(suppress_log=True)

        # Log the creation
        new.add_log(
            NodeLog.CREATED_FROM,
            params={
                'node': new._primary_key,
                'template_node': {
                    'id': self._primary_key,
                    'url': self.url,
                },
            },
            auth=auth,
            log_date=new.date_created,
            save=False,
        )

        # add mandatory addons
        # TODO: This logic also exists in self.save()
        for addon in settings.ADDONS_AVAILABLE:
            if 'node' in addon.added_default:
                new.add_addon(addon.short_name, auth=None, log=False)

        # deal with the children of the node, if any
        new.nodes = [
            x.use_as_template(auth, changes, top_level=False)
            for x in self.nodes
            if x.can_view(auth)
        ]

        new.save()
        return new

    ############
    # Pointers #
    ############

    def add_pointer(self, node, auth, save=True):
        """Add a pointer to a node.

        :param Node node: Node to add
        :param Auth auth: Consolidated authorization
        :param bool save: Save changes
        :return: Created pointer
        """
        # Fail if node already in nodes / pointers. Note: cast node and node
        # to primary keys to test for conflicts with both nodes and pointers
        # contained in `self.nodes`.
        if node._id in self.node_ids:
            raise ValueError(
                'Pointer to node {0} already in list'.format(node._id)
            )

        if self.is_registration:
            raise NodeStateError('Cannot add a pointer to a registration')

        # If a folder, prevent more than one pointer to that folder. This will prevent infinite loops on the Dashboard.
        # Also, no pointers to the dashboard project, which could cause loops as well.
        already_pointed = node.pointed
        if node.is_folder and len(already_pointed) > 0:
            raise ValueError(
                'Pointer to folder {0} already exists. Only one pointer to any given folder allowed'.format(node._id)
            )
        if node.is_dashboard:
            raise ValueError(
                'Pointer to dashboard ({0}) not allowed.'.format(node._id)
            )

        # Append pointer
        pointer = Pointer(node=node)
        pointer.save()
        self.nodes.append(pointer)

        # Add log
        self.add_log(
            action=NodeLog.POINTER_CREATED,
            params={
                'parent_node': self.parent_id,
                'node': self._primary_key,
                'pointer': {
                    'id': pointer.node._id,
                    'url': pointer.node.url,
                    'title': pointer.node.title,
                    'category': pointer.node.category,
                },
            },
            auth=auth,
            save=False,
        )

        # Optionally save changes
        if save:
            self.save()

        return pointer

    def rm_pointer(self, pointer, auth):
        """Remove a pointer.

        :param Pointer pointer: Pointer to remove
        :param Auth auth: Consolidated authorization
        """
        if pointer not in self.nodes:
            raise ValueError('Node link does not belong to the requested node.')

        # Remove `Pointer` object; will also remove self from `nodes` list of
        # parent node
        Pointer.remove_one(pointer)

        # Add log
        self.add_log(
            action=NodeLog.POINTER_REMOVED,
            params={
                'parent_node': self.parent_id,
                'node': self._primary_key,
                'pointer': {
                    'id': pointer.node._id,
                    'url': pointer.node.url,
                    'title': pointer.node.title,
                    'category': pointer.node.category,
                },
            },
            auth=auth,
            save=False,
        )

    @property
    def node_ids(self):
        return [
            node._id if node.primary else node.node._id
            for node in self.nodes
        ]

    @property
    def nodes_primary(self):
        return [
            node
            for node in self.nodes
            if node.primary
        ]

    def node_and_primary_descendants(self):
        """Return an iterator for a node and all of its primary (non-pointer) descendants.

        :param node Node: target Node
        """
        return itertools.chain([self], self.get_descendants_recursive(lambda n: n.primary))

    @property
    def depth(self):
        return len(self.parents)

    def next_descendants(self, auth, condition=lambda auth, node: True):
        """
        Recursively find the first set of descedants under a given node that meet a given condition

        returns a list of [(node, [children]), ...]
        """
        ret = []
        for node in self.nodes:
            if condition(auth, node):
                # base case
                ret.append((node, []))
            else:
                ret.append((node, node.next_descendants(auth, condition)))
        ret = [item for item in ret if item[1] or condition(auth, item[0])]  # prune empty branches
        return ret

    def get_descendants_recursive(self, include=lambda n: True):
        for node in self.nodes:
            if include(node):
                yield node
            if node.primary:
                for descendant in node.get_descendants_recursive(include):
                    if include(descendant):
                        yield descendant

    def get_aggregate_logs_queryset(self, auth):
        ids = [self._id] + [n._id
                            for n in self.get_descendants_recursive()
                            if n.can_view(auth)]
        query = Q('__backrefs.logged.node.logs', 'in', ids)
        return NodeLog.find(query).sort('-_id')

    @property
    def nodes_pointer(self):
        return [
            node
            for node in self.nodes
            if not node.primary
        ]

    @property
    def has_pointers_recursive(self):
        """Recursively checks whether the current node or any of its nodes
        contains a pointer.
        """
        if self.nodes_pointer:
            return True
        for node in self.nodes_primary:
            if node.has_pointers_recursive:
                return True
        return False

    @property
    def pointed(self):
        return getattr(self, '_pointed', [])

    def pointing_at(self, pointed_node_id):
        """This node is pointed at another node.

        :param Node pointed_node_id: The node id of the node being pointed at.
        :return: pointer_id
        """
        for pointer in self.nodes_pointer:
            node_id = pointer.node._id
            if node_id == pointed_node_id:
                return pointer._id
        return None

    def get_points(self, folders=False, deleted=False, resolve=True):
        ret = []
        for each in self.pointed:
            pointer_node = get_pointer_parent(each)
            if not folders and pointer_node.is_folder:
                continue
            if not deleted and pointer_node.is_deleted:
                continue
            if resolve:
                ret.append(pointer_node)
            else:
                ret.append(each)
        return ret

    def resolve(self):
        return self

    def fork_pointer(self, pointer, auth, save=True):
        """Replace a pointer with a fork. If the pointer points to a project,
        fork the project and replace the pointer with a new pointer pointing
        to the fork. If the pointer points to a component, fork the component
        and add it to the current node.

        :param Pointer pointer:
        :param Auth auth:
        :param bool save:
        :return: Forked node
        """
        # Fail if pointer not contained in `nodes`
        try:
            index = self.nodes.index(pointer)
        except ValueError:
            raise ValueError('Pointer {0} not in list'.format(pointer._id))

        # Get pointed node
        node = pointer.node

        # Fork into current node and replace pointer with forked component
        forked = node.fork_node(auth)
        if forked is None:
            raise ValueError('Could not fork node')

        self.nodes[index] = forked

        # Add log
        self.add_log(
            NodeLog.POINTER_FORKED,
            params={
                'parent_node': self.parent_id,
                'node': self._primary_key,
                'pointer': {
                    'id': pointer.node._id,
                    'url': pointer.node.url,
                    'title': pointer.node.title,
                    'category': pointer.node.category,
                },
            },
            auth=auth,
            save=False,
        )

        # Optionally save changes
        if save:
            self.save()
            # Garbage-collect pointer. Note: Must save current node before
            # removing pointer, else remove will fail when trying to remove
            # backref from self to pointer.
            Pointer.remove_one(pointer)

        # Return forked content
        return forked

    def get_recent_logs(self, n=10):
        """Return a list of the n most recent logs, in reverse chronological
        order.

        :param int n: Number of logs to retrieve
        """
        return list(reversed(self.logs)[:n])

    @property
    def date_modified(self):
        '''The most recent datetime when this node was modified, based on
        the logs.
        '''
        try:
            return self.logs[-1].date
        except IndexError:
            return self.date_created

    def set_title(self, title, auth, save=False):
        """Set the title of this Node and log it.

        :param str title: The new title.
        :param auth: All the auth information including user, API key.
        """
        #Called so validation does not have to wait until save.
        validate_title(title)

        original_title = self.title
        self.title = title
        self.add_log(
            action=NodeLog.EDITED_TITLE,
            params={
                'parent_node': self.parent_id,
                'node': self._primary_key,
                'title_new': self.title,
                'title_original': original_title,
            },
            auth=auth,
            save=False,
        )
        if save:
            self.save()
        return None

    def set_description(self, description, auth, save=False):
        """Set the description and log the event.

        :param str description: The new description
        :param auth: All the auth informtion including user, API key.
        :param bool save: Save self after updating.
        """
        original = self.description
        self.description = description
        self.add_log(
            action=NodeLog.EDITED_DESCRIPTION,
            params={
                'parent_node': self.parent_id,
                'node': self._primary_key,
                'description_new': self.description,
                'description_original': original
            },
            auth=auth,
            save=False,
        )
        if save:
            self.save()
        return None

    def update_search(self):
        from website import search
        try:
            search.search.update_node(self)
        except search.exceptions.SearchUnavailableError as e:
            logger.exception(e)
            log_exception()

    @classmethod
    def bulk_update_search(cls, nodes):
        from website import search
        try:
            serialize = functools.partial(search.search.update_node, bulk=True)
            search.search.bulk_update_nodes(serialize, nodes)
        except search.exceptions.SearchUnavailableError as e:
            logger.exception(e)
            log_exception()

    def delete_search_entry(self):
        from website import search
        try:
            search.search.delete_node(self)
        except search.exceptions.SearchUnavailableError as e:
            logger.exception(e)
            log_exception()

    def delete_registration_tree(self, save=False):
        self.is_deleted = True
        if not getattr(self.embargo, 'for_existing_registration', False):
            self.registered_from = None
        if save:
            self.save()
        self.update_search()
        for child in self.nodes_primary:
            child.delete_registration_tree(save=save)

    def remove_node(self, auth, date=None):
        """Marks a node as deleted.

        TODO: Call a hook on addons
        Adds a log to the parent node if applicable

        :param auth: an instance of :class:`Auth`.
        :param date: Date node was removed
        :type date: `datetime.datetime` or `None`
        """
        # TODO: rename "date" param - it's shadowing a global

        if self.is_dashboard:
            raise NodeStateError("Dashboards may not be deleted.")

        if not self.can_edit(auth):
            raise PermissionsError('{0!r} does not have permission to modify this {1}'.format(auth.user, self.category or 'node'))

        #if this is a folder, remove all the folders that this is pointing at.
        if self.is_folder:
            for pointed in self.nodes_pointer:
                if pointed.node.is_folder:
                    pointed.node.remove_node(auth=auth)

        if [x for x in self.nodes_primary if not x.is_deleted]:
            raise NodeStateError("Any child components must be deleted prior to deleting this project.")

        # After delete callback
        for addon in self.get_addons():
            message = addon.after_delete(self, auth.user)
            if message:
                status.push_status_message(message, kind='info', trust=False)

        log_date = date or datetime.datetime.utcnow()

        # Add log to parent
        if self.node__parent:
            self.node__parent[0].add_log(
                NodeLog.NODE_REMOVED,
                params={
                    'project': self._primary_key,
                },
                auth=auth,
                log_date=log_date,
                save=True,
            )
        else:
            self.add_log(
                NodeLog.PROJECT_DELETED,
                params={
                    'project': self._primary_key,
                },
                auth=auth,
                log_date=log_date,
                save=True,
            )

        self.is_deleted = True
        self.deleted_date = date
        self.save()

        auth_signals.node_deleted.send(self)

        return True

    def fork_node(self, auth, title='Fork of '):
        """Recursively fork a node.

        :param Auth auth: Consolidated authorization
        :param str title: Optional text to prepend to forked title
        :return: Forked node
        """
        user = auth.user

        # Non-contributors can't fork private nodes
        if not (self.is_public or self.has_permission(user, 'read')):
            raise PermissionsError('{0!r} does not have permission to fork node {1!r}'.format(user, self._id))

        when = datetime.datetime.utcnow()

        original = self.load(self._primary_key)

        if original.is_deleted:
            raise NodeStateError('Cannot fork deleted node.')

        # Note: Cloning a node copies its `wiki_pages_current` and
        # `wiki_pages_versions` fields, but does not clone the underlying
        # database objects to which these dictionaries refer. This means that
        # the cloned node must pass itself to its wiki objects to build the
        # correct URLs to that content.
        forked = original.clone()

        forked.logs = self.logs
        forked.tags = self.tags

        # Recursively fork child nodes
        for node_contained in original.nodes:
            if not node_contained.is_deleted:
                forked_node = None
                try:  # Catch the potential PermissionsError above
                    forked_node = node_contained.fork_node(auth=auth, title='')
                except PermissionsError:
                    pass  # If this exception is thrown omit the node from the result set
                if forked_node is not None:
                    forked.nodes.append(forked_node)

        forked.title = title + forked.title
        forked.is_fork = True
        forked.is_registration = False
        forked.forked_date = when
        forked.forked_from = original
        forked.creator = user
        forked.piwik_site_id = None
        forked.node_license = original.license

        # Forks default to private status
        forked.is_public = False

        # Clear permissions before adding users
        forked.permissions = {}
        forked.visible_contributor_ids = []

        forked.add_contributor(
            contributor=user,
            permissions=CREATOR_PERMISSIONS,
            log=False,
            save=False
        )

        forked.add_log(
            action=NodeLog.NODE_FORKED,
            params={
                'parent_node': original.parent_id,
                'node': original._primary_key,
                'registration': forked._primary_key,
            },
            auth=auth,
            log_date=when,
            save=False,
        )

        forked.save()
        # After fork callback
        for addon in original.get_addons():
            _, message = addon.after_fork(original, forked, user)
            if message:
                status.push_status_message(message, kind='info', trust=True)

        return forked

    def create_draft_registration(self, user, schema, data=None, save=False):
        draft = DraftRegistration(
            initiator=user,
            branched_from=self,
            registration_schema=schema,
            registration_metadata=data or {},
        )
        draft.save()
        self.draft_registrations.append(draft)
        if save:
            self.save()
        return draft

    def register_node(self, schema, auth, data, parent=None):
        """Make a frozen copy of a node.

        :param schema: Schema object
        :param auth: All the auth information including user, API key.
        :param template: Template name
        :param data: Form data
        :param parent Node: parent registration of registration to be created
        """
        # NOTE: Admins can register child nodes even if they don't have write access them
        if not self.can_edit(auth=auth) and not self.is_admin_parent(user=auth.user):
            raise PermissionsError(
                'User {} does not have permission '
                'to register this node'.format(auth.user._id)
            )
        if self.is_folder:
            raise NodeStateError("Folders may not be registered")

        when = datetime.datetime.utcnow()

        original = self.load(self._primary_key)

        # Note: Cloning a node copies its `wiki_pages_current` and
        # `wiki_pages_versions` fields, but does not clone the underlying
        # database objects to which these dictionaries refer. This means that
        # the cloned node must pass itself to its wiki objects to build the
        # correct URLs to that content.
        if original.is_deleted:
            raise NodeStateError('Cannot register deleted node.')

        registered = original.clone()

        registered.is_registration = True
        registered.registered_date = when
        registered.registered_user = auth.user
        registered.registered_schema = schema
        registered.registered_from = original
        if not registered.registered_meta:
            registered.registered_meta = {}
        registered.registered_meta = data

        registered.contributors = self.contributors
        registered.forked_from = self.forked_from
        registered.creator = self.creator
        registered.logs = self.logs
        registered.tags = self.tags
        registered.piwik_site_id = None
        registered.node_license = original.license

        registered.save()

        if parent:
            registered.parent_node = parent

        # After register callback
        for addon in original.get_addons():
            _, message = addon.after_register(original, registered, auth.user)
            if message:
                status.push_status_message(message, kind='info', trust=False)

        for node_contained in original.nodes:
            if not node_contained.is_deleted:
                child_registration = node_contained.register_node(
                    schema, auth, data, parent=registered
                )
                if child_registration and not child_registration.primary:
                    registered.nodes.append(child_registration)

        registered.save()

        if settings.ENABLE_ARCHIVER:
            project_signals.after_create_registration.send(self, dst=registered, user=auth.user)

        return registered

    def remove_tag(self, tag, auth, save=True):
        if tag in self.tags:
            self.tags.remove(tag)
            self.add_log(
                action=NodeLog.TAG_REMOVED,
                params={
                    'parent_node': self.parent_id,
                    'node': self._primary_key,
                    'tag': tag,
                },
                auth=auth,
                save=False,
            )
            if save:
                self.save()

    def add_tag(self, tag, auth, save=True, log=True):
        if tag not in self.tags:
            new_tag = Tag.load(tag)
            if not new_tag:
                new_tag = Tag(_id=tag)
            new_tag.save()
            self.tags.append(new_tag)
            if log:
                self.add_log(
                    action=NodeLog.TAG_ADDED,
                    params={
                        'parent_node': self.parent_id,
                        'node': self._primary_key,
                        'tag': tag,
                    },
                    auth=auth,
                    save=False,
                )
            if save:
                self.save()

    def add_log(self, action, params, auth, foreign_user=None, log_date=None, save=True):
        user = auth.user if auth else None
        params['node'] = params.get('node') or params.get('project')
        log = NodeLog(
            action=action,
            user=user,
            foreign_user=foreign_user,
            params=params,
        )
        if log_date:
            log.date = log_date
        log.save()
        self.logs.append(log)
        if save:
            self.save()
        if user:
            increment_user_activity_counters(user._primary_key, action, log.date)
        return log

    @property
    def url(self):
        return '/{}/'.format(self._primary_key)

    def web_url_for(self, view_name, _absolute=False, _guid=False, *args, **kwargs):
        return web_url_for(view_name, pid=self._primary_key, _absolute=_absolute, _guid=_guid, *args, **kwargs)

    def api_url_for(self, view_name, _absolute=False, *args, **kwargs):
        return api_url_for(view_name, pid=self._primary_key, _absolute=_absolute, *args, **kwargs)

    @property
    def absolute_url(self):
        if not self.url:
            logger.error('Node {0} has a parent that is not a project'.format(self._id))
            return None
        return urlparse.urljoin(settings.DOMAIN, self.url)

    @property
    def display_absolute_url(self):
        url = self.absolute_url
        if url is not None:
            return re.sub(r'https?:', '', url).strip('/')

    @property
    def api_v2_url(self):
        return reverse('nodes:node-detail', kwargs={'node_id': self._id})

    @property
    def absolute_api_v2_url(self):
        return absolute_reverse('nodes:node-detail', kwargs={'node_id': self._id})

    # used by django and DRF
    def get_absolute_url(self):
        return self.absolute_api_v2_url

    @property
    def api_url(self):
        if not self.url:
            logger.error('Node {0} has a parent that is not a project'.format(self._id))
            return None
        return '/api/v1{0}'.format(self.deep_url)

    @property
    def deep_url(self):
        return '/project/{}/'.format(self._primary_key)

    @property
    def csl(self):  # formats node information into CSL format for citation parsing
        """a dict in CSL-JSON schema

        For details on this schema, see:
            https://github.com/citation-style-language/schema#csl-json-schema
        """
        csl = {
            'id': self._id,
            'title': sanitize.unescape_entities(self.title),
            'author': [
                contributor.csl_name  # method in auth/model.py which parses the names of authors
                for contributor in self.visible_contributors
            ],
            'publisher': 'Open Science Framework',
            'type': 'webpage',
            'URL': self.display_absolute_url,
        }

        doi = self.get_identifier_value('doi')
        if doi:
            csl['DOI'] = doi

        if self.logs:
            csl['issued'] = datetime_to_csl(self.logs[-1].date)

        return csl

    def author_list(self, and_delim='&'):
        author_names = [
            author.biblio_name
            for author in self.visible_contributors
            if author
        ]
        if len(author_names) < 2:
            return ' {0} '.format(and_delim).join(author_names)
        if len(author_names) > 7:
            author_names = author_names[:7]
            author_names.append('et al.')
            return ', '.join(author_names)
        return u'{0}, {1} {2}'.format(
            ', '.join(author_names[:-1]),
            and_delim,
            author_names[-1]
        )

    @property
    def templated_list(self):
        return [
            x
            for x in self.node__template_node
            if not x.is_deleted
        ]

    @property
    def parent_node(self):
        """The parent node, if it exists, otherwise ``None``. Note: this
        property is named `parent_node` rather than `parent` to avoid a
        conflict with the `parent` back-reference created by the `nodes`
        field on this schema.
        """
        try:
            if not self.node__parent[0].is_deleted:
                return self.node__parent[0]
        except IndexError:
            pass
        return None

    @parent_node.setter
    def parent_node(self, parent):
        parent.nodes.append(self)
        parent.save()

    @property
    def root(self):
        if self.parent_node:
            return self.parent_node.root
        else:
            return self

    @property
    def archiving(self):
        job = self.archive_job
        return job and not job.done and not job.archive_tree_finished()

    @property
    def archive_job(self):
        return self.archivejob__active[0] if self.archivejob__active else None

    @property
    def registrations(self):
        return self.node__registrations.find(Q('archiving', 'eq', False))

    @property
    def watch_url(self):
        return os.path.join(self.api_url, "watch/")

    @property
    def parent_id(self):
        if self.node__parent:
            return self.node__parent[0]._primary_key
        return None

    @property
    def project_or_component(self):
        return 'project' if self.category == 'project' else 'component'

    def is_contributor(self, user):
        return (
            user is not None
            and (
                user._id in self.contributors
            )
        )

    def add_addon(self, addon_name, auth, log=True, *args, **kwargs):
        """Add an add-on to the node. Do nothing if the addon is already
        enabled.

        :param str addon_name: Name of add-on
        :param Auth auth: Consolidated authorization object
        :param bool log: Add a log after adding the add-on
        :return: A boolean, whether the addon was added
        """
        ret = AddonModelMixin.add_addon(self, addon_name, auth=auth,
                                        *args, **kwargs)
        if ret and log:
            config = settings.ADDONS_AVAILABLE_DICT[addon_name]
            self.add_log(
                action=NodeLog.ADDON_ADDED,
                params={
                    'project': self.parent_id,
                    'node': self._primary_key,
                    'addon': config.full_name,
                },
                auth=auth,
                save=False,
            )
            self.save()  # TODO: here, or outside the conditional? @mambocab
        return ret

    def delete_addon(self, addon_name, auth, _force=False):
        """Delete an add-on from the node.

        :param str addon_name: Name of add-on
        :param Auth auth: Consolidated authorization object
        :param bool _force: For migration testing ONLY. Do not set to True
            in the application, or else projects will be allowed to delete
            mandatory add-ons!
        :return bool: Add-on was deleted
        """
        ret = super(Node, self).delete_addon(addon_name, auth, _force)
        if ret:
            config = settings.ADDONS_AVAILABLE_DICT[addon_name]
            self.add_log(
                action=NodeLog.ADDON_REMOVED,
                params={
                    'project': self.parent_id,
                    'node': self._primary_key,
                    'addon': config.full_name,
                },
                auth=auth,
                save=False,
            )
            self.save()
            # TODO: save here or outside the conditional? @mambocab
        return ret

    def callback(self, callback, recursive=False, *args, **kwargs):
        """Invoke callbacks of attached add-ons and collect messages.

        :param str callback: Name of callback method to invoke
        :param bool recursive: Apply callback recursively over nodes
        :return list: List of callback messages
        """
        messages = []

        for addon in self.get_addons():
            method = getattr(addon, callback)
            message = method(self, *args, **kwargs)
            if message:
                messages.append(message)

        if recursive:
            for child in self.nodes:
                if not child.is_deleted:
                    messages.extend(
                        child.callback(
                            callback, recursive, *args, **kwargs
                        )
                    )

        return messages

    def replace_contributor(self, old, new):
        for i, contrib in enumerate(self.contributors):
            if contrib._primary_key == old._primary_key:
                self.contributors[i] = new
                # Remove unclaimed record for the project
                if self._primary_key in old.unclaimed_records:
                    del old.unclaimed_records[self._primary_key]
                    old.save()
                for permission in self.get_permissions(old):
                    self.add_permission(new, permission)
                self.permissions.pop(old._id)
                if old._id in self.visible_contributor_ids:
                    self.visible_contributor_ids[self.visible_contributor_ids.index(old._id)] = new._id
                return True
        return False

    def remove_contributor(self, contributor, auth, log=True):
        """Remove a contributor from this node.

        :param contributor: User object, the contributor to be removed
        :param auth: All the auth information including user, API key.
        """
        # remove unclaimed record if necessary
        if self._primary_key in contributor.unclaimed_records:
            del contributor.unclaimed_records[self._primary_key]

        self.contributors.remove(contributor._id)

        self.clear_permission(contributor)
        if contributor._id in self.visible_contributor_ids:
            self.visible_contributor_ids.remove(contributor._id)

        if not self.visible_contributor_ids:
            return False

        # Node must have at least one registered admin user
        # TODO: Move to validator or helper
        admins = [
            user for user in self.contributors
            if self.has_permission(user, 'admin')
            and user.is_registered
        ]
        if not admins:
            return False

        # Clear permissions for removed user
        self.permissions.pop(contributor._id, None)

        # After remove callback
        for addon in self.get_addons():
            message = addon.after_remove_contributor(self, contributor, auth)
            if message:
                status.push_status_message(message, kind='info', trust=True)

        if log:
            self.add_log(
                action=NodeLog.CONTRIB_REMOVED,
                params={
                    'project': self.parent_id,
                    'node': self._primary_key,
                    'contributors': [contributor._id],
                },
                auth=auth,
                save=False,
            )

        self.save()

        #send signal to remove this user from project subscriptions
        auth_signals.contributor_removed.send(contributor, node=self)

        return True

    def remove_contributors(self, contributors, auth=None, log=True, save=False):

        results = []
        removed = []

        for contrib in contributors:
            outcome = self.remove_contributor(
                contributor=contrib, auth=auth, log=False,
            )
            results.append(outcome)
            removed.append(contrib._id)
        if log:
            self.add_log(
                action=NodeLog.CONTRIB_REMOVED,
                params={
                    'project': self.parent_id,
                    'node': self._primary_key,
                    'contributors': removed,
                },
                auth=auth,
                save=False,
            )

        if save:
            self.save()

        if False in results:
            return False

        return True

    def update_contributor(self, user, permission, visible, auth, save=False):
        """ TODO: this method should be updated as a replacement for the main loop of
        Node#manage_contributors. Right now there are redundancies, but to avoid major
        feature creep this will not be included as this time.

        Also checks to make sure unique admin is not removing own admin privilege.
        """
        if not self.has_permission(auth.user, ADMIN):
            raise PermissionsError("Only admins can modify contributor permissions")
        permissions = expand_permissions(permission) or DEFAULT_CONTRIBUTOR_PERMISSIONS
        admins = [contrib for contrib in self.contributors if self.has_permission(contrib, 'admin') and contrib.is_active]
        if not len(admins) > 1:
            # has only one admin
            admin = admins[0]
            if admin == user and ADMIN not in permissions:
                raise NodeStateError('{} is the only admin.'.format(user.fullname))
        if user not in self.contributors:
            raise ValueError(
                'User {0} not in contributors'.format(user.fullname)
            )
        if permission:
            permissions = expand_permissions(permission)
            if set(permissions) != set(self.get_permissions(user)):
                self.set_permissions(user, permissions, save=save)
                permissions_changed = {
                    user._id: permissions
                }
                self.add_log(
                    action=NodeLog.PERMISSIONS_UPDATED,
                    params={
                        'project': self.parent_id,
                        'node': self._id,
                        'contributors': permissions_changed,
                    },
                    auth=auth,
                    save=save
                )
                with TokuTransaction():
                    if ['read'] in permissions_changed.values():
                        project_signals.write_permissions_revoked.send(self)
        if visible is not None:
            self.set_visible(user, visible, auth=auth, save=save)
            self.update_visible_ids()

    def manage_contributors(self, user_dicts, auth, save=False):
        """Reorder and remove contributors.

        :param list user_dicts: Ordered list of contributors represented as
            dictionaries of the form:
            {'id': <id>, 'permission': <One of 'read', 'write', 'admin'>, 'visible': bool}
        :param Auth auth: Consolidated authentication information
        :param bool save: Save changes
        :raises: ValueError if any users in `users` not in contributors or if
            no admin contributors remaining
        """
        with TokuTransaction():
            users = []
            user_ids = []
            permissions_changed = {}
            visibility_removed = []
            to_retain = []
            to_remove = []
            for user_dict in user_dicts:
                user = User.load(user_dict['id'])
                if user is None:
                    raise ValueError('User not found')
                if user not in self.contributors:
                    raise ValueError(
                        'User {0} not in contributors'.format(user.fullname)
                    )
                permissions = expand_permissions(user_dict['permission'])
                if set(permissions) != set(self.get_permissions(user)):
                    self.set_permissions(user, permissions, save=False)
                    permissions_changed[user._id] = permissions
                # visible must be added before removed to ensure they are validated properly
                if user_dict['visible']:
                    self.set_visible(user,
                                     visible=True,
                                     auth=auth)
                else:
                    visibility_removed.append(user)
                users.append(user)
                user_ids.append(user_dict['id'])

            for user in visibility_removed:
                self.set_visible(user,
                                 visible=False,
                                 auth=auth)

            for user in self.contributors:
                if user._id in user_ids:
                    to_retain.append(user)
                else:
                    to_remove.append(user)

            # TODO: Move to validator or helper @jmcarp
            admins = [
                user for user in users
                if self.has_permission(user, 'admin')
                and user.is_registered
            ]
            if users is None or not admins:
                raise ValueError(
                    'Must have at least one registered admin contributor'
                )

            if to_retain != users:
                self.add_log(
                    action=NodeLog.CONTRIB_REORDERED,
                    params={
                        'project': self.parent_id,
                        'node': self._id,
                        'contributors': [
                            user._id
                            for user in users
                        ],
                    },
                    auth=auth,
                    save=False,
                )

            if to_remove:
                self.remove_contributors(to_remove, auth=auth, save=False)

            self.contributors = users

            if permissions_changed:
                self.add_log(
                    action=NodeLog.PERMISSIONS_UPDATED,
                    params={
                        'project': self.parent_id,
                        'node': self._id,
                        'contributors': permissions_changed,
                    },
                    auth=auth,
                    save=False,
                )
            # Update list of visible IDs
            self.update_visible_ids()
            if save:
                self.save()

        with TokuTransaction():
            if to_remove or permissions_changed and ['read'] in permissions_changed.values():
                project_signals.write_permissions_revoked.send(self)

    def add_contributor(self, contributor, permissions=None, visible=True,
                        auth=None, log=True, save=False):
        """Add a contributor to the project.

        :param User contributor: The contributor to be added
        :param list permissions: Permissions to grant to the contributor
        :param bool visible: Contributor is visible in project dashboard
        :param Auth auth: All the auth information including user, API key
        :param bool log: Add log to self
        :param bool save: Save after adding contributor
        :returns: Whether contributor was added
        """
        MAX_RECENT_LENGTH = 15

        # If user is merged into another account, use master account
        contrib_to_add = contributor.merged_by if contributor.is_merged else contributor
        if contrib_to_add not in self.contributors:

            self.contributors.append(contrib_to_add)
            if visible:
                self.set_visible(contrib_to_add, visible=True, log=False)

            # Add default contributor permissions
            permissions = permissions or DEFAULT_CONTRIBUTOR_PERMISSIONS
            for permission in permissions:
                self.add_permission(contrib_to_add, permission, save=False)

            # Add contributor to recently added list for user
            if auth is not None:
                user = auth.user
                if contrib_to_add in user.recently_added:
                    user.recently_added.remove(contrib_to_add)
                user.recently_added.insert(0, contrib_to_add)
                while len(user.recently_added) > MAX_RECENT_LENGTH:
                    user.recently_added.pop()

            if log:
                self.add_log(
                    action=NodeLog.CONTRIB_ADDED,
                    params={
                        'project': self.parent_id,
                        'node': self._primary_key,
                        'contributors': [contrib_to_add._primary_key],
                    },
                    auth=auth,
                    save=False,
                )
            if save:
                self.save()

            project_signals.contributor_added.send(self, contributor=contributor)
            return True

        # Permissions must be overridden if changed when contributor is added to parent he/she is already on a child of.
        elif contrib_to_add in self.contributors and permissions is not None:
            self.set_permissions(contrib_to_add, permissions)
            if save:
                self.save()

            return False
        else:
            return False

    def add_contributors(self, contributors, auth=None, log=True, save=False):
        """Add multiple contributors

        :param list contributors: A list of dictionaries of the form:
            {
                'user': <User object>,
                'permissions': <Permissions list, e.g. ['read', 'write']>,
                'visible': <Boolean indicating whether or not user is a bibliographic contributor>
            }
        :param auth: All the auth information including user, API key.
        :param log: Add log to self
        :param save: Save after adding contributor
        """
        for contrib in contributors:
            self.add_contributor(
                contributor=contrib['user'], permissions=contrib['permissions'],
                visible=contrib['visible'], auth=auth, log=False, save=False,
            )
        if log and contributors:
            self.add_log(
                action=NodeLog.CONTRIB_ADDED,
                params={
                    'project': self.parent_id,
                    'node': self._primary_key,
                    'contributors': [
                        contrib['user']._id
                        for contrib in contributors
                    ],
                },
                auth=auth,
                save=False,
            )
        if save:
            self.save()

    def add_unregistered_contributor(self, fullname, email, auth,
                                     permissions=None, save=False):
        """Add a non-registered contributor to the project.

        :param str fullname: The full name of the person.
        :param str email: The email address of the person.
        :param Auth auth: Auth object for the user adding the contributor.
        :returns: The added contributor
        :raises: DuplicateEmailError if user with given email is already in the database.
        """
        # Create a new user record
        contributor = User.create_unregistered(fullname=fullname, email=email)

        contributor.add_unclaimed_record(node=self, referrer=auth.user,
            given_name=fullname, email=email)
        try:
            contributor.save()
        except ValidationValueError:  # User with same email already exists
            contributor = get_user(email=email)
            # Unregistered users may have multiple unclaimed records, so
            # only raise error if user is registered.
            if contributor.is_registered or self.is_contributor(contributor):
                raise
            contributor.add_unclaimed_record(node=self, referrer=auth.user,
                given_name=fullname, email=email)
            contributor.save()

        self.add_contributor(
            contributor, permissions=permissions, auth=auth,
            log=True, save=False,
        )
        self.save()
        return contributor

    def set_privacy(self, permissions, auth=None, log=True, save=True):
        """Set the permissions for this node.

        :param permissions: A string, either 'public' or 'private'
        :param auth: All the auth information including user, API key.
        :param bool log: Whether to add a NodeLog for the privacy change.
        """
        if permissions == 'public' and not self.is_public:
            if self.is_registration:
                if self.is_pending_embargo:
                    raise NodeStateError("A registration with an unapproved embargo cannot be made public.")
                if self.embargo_end_date and not self.is_pending_embargo:
                    self.embargo.state = Embargo.REJECTED
                    self.embargo.save()
            self.is_public = True
        elif permissions == 'private' and self.is_public:
            if self.is_registration and not self.is_pending_embargo:
                raise NodeStateError("Public registrations must be retracted, not made private.")
            else:
                self.is_public = False
        else:
            return False

        # After set permissions callback
        for addon in self.get_addons():
            message = addon.after_set_privacy(self, permissions)
            if message:
                status.push_status_message(message, kind='info', trust=False)

        if log:
            action = NodeLog.MADE_PUBLIC if permissions == 'public' else NodeLog.MADE_PRIVATE
            self.add_log(
                action=action,
                params={
                    'project': self.parent_id,
                    'node': self._primary_key,
                },
                auth=auth,
                save=False,
            )
        if save:
            self.save()
        return True

    def admin_public_wiki(self, user):
        return (
            self.has_addon('wiki') and
            self.has_permission(user, 'admin') and
            self.is_public
        )

    def include_wiki_settings(self, user):
        """Check if node meets requirements to make publicly editable."""
        return (
            self.admin_public_wiki(user) or
            any(
                each.admin_public_wiki(user)
                for each in self.get_descendants_recursive()
            )
        )

    # TODO: Move to wiki add-on
    def get_wiki_page(self, name=None, version=None, id=None):
        from website.addons.wiki.model import NodeWikiPage

        if name:
            name = (name or '').strip()
            key = to_mongo_key(name)
            try:
                if version and (isinstance(version, int) or version.isdigit()):
                    id = self.wiki_pages_versions[key][int(version) - 1]
                elif version == 'previous':
                    id = self.wiki_pages_versions[key][-2]
                elif version == 'current' or version is None:
                    id = self.wiki_pages_current[key]
                else:
                    return None
            except (KeyError, IndexError):
                return None
        return NodeWikiPage.load(id)

    # TODO: Move to wiki add-on
    def update_node_wiki(self, name, content, auth):
        """Update the node's wiki page with new content.

        :param page: A string, the page's name, e.g. ``"home"``.
        :param content: A string, the posted content.
        :param auth: All the auth information including user, API key.
        """
        from website.addons.wiki.model import NodeWikiPage

        name = (name or '').strip()
        key = to_mongo_key(name)

        if key not in self.wiki_pages_current:
            if key in self.wiki_pages_versions:
                version = len(self.wiki_pages_versions[key]) + 1
            else:
                version = 1
        else:
            current = NodeWikiPage.load(self.wiki_pages_current[key])
            current.is_current = False
            version = current.version + 1
            current.save()

        new_page = NodeWikiPage(
            page_name=name,
            version=version,
            user=auth.user,
            is_current=True,
            node=self,
            content=content
        )
        new_page.save()

        # check if the wiki page already exists in versions (existed once and is now deleted)
        if key not in self.wiki_pages_versions:
            self.wiki_pages_versions[key] = []
        self.wiki_pages_versions[key].append(new_page._primary_key)
        self.wiki_pages_current[key] = new_page._primary_key

        self.add_log(
            action=NodeLog.WIKI_UPDATED,
            params={
                'project': self.parent_id,
                'node': self._primary_key,
                'page': new_page.page_name,
                'page_id': new_page._primary_key,
                'version': new_page.version,
            },
            auth=auth,
            log_date=new_page.date,
            save=False,
        )
        self.save()

    # TODO: Move to wiki add-on
    def rename_node_wiki(self, name, new_name, auth):
        """Rename the node's wiki page with new name.

        :param name: A string, the page's name, e.g. ``"My Page"``.
        :param new_name: A string, the new page's name, e.g. ``"My Renamed Page"``.
        :param auth: All the auth information including user, API key.

        """
        # TODO: Fix circular imports
        from website.addons.wiki.exceptions import (
            PageCannotRenameError,
            PageConflictError,
            PageNotFoundError,
        )

        name = (name or '').strip()
        key = to_mongo_key(name)
        new_name = (new_name or '').strip()
        new_key = to_mongo_key(new_name)
        page = self.get_wiki_page(name)

        if key == 'home':
            raise PageCannotRenameError('Cannot rename wiki home page')
        if not page:
            raise PageNotFoundError('Wiki page not found')
        if (new_key in self.wiki_pages_current and key != new_key) or new_key == 'home':
            raise PageConflictError(
                'Page already exists with name {0}'.format(
                    new_name,
                )
            )

        # rename the page first in case we hit a validation exception.
        old_name = page.page_name
        page.rename(new_name)

        # TODO: merge historical records like update (prevents log breaks)
        # transfer the old page versions/current keys to the new name.
        if key != new_key:
            self.wiki_pages_versions[new_key] = self.wiki_pages_versions[key]
            del self.wiki_pages_versions[key]
            self.wiki_pages_current[new_key] = self.wiki_pages_current[key]
            del self.wiki_pages_current[key]
            if key in self.wiki_private_uuids:
                self.wiki_private_uuids[new_key] = self.wiki_private_uuids[key]
                del self.wiki_private_uuids[key]

        self.add_log(
            action=NodeLog.WIKI_RENAMED,
            params={
                'project': self.parent_id,
                'node': self._primary_key,
                'page': page.page_name,
                'page_id': page._primary_key,
                'old_page': old_name,
                'version': page.version,
            },
            auth=auth,
            save=False,
        )
        self.save()

    def delete_node_wiki(self, name, auth):
        name = (name or '').strip()
        key = to_mongo_key(name)
        page = self.get_wiki_page(key)

        del self.wiki_pages_current[key]

        self.add_log(
            action=NodeLog.WIKI_DELETED,
            params={
                'project': self.parent_id,
                'node': self._primary_key,
                'page': page.page_name,
                'page_id': page._primary_key,
            },
            auth=auth,
            save=False,
        )
        self.save()

    def get_stats(self, detailed=False):
        if detailed:
            raise NotImplementedError(
                'Detailed stats exist, but are not yet implemented.'
            )
        else:
            return get_basic_counters('node:%s' % self._primary_key)

    # TODO: Deprecate this; it duplicates much of what serialize_project already
    # does
    def serialize(self, auth=None):
        """Dictionary representation of node that is nested within a NodeLog's
        representation.
        """
        # TODO: incomplete implementation
        return {
            'id': str(self._primary_key),
            'category': self.category_display,
            'node_type': self.project_or_component,
            'url': self.url,
            # TODO: Titles shouldn't contain escaped HTML in the first place
            'title': sanitize.unescape_entities(self.title),
            'path': self.path_above(auth),
            'api_url': self.api_url,
            'is_public': self.is_public,
            'is_registration': self.is_registration,
        }

    def _initiate_retraction(self, user, justification=None):
        """Initiates the retraction process for a registration
        :param user: User who initiated the retraction
        :param justification: Justification, if given, for retraction
        """

        retraction = Retraction(
            initiated_by=user,
            justification=justification or None,  # make empty strings None
            state=Retraction.UNAPPROVED
        )
        retraction.save()  # Save retraction so it has a primary key
        self.retraction = retraction
        self.save()  # Set foreign field reference Node.retraction
        admins = [contrib for contrib in self.contributors if self.has_permission(contrib, 'admin') and contrib.is_active]
        for admin in admins:
            retraction.add_authorizer(admin)
        retraction.save()  # Save retraction approval state
        return retraction

    def retract_registration(self, user, justification=None, save=True):
        """Retract public registration. Instantiate new Retraction object
        and associate it with the respective registration.
        """

        if not self.is_registration or (not self.is_public and not (self.embargo_end_date or self.is_pending_embargo)):
            raise NodeStateError('Only public or embargoed registrations may be retracted.')

        if self.root is not self:
            raise NodeStateError('Retraction of non-parent registrations is not permitted.')

        retraction = self._initiate_retraction(user, justification)
        self.registered_from.add_log(
            action=NodeLog.RETRACTION_INITIATED,
            params={
                'node': self._id,
                'retraction_id': retraction._id,
            },
            auth=Auth(user),
        )
        self.retraction = retraction
        if save:
            self.save()

    def _is_embargo_date_valid(self, end_date):
        today = datetime.datetime.utcnow()
        if (end_date - today) >= settings.EMBARGO_END_DATE_MIN:
            if (end_date - today) <= settings.EMBARGO_END_DATE_MAX:
                return True
        return False

    def _initiate_embargo(self, user, end_date, for_existing_registration=False):
        """Initiates the retraction process for a registration
        :param user: User who initiated the retraction
        :param end_date: Date when the registration should be made public
        """
        embargo = Embargo(
            initiated_by=user,
            end_date=datetime.datetime.combine(end_date, datetime.datetime.min.time()),
            for_existing_registration=for_existing_registration
        )
        embargo.save()  # Save embargo so it has a primary key
        self.embargo = embargo
        self.save()  # Set foreign field reference Node.embargo
        admins = [contrib for contrib in self.contributors if self.has_permission(contrib, 'admin') and contrib.is_active]
        for admin in admins:
            embargo.add_authorizer(admin)
        embargo.save()  # Save embargo's approval_state
        return embargo

    def embargo_registration(self, user, end_date, for_existing_registration=False):
        """Enter registration into an embargo period at end of which, it will
        be made public
        :param user: User initiating the embargo
        :param end_date: Date when the registration should be made public
        :raises: NodeStateError if Node is not a registration
        :raises: PermissionsError if user is not an admin for the Node
        :raises: ValidationValueError if end_date is not within time constraints
        """

        if not self.is_registration:
            raise NodeStateError('Only registrations may be embargoed')
        if not self.has_permission(user, 'admin'):
            raise PermissionsError('Only admins may embargo a registration')
        if not self._is_embargo_date_valid(end_date):
            raise ValidationValueError('Embargo end date must be more than one day in the future')

        embargo = self._initiate_embargo(user, end_date, for_existing_registration=for_existing_registration)

        self.registered_from.add_log(
            action=NodeLog.EMBARGO_INITIATED,
            params={
                'node': self._id,
                'embargo_id': embargo._id,
            },
            auth=Auth(user),
            save=True,
        )
        if self.is_public:
            self.set_privacy('private', Auth(user))

    def _initiate_approval(self, user):
        end_date = datetime.datetime.now() + settings.REGISTRATION_APPROVAL_TIME
        approval = RegistrationApproval(
            initiated_by=user,
            end_date=end_date,
        )
        approval.save()  # Save approval so it has a primary key
        self.registration_approval = approval
        self.save()  # Set foreign field reference Node.registration_approval
        admins = [contrib for contrib in self.contributors if self.has_permission(contrib, 'admin') and contrib.is_active]
        for admin in admins:
            approval.add_authorizer(admin)
        approval.save()  # Save approval's approval_state
        return approval

    def require_approval(self, user):
        if not self.is_registration:
            raise NodeStateError('Only registrations can require registration approval')
        if not self.has_permission(user, 'admin'):
            raise PermissionsError('Only admins can initiate a registration approval')

        approval = self._initiate_approval(user)

        self.registered_from.add_log(
            action=NodeLog.REGISTRATION_APPROVAL_INITIATED,
            params={
                'node': self._id,
                'registration_approval_id': approval._id,
            },
            auth=Auth(user),
            save=True,
        )
        # TODO make private?

@Node.subscribe('before_save')
def validate_permissions(schema, instance):
    """Ensure that user IDs in `contributors` and `permissions` match.

    """
    node = instance
    contributor_ids = set([user._id for user in node.contributors])
    permission_ids = set(node.permissions.keys())
    mismatched_contributors = contributor_ids.difference(permission_ids)
    if mismatched_contributors:
        raise ValidationValueError(
            'Contributors {0} missing from `permissions` on node {1}'.format(
                ', '.join(mismatched_contributors),
                node._id,
            )
        )
    mismatched_permissions = permission_ids.difference(contributor_ids)
    if mismatched_permissions:
        raise ValidationValueError(
            'Permission keys {0} missing from `contributors` on node {1}'.format(
                ', '.join(mismatched_contributors),
                node._id,
            )
        )


@Node.subscribe('before_save')
def validate_visible_contributors(schema, instance):
    """Ensure that user IDs in `contributors` and `visible_contributor_ids`
    match.

    """
    node = instance
    for user_id in node.visible_contributor_ids:
        if user_id not in node.contributors:
            raise ValidationValueError(
                ('User {0} is in `visible_contributor_ids` but not in '
                 '`contributors` on node {1}').format(
                    user_id,
                    node._id,
                )
            )


class WatchConfig(StoredObject):

    _id = fields.StringField(primary=True, default=lambda: str(ObjectId()))
    node = fields.ForeignField('Node', backref='watched')
    digest = fields.BooleanField(default=False)
    immediate = fields.BooleanField(default=False)

    def __repr__(self):
        return '<WatchConfig(node="{self.node}")>'.format(self=self)


class PrivateLink(StoredObject):

    _id = fields.StringField(primary=True, default=lambda: str(ObjectId()))
    date_created = fields.DateTimeField(auto_now_add=datetime.datetime.utcnow)
    key = fields.StringField(required=True)
    name = fields.StringField()
    is_deleted = fields.BooleanField(default=False)
    anonymous = fields.BooleanField(default=False)

    nodes = fields.ForeignField('node', list=True, backref='shared')
    creator = fields.ForeignField('user', backref='created')

    @property
    def node_ids(self):
        node_ids = [node._id for node in self.nodes]
        return node_ids

    def node_scale(self, node):
        # node may be None if previous node's parent is deleted
        if node is None or node.parent_id not in self.node_ids:
            return -40
        else:
            offset = 20 if node.parent_node is not None else 0
            return offset + self.node_scale(node.parent_node)

    def to_json(self):
        return {
            "id": self._id,
            "date_created": iso8601format(self.date_created),
            "key": self.key,
            "name": self.name,
            "creator": {'fullname': self.creator.fullname, 'url': self.creator.profile_url},
            "nodes": [{'title': x.title, 'url': x.url, 'scale': str(self.node_scale(x)) + 'px', 'category': x.category}
                      for x in self.nodes if not x.is_deleted],
            "anonymous": self.anonymous
        }


class Sanction(StoredObject):
    """Sanction class is a generic way to track approval states"""
    # Tell modularodm not to attach backends
    abstract = True

    _id = fields.StringField(primary=True, default=lambda: str(ObjectId()))

    # Neither approved not cancelled
    UNAPPROVED = 'unapproved'
    # Has approval
    APPROVED = 'approved'
    # Rejected by at least one person
    REJECTED = 'rejected'
    # One of 'unapproved', 'active', 'cancelled', or 'completed
    state = fields.StringField(default=UNAPPROVED)

    DISPLAY_NAME = 'Sanction'
    # SHORT_NAME must correspond with the associated foreign field to query against,
    # e.g. Node.find_one(Q(sanction.SHORT_NAME, 'eq', sanction))
    SHORT_NAME = 'sanction'

    APPROVAL_NOT_AUTHORIZED_MESSAGE = 'This user is not authorized to approve this {DISPLAY_NAME}'
    APPROVAL_INVALID_TOKEN_MESSAGE = 'Invalid approval token provided for this {DISPLAY_NAME}.'
    REJECTION_NOT_AUTHORIZED_MESSAEGE = 'This user is not authorized to reject this {DISPLAY_NAME}'
    REJECTION_INVALID_TOKEN_MESSAGE = 'Invalid rejection token provided for this {DISPLAY_NAME}.'

    # Controls whether or not the Sanction needs unanimous approval or just a single approval
    ANY = 'any'
    UNANIMOUS = 'unanimous'
    mode = UNANIMOUS

    initiation_date = fields.DateTimeField(auto_now_add=datetime.datetime.utcnow)
    # Expiration date-- Sanctions in the UNAPPROVED state that are older than their end_date
    # are automatically made ACTIVE by a daily cron job
    # Use end_date=None for a non-expiring Sanction
    end_date = fields.DateTimeField(default=None)

    # Sanction subclasses must have an initiated_by field
    # initiated_by = fields.ForeignField('user', backref='initiated')

    # Expanded: Dictionary field mapping admin IDs their approval status and relevant tokens:
    # {
    #   'b3k97': {
    #     'has_approved': False,
    #     'approval_token': 'Pew7wj1Puf7DENUPFPnXSwa1rf3xPN',
    #     'rejection_token': 'TwozClTFOic2PYxHDStby94bCQMwJy'}
    # }
    approval_state = fields.DictionaryField()
    # One of 'unapproved', 'approved', or 'rejected'
    state = fields.StringField(default='unapproved')

    def __repr__(self):
        return '<Sanction(end_date={self.end_date!r}) with _id {self._id!r}>'.format(self=self)

    @property
    def is_pending_approval(self):
        return self.state == Sanction.UNAPPROVED

    @property
    def is_approved(self):
        return self.state == Sanction.APPROVED

    @property
    def is_rejected(self):
        return self.state == Sanction.REJECTED

    def _validate_authorizer(self, user):
        """Subclasses may choose to provide extra restrictions on who can be an authorizer

        :return Boolean: True if user is allowed to be an authorizer else False
        """
        return True

    def add_authorizer(self, user, approved=False, save=False):
        valid = self._validate_authorizer(user)
        if valid and user._id not in self.approval_state:
            self.approval_state[user._id] = {
                'has_approved': approved,
                'approval_token': tokens.encode(
                    {
                        'user_id': user._id,
                        'sanction_id': self._id,
                        'action': 'approve_{}'.format(self.SHORT_NAME)
                    }
                ),
                'rejection_token': tokens.encode(
                    {
                        'user_id': user._id,
                        'sanction_id': self._id,
                        'action': 'reject_{}'.format(self.SHORT_NAME)
                    }
                ),
            }
            if save:
                self.save()
            return True
        return False

    def remove_authorizer(self, user):
        """Remove a user as an authorizer

        :param User user:
        :return Boolean: True if user is removed else False
        """
        if user._id not in self.approval_state:
            return False

        del self.approval_state[user._id]
        self.save()
        return True

    def _on_approve(self, user, token):
        """Callback for when a single user approves a Sanction. Calls #_on_complete under two conditions:
        - mode is ANY and the Sanction has not already been cancelled
        - mode is UNANIMOUS and all users have given approval

        :param User user:
        :param str token: user's approval token
        """
        if self.mode == self.ANY or all(authorizer['has_approved'] for authorizer in self.approval_state.values()):
            self.state = Sanction.APPROVED
            self._on_complete(user)

    def _on_reject(self, user, token):
        """Callback for rejection of a Sanction

        :param User user:
        :param str token: user's approval token
        """
        raise NotImplementedError('Sanction subclasses must implement an #_on_reject method')

    def _on_complete(self, user):
        """Callback for when a Sanction has approval and enters the ACTIVE state

        :param User user:
        """
        raise NotImplementedError('Sanction subclasses must implement an #_on_complete method')

    def approve(self, user, token):
        """Add user to approval list if user is admin and token verifies."""
        try:
            if self.approval_state[user._id]['approval_token'] != token:
                raise InvalidSanctionApprovalToken(self.APPROVAL_INVALID_TOKEN_MESSAGE.format(DISPLAY_NAME=self.DISPLAY_NAME))
        except KeyError:
            raise PermissionsError(self.APPROVAL_NOT_AUTHORIZED_MESSAGE.format(DISPLAY_NAME=self.DISPLAY_NAME))
        self.approval_state[user._id]['has_approved'] = True
        self._on_approve(user, token)

    def reject(self, user, token):
        """Cancels sanction if user is admin and token verifies."""
        try:
            if self.approval_state[user._id]['rejection_token'] != token:
                raise InvalidSanctionRejectionToken(self.REJECTION_INVALID_TOKEN_MESSAGE.format(DISPLAY_NAME=self.DISPLAY_NAME))
        except KeyError:
            raise PermissionsError(self.REJECTION_NOT_AUTHORIZED_MESSAEGE.format(DISPLAY_NAME=self.DISPLAY_NAME))
        self.state = Sanction.REJECTED
        self._on_reject(user, token)

    def forcibly_reject(self):
        self.state = Sanction.REJECTED

    def _notify_authorizer(self, user):
        pass

    def _notify_non_authorizer(self, user):
        pass

    def ask(self, group):
        for contrib in group:
            if contrib._id in self.approval_state:
                self._notify_authorizer(contrib)
            else:
                self._notify_non_authorizer(contrib)


class EmailApprovableSanction(Sanction):

    AUTHORIZER_NOTIFY_EMAIL_TEMPLATE = None
    NON_AUTHORIZER_NOTIFY_EMAIL_TEMPLATE = None

    VIEW_URL_TEMPLATE = ''
    APPROVE_URL_TEMPLATE = ''
    REJECT_URL_TEMPLATE = ''

    # Store a persistant copy of urls for use when needed outside of a request context.
    # This field gets automagically updated whenever models approval_state is modified
    # and the model is saved
    # {
    #   'abcde': {
    #     'approve': [APPROVAL_URL],
    #     'reject': [REJECT_URL],
    #   }
    # }
    stashed_urls = fields.DictionaryField(default=dict)

    @staticmethod
    def _format_or_empty(template, context):
        if context:
            return template.format(**context)
        return ''

    def _view_url(self, user_id):
        return self._format_or_empty(self.VIEW_URL_TEMPLATE, self._view_url_context(user_id))

    def _view_url_context(self, user_id):
        return None

    def _approval_url(self, user_id):
        return self._format_or_empty(self.APPROVE_URL_TEMPLATE, self._approval_url_context(user_id))

    def _approval_url_context(self, user_id):
        return None

    def _rejection_url(self, user_id):
        return self._format_or_empty(self.REJECT_URL_TEMPLATE, self._rejection_url_context(user_id))

    def _rejection_url_context(self, user_id):
        return None

    def _send_approval_request_email(self, user, template, context):
        mails.send_mail(
            user.username,
            template,
            user=user,
            **context
        )

    def _email_template_context(self, user, is_authorizer=False):
        return {}

    def _notify_authorizer(self, authorizer):
        context = self._email_template_context(authorizer, is_authorizer=True)
        if self.AUTHORIZER_NOTIFY_EMAIL_TEMPLATE:
            self._send_approval_request_email(authorizer, self.AUTHORIZER_NOTIFY_EMAIL_TEMPLATE, context)
        else:
            raise NotImplementedError

    def _notify_non_authorizer(self, user):
        context = self._email_template_context(user)
        if self.NON_AUTHORIZER_NOTIFY_EMAIL_TEMPLATE:
            self._send_approval_request_email(user, self.NON_AUTHORIZER_NOTIFY_EMAIL_TEMPLATE, context)
        else:
            raise NotImplementedError

    def add_authorizer(self, user, **kwargs):
        super(EmailApprovableSanction, self).add_authorizer(user, **kwargs)
        self.stashed_urls[user._id] = {
            'view': self._view_url(user._id),
            'approve': self._approval_url(user._id),
            'reject': self._rejection_url(user._id)
        }
        self.save()


class Embargo(EmailApprovableSanction):
    """Embargo object for registrations waiting to go public."""

    COMPLETED = 'completed'
    DISPLAY_NAME = 'Embargo'
    SHORT_NAME = 'embargo'

    AUTHORIZER_NOTIFY_EMAIL_TEMPLATE = mails.PENDING_EMBARGO_ADMIN
    NON_AUTHORIZER_NOTIFY_EMAIL_TEMPLATE = mails.PENDING_EMBARGO_NON_ADMIN

    VIEW_URL_TEMPLATE = VIEW_PROJECT_URL_TEMPLATE
    APPROVE_URL_TEMPLATE = settings.DOMAIN + 'project/{node_id}/?token={token}'
    REJECT_URL_TEMPLATE = settings.DOMAIN + 'project/{node_id}/?token={token}'

    initiated_by = fields.ForeignField('user', backref='embargoed')
    for_existing_registration = fields.BooleanField(default=False)

    @property
    def is_completed(self):
        return self.state == self.COMPLETED

    @property
    def embargo_end_date(self):
        if self.state == self.APPROVED:
            return self.end_date
        return False

    # NOTE(hrybacki): Old, private registrations are grandfathered and do not
    # require to be made public or embargoed. This field differentiates them
    # from new registrations entering into an embargo field which should not
    # show up in any search related fields.
    @property
    def pending_registration(self):
        return not self.for_existing_registration and self.is_pending_approval

    def __repr__(self):
        parent_registration = None
        try:
            parent_registration = Node.find_one(Q('embargo', 'eq', self))
        except NoResultsFound:
            pass
        return ('<Embargo(parent_registration={0}, initiated_by={1}, '
                'end_date={2}) with _id {3}>').format(
            parent_registration,
            self.initiated_by,
            self.end_date,
            self._id
        )

    def _view_url_context(self, user_id):
        registration = Node.find_one(Q('embargo', 'eq', self))
        return {
            'node_id': registration._id
        }

    def _approval_url_context(self, user_id):
        approval_token = self.approval_state.get(user_id, {}).get('approval_token')
        if approval_token:
            registration = Node.find_one(Q('embargo', 'eq', self))
            return {
                'node_id': registration._id,
                'token': approval_token,
            }

    def _rejection_url_context(self, user_id):
        rejection_token = self.approval_state.get(user_id, {}).get('rejection_token')
        if rejection_token:
            registration = Node.find_one(Q('embargo', 'eq', self))
            return {
                'node_id': registration._id,
                'token': rejection_token,
            }

    def _email_template_context(self, user, is_authorizer=False, urls=None):
        urls = urls or self.stashed_urls.get(user._id, {})
        registration_link = urls.get('view', self._view_url(user._id))
        if is_authorizer:
            approval_link = urls.get('approve', '')
            disapproval_link = urls.get('reject', '')
            approval_time_span = settings.EMBARGO_PENDING_TIME.days * 24

            registration = Node.find_one(Q('embargo', 'eq', self))

            return {
                'is_initiator': self.initiated_by == user,
                'initiated_by': self.initiated_by.fullname,
                'approval_link': approval_link,
                'project_name': registration.title,
                'disapproval_link': disapproval_link,
                'registration_link': registration_link,
                'embargo_end_date': self.end_date,
                'approval_time_span': approval_time_span,
            }
        else:
            return {
                'initiated_by': self.initiated_by.fullname,
                'registration_link': registration_link,
                'embargo_end_date': self.end_date,
            }

    def _validate_authorizer(self, user):
        registration = Node.find_one(Q('embargo', 'eq', self))
        return registration.has_permission(user, ADMIN)

    def _on_reject(self, user, token):
        parent_registration = Node.find_one(Q('embargo', 'eq', self))
        parent_registration.registered_from.add_log(
            action=NodeLog.EMBARGO_CANCELLED,
            params={
                'node': parent_registration._id,
                'embargo_id': self._id,
            },
            auth=Auth(user),
        )
        # Remove backref to parent project if embargo was for a new registration
        if not self.for_existing_registration:
            parent_registration.delete_registration_tree(save=True)
            parent_registration.registered_from = None
        # Delete parent registration if it was created at the time the embargo was initiated
        if not self.for_existing_registration:
            parent_registration.is_deleted = True
            parent_registration.save()

    def disapprove_embargo(self, user, token):
        """Cancels retraction if user is admin and token verifies."""
        self.reject(user, token)

    def _on_complete(self, user):
        parent_registration = Node.find_one(Q('embargo', 'eq', self))
        parent_registration.registered_from.add_log(
            action=NodeLog.EMBARGO_APPROVED,
            params={
                'node': parent_registration._id,
                'embargo_id': self._id,
            },
            auth=Auth(self.initiated_by),
        )
        self.save()

    def approve_embargo(self, user, token):
        """Add user to approval list if user is admin and token verifies."""
        self.approve(user, token)


class Retraction(EmailApprovableSanction):
    """Retraction object for public registrations."""

    DISPLAY_NAME = 'Retraction'
    SHORT_NAME = 'retraction'

    AUTHORIZER_NOTIFY_EMAIL_TEMPLATE = mails.PENDING_RETRACTION_ADMIN
    NON_AUTHORIZER_NOTIFY_EMAIL_TEMPLATE = mails.PENDING_RETRACTION_NON_ADMIN

    VIEW_URL_TEMPLATE = VIEW_PROJECT_URL_TEMPLATE
    APPROVE_URL_TEMPLATE = settings.DOMAIN + 'project/{node_id}/?token={token}'
    REJECT_URL_TEMPLATE = settings.DOMAIN + 'project/{node_id}/?token={token}'

    initiated_by = fields.ForeignField('user', backref='initiated')
    justification = fields.StringField(default=None, validate=MaxLengthValidator(2048))

    def __repr__(self):
        parent_registration = None
        try:
            parent_registration = Node.find_one(Q('retraction', 'eq', self))
        except NoResultsFound:
            pass
        return ('<Retraction(parent_registration={0}, initiated_by={1}) '
                'with _id {2}>').format(
            parent_registration,
            self.initiated_by,
            self._id
        )

    def _view_url_context(self, user_id):
        registration = Node.find_one(Q('retraction', 'eq', self))
        return {
            'node_id': registration._id
        }

    def _approval_url_context(self, user_id):
        approval_token = self.approval_state.get(user_id, {}).get('approval_token')
        if approval_token:
            registration = Node.find_one(Q('retraction', 'eq', self))
            return {
                'node_id': registration._id,
                'token': approval_token,
            }

    def _rejection_url_context(self, user_id):
        rejection_token = self.approval_state.get(user_id, {}).get('rejection_token')
        if rejection_token:
            registration = Node.find_one(Q('retraction', 'eq', self))
            return {
                'node_id': registration._id,
                'token': rejection_token,
            }

    def _email_template_context(self, user, is_authorizer=False, urls=None):
        urls = urls or self.stashed_urls.get(user._id, {})
        registration_link = urls.get('view', self._view_url(user._id))
        if is_authorizer:
            approval_link = urls.get('approve', '')
            disapproval_link = urls.get('reject', '')
            approval_time_span = settings.RETRACTION_PENDING_TIME.days * 24

            registration = Node.find_one(Q('retraction', 'eq', self))

            return {
                'is_initiator': self.initiated_by == user,
                'initiated_by': self.initiated_by.fullname,
                'project_name': registration.title,
                'registration_link': registration_link,
                'approval_link': approval_link,
                'disapproval_link': disapproval_link,
                'approval_time_span': approval_time_span,
            }
        else:
            return {
                'initiated_by': self.initiated_by.fullname,
                'registration_link': registration_link,
            }

    def _on_reject(self, user, token):
        parent_registration = Node.find_one(Q('retraction', 'eq', self))
        parent_registration.registered_from.add_log(
            action=NodeLog.RETRACTION_CANCELLED,
            params={
                'node': parent_registration._id,
                'retraction_id': self._id,
            },
            auth=Auth(user),
            save=True,
        )

    def _on_complete(self, user):
        parent_registration = Node.find_one(Q('retraction', 'eq', self))
        parent_registration.registered_from.add_log(
            action=NodeLog.RETRACTION_APPROVED,
            params={
                'node': parent_registration._id,
                'retraction_id': self._id,
            },
            auth=Auth(self.initiated_by),
        )
        # Remove any embargoes associated with the registration
        if parent_registration.embargo_end_date or parent_registration.is_pending_embargo:
            parent_registration.embargo.state = self.REJECTED
            parent_registration.registered_from.add_log(
                action=NodeLog.EMBARGO_CANCELLED,
                params={
                    'node': parent_registration._id,
                    'embargo_id': parent_registration.embargo._id,
                },
                auth=Auth(self.initiated_by),
            )
            parent_registration.embargo.save()
        # Ensure retracted registration is public
        if not parent_registration.is_public:
            parent_registration.set_privacy('public')
        parent_registration.update_search()
        # Retraction status is inherited from the root project, so we
        # need to recursively update search for every descendant node
        # so that retracted subrojects/components don't appear in search
        for node in parent_registration.get_descendants_recursive():
            node.update_search()
        self.save()

    def approve_retraction(self, user, token):
        self.approve(user, token)

    def disapprove_retraction(self, user, token):
        self.reject(user, token)


class RegistrationApproval(EmailApprovableSanction):

    DISPLAY_NAME = 'Approval'
    SHORT_NAME = 'registration_approval'

    AUTHORIZER_NOTIFY_EMAIL_TEMPLATE = mails.PENDING_REGISTRATION_ADMIN
    NON_AUTHORIZER_NOTIFY_EMAIL_TEMPLATE = mails.PENDING_REGISTRATION_NON_ADMIN

    VIEW_URL_TEMPLATE = VIEW_PROJECT_URL_TEMPLATE
    APPROVE_URL_TEMPLATE = settings.DOMAIN + 'project/{node_id}/?token={token}'
    REJECT_URL_TEMPLATE = settings.DOMAIN + 'project/{node_id}/?token={token}'

    initiated_by = fields.ForeignField('user', backref='registration_approved')

    def _view_url_context(self, user_id):
        registration = Node.find_one(Q('registration_approval', 'eq', self))
        return {
            'node_id': registration._id
        }

    def _approval_url_context(self, user_id):
        approval_token = self.approval_state.get(user_id, {}).get('approval_token')
        if approval_token:
            registration = Node.find_one(Q('registration_approval', 'eq', self))
            return {
                'node_id': registration._id,
                'token': approval_token,
            }

    def _rejection_url_context(self, user_id):
        rejection_token = self.approval_state.get(user_id, {}).get('rejection_token')
        if rejection_token:
            registration = Node.find_one(Q('registration_approval', 'eq', self))
            return {
                'node_id': registration._id,
                'token': rejection_token,
            }

    def _email_template_context(self, user, is_authorizer=False, urls=None):
        urls = urls or self.stashed_urls.get(user._id, {})
        registration_link = urls.get('view', self._view_url(user._id))
        if is_authorizer:
            approval_link = urls.get('approve', '')
            disapproval_link = urls.get('reject', '')

            approval_time_span = settings.REGISTRATION_APPROVAL_TIME.days * 24

            registration = Node.find_one(Q('registration_approval', 'eq', self))

            return {
                'is_initiator': self.initiated_by == user,
                'initiated_by': self.initiated_by.fullname,
                'registration_link': registration_link,
                'approval_link': approval_link,
                'disapproval_link': disapproval_link,
                'approval_time_span': approval_time_span,
                'project_name': registration.title,
            }
        else:
            return {
                'initiated_by': self.initiated_by.fullname,
                'registration_link': registration_link,
            }

    def _add_success_logs(self, node, user):
        src = node.registered_from
        src.add_log(
            action=NodeLog.PROJECT_REGISTERED,
            params={
                'parent_node': src.parent_id,
                'node': src._primary_key,
                'registration': node._primary_key,
            },
            auth=Auth(user),
            save=False
        )
        src.save()

    def _on_complete(self, user):
        register = Node.find_one(Q('registration_approval', 'eq', self))
        registered_from = register.registered_from
        auth = Auth(self.initiated_by)
        register.set_privacy('public', auth, log=False)
        for child in register.get_descendants_recursive(lambda n: n.primary):
            child.set_privacy('public', auth, log=False)
        # Accounts for system actions where no `User` performs the final approval
        auth = Auth(user) if user else None
        registered_from.add_log(
            action=NodeLog.REGISTRATION_APPROVAL_APPROVED,
            params={
                'node': registered_from._id,
                'registration_approval_id': self._id,
            },
            auth=auth,
        )
        for node in register.root.node_and_primary_descendants():
            self._add_success_logs(node, user)
            node.update_search()  # update search if public
        self.save()

    def _on_reject(self, user, token):
        register = Node.find_one(Q('registration_approval', 'eq', self))
        registered_from = register.registered_from
        register.delete_registration_tree(save=True)
        registered_from.add_log(
            action=NodeLog.REGISTRATION_APPROVAL_CANCELLED,
            params={
                'node': register._id,
                'registration_approval_id': self._id,
            },
            auth=Auth(user),
        )


<<<<<<< HEAD
=======
class DraftRegistrationApproval(Sanction):

    mode = Sanction.ANY

    def _on_complete(self, user, token):
        pass  # draft approval state gets loaded dynamically from this record

    def _on_reject(self, user, token):
        pass  # draft approval state gets loaded dynamically from this record


>>>>>>> e3b9beb5
class DraftRegistration(AddonModelMixin, StoredObject):

    is_draft_registration = True

    _id = fields.StringField(primary=True, default=lambda: str(ObjectId()))

    datetime_initiated = fields.DateTimeField(auto_now_add=True)
    datetime_updated = fields.DateTimeField(auto_now=True)
    # Original Node a draft registration is associated with
    branched_from = fields.ForeignField('node')

    initiator = fields.ForeignField('user')

    # Dictionary field mapping question id to a question's comments and answer
    # {
    #   <qid>: {
    #     'comments': [{
    #       'user': {
    #         'id': <uid>,
    #         'name': <name>
    #       },
    #       value: <value>,
    #       lastModified: <datetime>
    #     }],
    #     'value': <value>
    #   }
    # }
    registration_metadata = fields.DictionaryField(default=dict)
    registration_schema = fields.ForeignField('metaschema')
    registered_node = fields.ForeignField('node')

    # TODO (samchrisinger): It would be better to run Archiver tasks when a new
    # DraftRegistration gets created. Files could be copied to a DraftRegistration
    # rather than a Node, which would be much much cleaner in the event of a
    # failure during archival.
    # Additionally, future registration schemas will require users to select files
    # that fulfill a certain requirement. Right now we will have to restrict those
    # choices to OsfStorage files, but this is a non-issue if the third-party files
    # have already been archived.
    # storage = fields.ForeignField('osfstoragenodesettings')

<<<<<<< HEAD
    # Dictionary field mapping
    # { 'requiresApproval': true, 'fulfills': [{ 'name': 'Prereg Prize', 'info': <infourl> }]}
    # config = fields.DictionaryField()

    # Dictionary field mapping a draft's states during the review process to their value
    # { 'isApproved': false, 'isPendingReview': false, 'paymentSent': false }
    # flags = fields.DictionaryField()

    def __init__(self, *args, **kwargs):
        super(DraftRegistration, self).__init__(*args, **kwargs)
        # TODO (samchrisinger): uncomment when we have flags/config
        #meta_schema = self.registration_schema  # or kwargs.get('registration_schema')
        #if meta_schema:
        #    schema = meta_schema.schema
        #    config = schema.get('config', {})
        #    self.config = config
        # TODO: uncomment to set flags
        #     if not self.registration_schema:
        #         flags = schema.get('flags', {})
        #         for flag, value in flags.iteritems():
        #             self.flags[flag] = value

    # TODO: uncomment to expose approval/review properties
    #    @property
    #    def is_pending_review(self):
    #        return self.flags.get('isPendingReview')
    #
    #    @is_pending_review.setter
    #    def is_pending_review(self, value):
    #        self.flags['isPendingReview'] = value
    #
    #    @property
    #    def is_approved(self):
    #        self.flags.get('isApproved')
    #
    #    @is_approved.setter
    #    def is_approved(self, value):
    #        self.flags['isApproved'] = value

    def update_metadata(self, metadata, save=True):
        # TODO: uncommnet to disallow editing drafts that are approved or pending approval
        # if self.is_pending_review or self.is_approved:
        #    raise NodeStateError('Cannot edit while this draft is being reviewed')
        changes = []
        for key, value in metadata.iteritems():
            old_value = self.registration_metadata.get(key)
            if not old_value or old_value.get('value') != value.get('value'):
                changes.append(key)
        self.registration_metadata.update(metadata)
        if save:
            self.save()
        # TODO: uncomment to nullify approval state if edited
        # project_signals.draft_edited.send(self, changes)
        # self.after_edit(changes)
        return changes

    def before_edit(self, auth):
        messages = []
        # TODO: uncomment to provide pre-edit warnings for drafts that are approved or are pending approval
        # if self.flags.get('isApproved'):
        #     messages.append('The draft registration you are editing is currently approved. Please note that if you make any changes (excluding comments) this approval status will be revoked and you will need to submit for approval again.')
        # if self.flags.get('isPendingReview'):
        #     messages.append('The draft registration you are editing is currently pending review. Please note that if you make any changes (excluding comments) this request will be cancelled and you will need to submit for approval again.')
        return messages

    def after_edit(self, changes):
        pass
        # TODO: uncomment when we support review/approval
        ## revoke approval and review status if changed
        #if changes:
        #    self.flags.update({
        #        'isPendingReview': False,
        #        'isApproved': False
        #    })
        #    self.save()
=======
    approval = fields.ForeignField('draftregistrationapproval', default=None)

    # Dictionary field mapping extra fields defined in the MetaSchema.schema to their
    # values. Defaults should be provided in the schema (e.g. 'paymentSent': false),
    # and these values are added to the DraftRegistration
    flags = fields.DictionaryField()

    notes = fields.StringField()

    def __init__(self, *args, **kwargs):
        super(DraftRegistration, self).__init__(*args, **kwargs)
        meta_schema = self.registration_schema or kwargs.get('registration_schema')
        if meta_schema:
            schema = meta_schema.schema
            if not self.registration_schema:
                flags = schema.get('flags', {})
                for flag, value in flags.iteritems():
                    self.flags[flag] = value

    @property
    def requires_approval(self):
        return self.registration_schema.requires_approval

    @property
    def is_pending_review(self):
        return self.approval.is_pending_approval if (self.requires_approval and self.approval) else False

    @property
    def is_approved(self):
        if self.requires_approval and not self.approval:
            return False
        elif self.requires_approval and self.approval:
            return self.approval.is_approved
        else:
            return True

    def update_metadata(self, metadata, save=True):
        # TODO(barbour-em): delete or implement in schema
        # if self.is_pending_review or self.is_approved:
        #    raise NodeStateError('Cannot edit while this draft is being reviewed')

        changes = []
        for question_id, value in metadata.iteritems():

            old_value = self.registration_metadata.get(question_id)

            if old_value:
                old_comments = old_value.get('comments', [])
                new_comments = value.get('comments', [])

                #  we are using the `created` attribute sort of as a primary key
                old_comment_ids = [comment['created'] for comment in old_comments]

                # Handle comment conflicts
                for old_comment in old_comments:
                    for new_comment in new_comments:
                        new_id = new_comment.get('created', [])
                        # if the primary key is already in use and the old comment is more recent,
                        if new_id in old_comment_ids and old_comment['lastModified'] > new_comment['lastModified']:
                            # use the old one instead
                            loc = new_comments.index(new_comment)
                            new_comments[loc] = old_comment

            if not old_value or old_value.get('value') != value.get('value'):
                changes.append(question_id)

        self.registration_metadata.update(metadata)

        if save:
            self.save()
        project_signals.draft_edited.send(changes)
        self.after_edit(changes)
        return changes

    def before_edit(self, auth):
        # TODO(samchrisinger): Make sure we still need this
        messages = []
        if self.is_approved:
            messages.append('The draft registration you are editing is currently approved. Please note that if you make any changes (excluding comments) this approval status will be revoked and you will need to submit for approval again.')
        if self.flags.get('isPendingReview'):
            messages.append('The draft registration you are editing is currently pending review. Please note that if you make any changes (excluding comments) this request will be canceled and you will need to submit for approval again.')
        return messages

    def after_edit(self, changes):

        if changes:
            self.flags.update({
                'isPendingReview': False,
                'isApproved': False
            })
            self.save()
>>>>>>> e3b9beb5

    def find_question(self, qid):
        for page in self.registration_schema.schema['pages']:
            for question_id, question in page['questions'].iteritems():
                if question_id == qid:
                    return question

<<<<<<< HEAD
    # TODO: uncomment when we support commenting
    # def get_comments(self):
    #    """ Returns a list of all comments made on a draft in the format of :
    #    [{
    #      [QUESTION_ID]: {
    #        'question': [QUESTION],
    #        'comments': [LIST_OF_COMMENTS]
    #        }
    #    },]
    #    """
    #
    #    all_comments = []
    #    for question_id, value in self.registration_metadata.iteritems():
    #        all_comments.append({
    #            question_id: {
    #                'question': self.find_question(question_id),
    #                'comments': value['comments'] if 'comments' in value else ''
    #            }
    #        })
    #    return all_comments
=======
    def get_comments(self):
        """ Returns a list of all comments made on a draft in the format of :
        [{
          [QUESTION_ID]: {
            'question': [QUESTION],
            'comments': [LIST_OF_COMMENTS]
           }
        },]
       """

        all_comments = []
        for question_id, value in self.registration_metadata.iteritems():
            all_comments.append({
                question_id: {
                    'question': self.find_question(question_id),
                    'comments': value['comments'] if 'comments' in value else ''
                }
            })
        return all_comments
>>>>>>> e3b9beb5

    def register(self, auth):

        node = self.branched_from

        # Create the registration
        register = node.register_node(
            self.registration_schema, auth, self.registration_metadata
        )
        self.registered_node = register
        self.save()
        return register<|MERGE_RESOLUTION|>--- conflicted
+++ resolved
@@ -85,13 +85,12 @@
     schema = fields.DictionaryField()
     category = fields.StringField()
 
-    # Deprecated legacy field
+    # Version of the Knockout metadata renderer to use (e.g. if data binds
+    # change)
     metadata_version = fields.IntegerField()
     # Version of the schema to use (e.g. if questions, responses change)
     schema_version = fields.IntegerField()
 
-<<<<<<< HEAD
-=======
     @property
     def requires_approval(self):
         return self.schema.get('config', {}).get('requiresApproval', False)
@@ -104,7 +103,6 @@
     def messages(self):
         return self.schema.get('config', {}).get('messages', {})
 
->>>>>>> e3b9beb5
 def ensure_schema(schema, name, version=1):
     try:
         schema_obj = MetaSchema.find_one(
@@ -127,10 +125,7 @@
     """
     for schema in OSF_META_SCHEMAS:
         ensure_schema(schema, schema['name'], version=schema.get('version', 1))
-<<<<<<< HEAD
-=======
-
->>>>>>> e3b9beb5
+
 
 class MetaData(GuidStoredObject):
 
@@ -3740,8 +3735,6 @@
         )
 
 
-<<<<<<< HEAD
-=======
 class DraftRegistrationApproval(Sanction):
 
     mode = Sanction.ANY
@@ -3753,7 +3746,6 @@
         pass  # draft approval state gets loaded dynamically from this record
 
 
->>>>>>> e3b9beb5
 class DraftRegistration(AddonModelMixin, StoredObject):
 
     is_draft_registration = True
@@ -3795,83 +3787,6 @@
     # have already been archived.
     # storage = fields.ForeignField('osfstoragenodesettings')
 
-<<<<<<< HEAD
-    # Dictionary field mapping
-    # { 'requiresApproval': true, 'fulfills': [{ 'name': 'Prereg Prize', 'info': <infourl> }]}
-    # config = fields.DictionaryField()
-
-    # Dictionary field mapping a draft's states during the review process to their value
-    # { 'isApproved': false, 'isPendingReview': false, 'paymentSent': false }
-    # flags = fields.DictionaryField()
-
-    def __init__(self, *args, **kwargs):
-        super(DraftRegistration, self).__init__(*args, **kwargs)
-        # TODO (samchrisinger): uncomment when we have flags/config
-        #meta_schema = self.registration_schema  # or kwargs.get('registration_schema')
-        #if meta_schema:
-        #    schema = meta_schema.schema
-        #    config = schema.get('config', {})
-        #    self.config = config
-        # TODO: uncomment to set flags
-        #     if not self.registration_schema:
-        #         flags = schema.get('flags', {})
-        #         for flag, value in flags.iteritems():
-        #             self.flags[flag] = value
-
-    # TODO: uncomment to expose approval/review properties
-    #    @property
-    #    def is_pending_review(self):
-    #        return self.flags.get('isPendingReview')
-    #
-    #    @is_pending_review.setter
-    #    def is_pending_review(self, value):
-    #        self.flags['isPendingReview'] = value
-    #
-    #    @property
-    #    def is_approved(self):
-    #        self.flags.get('isApproved')
-    #
-    #    @is_approved.setter
-    #    def is_approved(self, value):
-    #        self.flags['isApproved'] = value
-
-    def update_metadata(self, metadata, save=True):
-        # TODO: uncommnet to disallow editing drafts that are approved or pending approval
-        # if self.is_pending_review or self.is_approved:
-        #    raise NodeStateError('Cannot edit while this draft is being reviewed')
-        changes = []
-        for key, value in metadata.iteritems():
-            old_value = self.registration_metadata.get(key)
-            if not old_value or old_value.get('value') != value.get('value'):
-                changes.append(key)
-        self.registration_metadata.update(metadata)
-        if save:
-            self.save()
-        # TODO: uncomment to nullify approval state if edited
-        # project_signals.draft_edited.send(self, changes)
-        # self.after_edit(changes)
-        return changes
-
-    def before_edit(self, auth):
-        messages = []
-        # TODO: uncomment to provide pre-edit warnings for drafts that are approved or are pending approval
-        # if self.flags.get('isApproved'):
-        #     messages.append('The draft registration you are editing is currently approved. Please note that if you make any changes (excluding comments) this approval status will be revoked and you will need to submit for approval again.')
-        # if self.flags.get('isPendingReview'):
-        #     messages.append('The draft registration you are editing is currently pending review. Please note that if you make any changes (excluding comments) this request will be cancelled and you will need to submit for approval again.')
-        return messages
-
-    def after_edit(self, changes):
-        pass
-        # TODO: uncomment when we support review/approval
-        ## revoke approval and review status if changed
-        #if changes:
-        #    self.flags.update({
-        #        'isPendingReview': False,
-        #        'isApproved': False
-        #    })
-        #    self.save()
-=======
     approval = fields.ForeignField('draftregistrationapproval', default=None)
 
     # Dictionary field mapping extra fields defined in the MetaSchema.schema to their
@@ -3963,7 +3878,6 @@
                 'isApproved': False
             })
             self.save()
->>>>>>> e3b9beb5
 
     def find_question(self, qid):
         for page in self.registration_schema.schema['pages']:
@@ -3971,28 +3885,6 @@
                 if question_id == qid:
                     return question
 
-<<<<<<< HEAD
-    # TODO: uncomment when we support commenting
-    # def get_comments(self):
-    #    """ Returns a list of all comments made on a draft in the format of :
-    #    [{
-    #      [QUESTION_ID]: {
-    #        'question': [QUESTION],
-    #        'comments': [LIST_OF_COMMENTS]
-    #        }
-    #    },]
-    #    """
-    #
-    #    all_comments = []
-    #    for question_id, value in self.registration_metadata.iteritems():
-    #        all_comments.append({
-    #            question_id: {
-    #                'question': self.find_question(question_id),
-    #                'comments': value['comments'] if 'comments' in value else ''
-    #            }
-    #        })
-    #    return all_comments
-=======
     def get_comments(self):
         """ Returns a list of all comments made on a draft in the format of :
         [{
@@ -4012,7 +3904,6 @@
                 }
             })
         return all_comments
->>>>>>> e3b9beb5
 
     def register(self, auth):
 
