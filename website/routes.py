# -*- coding: utf-8 -*-
import os
import httplib as http

from flask import request
from flask import send_from_directory

from framework import status
from framework import sentry
from framework.auth import cas
from framework.routing import Rule
from framework.flask import redirect
from framework.sessions import session
from framework.routing import WebRenderer
from framework.exceptions import HTTPError
from framework.auth import get_display_name
from framework.routing import xml_renderer
from framework.routing import json_renderer
from framework.routing import process_rules
from framework.auth import views as auth_views
from framework.routing import render_mako_string
from framework.auth.core import _get_current_user

from website import util
from website import settings
from website import language
from website.util import paths
from website.util import sanitize
from website import landing_pages as landing_page_views
from website import views as website_views
from website.citations import views as citation_views
from website.search import views as search_views
from website.oauth import views as oauth_views
from website.profile import views as profile_views
from website.project import views as project_views
from website.addons.base import views as addon_views
from website.discovery import views as discovery_views
from website.conferences import views as conference_views
from website.notifications import views as notification_views


def get_globals():
    """Context variables that are available for every template rendered by
    OSFWebRenderer.
    """
    user = _get_current_user()
    return {
        'user_name': user.username if user else '',
        'user_full_name': user.fullname if user else '',
        'user_id': user._primary_key if user else '',
        'user_url': user.url if user else '',
        'user_gravatar': profile_views.current_user_gravatar(size=25)['gravatar_url'] if user else '',
        'user_api_url': user.api_url if user else '',
        'display_name': get_display_name(user.fullname) if user else '',
        'use_cdn': settings.USE_CDN_FOR_CLIENT_LIBS,
        'piwik_host': settings.PIWIK_HOST,
        'piwik_site_id': settings.PIWIK_SITE_ID,
        'sentry_dsn_js': settings.SENTRY_DSN_JS if sentry.enabled else None,
        'dev_mode': settings.DEV_MODE,
        'allow_login': settings.ALLOW_LOGIN,
        'cookie_name': settings.COOKIE_NAME,
        'status': status.pop_status_messages(),
        'domain': settings.DOMAIN,
        'disk_saving_mode': settings.DISK_SAVING_MODE,
        'language': language,
        'web_url_for': util.web_url_for,
        'api_url_for': util.api_url_for,
        'sanitize': sanitize,
        'js_str': lambda x: x.replace("'", r"\'").replace('"', r'\"'),
        'webpack_asset': paths.webpack_asset,
        'waterbutler_url': settings.WATERBUTLER_URL,
        'login_url': cas.get_login_url(request.url, auto=True),
        'access_token': session.data.get('auth_user_access_token') or '',
    }


class OsfWebRenderer(WebRenderer):

    def __init__(self, *args, **kwargs):
        kwargs['data'] = get_globals
        super(OsfWebRenderer, self).__init__(*args, **kwargs)

#: Use if a view only redirects or raises error
notemplate = OsfWebRenderer('', render_mako_string)


# Static files (robots.txt, etc.)

def favicon():
    return send_from_directory(
        settings.STATIC_FOLDER,
        'favicon.ico',
        mimetype='image/vnd.microsoft.icon'
    )


def robots():
    """Serves the robots.txt file."""
    # Allow local robots.txt
    if os.path.exists(os.path.join(settings.STATIC_FOLDER,
                                   'robots.local.txt')):
        robots_file = 'robots.local.txt'
    else:
        robots_file = 'robots.txt'
    return send_from_directory(
        settings.STATIC_FOLDER,
        robots_file,
        mimetype='text/plain'
    )


def goodbye():
    # Redirect to dashboard if logged in
    if _get_current_user():
        return redirect(util.web_url_for('dashboard'))
    status.push_status_message(language.LOGOUT, 'info')
    return {}


def make_url_map(app):
    '''Set up all the routes for the OSF app.

    :param app: A Flask/Werkzeug app to bind the rules to.
    '''

    # Set default views to 404, using URL-appropriate renderers
    process_rules(app, [
        Rule('/<path:_>', ['get', 'post'], HTTPError(http.NOT_FOUND),
             OsfWebRenderer('', render_mako_string)),
        Rule('/api/v1/<path:_>', ['get', 'post'],
             HTTPError(http.NOT_FOUND), json_renderer),
    ])

    ### GUID ###
    process_rules(app, [

        Rule(
            [
                '/<guid>/',
                '/<guid>/<path:suffix>',
            ],
            ['get', 'post', 'put', 'patch', 'delete'],
            website_views.resolve_guid,
            notemplate,
        ),

        Rule(
            [
                '/api/v1/<guid>/',
                '/api/v1/<guid>/<path:suffix>',
            ],
            ['get', 'post', 'put', 'patch', 'delete'],
            website_views.resolve_guid,
            json_renderer,
        ),

    ])

    # Static files
    process_rules(app, [
        Rule('/favicon.ico', 'get', favicon, json_renderer),
        Rule('/robots.txt', 'get', robots, json_renderer),
    ])

    ### Base ###

    process_rules(app, [

        Rule('/dashboard/', 'get', website_views.dashboard, OsfWebRenderer('dashboard.mako')),
        Rule('/reproducibility/', 'get',
             website_views.reproducibility, OsfWebRenderer('', render_mako_string)),

        Rule('/about/', 'get', {}, OsfWebRenderer('public/pages/about.mako')),
        Rule('/howosfworks/', 'get', {}, OsfWebRenderer('public/pages/howosfworks.mako')),
        Rule('/faq/', 'get', {}, OsfWebRenderer('public/pages/faq.mako')),
        Rule('/getting-started/', 'get', {}, OsfWebRenderer('public/pages/getting_started.mako')),
        Rule('/explore/', 'get', {}, OsfWebRenderer('public/explore.mako')),
        Rule(['/messages/', '/help/'], 'get', {}, OsfWebRenderer('public/comingsoon.mako')),

        Rule(
            '/view/<meeting>/',
            'get',
            conference_views.conference_results,
            OsfWebRenderer('public/pages/meeting.mako'),
        ),

        Rule(
            '/view/<meeting>/plain/',
            'get',
            conference_views.conference_results,
            OsfWebRenderer('public/pages/meeting_plain.mako'),
            endpoint_suffix='__plain',
        ),

        Rule(
            '/api/v1/view/<meeting>/',
            'get',
            conference_views.conference_data,
            json_renderer,
        ),

        Rule(
            '/presentations/',
            'get',
            conference_views.conference_view,
            OsfWebRenderer('public/pages/meeting_landing.mako'),
        ),

        Rule('/news/', 'get', {}, OsfWebRenderer('public/pages/news.mako')),

    ])

    # Site-wide API routes

    process_rules(app, [
        Rule(
            '/citations/styles/',
            'get',
            citation_views.list_citation_styles,
            json_renderer,
        ),
    ], prefix='/api/v1')

    process_rules(app, [
        Rule(
            [
                '/project/<pid>/<addon>/settings/disable/',
                '/project/<pid>/node/<nid>/<addon>/settings/disable/',
            ],
            'post',
            addon_views.disable_addon,
            json_renderer,
        ),

        Rule(
            '/profile/<uid>/<addon>/settings/',
            'get',
            addon_views.get_addon_user_config,
            json_renderer,
        ),
    ], prefix='/api/v1')

    # OAuth

    process_rules(app, [
        Rule(
            '/oauth/connect/<service_name>/',
            'get',
            oauth_views.oauth_connect,
            json_renderer,
        ),

        Rule(
            '/oauth/callback/<service_name>/',
            'get',
            oauth_views.oauth_callback,
            OsfWebRenderer('util/oauth_complete.mako'),
        ),
    ])

    process_rules(app, [
        Rule(
            [
                '/oauth/accounts/<external_account_id>/',
            ],
            'delete',
            oauth_views.oauth_disconnect,
            json_renderer,
        )
    ], prefix='/api/v1')

    process_rules(app, [
        Rule('/dashboard/get_nodes/', 'get', website_views.get_dashboard_nodes, json_renderer),
        Rule(
            [
                '/dashboard/<nid>',
                '/dashboard/',
            ],
            'get', website_views.get_dashboard, json_renderer),
    ], prefix='/api/v1')

    ### Meta-data ###

    process_rules(app, [

        Rule(
            [
                '/project/<pid>/comments/',
                '/project/<pid>/node/<nid>/comments/',
            ],
            'get',
            project_views.comment.list_comments,
            json_renderer,
        ),

        Rule(
            [
                '/project/<pid>/comments/discussion/',
                '/project/<pid>/node/<nid>/comments/discussion/',
            ],
            'get',
            project_views.comment.comment_discussion,
            json_renderer,
        ),

        Rule(
            [
                '/project/<pid>/comment/',
                '/project/<pid>/node/<nid>/comment/',
            ],
            'post',
            project_views.comment.add_comment,
            json_renderer,
        ),

        Rule(
            [
                '/project/<pid>/comment/<cid>/',
                '/project/<pid>/node/<nid>/comment/<cid>/',
            ],
            'put',
            project_views.comment.edit_comment,
            json_renderer,
        ),

        Rule(
            [
                '/project/<pid>/comment/<cid>/',
                '/project/<pid>/node/<nid>/comment/<cid>/',
            ],
            'delete',
            project_views.comment.delete_comment,
            json_renderer,
        ),

        Rule(
            [
                '/project/<pid>/comment/<cid>/undelete/',
                '/project/<pid>/node/<nid>/comment/<cid>/undelete/',
            ],
            'put',
            project_views.comment.undelete_comment,
            json_renderer,
        ),

        Rule(
            [
                '/project/<pid>/comments/timestamps/',
                '/project/<pid>/node/<nid>/comments/timestamps/',
            ],
            'put',
            project_views.comment.update_comments_timestamp,
            json_renderer,
        ),

        Rule(
            [
                '/project/<pid>/comment/<cid>/report/',
                '/project/<pid>/node/<nid>/comment/<cid>/report/',
            ],
            'post',
            project_views.comment.report_abuse,
            json_renderer,
        ),

        Rule(
            [
                '/project/<pid>/comment/<cid>/unreport/',
                '/project/<pid>/node/<nid>/comment/<cid>/unreport/',
            ],
            'post',
            project_views.comment.unreport_abuse,
            json_renderer,
        ),

        Rule(
            [
                '/project/<pid>/citation/',
                '/project/<pid>/node/<nid>/citation/',
            ],
            'get',
            citation_views.node_citation,
            json_renderer,
        ),

    ], prefix='/api/v1')

    ### Forms ###

    process_rules(app, [
        Rule('/forms/registration/', 'get', website_views.registration_form, json_renderer),
        Rule('/forms/signin/', 'get', website_views.signin_form, json_renderer),
        Rule('/forms/forgot_password/', 'get', website_views.forgot_password_form, json_renderer),
        Rule('/forms/reset_password/', 'get', website_views.reset_password_form, json_renderer),
    ], prefix='/api/v1')

    ### Discovery ###

    process_rules(app, [

        Rule('/explore/activity/', 'get', discovery_views.activity,
             OsfWebRenderer('public/pages/active_nodes.mako')),

    ])

    ### Auth ###

    # Web

    process_rules(app, [

        Rule(
            '/confirm/<uid>/<token>/',
            'get',
            auth_views.confirm_email_get,
            # View will either redirect or display error message
            OsfWebRenderer('error.mako', render_mako_string)
        ),

        Rule(
            '/resend/',
            ['get', 'post'],
            auth_views.resend_confirmation,
            OsfWebRenderer('resend.mako', render_mako_string)
        ),

        Rule(
            '/resetpassword/<verification_key>/',
            ['get', 'post'],
            auth_views.reset_password,
            OsfWebRenderer('public/resetpassword.mako', render_mako_string)
        ),

        # TODO: Remove `auth_register_post`
        Rule('/register/', 'post', auth_views.auth_register_post,
             OsfWebRenderer('public/login.mako')),
        Rule('/api/v1/register/', 'post', auth_views.register_user, json_renderer),

        Rule(['/login/', '/account/'], 'get',
             auth_views.auth_login, OsfWebRenderer('public/login.mako')),
        Rule('/login/first/', 'get', auth_views.auth_login,
             OsfWebRenderer('public/login.mako'),
             endpoint_suffix='__first', view_kwargs={'first': True}),
        Rule('/logout/', 'get', auth_views.auth_logout, notemplate),
        Rule('/forgotpassword/', 'get', auth_views.forgot_password_get,
             OsfWebRenderer('public/forgot_password.mako')),
        Rule('/forgotpassword/', 'post', auth_views.forgot_password_post,
             OsfWebRenderer('public/login.mako')),

        Rule([
            '/midas/', '/summit/', '/accountbeta/', '/decline/'
        ], 'get', auth_views.auth_registerbeta, OsfWebRenderer('', render_mako_string)),

        Rule('/login/connected_tools/',
             'get',
             landing_page_views.connected_tools,
             OsfWebRenderer('public/login_landing.mako')),

        Rule('/login/enriched_profile/',
             'get',
             landing_page_views.enriched_profile,
             OsfWebRenderer('public/login_landing.mako')),

    ])

    ### Profile ###

    # Web

    process_rules(app, [
        Rule('/profile/', 'get', profile_views.profile_view, OsfWebRenderer('profile.mako')),
        Rule('/profile/<uid>/', 'get', profile_views.profile_view_id,
             OsfWebRenderer('profile.mako')),
        Rule('/settings/key_history/<kid>/', 'get', profile_views.user_key_history,
             OsfWebRenderer('profile/key_history.mako')),
        Rule('/addons/', 'get', profile_views.profile_addons,
             OsfWebRenderer('profile/addons.mako')),
        Rule(["/user/merge/"], 'get', auth_views.merge_user_get,
             OsfWebRenderer("merge_accounts.mako")),
        Rule(["/user/merge/"], 'post', auth_views.merge_user_post,
             OsfWebRenderer("merge_accounts.mako")),
        # Route for claiming and setting email and password.
        # Verification token must be querystring argument
        Rule(['/user/<uid>/<pid>/claim/'], ['get', 'post'],
             project_views.contributor.claim_user_form, OsfWebRenderer('claim_account.mako')),
        Rule(['/user/<uid>/<pid>/claim/verify/<token>/'], ['get', 'post'],
             project_views.contributor.claim_user_registered,
             OsfWebRenderer('claim_account_registered.mako')),


        Rule(
            '/settings/',
            'get',
            profile_views.user_profile,
            OsfWebRenderer('profile/settings.mako'),
        ),

        Rule(
            '/settings/account/',
            'get',
            profile_views.user_account,
            OsfWebRenderer('profile/account.mako'),
        ),

        Rule(
            '/settings/account/password',
            'post',
            profile_views.user_account_password,
            OsfWebRenderer('profile/account.mako'),
        ),

        Rule(
            '/settings/addons/',
            'get',
            profile_views.user_addons,
            OsfWebRenderer('profile/addons.mako'),
        ),

        Rule(
            '/settings/notifications/',
            'get',
            profile_views.user_notifications,
            OsfWebRenderer('profile/notifications.mako'),
        ),

    ])

    # API

    process_rules(app, [

        Rule('/profile/', 'get', profile_views.profile_view, json_renderer),
        Rule('/profile/', 'put', profile_views.update_user, json_renderer),
        Rule('/profile/<uid>/', 'get', profile_views.profile_view_id, json_renderer),

        # Used by profile.html
        Rule('/profile/<uid>/edit/', 'post', profile_views.edit_profile, json_renderer),
        Rule('/profile/<uid>/public_projects/', 'get',
             profile_views.get_public_projects, json_renderer),
        Rule('/profile/<uid>/public_components/', 'get',
             profile_views.get_public_components, json_renderer),

        Rule('/settings/keys/', 'get', profile_views.get_keys, json_renderer),
        Rule('/settings/create_key/', 'post', profile_views.create_user_key, json_renderer),
        Rule('/settings/revoke_key/', 'post', profile_views.revoke_user_key, json_renderer),
        Rule('/settings/key_history/<kid>/', 'get', profile_views.user_key_history, json_renderer),

        Rule('/profile/<user_id>/summary/', 'get',
             profile_views.get_profile_summary, json_renderer),
        Rule('/user/<uid>/<pid>/claim/email/', 'post',
             project_views.contributor.claim_user_post, json_renderer),

        Rule(
            '/profile/export/',
            'post',
            profile_views.request_export,
            json_renderer,
        ),

        Rule(
            '/profile/deactivate/',
            'post',
            profile_views.request_deactivation,
            json_renderer,
        ),

        Rule(
            [
                '/profile/gravatar/',
                '/users/gravatar/',
                '/profile/gravatar/<size>',
                '/users/gravatar/<size>',
            ],
            'get',
            profile_views.current_user_gravatar,
            json_renderer,
        ),

        Rule(
            [
                '/profile/<uid>/gravatar/',
                '/users/<uid>/gravatar/',
                '/profile/<uid>/gravatar/<size>',
                '/users/<uid>/gravatar/<size>',
            ],
            'get',
            profile_views.get_gravatar,
            json_renderer,
        ),


        # Rules for user profile configuration
        Rule('/settings/names/', 'get', profile_views.serialize_names, json_renderer),
        Rule('/settings/names/', 'put', profile_views.unserialize_names, json_renderer),
        Rule('/settings/names/impute/', 'get', profile_views.impute_names, json_renderer),

        Rule(
            [
                '/settings/social/',
                '/settings/social/<uid>/',
            ],
            'get',
            profile_views.serialize_social,
            json_renderer,
        ),

        Rule(
            [
                '/settings/jobs/',
                '/settings/jobs/<uid>/',
            ],
            'get',
            profile_views.serialize_jobs,
            json_renderer,
        ),

        Rule(
            [
                '/settings/schools/',
                '/settings/schools/<uid>/',
            ],
            'get',
            profile_views.serialize_schools,
            json_renderer,
        ),

        Rule(
            [
                '/settings/social/',
                '/settings/social/<uid>/',
            ],
            'put',
            profile_views.unserialize_social,
            json_renderer
        ),

        Rule(
            [
                '/settings/jobs/',
                '/settings/jobs/<uid>/',
            ],
            'put',
            profile_views.unserialize_jobs,
            json_renderer
        ),

        Rule(
            [
                '/settings/schools/',
                '/settings/schools/<uid>/',
            ],
            'put',
            profile_views.unserialize_schools,
            json_renderer
        ),

    ], prefix='/api/v1',)

    ### Search ###

    # Web

    process_rules(app, [

        Rule('/search/', 'get', {}, OsfWebRenderer('search.mako')),
        Rule('/share/', 'get', {}, OsfWebRenderer('share_search.mako')),
        Rule('/share/registration/', 'get', {'register': settings.SHARE_REGISTRATION_URL}, OsfWebRenderer('share_registration.mako')),
        Rule('/share/help/', 'get', {'help': settings.SHARE_API_DOCS_URL}, OsfWebRenderer('share_api_docs.mako')),
        Rule('/share_dashboard/', 'get', {}, OsfWebRenderer('share_dashboard.mako')),
        Rule('/share/atom/', 'get', search_views.search_share_atom, xml_renderer),
        Rule('/api/v1/user/search/', 'get', search_views.search_contributor, json_renderer),

        Rule(
            '/api/v1/search/node/',
            'post',
            project_views.node.search_node,
            json_renderer,
        ),

    ])

    # API

    process_rules(app, [

        Rule(['/search/', '/search/<type>/'], ['get', 'post'], search_views.search_search, json_renderer),
        Rule('/search/projects/', 'get', search_views.search_projects_by_title, json_renderer),
        Rule('/share/search/', ['get', 'post'], search_views.search_share, json_renderer),
        Rule('/share/stats/', 'get', search_views.search_share_stats, json_renderer),
        Rule('/share/providers/', 'get', search_views.search_share_providers, json_renderer),

    ], prefix='/api/v1')

    # Project

    # Web

    process_rules(app, [

        Rule('/', 'get', website_views.index, OsfWebRenderer('index.mako')),
        Rule('/goodbye/', 'get', goodbye, OsfWebRenderer('index.mako')),

        Rule([
            '/project/<pid>/',
            '/project/<pid>/node/<nid>/',
        ], 'get', project_views.node.view_project, OsfWebRenderer('project/project.mako')),

        # Create a new subproject/component
        Rule('/project/<pid>/newnode/', 'post', project_views.node.project_new_node,
             OsfWebRenderer('', render_mako_string)),

        Rule([
            '/project/<pid>/key_history/<kid>/',
            '/project/<pid>/node/<nid>/key_history/<kid>/',
        ], 'get', project_views.key.node_key_history, OsfWebRenderer('project/key_history.mako')),

        # # TODO: Add API endpoint for tags
        # Rule('/tags/<tag>/', 'get', project_views.tag.project_tag, OsfWebRenderer('tags.mako')),

        Rule('/folder/<nid>', 'get', project_views.node.folder_new,
             OsfWebRenderer('project/new_folder.mako')),
        Rule('/api/v1/folder/<nid>', 'post', project_views.node.folder_new_post, json_renderer),
        Rule('/project/new/<pid>/beforeTemplate/', 'get',
             project_views.node.project_before_template, json_renderer),

        Rule(
            [
                '/project/<pid>/contributors/',
                '/project/<pid>/node/<nid>/contributors/',
            ],
            'get',
            project_views.node.node_contributors,
            OsfWebRenderer('project/contributors.mako'),
        ),

        Rule(
            [
                '/project/<pid>/settings/',
                '/project/<pid>/node/<nid>/settings/',
            ],
            'get',
            project_views.node.node_setting,
            OsfWebRenderer('project/settings.mako')
        ),

        # Permissions
        Rule(
            [
                '/project/<pid>/permissions/<permissions>/',
                '/project/<pid>/node/<nid>/permissions/<permissions>/',
            ],
            'post',
            project_views.node.project_set_privacy,
            OsfWebRenderer('project/project.mako')
        ),

        ### Logs ###

        # View forks
        Rule([
            '/project/<pid>/forks/',
            '/project/<pid>/node/<nid>/forks/',
        ], 'get', project_views.node.node_forks, OsfWebRenderer('project/forks.mako')),

        # Registrations
        Rule([
            '/project/<pid>/register/',
            '/project/<pid>/node/<nid>/register/',
        ], 'get', project_views.register.node_register_page,
            OsfWebRenderer('project/register.mako')),

        Rule([
            '/project/<pid>/register/<template>/',
            '/project/<pid>/node/<nid>/register/<template>/',
        ], 'get', project_views.register.node_register_template_page,
            OsfWebRenderer('project/register.mako')),

        Rule([
            '/project/<pid>/registrations/',
            '/project/<pid>/node/<nid>/registrations/',
        ], 'get', project_views.node.node_registrations,
            OsfWebRenderer('project/registrations.mako')),

        Rule([
            '/project/<pid>/retraction/',
            '/project/<pid>/node/<nid>/retraction/',
        ], 'get', project_views.register.node_registration_retraction_get,
            OsfWebRenderer('project/retract_registration.mako')),
        Rule([
            '/project/<pid>/retraction/approve/<token>/',
            '/project/<pid>/node/<nid>/retraction/approve/<token>/',
        ], 'get', project_views.register.node_registration_retraction_approve,
            OsfWebRenderer('error.mako', render_mako_string)),
        Rule([
            '/project/<pid>/retraction/disapprove/<token>/',
            '/project/<pid>/node/<nid>/retraction/disapprove/<token>/',
        ], 'get', project_views.register.node_registration_retraction_disapprove,
            OsfWebRenderer('error.mako', render_mako_string)),
<<<<<<< HEAD
=======
        Rule([
            '/project/<pid>/embargo/approve/<token>/',
            '/project/<pid>/node/<nid>/embargo/approve/<token>/',
        ], 'get', project_views.register.node_registration_embargo_approve,
            OsfWebRenderer('error.mako', render_mako_string)),
        Rule([
            '/project/<pid>/embargo/disapprove/<token>/',
            '/project/<pid>/node/<nid>/embargo/disapprove/<token>/',
        ], 'get', project_views.register.node_registration_embargo_disapprove,
            OsfWebRenderer('error.mako', render_mako_string)),

>>>>>>> b7ad27d8
        Rule(
            '/ids/<category>/<path:value>/',
            'get',
            project_views.register.get_referent_by_identifier,
            notemplate,
        ),

        # Statistics
        Rule([
            '/project/<pid>/statistics/',
            '/project/<pid>/node/<nid>/statistics/',
        ], 'get', project_views.node.project_statistics,
            OsfWebRenderer('project/statistics.mako')),

        ### Files ###

        # Note: Web endpoint for files view must pass `mode` = `page` to
        # include project view data and JS includes
        Rule(
            [
                '/project/<pid>/files/',
                '/project/<pid>/node/<nid>/files/',
            ],
            'get',
            project_views.file.collect_file_trees,
            OsfWebRenderer('project/files.mako'),
            view_kwargs={'mode': 'page'},
        ),
        Rule(
            [
                '/project/<pid>/files/<provider>/<path:path>/',
                '/project/<pid>/node/<nid>/files/<provider>/<path:path>/',
            ],
            'get',
            addon_views.addon_view_or_download_file,
            OsfWebRenderer('project/view_file.mako')
        ),
        Rule(
            [

                # Legacy Addon view file paths
                '/project/<pid>/<provider>/files/<path:path>/',
                '/project/<pid>/node/<nid>/<provider>/files/<path:path>/',

                '/project/<pid>/<provider>/files/<path:path>/download/',
                '/project/<pid>/node/<nid>/<provider>/files/<path:path>/download/',

                # Legacy routes for `download_file`
                '/project/<pid>/osffiles/<fid>/download/',
                '/project/<pid>/node/<nid>/osffiles/<fid>/download/',

                # Legacy routes for `view_file`
                '/project/<pid>/osffiles/<fid>/',
                '/project/<pid>/node/<nid>/osffiles/<fid>/',

                # Note: Added these old URLs for backwards compatibility with
                # hard-coded links.
                '/project/<pid>/osffiles/download/<fid>/',
                '/project/<pid>/node/<nid>/osffiles/download/<fid>/',
                '/project/<pid>/files/<fid>/',
                '/project/<pid>/node/<nid>/files/<fid>/',
                '/project/<pid>/files/download/<fid>/',
                '/project/<pid>/node/<nid>/files/download/<fid>/',

                # Legacy routes for `download_file_by_version`
                '/project/<pid>/osffiles/<fid>/version/<vid>/download/',
                '/project/<pid>/node/<nid>/osffiles/<fid>/version/<vid>/download/',
                # Note: Added these old URLs for backwards compatibility with
                # hard-coded links.
                '/project/<pid>/osffiles/<fid>/version/<vid>/',
                '/project/<pid>/node/<nid>/osffiles/<fid>/version/<vid>/',
                '/project/<pid>/osffiles/download/<fid>/version/<vid>/',
                '/project/<pid>/node/<nid>/osffiles/download/<fid>/version/<vid>/',
                '/project/<pid>/files/<fid>/version/<vid>/',
                '/project/<pid>/node/<nid>/files/<fid>/version/<vid>/',
                '/project/<pid>/files/download/<fid>/version/<vid>/',
                '/project/<pid>/node/<nid>/files/download/<fid>/version/<vid>/',
            ],
            'get',
            addon_views.addon_view_or_download_file_legacy,
            OsfWebRenderer('project/view_file.mako'),
        ),
        Rule(
            [
                # api/v1 Legacy routes for `download_file`
                '/api/v1/project/<pid>/osffiles/<fid>/',
                '/api/v1/project/<pid>/node/<nid>/osffiles/<fid>/',
                '/api/v1/project/<pid>/files/download/<fid>/',
                '/api/v1/project/<pid>/node/<nid>/files/download/<fid>/',

                #api/v1 Legacy routes for `download_file_by_version`
                '/api/v1/project/<pid>/osffiles/<fid>/version/<vid>/',
                '/api/v1/project/<pid>/node/<nid>/osffiles/<fid>/version/<vid>/',
                '/api/v1/project/<pid>/files/download/<fid>/version/<vid>/',
                '/api/v1/project/<pid>/node/<nid>/files/download/<fid>/version/<vid>/',
            ],
            'get',
            addon_views.addon_view_or_download_file_legacy,
            json_renderer
        ),



    ])

    # API

    process_rules(app, [

        Rule(
            '/email/meeting/',
            'post',
            conference_views.meeting_hook,
            json_renderer,
        ),
        Rule('/mailchimp/hooks/', 'get', profile_views.mailchimp_get_endpoint, json_renderer),

        Rule('/mailchimp/hooks/', 'post', profile_views.sync_data_from_mailchimp, json_renderer),

        # Create project, used by projectCreator.js
        Rule('/project/new/', 'post', project_views.node.project_new_post, json_renderer),

        Rule([
            '/project/<pid>/contributors_abbrev/',
            '/project/<pid>/node/<nid>/contributors_abbrev/',
        ], 'get', project_views.contributor.get_node_contributors_abbrev, json_renderer),

        Rule('/tags/<tag>/', 'get', project_views.tag.project_tag, json_renderer),

        Rule([
            '/project/<pid>/',
            '/project/<pid>/node/<nid>/',
        ], 'get', project_views.node.view_project, json_renderer),
        Rule([
            '/project/<pid>/expand/',
            '/project/<pid>/node/<nid>/expand/',
        ], 'post', project_views.node.expand, json_renderer),
        Rule([
            '/project/<pid>/collapse/',
            '/project/<pid>/node/<nid>/collapse/',
        ], 'post', project_views.node.collapse, json_renderer),

        Rule(
            [
                '/project/<pid>/pointer/',
                '/project/<pid>/node/<nid>/pointer/',
            ],
            'get',
            project_views.node.get_pointed,
            json_renderer,
        ),
        Rule(
            [
                '/project/<pid>/pointer/',
                '/project/<pid>/node/<nid>/pointer/',
            ],
            'post',
            project_views.node.add_pointers,
            json_renderer,
        ),
        Rule(
            [
                '/pointer/',
            ],
            'post',
            project_views.node.add_pointer,
            json_renderer,
        ),
        Rule(
            [
                '/pointers/move/',
            ],
            'post',
            project_views.node.move_pointers,
            json_renderer,
        ),
        Rule(
            [
                '/project/<pid>/pointer/',
                '/project/<pid>/node/<nid>pointer/',
            ],
            'delete',
            project_views.node.remove_pointer,
            json_renderer,
        ),
        Rule(
            [
                '/folder/<pid>/pointer/<pointer_id>',
            ],
            'delete',
            project_views.node.remove_pointer_from_folder,
            json_renderer,
        ),
        Rule(
            [
                '/folder/<pid>/pointers/',
            ],
            'delete',
            project_views.node.remove_pointers_from_folder,
            json_renderer,
        ),
        Rule(
            [
                '/folder/<pid>',
            ],
            'delete',
            project_views.node.delete_folder,
            json_renderer,
        ),
        Rule('/folder/', 'put', project_views.node.add_folder, json_renderer),
        Rule([
            '/project/<pid>/get_summary/',
            '/project/<pid>/node/<nid>/get_summary/',
        ], 'get', project_views.node.get_summary, json_renderer),

        Rule([
            '/project/<pid>/get_children/',
            '/project/<pid>/node/<nid>/get_children/',
        ], 'get', project_views.node.get_children, json_renderer),
        Rule([
            '/project/<pid>/get_folder_pointers/'
        ], 'get', project_views.node.get_folder_pointers, json_renderer),
        Rule([
            '/project/<pid>/get_forks/',
            '/project/<pid>/node/<nid>/get_forks/',
        ], 'get', project_views.node.get_forks, json_renderer),
        Rule([
            '/project/<pid>/get_registrations/',
            '/project/<pid>/node/<nid>/get_registrations/',
        ], 'get', project_views.node.get_registrations, json_renderer),

        Rule('/log/<log_id>/', 'get', project_views.log.get_log, json_renderer),

        Rule([
            '/project/<pid>/log/',
            '/project/<pid>/node/<nid>/log/',
        ], 'get', project_views.log.get_logs, json_renderer),

        Rule([
            '/project/<pid>/get_contributors/',
            '/project/<pid>/node/<nid>/get_contributors/',
        ], 'get', project_views.contributor.get_contributors, json_renderer),

        Rule([
            '/project/<pid>/get_contributors_from_parent/',
            '/project/<pid>/node/<nid>/get_contributors_from_parent/',
        ], 'get', project_views.contributor.get_contributors_from_parent, json_renderer),

        # Reorder contributors
        Rule(
            [
                '/project/<pid>/contributors/manage/',
                '/project/<pid>/node/<nid>/contributors/manage/',
            ],
            'POST',
            project_views.contributor.project_manage_contributors,
            json_renderer,
        ),

        Rule([
            '/project/<pid>/get_most_in_common_contributors/',
            '/project/<pid>/node/<nid>/get_most_in_common_contributors/',
        ], 'get', project_views.contributor.get_most_in_common_contributors, json_renderer),

        Rule([
            '/project/<pid>/get_recently_added_contributors/',
            '/project/<pid>/node/<nid>/get_recently_added_contributors/',
        ], 'get', project_views.contributor.get_recently_added_contributors, json_renderer),

        Rule([
            '/project/<pid>/get_editable_children/',
            '/project/<pid>/node/<nid>/get_editable_children/',
        ], 'get', project_views.node.get_editable_children, json_renderer),


        # Private Link
        Rule([
            '/project/<pid>/private_link/',
            '/project/<pid>/node/<nid>/private_link/',
        ], 'post', project_views.node.project_generate_private_link_post, json_renderer),

        Rule([
            '/project/<pid>/private_link/edit/',
            '/project/<pid>/node/<nid>/private_link/edit/',
        ], 'put', project_views.node.project_private_link_edit, json_renderer),

        Rule([
            '/project/<pid>/private_link/',
            '/project/<pid>/node/<nid>/private_link/',
        ], 'delete', project_views.node.remove_private_link, json_renderer),

        Rule([
            '/project/<pid>/private_link/',
            '/project/<pid>/node/<nid>/private_link/',
        ], 'get', project_views.node.private_link_table, json_renderer),

        # Create, using existing project as a template
        Rule([
            '/project/new/<nid>/',
        ], 'post', project_views.node.project_new_from_template, json_renderer),

        # Update
        Rule(
            [
                '/project/<pid>/',
                '/project/<pid>/node/<nid>/',
            ],
            'put',
            project_views.node.update_node,
            json_renderer,
        ),

        # Remove
        Rule(
            [
                '/project/<pid>/',
                '/project/<pid>/node/<nid>/',
            ],
            'delete',
            project_views.node.component_remove,
            json_renderer,
        ),

        # API keys
        Rule([
            '/project/<pid>/create_key/',
            '/project/<pid>/node/<nid>/create_key/',
        ], 'post', project_views.key.create_node_key, json_renderer),
        Rule([
            '/project/<pid>/revoke_key/',
            '/project/<pid>/node/<nid>/revoke_key/'
        ], 'post', project_views.key.revoke_node_key, json_renderer),
        Rule([
            '/project/<pid>/keys/',
            '/project/<pid>/node/<nid>/keys/',
        ], 'get', project_views.key.get_node_keys, json_renderer),

        # Reorder components
        Rule('/project/<pid>/reorder_components/', 'post',
             project_views.node.project_reorder_components, json_renderer),

        # Edit node
        Rule([
            '/project/<pid>/edit/',
            '/project/<pid>/node/<nid>/edit/',
        ], 'post', project_views.node.edit_node, json_renderer),

        # Tags
        Rule([
            '/project/<pid>/addtag/<tag>/',
            '/project/<pid>/node/<nid>/addtag/<tag>/',
        ], 'post', project_views.tag.project_addtag, json_renderer),
        Rule([
            '/project/<pid>/removetag/<tag>/',
            '/project/<pid>/node/<nid>/removetag/<tag>/',
        ], 'post', project_views.tag.project_removetag, json_renderer),

        # Add / remove contributors
        Rule([
            '/project/<pid>/contributors/',
            '/project/<pid>/node/<nid>/contributors/',
        ], 'post', project_views.contributor.project_contributors_post, json_renderer),
        Rule([
            '/project/<pid>/beforeremovecontributors/',
            '/project/<pid>/node/<nid>/beforeremovecontributors/',
        ], 'post', project_views.contributor.project_before_remove_contributor, json_renderer),
        # TODO(sloria): should be a delete request to /contributors/
        Rule([
            '/project/<pid>/removecontributors/',
            '/project/<pid>/node/<nid>/removecontributors/',
        ], 'post', project_views.contributor.project_removecontributor, json_renderer),

        # Forks
        Rule(
            [
                '/project/<pid>/fork/before/',
                '/project/<pid>/node/<nid>/fork/before/',
            ], 'get', project_views.node.project_before_fork, json_renderer,
        ),
        Rule(
            [
                '/project/<pid>/fork/',
                '/project/<pid>/node/<nid>/fork/',
            ], 'post', project_views.node.node_fork_page, json_renderer,
        ),
        Rule(
            [
                '/project/<pid>/pointer/fork/',
                '/project/<pid>/node/<nid>/pointer/fork/',
            ], 'post', project_views.node.fork_pointer, json_renderer,
        ),

        # View forks
        Rule([
            '/project/<pid>/forks/',
            '/project/<pid>/node/<nid>/forks/',
        ], 'get', project_views.node.node_forks, json_renderer),

        # Registrations
        Rule([
            '/project/<pid>/beforeregister/',
            '/project/<pid>/node/<nid>/beforeregister',
        ], 'get', project_views.register.project_before_register, json_renderer),
        Rule([
            '/project/<pid>/register/<template>/',
            '/project/<pid>/node/<nid>/register/<template>/',
        ], 'get', project_views.register.node_register_template_page, json_renderer),

        Rule([
            '/project/<pid>/retraction/',
            '/project/<pid>/node/<nid>/retraction/'
        ], 'post', project_views.register.node_registration_retraction_post, json_renderer),

        Rule([
            '/project/<pid>/register/<template>/',
            '/project/<pid>/node/<nid>/register/<template>/',
        ], 'post', project_views.register.node_register_template_page_post, json_renderer),

        Rule(
            [
                '/project/<pid>/identifiers/',
                '/project/<pid>/node/<nid>/identifiers/',
            ],
            'get',
            project_views.register.node_identifiers_get,
            json_renderer,
        ),

        Rule(
            [
                '/project/<pid>/identifiers/',
                '/project/<pid>/node/<nid>/identifiers/',
            ],
            'post',
            project_views.register.node_identifiers_post,
            json_renderer,
        ),

        # Statistics
        Rule([
            '/project/<pid>/statistics/',
            '/project/<pid>/node/<nid>/statistics/',
        ], 'get', project_views.node.project_statistics, json_renderer),

        # Permissions
        Rule([
            '/project/<pid>/permissions/<permissions>/',
            '/project/<pid>/node/<nid>/permissions/<permissions>/',
        ], 'post', project_views.node.project_set_privacy, json_renderer),

        Rule([
            '/project/<pid>/permissions/beforepublic/',
            '/project/<pid>/node/<nid>/permissions/beforepublic/',
        ], 'get', project_views.node.project_before_set_public, json_renderer),

        ### Wiki ###

        ### Watching ###
        Rule([
            '/project/<pid>/watch/',
            '/project/<pid>/node/<nid>/watch/'
        ], 'post', project_views.node.watch_post, json_renderer),

        Rule([
            '/project/<pid>/unwatch/',
            '/project/<pid>/node/<nid>/unwatch/'
        ], 'post', project_views.node.unwatch_post, json_renderer),

        Rule([
            '/project/<pid>/togglewatch/',
            '/project/<pid>/node/<nid>/togglewatch/'
        ], 'post', project_views.node.togglewatch_post, json_renderer),

        Rule([
            '/watched/logs/'
        ], 'get', website_views.watched_logs_get, json_renderer),
        ### Accounts ###
        Rule([
            '/user/merge/'
        ], 'post', auth_views.merge_user_post, json_renderer),

        # Combined files
        Rule(
            [
                '/project/<pid>/files/',
                '/project/<pid>/node/<nid>/files/'
            ],
            'get',
            project_views.file.collect_file_trees,
            json_renderer,
        ),

        # Endpoint to fetch Rubeus.JS/Hgrid-formatted data
        Rule(
            [
                '/project/<pid>/files/grid/',
                '/project/<pid>/node/<nid>/files/grid/'
            ],
            'get',
            project_views.file.grid_data,
            json_renderer
        ),

        # Settings

        Rule(
            '/files/auth/',
            'get',
            addon_views.get_auth,
            json_renderer,
        ),

        Rule(
            [
                '/project/<pid>/waterbutler/logs/',
                '/project/<pid>/node/<nid>/waterbutler/logs/',
            ],
            'put',
            addon_views.create_waterbutler_log,
            json_renderer,
        ),
        Rule(
            [
                '/registration/<pid>/callbacks/',
            ],
            'put',
            project_views.register.registration_callbacks,
            json_renderer,
        ),
        Rule(
            [
                '/project/<pid>/files/<provider>/<path:path>/',
                '/project/<pid>/node/<nid>/files/<provider>/<path:path>/',
            ],
            'get',
            addon_views.addon_render_file,
            json_renderer
        ),
        Rule(
            '/settings/addons/',
            'post',
            profile_views.user_choose_addons,
            json_renderer,
        ),

        Rule(
            '/settings/notifications/',
            'get',
            profile_views.user_notifications,
            json_renderer,
        ),

        Rule(
            '/settings/notifications/',
            'post',
            profile_views.user_choose_mailing_lists,
            json_renderer,
        ),

        Rule(
            '/subscriptions/',
            'get',
            notification_views.get_subscriptions,
            json_renderer,
        ),

        Rule(
            [
                '/project/<pid>/subscriptions/',
                '/project/<pid>/node/<nid>/subscriptions/'
            ],
            'get',
            notification_views.get_node_subscriptions,
            json_renderer,
        ),

        Rule(
            '/subscriptions/',
            'post',
            notification_views.configure_subscription,
            json_renderer,
        ),

        Rule(
            [
                '/project/<pid>/settings/addons/',
                '/project/<pid>/node/<nid>/settings/addons/',
            ],
            'post',
            project_views.node.node_choose_addons,
            json_renderer,
        ),

        Rule(
            [
                '/project/<pid>/settings/comments/',
                '/project/<pid>/node/<nid>/settings/comments/',
            ],
            'post',
            project_views.node.configure_comments,
            json_renderer,
        ),

        # Invite Users
        Rule(
            [
                '/project/<pid>/invite_contributor/',
                '/project/<pid>/node/<nid>/invite_contributor/'
            ],
            'post',
            project_views.contributor.invite_contributor_post,
            json_renderer
        ),
    ], prefix='/api/v1')

    # Set up static routing for addons
    # NOTE: We use nginx to serve static addon assets in production
    addon_base_path = os.path.abspath('website/addons')
    if settings.DEV_MODE:
        @app.route('/static/addons/<addon>/<path:filename>')
        def addon_static(addon, filename):
            addon_path = os.path.join(addon_base_path, addon, 'static')
            return send_from_directory(addon_path, filename)<|MERGE_RESOLUTION|>--- conflicted
+++ resolved
@@ -796,8 +796,6 @@
             '/project/<pid>/node/<nid>/retraction/disapprove/<token>/',
         ], 'get', project_views.register.node_registration_retraction_disapprove,
             OsfWebRenderer('error.mako', render_mako_string)),
-<<<<<<< HEAD
-=======
         Rule([
             '/project/<pid>/embargo/approve/<token>/',
             '/project/<pid>/node/<nid>/embargo/approve/<token>/',
@@ -809,7 +807,6 @@
         ], 'get', project_views.register.node_registration_embargo_disapprove,
             OsfWebRenderer('error.mako', render_mako_string)),
 
->>>>>>> b7ad27d8
         Rule(
             '/ids/<category>/<path:value>/',
             'get',
