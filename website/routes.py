--- conflicted
+++ resolved
@@ -836,41 +836,6 @@
             OsfWebRenderer('project/registrations.mako', trust=False)
         ),
 
-<<<<<<< HEAD
-        Rule([
-            '/project/<pid>/retraction/',
-            '/project/<pid>/node/<nid>/retraction/',
-        ], 'get', project_views.register.node_registration_retraction_get,
-            OsfWebRenderer('project/retract_registration.mako')),
-        Rule([
-            '/project/<pid>/retraction/approve/<token>/',
-            '/project/<pid>/node/<nid>/retraction/approve/<token>/',
-        ], 'get', project_views.register.node_registration_retraction_approve,
-            OsfWebRenderer('error.mako', render_mako_string)),
-        Rule([
-            '/project/<pid>/retraction/disapprove/<token>/',
-            '/project/<pid>/node/<nid>/retraction/disapprove/<token>/',
-        ], 'get', project_views.register.node_registration_retraction_disapprove,
-            OsfWebRenderer('error.mako', render_mako_string)),
-        Rule([
-            '/project/<pid>/embargo/approve/<token>/',
-            '/project/<pid>/node/<nid>/embargo/approve/<token>/',
-        ], 'get', project_views.register.node_registration_embargo_approve,
-            OsfWebRenderer('error.mako', render_mako_string)),
-        Rule([
-            '/project/<pid>/embargo/disapprove/<token>/',
-            '/project/<pid>/node/<nid>/embargo/disapprove/<token>/',
-        ], 'get', project_views.register.node_registration_embargo_disapprove,
-            OsfWebRenderer('error.mako', render_mako_string)),
-        Rule([
-            '/project/<pid>/registration/approve/<token>/',
-        ], 'get', project_views.register.node_registration_disapprove,
-            OsfWebRenderer('error.mako', render_mako_string)),
-        Rule([
-            '/project/<pid>/registration/disapprove/<token>/',
-        ], 'get', project_views.register.node_registration_approve,
-            OsfWebRenderer('error.mako', render_mako_string)),
-=======
         # TODO: Can't create a registration locally, so can't test this one..?
         Rule(
             [
@@ -917,7 +882,6 @@
             project_views.register.node_registration_embargo_disapprove,
             OsfWebRenderer('error.mako', trust=False)
         ),
->>>>>>> 96062b92
 
         Rule(
             '/ids/<category>/<path:value>/',
