# -*- coding: utf-8 -*-
import httplib as http
import os

from flask import send_from_directory

from framework import status
from framework import sentry
from framework.routing import Rule
from framework.flask import redirect
from framework.routing import WebRenderer
from framework.exceptions import HTTPError
from framework.auth import get_display_name
from framework.routing import xml_renderer
from framework.routing import json_renderer
from framework.routing import process_rules
from framework.auth import views as auth_views
from framework.routing import render_mako_string
from framework.auth.core import _get_current_user

from website import util
from website import settings
from website import language
from website.util import paths
from website.util import sanitize
from website import landing_pages as landing_page_views
from website import views as website_views
from website.citations import views as citation_views
from website.search import views as search_views
from website.oauth import views as oauth_views
from website.profile import views as profile_views
from website.project import views as project_views
from website.addons.base import views as addon_views
from website.discovery import views as discovery_views
from website.conferences import views as conference_views
from website.notifications import views as notification_views


def get_globals():
    """Context variables that are available for every template rendered by
    OSFWebRenderer.
    """
    user = _get_current_user()
    return {
        'user_name': user.username if user else '',
        'user_full_name': user.fullname if user else '',
        'user_id': user._primary_key if user else '',
        'user_url': user.url if user else '',
        'user_gravatar': profile_views.current_user_gravatar(size=25)['gravatar_url'] if user else '',
        'user_api_url': user.api_url if user else '',
        'display_name': get_display_name(user.fullname) if user else '',
        'use_cdn': settings.USE_CDN_FOR_CLIENT_LIBS,
        'piwik_host': settings.PIWIK_HOST,
        'piwik_site_id': settings.PIWIK_SITE_ID,
        'sentry_dsn_js': settings.SENTRY_DSN_JS if sentry.enabled else None,
        'dev_mode': settings.DEV_MODE,
        'allow_login': settings.ALLOW_LOGIN,
        'cookie_name': settings.COOKIE_NAME,
        'status': status.pop_status_messages(),
        'domain': settings.DOMAIN,
        'disk_saving_mode': settings.DISK_SAVING_MODE,
        'language': language,
        'web_url_for': util.web_url_for,
        'api_url_for': util.api_url_for,
        'sanitize': sanitize,
        'js_str': lambda x: x.replace("'", r"\'").replace('"', r'\"'),
        'webpack_asset': paths.webpack_asset,
        'waterbutler_url': settings.WATERBUTLER_URL,
    }


class OsfWebRenderer(WebRenderer):

    def __init__(self, *args, **kwargs):
        kwargs['data'] = get_globals
        super(OsfWebRenderer, self).__init__(*args, **kwargs)

#: Use if a view only redirects or raises error
notemplate = OsfWebRenderer('', render_mako_string)


# Static files (robots.txt, etc.)

def favicon():
    return send_from_directory(
        settings.STATIC_FOLDER,
        'favicon.ico',
        mimetype='image/vnd.microsoft.icon'
    )


def robots():
    """Serves the robots.txt file."""
    # Allow local robots.txt
    if os.path.exists(os.path.join(settings.STATIC_FOLDER,
                                   'robots.local.txt')):
        robots_file = 'robots.local.txt'
    else:
        robots_file = 'robots.txt'
    return send_from_directory(
        settings.STATIC_FOLDER,
        robots_file,
        mimetype='text/plain'
    )


def goodbye():
    # Redirect to dashboard if logged in
    if _get_current_user():
        return redirect(util.web_url_for('dashboard'))
    status.push_status_message(language.LOGOUT, 'info')
    return {}


def make_url_map(app):
    '''Set up all the routes for the OSF app.

    :param app: A Flask/Werkzeug app to bind the rules to.
    '''

    # Set default views to 404, using URL-appropriate renderers
    process_rules(app, [
        Rule('/<path:_>', ['get', 'post'], HTTPError(http.NOT_FOUND),
             OsfWebRenderer('', render_mako_string)),
        Rule('/api/v1/<path:_>', ['get', 'post'],
             HTTPError(http.NOT_FOUND), json_renderer),
    ])

    ### GUID ###
    process_rules(app, [

        Rule(
            [
                '/<guid>/',
                '/<guid>/<path:suffix>',
            ],
            ['get', 'post', 'put', 'patch', 'delete'],
            website_views.resolve_guid,
            OsfWebRenderer('', render_mako_string),
        ),

        Rule(
            [
                '/api/v1/<guid>/',
                '/api/v1/<guid>/<path:suffix>',
            ],
            ['get', 'post', 'put', 'patch', 'delete'],
            website_views.resolve_guid,
            json_renderer,
        ),

    ])

    # Static files
    process_rules(app, [
        Rule('/favicon.ico', 'get', favicon, json_renderer),
        Rule('/robots.txt', 'get', robots, json_renderer),
    ])

    ### Base ###

    process_rules(app, [

        Rule('/dashboard/', 'get', website_views.dashboard, OsfWebRenderer('dashboard.mako')),
        Rule('/reproducibility/', 'get',
             website_views.reproducibility, OsfWebRenderer('', render_mako_string)),

        Rule('/about/', 'get', {}, OsfWebRenderer('public/pages/about.mako')),
        Rule('/howosfworks/', 'get', {}, OsfWebRenderer('public/pages/howosfworks.mako')),
        Rule('/faq/', 'get', {}, OsfWebRenderer('public/pages/faq.mako')),
        Rule('/getting-started/', 'get', {}, OsfWebRenderer('public/pages/getting_started.mako')),
        Rule('/explore/', 'get', {}, OsfWebRenderer('public/explore.mako')),
        Rule(['/messages/', '/help/'], 'get', {}, OsfWebRenderer('public/comingsoon.mako')),

        Rule(
            '/view/<meeting>/',
            'get',
            conference_views.conference_results,
            OsfWebRenderer('public/pages/meeting.mako'),
        ),

        Rule(
            '/view/<meeting>/plain/',
            'get',
            conference_views.conference_results,
            OsfWebRenderer('public/pages/meeting_plain.mako'),
            endpoint_suffix='__plain',
        ),

        Rule(
            '/api/v1/view/<meeting>/',
            'get',
            conference_views.conference_data,
            json_renderer,
        ),

        Rule(
            '/presentations/',
            'get',
            conference_views.conference_view,
            OsfWebRenderer('public/pages/meeting_landing.mako'),
        ),

        Rule('/news/', 'get', {}, OsfWebRenderer('public/pages/news.mako')),

    ])

    # Site-wide API routes

    process_rules(app, [
        Rule(
            '/citations/styles/',
            'get',
            citation_views.list_citation_styles,
            json_renderer,
        ),
    ], prefix='/api/v1')

    process_rules(app, [
        Rule(
            [
                '/project/<pid>/<addon>/settings/disable/',
                '/project/<pid>/node/<nid>/<addon>/settings/disable/',
            ],
            'post',
            addon_views.disable_addon,
            json_renderer,
        ),

        Rule(
            '/profile/<uid>/<addon>/settings/',
            'get',
            addon_views.get_addon_user_config,
            json_renderer,
        ),
    ], prefix='/api/v1')

    # OAuth

    process_rules(app, [
        Rule(
            '/oauth/connect/<service_name>/',
            'get',
            oauth_views.oauth_connect,
            json_renderer,
        ),

        Rule(
            '/oauth/callback/<service_name>/',
            'get',
            oauth_views.oauth_callback,
            OsfWebRenderer('util/oauth_complete.mako'),
        ),
    ])

    process_rules(app, [
        Rule(
            [
                '/oauth/accounts/<external_account_id>/',
            ],
            'delete',
            oauth_views.oauth_disconnect,
            json_renderer,
        )
    ], prefix='/api/v1')

    process_rules(app, [
        Rule('/dashboard/get_nodes/', 'get', website_views.get_dashboard_nodes, json_renderer),
        Rule(
            [
                '/dashboard/<nid>',
                '/dashboard/',
            ],
            'get', website_views.get_dashboard, json_renderer),
    ], prefix='/api/v1')

    ### Meta-data ###

    process_rules(app, [

        Rule(
            [
                '/project/<pid>/comments/',
                '/project/<pid>/node/<nid>/comments/',
            ],
            'get',
            project_views.comment.list_comments,
            json_renderer,
        ),

        Rule(
            [
                '/project/<pid>/comments/discussion/',
                '/project/<pid>/node/<nid>/comments/discussion/',
            ],
            'get',
            project_views.comment.comment_discussion,
            json_renderer,
        ),

        Rule(
            [
                '/project/<pid>/comment/',
                '/project/<pid>/node/<nid>/comment/',
            ],
            'post',
            project_views.comment.add_comment,
            json_renderer,
        ),

        Rule(
            [
                '/project/<pid>/comment/<cid>/',
                '/project/<pid>/node/<nid>/comment/<cid>/',
            ],
            'put',
            project_views.comment.edit_comment,
            json_renderer,
        ),

        Rule(
            [
                '/project/<pid>/comment/<cid>/',
                '/project/<pid>/node/<nid>/comment/<cid>/',
            ],
            'delete',
            project_views.comment.delete_comment,
            json_renderer,
        ),

        Rule(
            [
                '/project/<pid>/comment/<cid>/undelete/',
                '/project/<pid>/node/<nid>/comment/<cid>/undelete/',
            ],
            'put',
            project_views.comment.undelete_comment,
            json_renderer,
        ),

        Rule(
            [
                '/project/<pid>/comments/timestamps/',
                '/project/<pid>/node/<nid>/comments/timestamps/',
            ],
            'put',
            project_views.comment.update_comments_timestamp,
            json_renderer,
        ),

        Rule(
            [
                '/project/<pid>/comment/<cid>/report/',
                '/project/<pid>/node/<nid>/comment/<cid>/report/',
            ],
            'post',
            project_views.comment.report_abuse,
            json_renderer,
        ),

        Rule(
            [
                '/project/<pid>/comment/<cid>/unreport/',
                '/project/<pid>/node/<nid>/comment/<cid>/unreport/',
            ],
            'post',
            project_views.comment.unreport_abuse,
            json_renderer,
        ),

        Rule(
            [
                '/project/<pid>/citation/',
                '/project/<pid>/node/<nid>/citation/',
            ],
            'get',
            citation_views.node_citation,
            json_renderer,
        ),

    ], prefix='/api/v1')

    ### Forms ###

    process_rules(app, [
        Rule('/forms/registration/', 'get', website_views.registration_form, json_renderer),
        Rule('/forms/signin/', 'get', website_views.signin_form, json_renderer),
        Rule('/forms/forgot_password/', 'get', website_views.forgot_password_form, json_renderer),
        Rule('/forms/reset_password/', 'get', website_views.reset_password_form, json_renderer),
    ], prefix='/api/v1')

    ### Discovery ###

    process_rules(app, [

        Rule('/explore/activity/', 'get', discovery_views.activity,
             OsfWebRenderer('public/pages/active_nodes.mako')),

    ])

    ### Auth ###

    # Web

    process_rules(app, [

        Rule(
            '/confirm/<uid>/<token>/',
            'get',
            auth_views.confirm_email_get,
            # View will either redirect or display error message
            OsfWebRenderer('error.mako', render_mako_string)
        ),

        Rule(
            '/resend/',
            ['get', 'post'],
            auth_views.resend_confirmation,
            OsfWebRenderer('resend.mako', render_mako_string)
        ),

        Rule(
            '/resetpassword/<verification_key>/',
            ['get', 'post'],
            auth_views.reset_password,
            OsfWebRenderer('public/resetpassword.mako', render_mako_string)
        ),

        # TODO: Remove `auth_register_post`
        Rule('/register/', 'post', auth_views.auth_register_post,
             OsfWebRenderer('public/login.mako')),
        Rule('/api/v1/register/', 'post', auth_views.register_user, json_renderer),

        Rule(['/login/', '/account/'], 'get',
             auth_views.auth_login, OsfWebRenderer('public/login.mako')),
        Rule('/login/', 'post', auth_views.auth_login,
             OsfWebRenderer('public/login.mako'), endpoint_suffix='__post'),
        Rule('/login/first/', 'get', auth_views.auth_login,
             OsfWebRenderer('public/login.mako'),
             endpoint_suffix='__first', view_kwargs={'first': True}),
        Rule('/login/two-factor/', ['get', 'post'], auth_views.two_factor,
             OsfWebRenderer('public/two_factor.mako')),
        Rule('/logout/', 'get', auth_views.auth_logout, notemplate),
        # TODO(hrybacki): combining the get/posts into a single rule is causing a build error and needs debugging
        Rule('/forgotpassword/', 'get', auth_views._forgot_password,
             OsfWebRenderer('public/forgot_password.mako')),
        Rule('/forgotpassword/', 'post', auth_views.forgot_password,
             OsfWebRenderer('public/login.mako')),

        Rule([
            '/midas/', '/summit/', '/accountbeta/', '/decline/'
        ], 'get', auth_views.auth_registerbeta, OsfWebRenderer('', render_mako_string)),

        Rule('/login/connected_tools/',
             'get',
             landing_page_views.connected_tools,
             OsfWebRenderer('public/login_landing.mako')),

        Rule('/login/enriched_profile/',
             'get',
             landing_page_views.enriched_profile,
             OsfWebRenderer('public/login_landing.mako')),

    ])

    ### Profile ###

    # Web

    process_rules(app, [
        Rule('/profile/', 'get', profile_views.profile_view, OsfWebRenderer('profile.mako')),
        Rule('/profile/<uid>/', 'get', profile_views.profile_view_id,
             OsfWebRenderer('profile.mako')),
        Rule('/settings/key_history/<kid>/', 'get', profile_views.user_key_history,
             OsfWebRenderer('profile/key_history.mako')),
        Rule('/addons/', 'get', profile_views.profile_addons,
             OsfWebRenderer('profile/addons.mako')),
        Rule(["/user/merge/"], 'get', auth_views.merge_user_get,
             OsfWebRenderer("merge_accounts.mako")),
        Rule(["/user/merge/"], 'post', auth_views.merge_user_post,
             OsfWebRenderer("merge_accounts.mako")),
        # Route for claiming and setting email and password.
        # Verification token must be querystring argument
        Rule(['/user/<uid>/<pid>/claim/'], ['get', 'post'],
             project_views.contributor.claim_user_form, OsfWebRenderer('claim_account.mako')),
        Rule(['/user/<uid>/<pid>/claim/verify/<token>/'], ['get', 'post'],
             project_views.contributor.claim_user_registered,
             OsfWebRenderer('claim_account_registered.mako')),


        Rule(
            '/settings/',
            'get',
            profile_views.user_profile,
            OsfWebRenderer('profile/settings.mako'),
        ),

        Rule(
            '/settings/account/',
            'get',
            profile_views.user_account,
            OsfWebRenderer('profile/account.mako'),
        ),

        Rule(
            '/settings/account/password',
            'post',
            profile_views.user_account_password,
            OsfWebRenderer('profile/account.mako'),
        ),

        Rule(
            '/settings/addons/',
            'get',
            profile_views.user_addons,
            OsfWebRenderer('profile/addons.mako'),
        ),

        Rule(
            '/settings/notifications/',
            'get',
            profile_views.user_notifications,
            OsfWebRenderer('profile/notifications.mako'),
        ),

    ])

    # API

    process_rules(app, [

        Rule('/profile/', 'get', profile_views.profile_view, json_renderer),
        Rule('/profile/', 'put', profile_views.update_user, json_renderer),
        Rule('/profile/<uid>/', 'get', profile_views.profile_view_id, json_renderer),

        # Used by profile.html
        Rule('/profile/<uid>/edit/', 'post', profile_views.edit_profile, json_renderer),
        Rule('/profile/<uid>/public_projects/', 'get',
             profile_views.get_public_projects, json_renderer),
        Rule('/profile/<uid>/public_components/', 'get',
             profile_views.get_public_components, json_renderer),

        Rule('/settings/keys/', 'get', profile_views.get_keys, json_renderer),
        Rule('/settings/create_key/', 'post', profile_views.create_user_key, json_renderer),
        Rule('/settings/revoke_key/', 'post', profile_views.revoke_user_key, json_renderer),
        Rule('/settings/key_history/<kid>/', 'get', profile_views.user_key_history, json_renderer),

        Rule('/profile/<user_id>/summary/', 'get',
             profile_views.get_profile_summary, json_renderer),
        Rule('/user/<uid>/<pid>/claim/email/', 'post',
             project_views.contributor.claim_user_post, json_renderer),

        Rule(
            [
                '/profile/gravatar/',
                '/users/gravatar/',
                '/profile/gravatar/<size>',
                '/users/gravatar/<size>',
            ],
            'get',
            profile_views.current_user_gravatar,
            json_renderer,
        ),

        Rule(
            [
                '/profile/<uid>/gravatar/',
                '/users/<uid>/gravatar/',
                '/profile/<uid>/gravatar/<size>',
                '/users/<uid>/gravatar/<size>',
            ],
            'get',
            profile_views.get_gravatar,
            json_renderer,
        ),


        # Rules for user profile configuration
        Rule('/settings/names/', 'get', profile_views.serialize_names, json_renderer),
        Rule('/settings/names/', 'put', profile_views.unserialize_names, json_renderer),
        Rule('/settings/names/impute/', 'get', profile_views.impute_names, json_renderer),

        Rule(
            [
                '/settings/social/',
                '/settings/social/<uid>/',
            ],
            'get',
            profile_views.serialize_social,
            json_renderer,
        ),

        Rule(
            [
                '/settings/jobs/',
                '/settings/jobs/<uid>/',
            ],
            'get',
            profile_views.serialize_jobs,
            json_renderer,
        ),

        Rule(
            [
                '/settings/schools/',
                '/settings/schools/<uid>/',
            ],
            'get',
            profile_views.serialize_schools,
            json_renderer,
        ),

        Rule(
            [
                '/settings/social/',
                '/settings/social/<uid>/',
            ],
            'put',
            profile_views.unserialize_social,
            json_renderer
        ),

        Rule(
            [
                '/settings/jobs/',
                '/settings/jobs/<uid>/',
            ],
            'put',
            profile_views.unserialize_jobs,
            json_renderer
        ),

        Rule(
            [
                '/settings/schools/',
                '/settings/schools/<uid>/',
            ],
            'put',
            profile_views.unserialize_schools,
            json_renderer
        ),

    ], prefix='/api/v1',)

    ### Search ###

    # Web

    process_rules(app, [

        Rule('/search/', 'get', {}, OsfWebRenderer('search.mako')),
        Rule('/share/', 'get', {}, OsfWebRenderer('share_search.mako')),
<<<<<<< HEAD
        Rule('/share/registration/', 'get', {}, OsfWebRenderer('share_registration.mako')),
=======
        Rule('/share_dashboard/', 'get', {}, OsfWebRenderer('share_dashboard.mako')),
        Rule('/share/atom/', 'get', search_views.search_share_atom, xml_renderer),
>>>>>>> b633a614
        Rule('/api/v1/user/search/', 'get', search_views.search_contributor, json_renderer),

        Rule(
            '/api/v1/search/node/',
            'post',
            project_views.node.search_node,
            json_renderer,
        ),

    ])

    # API

    process_rules(app, [

        Rule(['/search/', '/search/<type>/'], ['get', 'post'], search_views.search_search, json_renderer),
        Rule('/search/projects/', 'get', search_views.search_projects_by_title, json_renderer),
        Rule('/share/', ['get', 'post'], search_views.search_share, json_renderer),
        Rule('/share/stats/', 'get', search_views.search_share_stats, json_renderer),
        Rule('/share/providers/', 'get', search_views.search_share_providers, json_renderer),

    ], prefix='/api/v1')

    # Project

    # Web

    process_rules(app, [

        Rule('/', 'get', website_views.index, OsfWebRenderer('index.mako')),
        Rule('/goodbye/', 'get', goodbye, OsfWebRenderer('index.mako')),

        Rule([
            '/project/<pid>/',
            '/project/<pid>/node/<nid>/',
        ], 'get', project_views.node.view_project, OsfWebRenderer('project/project.mako')),

        # Create a new subproject/component
        Rule('/project/<pid>/newnode/', 'post', project_views.node.project_new_node,
             OsfWebRenderer('', render_mako_string)),

        Rule([
            '/project/<pid>/key_history/<kid>/',
            '/project/<pid>/node/<nid>/key_history/<kid>/',
        ], 'get', project_views.key.node_key_history, OsfWebRenderer('project/key_history.mako')),

        # # TODO: Add API endpoint for tags
        # Rule('/tags/<tag>/', 'get', project_views.tag.project_tag, OsfWebRenderer('tags.mako')),

        Rule('/folder/<nid>', 'get', project_views.node.folder_new,
             OsfWebRenderer('project/new_folder.mako')),
        Rule('/api/v1/folder/<nid>', 'post', project_views.node.folder_new_post, json_renderer),
        Rule('/project/new/<pid>/beforeTemplate/', 'get',
             project_views.node.project_before_template, json_renderer),

        Rule(
            [
                '/project/<pid>/contributors/',
                '/project/<pid>/node/<nid>/contributors/',
            ],
            'get',
            project_views.node.node_contributors,
            OsfWebRenderer('project/contributors.mako'),
        ),

        Rule(
            [
                '/project/<pid>/settings/',
                '/project/<pid>/node/<nid>/settings/',
            ],
            'get',
            project_views.node.node_setting,
            OsfWebRenderer('project/settings.mako')
        ),

        # Permissions
        Rule(
            [
                '/project/<pid>/permissions/<permissions>/',
                '/project/<pid>/node/<nid>/permissions/<permissions>/',
            ],
            'post',
            project_views.node.project_set_privacy,
            OsfWebRenderer('project/project.mako')
        ),

        ### Logs ###

        # View forks
        Rule([
            '/project/<pid>/forks/',
            '/project/<pid>/node/<nid>/forks/',
        ], 'get', project_views.node.node_forks, OsfWebRenderer('project/forks.mako')),

        # Registrations
        Rule([
            '/project/<pid>/register/',
            '/project/<pid>/node/<nid>/register/',
        ], 'get', project_views.register.node_register_page,
            OsfWebRenderer('project/register.mako')),

        Rule([
            '/project/<pid>/register/<template>/',
            '/project/<pid>/node/<nid>/register/<template>/',
        ], 'get', project_views.register.node_register_template_page,
            OsfWebRenderer('project/register.mako')),

        Rule([
            '/project/<pid>/registrations/',
            '/project/<pid>/node/<nid>/registrations/',
        ], 'get', project_views.node.node_registrations,
            OsfWebRenderer('project/registrations.mako')),

        # Statistics
        Rule([
            '/project/<pid>/statistics/',
            '/project/<pid>/node/<nid>/statistics/',
        ], 'get', project_views.node.project_statistics,
            OsfWebRenderer('project/statistics.mako')),

        ### Files ###

        # Note: Web endpoint for files view must pass `mode` = `page` to
        # include project view data and JS includes
        Rule(
            [
                '/project/<pid>/files/',
                '/project/<pid>/node/<nid>/files/',
            ],
            'get',
            project_views.file.collect_file_trees,
            OsfWebRenderer('project/files.mako'),
            view_kwargs={'mode': 'page'},
        ),
        Rule(
            [
                '/project/<pid>/files/<provider>/<path:path>/',
                '/project/<pid>/node/<nid>/files/<provider>/<path:path>/',
            ],
            'get',
            addon_views.addon_view_or_download_file,
            OsfWebRenderer('project/view_file.mako')
        ),
        Rule(
            [

                # Legacy Addon view file paths
                '/project/<pid>/<provider>/files/<path:path>/',
                '/project/<pid>/node/<nid>/<provider>/files/<path:path>/',

                '/project/<pid>/<provider>/files/<path:path>/download/',
                '/project/<pid>/node/<nid>/<provider>/files/<path:path>/download/',

                # Legacy routes for `download_file`
                '/project/<pid>/osffiles/<fid>/download/',
                '/project/<pid>/node/<nid>/osffiles/<fid>/download/',

                # Legacy routes for `view_file`
                '/project/<pid>/osffiles/<fid>/',
                '/project/<pid>/node/<nid>/osffiles/<fid>/',

                # Note: Added these old URLs for backwards compatibility with
                # hard-coded links.
                '/project/<pid>/osffiles/download/<fid>/',
                '/project/<pid>/node/<nid>/osffiles/download/<fid>/',
                '/project/<pid>/files/<fid>/',
                '/project/<pid>/node/<nid>/files/<fid>/',
                '/project/<pid>/files/download/<fid>/',
                '/project/<pid>/node/<nid>/files/download/<fid>/',

                # Legacy routes for `download_file_by_version`
                '/project/<pid>/osffiles/<fid>/version/<vid>/download/',
                '/project/<pid>/node/<nid>/osffiles/<fid>/version/<vid>/download/',
                # Note: Added these old URLs for backwards compatibility with
                # hard-coded links.
                '/project/<pid>/osffiles/<fid>/version/<vid>/',
                '/project/<pid>/node/<nid>/osffiles/<fid>/version/<vid>/',
                '/project/<pid>/osffiles/download/<fid>/version/<vid>/',
                '/project/<pid>/node/<nid>/osffiles/download/<fid>/version/<vid>/',
                '/project/<pid>/files/<fid>/version/<vid>/',
                '/project/<pid>/node/<nid>/files/<fid>/version/<vid>/',
                '/project/<pid>/files/download/<fid>/version/<vid>/',
                '/project/<pid>/node/<nid>/files/download/<fid>/version/<vid>/',

                # api/v1 Legacy routes for `download_file`
                '/api/v1/project/<pid>/osffiles/<fid>/',
                '/api/v1/project/<pid>/node/<nid>/osffiles/<fid>/',
                '/api/v1/project/<pid>/files/download/<fid>/',
                '/api/v1/project/<pid>/node/<nid>/files/download/<fid>/',

                #api/v1 Legacy routes for `download_file_by_version`
                '/api/v1/project/<pid>/osffiles/<fid>/version/<vid>/',
                '/api/v1/project/<pid>/node/<nid>/osffiles/<fid>/version/<vid>/',
                '/api/v1/project/<pid>/files/download/<fid>/version/<vid>/',
                '/api/v1/project/<pid>/node/<nid>/files/download/<fid>/version/<vid>/',
            ],
            'get',
            addon_views.addon_view_or_download_file_legacy,
            json_renderer
        ),



    ])

    # API

    process_rules(app, [

        Rule(
            '/email/meeting/',
            'post',
            conference_views.meeting_hook,
            json_renderer,
        ),
        Rule('/mailchimp/hooks/', 'get', profile_views.mailchimp_get_endpoint, json_renderer),

        Rule('/mailchimp/hooks/', 'post', profile_views.sync_data_from_mailchimp, json_renderer),

        # Create project, used by projectCreator.js
        Rule('/project/new/', 'post', project_views.node.project_new_post, json_renderer),

        Rule([
            '/project/<pid>/contributors_abbrev/',
            '/project/<pid>/node/<nid>/contributors_abbrev/',
        ], 'get', project_views.contributor.get_node_contributors_abbrev, json_renderer),

        Rule('/tags/<tag>/', 'get', project_views.tag.project_tag, json_renderer),

        Rule([
            '/project/<pid>/',
            '/project/<pid>/node/<nid>/',
        ], 'get', project_views.node.view_project, json_renderer),
        Rule([
            '/project/<pid>/expand/',
            '/project/<pid>/node/<nid>/expand/',
        ], 'post', project_views.node.expand, json_renderer),
        Rule([
            '/project/<pid>/collapse/',
            '/project/<pid>/node/<nid>/collapse/',
        ], 'post', project_views.node.collapse, json_renderer),

        Rule(
            [
                '/project/<pid>/pointer/',
                '/project/<pid>/node/<nid>/pointer/',
            ],
            'get',
            project_views.node.get_pointed,
            json_renderer,
        ),
        Rule(
            [
                '/project/<pid>/pointer/',
                '/project/<pid>/node/<nid>/pointer/',
            ],
            'post',
            project_views.node.add_pointers,
            json_renderer,
        ),
        Rule(
            [
                '/pointer/',
            ],
            'post',
            project_views.node.add_pointer,
            json_renderer,
        ),
        Rule(
            [
                '/pointers/move/',
            ],
            'post',
            project_views.node.move_pointers,
            json_renderer,
        ),
        Rule(
            [
                '/project/<pid>/pointer/',
                '/project/<pid>/node/<nid>pointer/',
            ],
            'delete',
            project_views.node.remove_pointer,
            json_renderer,
        ),
        Rule(
            [
                '/folder/<pid>/pointer/<pointer_id>',
            ],
            'delete',
            project_views.node.remove_pointer_from_folder,
            json_renderer,
        ),
        Rule(
            [
                '/folder/<pid>/pointers/',
            ],
            'delete',
            project_views.node.remove_pointers_from_folder,
            json_renderer,
        ),
        Rule(
            [
                '/folder/<pid>',
            ],
            'delete',
            project_views.node.delete_folder,
            json_renderer,
        ),
        Rule('/folder/', 'put', project_views.node.add_folder, json_renderer),
        Rule([
            '/project/<pid>/get_summary/',
            '/project/<pid>/node/<nid>/get_summary/',
        ], 'get', project_views.node.get_summary, json_renderer),

        Rule([
            '/project/<pid>/get_children/',
            '/project/<pid>/node/<nid>/get_children/',
        ], 'get', project_views.node.get_children, json_renderer),
        Rule([
            '/project/<pid>/get_folder_pointers/'
        ], 'get', project_views.node.get_folder_pointers, json_renderer),
        Rule([
            '/project/<pid>/get_forks/',
            '/project/<pid>/node/<nid>/get_forks/',
        ], 'get', project_views.node.get_forks, json_renderer),
        Rule([
            '/project/<pid>/get_registrations/',
            '/project/<pid>/node/<nid>/get_registrations/',
        ], 'get', project_views.node.get_registrations, json_renderer),

        Rule('/log/<log_id>/', 'get', project_views.log.get_log, json_renderer),

        Rule([
            '/project/<pid>/log/',
            '/project/<pid>/node/<nid>/log/',
        ], 'get', project_views.log.get_logs, json_renderer),

        Rule([
            '/project/<pid>/get_contributors/',
            '/project/<pid>/node/<nid>/get_contributors/',
        ], 'get', project_views.contributor.get_contributors, json_renderer),

        Rule([
            '/project/<pid>/get_contributors_from_parent/',
            '/project/<pid>/node/<nid>/get_contributors_from_parent/',
        ], 'get', project_views.contributor.get_contributors_from_parent, json_renderer),

        # Reorder contributors
        Rule(
            [
                '/project/<pid>/contributors/manage/',
                '/project/<pid>/node/<nid>/contributors/manage/',
            ],
            'POST',
            project_views.contributor.project_manage_contributors,
            json_renderer,
        ),

        Rule([
            '/project/<pid>/get_most_in_common_contributors/',
            '/project/<pid>/node/<nid>/get_most_in_common_contributors/',
        ], 'get', project_views.contributor.get_most_in_common_contributors, json_renderer),

        Rule([
            '/project/<pid>/get_recently_added_contributors/',
            '/project/<pid>/node/<nid>/get_recently_added_contributors/',
        ], 'get', project_views.contributor.get_recently_added_contributors, json_renderer),

        Rule([
            '/project/<pid>/get_editable_children/',
            '/project/<pid>/node/<nid>/get_editable_children/',
        ], 'get', project_views.node.get_editable_children, json_renderer),


        # Private Link
        Rule([
            '/project/<pid>/private_link/',
            '/project/<pid>/node/<nid>/private_link/',
        ], 'post', project_views.node.project_generate_private_link_post, json_renderer),

        Rule([
            '/project/<pid>/private_link/edit/',
            '/project/<pid>/node/<nid>/private_link/edit/',
        ], 'put', project_views.node.project_private_link_edit, json_renderer),

        Rule([
            '/project/<pid>/private_link/',
            '/project/<pid>/node/<nid>/private_link/',
        ], 'delete', project_views.node.remove_private_link, json_renderer),

        Rule([
            '/project/<pid>/private_link/',
            '/project/<pid>/node/<nid>/private_link/',
        ], 'get', project_views.node.private_link_table, json_renderer),

        # Create, using existing project as a template
        Rule([
            '/project/new/<nid>/',
        ], 'post', project_views.node.project_new_from_template, json_renderer),

        # Remove
        Rule(
            [
                '/project/<pid>/',
                '/project/<pid>/node/<nid>/',
            ],
            'delete',
            project_views.node.component_remove,
            json_renderer,
        ),

        # API keys
        Rule([
            '/project/<pid>/create_key/',
            '/project/<pid>/node/<nid>/create_key/',
        ], 'post', project_views.key.create_node_key, json_renderer),
        Rule([
            '/project/<pid>/revoke_key/',
            '/project/<pid>/node/<nid>/revoke_key/'
        ], 'post', project_views.key.revoke_node_key, json_renderer),
        Rule([
            '/project/<pid>/keys/',
            '/project/<pid>/node/<nid>/keys/',
        ], 'get', project_views.key.get_node_keys, json_renderer),

        # Reorder components
        Rule('/project/<pid>/reorder_components/', 'post',
             project_views.node.project_reorder_components, json_renderer),

        # Edit node
        Rule([
            '/project/<pid>/edit/',
            '/project/<pid>/node/<nid>/edit/',
        ], 'post', project_views.node.edit_node, json_renderer),

        # Tags
        Rule([
            '/project/<pid>/addtag/<tag>/',
            '/project/<pid>/node/<nid>/addtag/<tag>/',
        ], 'post', project_views.tag.project_addtag, json_renderer),
        Rule([
            '/project/<pid>/removetag/<tag>/',
            '/project/<pid>/node/<nid>/removetag/<tag>/',
        ], 'post', project_views.tag.project_removetag, json_renderer),

        # Add / remove contributors
        Rule([
            '/project/<pid>/contributors/',
            '/project/<pid>/node/<nid>/contributors/',
        ], 'post', project_views.contributor.project_contributors_post, json_renderer),
        Rule([
            '/project/<pid>/beforeremovecontributors/',
            '/project/<pid>/node/<nid>/beforeremovecontributors/',
        ], 'post', project_views.contributor.project_before_remove_contributor, json_renderer),
        # TODO(sloria): should be a delete request to /contributors/
        Rule([
            '/project/<pid>/removecontributors/',
            '/project/<pid>/node/<nid>/removecontributors/',
        ], 'post', project_views.contributor.project_removecontributor, json_renderer),

        # Forks
        Rule(
            [
                '/project/<pid>/fork/before/',
                '/project/<pid>/node/<nid>/fork/before/',
            ], 'get', project_views.node.project_before_fork, json_renderer,
        ),
        Rule(
            [
                '/project/<pid>/fork/',
                '/project/<pid>/node/<nid>/fork/',
            ], 'post', project_views.node.node_fork_page, json_renderer,
        ),
        Rule(
            [
                '/project/<pid>/pointer/fork/',
                '/project/<pid>/node/<nid>/pointer/fork/',
            ], 'post', project_views.node.fork_pointer, json_renderer,
        ),

        # View forks
        Rule([
            '/project/<pid>/forks/',
            '/project/<pid>/node/<nid>/forks/',
        ], 'get', project_views.node.node_forks, json_renderer),

        # Registrations
        Rule([
            '/project/<pid>/beforeregister/',
            '/project/<pid>/node/<nid>/beforeregister',
        ], 'get', project_views.register.project_before_register, json_renderer),
        Rule([
            '/project/<pid>/register/<template>/',
            '/project/<pid>/node/<nid>/register/<template>/',
        ], 'get', project_views.register.node_register_template_page, json_renderer),

        Rule([
            '/project/<pid>/register/<template>/',
            '/project/<pid>/node/<nid>/register/<template>/',
        ], 'post', project_views.register.node_register_template_page_post, json_renderer),

        # Statistics
        Rule([
            '/project/<pid>/statistics/',
            '/project/<pid>/node/<nid>/statistics/',
        ], 'get', project_views.node.project_statistics, json_renderer),

        # Permissions
        Rule([
            '/project/<pid>/permissions/<permissions>/',
            '/project/<pid>/node/<nid>/permissions/<permissions>/',
        ], 'post', project_views.node.project_set_privacy, json_renderer),

        Rule([
            '/project/<pid>/permissions/beforepublic/',
            '/project/<pid>/node/<nid>/permissions/beforepublic/',
        ], 'get', project_views.node.project_before_set_public, json_renderer),

        ### Wiki ###

        ### Watching ###
        Rule([
            '/project/<pid>/watch/',
            '/project/<pid>/node/<nid>/watch/'
        ], 'post', project_views.node.watch_post, json_renderer),

        Rule([
            '/project/<pid>/unwatch/',
            '/project/<pid>/node/<nid>/unwatch/'
        ], 'post', project_views.node.unwatch_post, json_renderer),

        Rule([
            '/project/<pid>/togglewatch/',
            '/project/<pid>/node/<nid>/togglewatch/'
        ], 'post', project_views.node.togglewatch_post, json_renderer),

        Rule([
            '/watched/logs/'
        ], 'get', website_views.watched_logs_get, json_renderer),
        ### Accounts ###
        Rule([
            '/user/merge/'
        ], 'post', auth_views.merge_user_post, json_renderer),

        # Combined files
        Rule(
            [
                '/project/<pid>/files/',
                '/project/<pid>/node/<nid>/files/'
            ],
            'get',
            project_views.file.collect_file_trees,
            json_renderer,
        ),

        # Endpoint to fetch Rubeus.JS/Hgrid-formatted data
        Rule(
            [
                '/project/<pid>/files/grid/',
                '/project/<pid>/node/<nid>/files/grid/'
            ],
            'get',
            project_views.file.grid_data,
            json_renderer
        ),

        # Settings

        Rule(
            '/files/auth/',
            'get',
            addon_views.get_auth,
            json_renderer,
        ),

        Rule(
            [
                '/project/<pid>/waterbutler/logs/',
                '/project/<pid>/node/<nid>/waterbutler/logs/',
            ],
            'put',
            addon_views.create_waterbutler_log,
            json_renderer,
        ),
        Rule(
            [
                '/project/<pid>/files/<provider>/<path:path>/',
                '/project/<pid>/node/<nid>/files/<provider>/<path:path>/',
            ],
            'get',
            addon_views.addon_render_file,
            json_renderer
        ),
        Rule(
            '/settings/addons/',
            'post',
            profile_views.user_choose_addons,
            json_renderer,
        ),

        Rule(
            '/settings/notifications/',
            'get',
            profile_views.user_notifications,
            json_renderer,
        ),

        Rule(
            '/settings/notifications/',
            'post',
            profile_views.user_choose_mailing_lists,
            json_renderer,
        ),

        Rule(
            '/subscriptions/',
            'get',
            notification_views.get_subscriptions,
            json_renderer,
        ),

        Rule(
            [
                '/project/<pid>/subscriptions/',
                '/project/<pid>/node/<nid>/subscriptions/'
            ],
            'get',
            notification_views.get_node_subscriptions,
            json_renderer,
        ),

        Rule(
            '/subscriptions/',
            'post',
            notification_views.configure_subscription,
            json_renderer,
        ),

        Rule(
            [
                '/project/<pid>/settings/addons/',
                '/project/<pid>/node/<nid>/settings/addons/',
            ],
            'post',
            project_views.node.node_choose_addons,
            json_renderer,
        ),

        Rule(
            [
                '/project/<pid>/settings/comments/',
                '/project/<pid>/node/<nid>/settings/comments/',
            ],
            'post',
            project_views.node.configure_comments,
            json_renderer,
        ),

        # Invite Users
        Rule(
            [
                '/project/<pid>/invite_contributor/',
                '/project/<pid>/node/<nid>/invite_contributor/'
            ],
            'post',
            project_views.contributor.invite_contributor_post,
            json_renderer
        ),
    ], prefix='/api/v1')

    # Set up static routing for addons
    # NOTE: We use nginx to serve static addon assets in production
    addon_base_path = os.path.abspath('website/addons')
    if settings.DEV_MODE:
        @app.route('/static/addons/<addon>/<path:filename>')
        def addon_static(addon, filename):
            addon_path = os.path.join(addon_base_path, addon, 'static')
            return send_from_directory(addon_path, filename)<|MERGE_RESOLUTION|>--- conflicted
+++ resolved
@@ -650,12 +650,9 @@
 
         Rule('/search/', 'get', {}, OsfWebRenderer('search.mako')),
         Rule('/share/', 'get', {}, OsfWebRenderer('share_search.mako')),
-<<<<<<< HEAD
         Rule('/share/registration/', 'get', {}, OsfWebRenderer('share_registration.mako')),
-=======
         Rule('/share_dashboard/', 'get', {}, OsfWebRenderer('share_dashboard.mako')),
         Rule('/share/atom/', 'get', search_views.search_share_atom, xml_renderer),
->>>>>>> b633a614
         Rule('/api/v1/user/search/', 'get', search_views.search_contributor, json_renderer),
 
         Rule(
