# -*- coding: utf-8 -*-
import os
import httplib as http

from flask import request
from flask import send_from_directory

from framework import status
from framework import sentry
from framework.auth import cas
from framework.routing import Rule
from framework.flask import redirect
from framework.sessions import session
from framework.routing import WebRenderer
from framework.exceptions import HTTPError
from framework.auth import get_display_name
from framework.routing import xml_renderer
from framework.routing import json_renderer
from framework.routing import process_rules
from framework.auth import views as auth_views
from framework.routing import render_mako_string
from framework.auth.core import _get_current_user

from website import util
from website import settings
from website import language
from website.util import paths
from website.util import sanitize
from website import landing_pages as landing_page_views
from website import views as website_views
from website.citations import views as citation_views
from website.search import views as search_views
from website.oauth import views as oauth_views
from website.profile import views as profile_views
from website.project import views as project_views
from website.addons.base import views as addon_views
from website.discovery import views as discovery_views
from website.conferences import views as conference_views
from website.notifications import views as notification_views

from website.archiver import views as archiver_views

def get_globals():
    """Context variables that are available for every template rendered by
    OSFWebRenderer.
    """
    user = _get_current_user()
    return {
        'user_name': user.username if user else '',
        'user_full_name': user.fullname if user else '',
        'user_id': user._primary_key if user else '',
        'user_url': user.url if user else '',
        'user_gravatar': profile_views.current_user_gravatar(size=25)['gravatar_url'] if user else '',
        'user_api_url': user.api_url if user else '',
        'display_name': get_display_name(user.fullname) if user else '',
        'use_cdn': settings.USE_CDN_FOR_CLIENT_LIBS,
        'piwik_host': settings.PIWIK_HOST,
        'piwik_site_id': settings.PIWIK_SITE_ID,
        'sentry_dsn_js': settings.SENTRY_DSN_JS if sentry.enabled else None,
        'dev_mode': settings.DEV_MODE,
        'allow_login': settings.ALLOW_LOGIN,
        'cookie_name': settings.COOKIE_NAME,
        'status': status.pop_status_messages(),
        'domain': settings.DOMAIN,
        'disk_saving_mode': settings.DISK_SAVING_MODE,
        'language': language,
        'web_url_for': util.web_url_for,
        'api_url_for': util.api_url_for,
        'sanitize': sanitize,
        'js_str': lambda x: x.replace("'", r"\'").replace('"', r'\"'),
        'webpack_asset': paths.webpack_asset,
        'waterbutler_url': settings.WATERBUTLER_URL,
        'login_url': cas.get_login_url(request.url, auto=True),
        'access_token': session.data.get('auth_user_access_token') or '',
    }


class OsfWebRenderer(WebRenderer):

    def __init__(self, *args, **kwargs):
        kwargs['data'] = get_globals
        super(OsfWebRenderer, self).__init__(*args, **kwargs)

#: Use if a view only redirects or raises error
notemplate = OsfWebRenderer('', render_mako_string)


# Static files (robots.txt, etc.)

def favicon():
    return send_from_directory(
        settings.STATIC_FOLDER,
        'favicon.ico',
        mimetype='image/vnd.microsoft.icon'
    )


def robots():
    """Serves the robots.txt file."""
    # Allow local robots.txt
    if os.path.exists(os.path.join(settings.STATIC_FOLDER,
                                   'robots.local.txt')):
        robots_file = 'robots.local.txt'
    else:
        robots_file = 'robots.txt'
    return send_from_directory(
        settings.STATIC_FOLDER,
        robots_file,
        mimetype='text/plain'
    )


def goodbye():
    # Redirect to dashboard if logged in
    if _get_current_user():
        return redirect(util.web_url_for('dashboard'))
    status.push_status_message(language.LOGOUT, 'info')
    return {}


def make_url_map(app):
    '''Set up all the routes for the OSF app.

    :param app: A Flask/Werkzeug app to bind the rules to.
    '''

    # Set default views to 404, using URL-appropriate renderers
    process_rules(app, [
        Rule('/<path:_>', ['get', 'post'], HTTPError(http.NOT_FOUND),
             OsfWebRenderer('', render_mako_string)),
        Rule('/api/v1/<path:_>', ['get', 'post'],
             HTTPError(http.NOT_FOUND), json_renderer),
    ])

    ### GUID ###
    process_rules(app, [

        Rule(
            [
                '/<guid>/',
                '/<guid>/<path:suffix>',
            ],
            ['get', 'post', 'put', 'patch', 'delete'],
            website_views.resolve_guid,
            notemplate,
        ),

        Rule(
            [
                '/api/v1/<guid>/',
                '/api/v1/<guid>/<path:suffix>',
            ],
            ['get', 'post', 'put', 'patch', 'delete'],
            website_views.resolve_guid,
            json_renderer,
        ),

    ])

    # Static files
    process_rules(app, [
        Rule('/favicon.ico', 'get', favicon, json_renderer),
        Rule('/robots.txt', 'get', robots, json_renderer),
    ])

    ### Base ###

    process_rules(app, [

        Rule('/dashboard/', 'get', website_views.dashboard, OsfWebRenderer('dashboard.mako')),
        Rule('/reproducibility/', 'get',
             website_views.reproducibility, OsfWebRenderer('', render_mako_string)),

        Rule('/about/', 'get', {}, OsfWebRenderer('public/pages/about.mako')),
        Rule('/howosfworks/', 'get', {}, OsfWebRenderer('public/pages/howosfworks.mako')),
        Rule('/faq/', 'get', {}, OsfWebRenderer('public/pages/faq.mako')),
        Rule('/getting-started/', 'get', {}, OsfWebRenderer('public/pages/getting_started.mako')),
        Rule('/explore/', 'get', {}, OsfWebRenderer('public/explore.mako')),
        Rule(['/messages/', '/help/'], 'get', {}, OsfWebRenderer('public/comingsoon.mako')),

        Rule(
            '/view/<meeting>/',
            'get',
            conference_views.conference_results,
            OsfWebRenderer('public/pages/meeting.mako'),
        ),

        Rule(
            '/view/<meeting>/plain/',
            'get',
            conference_views.conference_results,
            OsfWebRenderer('public/pages/meeting_plain.mako'),
            endpoint_suffix='__plain',
        ),

        Rule(
            '/api/v1/view/<meeting>/',
            'get',
            conference_views.conference_data,
            json_renderer,
        ),

        Rule(
            '/meetings/',
            'get',
            conference_views.conference_view,
            OsfWebRenderer('public/pages/meeting_landing.mako'),
        ),

        Rule(
            '/presentations/',
            'get',
            conference_views.redirect_to_meetings,
            json_renderer,
        ),

        Rule('/news/', 'get', {}, OsfWebRenderer('public/pages/news.mako')),

    ])

    # Site-wide API routes

    process_rules(app, [
        Rule(
            '/citations/styles/',
            'get',
            citation_views.list_citation_styles,
            json_renderer,
        ),
    ], prefix='/api/v1')

    process_rules(app, [
        Rule(
            [
                '/project/<pid>/<addon>/settings/disable/',
                '/project/<pid>/node/<nid>/<addon>/settings/disable/',
            ],
            'post',
            addon_views.disable_addon,
            json_renderer,
        ),

        Rule(
            '/profile/<uid>/<addon>/settings/',
            'get',
            addon_views.get_addon_user_config,
            json_renderer,
        ),
    ], prefix='/api/v1')

    # OAuth

    process_rules(app, [
        Rule(
            '/oauth/connect/<service_name>/',
            'get',
            oauth_views.oauth_connect,
            json_renderer,
        ),

        Rule(
            '/oauth/callback/<service_name>/',
            'get',
            oauth_views.oauth_callback,
            OsfWebRenderer('util/oauth_complete.mako'),
        ),
    ])

    process_rules(app, [
        Rule(
            [
                '/oauth/accounts/<external_account_id>/',
            ],
            'delete',
            oauth_views.oauth_disconnect,
            json_renderer,
        )
    ], prefix='/api/v1')

    process_rules(app, [
        Rule('/dashboard/get_nodes/', 'get', website_views.get_dashboard_nodes, json_renderer),
        Rule(
            [
                '/dashboard/<nid>',
                '/dashboard/',
            ],
            'get', website_views.get_dashboard, json_renderer),
    ], prefix='/api/v1')

    ### Meta-data ###

    process_rules(app, [

        Rule(
            [
                '/project/<pid>/comments/',
                '/project/<pid>/node/<nid>/comments/',
            ],
            'get',
            project_views.comment.list_comments,
            json_renderer,
        ),

        Rule(
            [
                '/project/<pid>/comments/discussion/',
                '/project/<pid>/node/<nid>/comments/discussion/',
            ],
            'get',
            project_views.comment.comment_discussion,
            json_renderer,
        ),

        Rule(
            [
                '/project/<pid>/comment/',
                '/project/<pid>/node/<nid>/comment/',
            ],
            'post',
            project_views.comment.add_comment,
            json_renderer,
        ),

        Rule(
            [
                '/project/<pid>/comment/<cid>/',
                '/project/<pid>/node/<nid>/comment/<cid>/',
            ],
            'put',
            project_views.comment.edit_comment,
            json_renderer,
        ),

        Rule(
            [
                '/project/<pid>/comment/<cid>/',
                '/project/<pid>/node/<nid>/comment/<cid>/',
            ],
            'delete',
            project_views.comment.delete_comment,
            json_renderer,
        ),

        Rule(
            [
                '/project/<pid>/comment/<cid>/undelete/',
                '/project/<pid>/node/<nid>/comment/<cid>/undelete/',
            ],
            'put',
            project_views.comment.undelete_comment,
            json_renderer,
        ),

        Rule(
            [
                '/project/<pid>/comments/timestamps/',
                '/project/<pid>/node/<nid>/comments/timestamps/',
            ],
            'put',
            project_views.comment.update_comments_timestamp,
            json_renderer,
        ),

        Rule(
            [
                '/project/<pid>/comment/<cid>/report/',
                '/project/<pid>/node/<nid>/comment/<cid>/report/',
            ],
            'post',
            project_views.comment.report_abuse,
            json_renderer,
        ),

        Rule(
            [
                '/project/<pid>/comment/<cid>/unreport/',
                '/project/<pid>/node/<nid>/comment/<cid>/unreport/',
            ],
            'post',
            project_views.comment.unreport_abuse,
            json_renderer,
        ),

        Rule(
            [
                '/project/<pid>/citation/',
                '/project/<pid>/node/<nid>/citation/',
            ],
            'get',
            citation_views.node_citation,
            json_renderer,
        ),

    ], prefix='/api/v1')

    ### Forms ###

    process_rules(app, [
        Rule('/forms/registration/', 'get', website_views.registration_form, json_renderer),
        Rule('/forms/signin/', 'get', website_views.signin_form, json_renderer),
        Rule('/forms/forgot_password/', 'get', website_views.forgot_password_form, json_renderer),
        Rule('/forms/reset_password/', 'get', website_views.reset_password_form, json_renderer),
    ], prefix='/api/v1')

    ### Discovery ###

    process_rules(app, [

        Rule('/explore/activity/', 'get', discovery_views.activity,
             OsfWebRenderer('public/pages/active_nodes.mako')),

    ])

    ### Auth ###

    # Web

    process_rules(app, [

        Rule(
            '/confirm/<uid>/<token>/',
            'get',
            auth_views.confirm_email_get,
            # View will either redirect or display error message
            OsfWebRenderer('error.mako', render_mako_string)
        ),

        Rule(
            '/resend/',
            ['get', 'post'],
            auth_views.resend_confirmation,
            OsfWebRenderer('resend.mako', render_mako_string)
        ),

        Rule(
            '/resetpassword/<verification_key>/',
            ['get', 'post'],
            auth_views.reset_password,
            OsfWebRenderer('public/resetpassword.mako', render_mako_string)
        ),

        # TODO: Remove `auth_register_post`
        Rule('/register/', 'post', auth_views.auth_register_post,
             OsfWebRenderer('public/login.mako')),
        Rule('/api/v1/register/', 'post', auth_views.register_user, json_renderer),

        Rule(['/login/', '/account/'], 'get',
             auth_views.auth_login, OsfWebRenderer('public/login.mako')),
        Rule('/login/first/', 'get', auth_views.auth_login,
             OsfWebRenderer('public/login.mako'),
             endpoint_suffix='__first', view_kwargs={'first': True}),
        Rule('/logout/', 'get', auth_views.auth_logout, notemplate),
        Rule('/forgotpassword/', 'get', auth_views.forgot_password_get,
             OsfWebRenderer('public/forgot_password.mako')),
        Rule('/forgotpassword/', 'post', auth_views.forgot_password_post,
             OsfWebRenderer('public/login.mako')),

        Rule([
            '/midas/', '/summit/', '/accountbeta/', '/decline/'
        ], 'get', auth_views.auth_registerbeta, OsfWebRenderer('', render_mako_string)),

        Rule('/login/connected_tools/',
             'get',
             landing_page_views.connected_tools,
             OsfWebRenderer('public/login_landing.mako')),

        Rule('/login/enriched_profile/',
             'get',
             landing_page_views.enriched_profile,
             OsfWebRenderer('public/login_landing.mako')),

    ])

    ### Profile ###

    # Web

    process_rules(app, [
        Rule('/profile/', 'get', profile_views.profile_view, OsfWebRenderer('profile.mako')),
        Rule('/profile/<uid>/', 'get', profile_views.profile_view_id,
             OsfWebRenderer('profile.mako')),
        Rule('/settings/key_history/<kid>/', 'get', profile_views.user_key_history,
             OsfWebRenderer('profile/key_history.mako')),
        Rule(["/user/merge/"], 'get', auth_views.merge_user_get,
             OsfWebRenderer("merge_accounts.mako")),
        Rule(["/user/merge/"], 'post', auth_views.merge_user_post,
             OsfWebRenderer("merge_accounts.mako")),
        # Route for claiming and setting email and password.
        # Verification token must be querystring argument
        Rule(['/user/<uid>/<pid>/claim/'], ['get', 'post'],
             project_views.contributor.claim_user_form, OsfWebRenderer('claim_account.mako')),
        Rule(['/user/<uid>/<pid>/claim/verify/<token>/'], ['get', 'post'],
             project_views.contributor.claim_user_registered,
             OsfWebRenderer('claim_account_registered.mako')),


        Rule(
            '/settings/',
            'get',
            profile_views.user_profile,
            OsfWebRenderer('profile/settings.mako'),
        ),

        Rule(
            '/settings/account/',
            'get',
            profile_views.user_account,
            OsfWebRenderer('profile/account.mako'),
        ),

        Rule(
            '/settings/account/password',
            'post',
            profile_views.user_account_password,
            OsfWebRenderer('profile/account.mako'),
        ),

        Rule(
            '/settings/addons/',
            'get',
            profile_views.user_addons,
            OsfWebRenderer('profile/addons.mako'),
        ),

        Rule(
            '/settings/notifications/',
            'get',
            profile_views.user_notifications,
            OsfWebRenderer('profile/notifications.mako'),
        ),

    ])

    # API

    process_rules(app, [

        Rule('/profile/', 'get', profile_views.profile_view, json_renderer),
        Rule('/profile/', 'put', profile_views.update_user, json_renderer),
        Rule('/profile/<uid>/', 'get', profile_views.profile_view_id, json_renderer),

        # Used by profile.html
        Rule('/profile/<uid>/edit/', 'post', profile_views.edit_profile, json_renderer),
        Rule('/profile/<uid>/public_projects/', 'get',
             profile_views.get_public_projects, json_renderer),
        Rule('/profile/<uid>/public_components/', 'get',
             profile_views.get_public_components, json_renderer),

        Rule('/settings/keys/', 'get', profile_views.get_keys, json_renderer),
        Rule('/settings/create_key/', 'post', profile_views.create_user_key, json_renderer),
        Rule('/settings/revoke_key/', 'post', profile_views.revoke_user_key, json_renderer),
        Rule('/settings/key_history/<kid>/', 'get', profile_views.user_key_history, json_renderer),

        Rule('/profile/<user_id>/summary/', 'get',
             profile_views.get_profile_summary, json_renderer),
        Rule('/user/<uid>/<pid>/claim/email/', 'post',
             project_views.contributor.claim_user_post, json_renderer),

        Rule(
            '/profile/export/',
            'post',
            profile_views.request_export,
            json_renderer,
        ),

        Rule(
            '/profile/deactivate/',
            'post',
            profile_views.request_deactivation,
            json_renderer,
        ),

        Rule(
            [
                '/profile/gravatar/',
                '/users/gravatar/',
                '/profile/gravatar/<size>',
                '/users/gravatar/<size>',
            ],
            'get',
            profile_views.current_user_gravatar,
            json_renderer,
        ),

        Rule(
            [
                '/profile/<uid>/gravatar/',
                '/users/<uid>/gravatar/',
                '/profile/<uid>/gravatar/<size>',
                '/users/<uid>/gravatar/<size>',
            ],
            'get',
            profile_views.get_gravatar,
            json_renderer,
        ),


        # Rules for user profile configuration
        Rule('/settings/names/', 'get', profile_views.serialize_names, json_renderer),
        Rule('/settings/names/', 'put', profile_views.unserialize_names, json_renderer),
        Rule('/settings/names/impute/', 'get', profile_views.impute_names, json_renderer),

        Rule(
            [
                '/settings/social/',
                '/settings/social/<uid>/',
            ],
            'get',
            profile_views.serialize_social,
            json_renderer,
        ),

        Rule(
            [
                '/settings/jobs/',
                '/settings/jobs/<uid>/',
            ],
            'get',
            profile_views.serialize_jobs,
            json_renderer,
        ),

        Rule(
            [
                '/settings/schools/',
                '/settings/schools/<uid>/',
            ],
            'get',
            profile_views.serialize_schools,
            json_renderer,
        ),

        Rule(
            [
                '/settings/social/',
                '/settings/social/<uid>/',
            ],
            'put',
            profile_views.unserialize_social,
            json_renderer
        ),

        Rule(
            [
                '/settings/jobs/',
                '/settings/jobs/<uid>/',
            ],
            'put',
            profile_views.unserialize_jobs,
            json_renderer
        ),

        Rule(
            [
                '/settings/schools/',
                '/settings/schools/<uid>/',
            ],
            'put',
            profile_views.unserialize_schools,
            json_renderer
        ),

    ], prefix='/api/v1',)

    ### Search ###

    # Web

    process_rules(app, [

        Rule('/search/', 'get', {}, OsfWebRenderer('search.mako')),
        Rule('/share/', 'get', {}, OsfWebRenderer('share_search.mako')),
        Rule('/share/registration/', 'get', {'register': settings.SHARE_REGISTRATION_URL}, OsfWebRenderer('share_registration.mako')),
        Rule('/share/help/', 'get', {'help': settings.SHARE_API_DOCS_URL}, OsfWebRenderer('share_api_docs.mako')),
        Rule('/share_dashboard/', 'get', {}, OsfWebRenderer('share_dashboard.mako')),
        Rule('/share/atom/', 'get', search_views.search_share_atom, xml_renderer),
        Rule('/api/v1/user/search/', 'get', search_views.search_contributor, json_renderer),

        Rule(
            '/api/v1/search/node/',
            'post',
            project_views.node.search_node,
            json_renderer,
        ),

    ])

    # API

    process_rules(app, [

        Rule(['/search/', '/search/<type>/'], ['get', 'post'], search_views.search_search, json_renderer),
        Rule('/search/projects/', 'get', search_views.search_projects_by_title, json_renderer),
        Rule('/share/search/', ['get', 'post'], search_views.search_share, json_renderer),
        Rule('/share/stats/', 'get', search_views.search_share_stats, json_renderer),
        Rule('/share/providers/', 'get', search_views.search_share_providers, json_renderer),

    ], prefix='/api/v1')

    # Project

    # Web

    process_rules(app, [

        Rule('/', 'get', website_views.index, OsfWebRenderer('index.mako')),
        Rule('/goodbye/', 'get', goodbye, OsfWebRenderer('index.mako')),

        Rule([
            '/project/<pid>/',
            '/project/<pid>/node/<nid>/',
        ], 'get', project_views.node.view_project, OsfWebRenderer('project/project.mako')),

        # Create a new subproject/component
        Rule('/project/<pid>/newnode/', 'post', project_views.node.project_new_node,
             OsfWebRenderer('', render_mako_string)),

        Rule([
            '/project/<pid>/key_history/<kid>/',
            '/project/<pid>/node/<nid>/key_history/<kid>/',
        ], 'get', project_views.key.node_key_history, OsfWebRenderer('project/key_history.mako')),

        # # TODO: Add API endpoint for tags
        # Rule('/tags/<tag>/', 'get', project_views.tag.project_tag, OsfWebRenderer('tags.mako')),

        Rule('/folder/<nid>', 'get', project_views.node.folder_new,
             OsfWebRenderer('project/new_folder.mako')),
        Rule('/api/v1/folder/<nid>', 'post', project_views.node.folder_new_post, json_renderer),
        Rule('/project/new/<pid>/beforeTemplate/', 'get',
             project_views.node.project_before_template, json_renderer),

        Rule(
            [
                '/project/<pid>/contributors/',
                '/project/<pid>/node/<nid>/contributors/',
            ],
            'get',
            project_views.node.node_contributors,
            OsfWebRenderer('project/contributors.mako'),
        ),

        Rule(
            [
                '/project/<pid>/settings/',
                '/project/<pid>/node/<nid>/settings/',
            ],
            'get',
            project_views.node.node_setting,
            OsfWebRenderer('project/settings.mako')
        ),

        # Permissions
        Rule(
            [
                '/project/<pid>/permissions/<permissions>/',
                '/project/<pid>/node/<nid>/permissions/<permissions>/',
            ],
            'post',
            project_views.node.project_set_privacy,
            OsfWebRenderer('project/project.mako')
        ),

        ### Logs ###

        # View forks
        Rule([
            '/project/<pid>/forks/',
            '/project/<pid>/node/<nid>/forks/',
        ], 'get', project_views.node.node_forks, OsfWebRenderer('project/forks.mako')),

        # Registrations
        Rule([
            '/project/<pid>/register/',
            '/project/<pid>/node/<nid>/register/',
        ], 'get', project_views.register.node_register_page,
            OsfWebRenderer('project/register.mako')),

        Rule([
            '/project/<pid>/register/<template>/',
            '/project/<pid>/node/<nid>/register/<template>/',
        ], 'get', project_views.register.node_register_template_page,
            OsfWebRenderer('project/register.mako')),

        Rule([
            '/project/<pid>/registrations/',
            '/project/<pid>/node/<nid>/registrations/',
        ], 'get', project_views.node.node_registrations,
            OsfWebRenderer('project/registrations.mako')),

        Rule([
            '/project/<pid>/retraction/',
            '/project/<pid>/node/<nid>/retraction/',
        ], 'get', project_views.register.node_registration_retraction_get,
            OsfWebRenderer('project/retract_registration.mako')),
        Rule([
            '/project/<pid>/retraction/approve/<token>/',
            '/project/<pid>/node/<nid>/retraction/approve/<token>/',
        ], 'get', project_views.register.node_registration_retraction_approve,
            OsfWebRenderer('error.mako', render_mako_string)),
        Rule([
            '/project/<pid>/retraction/disapprove/<token>/',
            '/project/<pid>/node/<nid>/retraction/disapprove/<token>/',
        ], 'get', project_views.register.node_registration_retraction_disapprove,
            OsfWebRenderer('error.mako', render_mako_string)),
        Rule([
            '/project/<pid>/embargo/approve/<token>/',
            '/project/<pid>/node/<nid>/embargo/approve/<token>/',
        ], 'get', project_views.register.node_registration_embargo_approve,
            OsfWebRenderer('error.mako', render_mako_string)),
        Rule([
            '/project/<pid>/embargo/disapprove/<token>/',
            '/project/<pid>/node/<nid>/embargo/disapprove/<token>/',
        ], 'get', project_views.register.node_registration_embargo_disapprove,
            OsfWebRenderer('error.mako', render_mako_string)),

        Rule(
            '/ids/<category>/<path:value>/',
            'get',
            project_views.register.get_referent_by_identifier,
            notemplate,
        ),

        # Statistics
        Rule([
            '/project/<pid>/statistics/',
            '/project/<pid>/node/<nid>/statistics/',
        ], 'get', project_views.node.project_statistics,
            OsfWebRenderer('project/statistics.mako')),

        ### Files ###

        # Note: Web endpoint for files view must pass `mode` = `page` to
        # include project view data and JS includes
        Rule(
            [
                '/project/<pid>/files/',
                '/project/<pid>/node/<nid>/files/',
            ],
            'get',
            project_views.file.collect_file_trees,
            OsfWebRenderer('project/files.mako'),
            view_kwargs={'mode': 'page'},
        ),
        Rule(
            [
                '/project/<pid>/files/<provider>/<path:path>/',
                '/project/<pid>/node/<nid>/files/<provider>/<path:path>/',
            ],
            'get',
            addon_views.addon_view_or_download_file,
            OsfWebRenderer('project/view_file.mako')
        ),
        Rule(
            [

                # Legacy Addon view file paths
                '/project/<pid>/<provider>/files/<path:path>/',
                '/project/<pid>/node/<nid>/<provider>/files/<path:path>/',

                '/project/<pid>/<provider>/files/<path:path>/download/',
                '/project/<pid>/node/<nid>/<provider>/files/<path:path>/download/',

                # Legacy routes for `download_file`
                '/project/<pid>/osffiles/<fid>/download/',
                '/project/<pid>/node/<nid>/osffiles/<fid>/download/',

                # Legacy routes for `view_file`
                '/project/<pid>/osffiles/<fid>/',
                '/project/<pid>/node/<nid>/osffiles/<fid>/',

                # Note: Added these old URLs for backwards compatibility with
                # hard-coded links.
                '/project/<pid>/osffiles/download/<fid>/',
                '/project/<pid>/node/<nid>/osffiles/download/<fid>/',
                '/project/<pid>/files/<fid>/',
                '/project/<pid>/node/<nid>/files/<fid>/',
                '/project/<pid>/files/download/<fid>/',
                '/project/<pid>/node/<nid>/files/download/<fid>/',

                # Legacy routes for `download_file_by_version`
                '/project/<pid>/osffiles/<fid>/version/<vid>/download/',
                '/project/<pid>/node/<nid>/osffiles/<fid>/version/<vid>/download/',
                # Note: Added these old URLs for backwards compatibility with
                # hard-coded links.
                '/project/<pid>/osffiles/<fid>/version/<vid>/',
                '/project/<pid>/node/<nid>/osffiles/<fid>/version/<vid>/',
                '/project/<pid>/osffiles/download/<fid>/version/<vid>/',
                '/project/<pid>/node/<nid>/osffiles/download/<fid>/version/<vid>/',
                '/project/<pid>/files/<fid>/version/<vid>/',
                '/project/<pid>/node/<nid>/files/<fid>/version/<vid>/',
                '/project/<pid>/files/download/<fid>/version/<vid>/',
                '/project/<pid>/node/<nid>/files/download/<fid>/version/<vid>/',
            ],
            'get',
            addon_views.addon_view_or_download_file_legacy,
            OsfWebRenderer('project/view_file.mako'),
        ),
        Rule(
            [
                # api/v1 Legacy routes for `download_file`
                '/api/v1/project/<pid>/osffiles/<fid>/',
                '/api/v1/project/<pid>/node/<nid>/osffiles/<fid>/',
                '/api/v1/project/<pid>/files/download/<fid>/',
                '/api/v1/project/<pid>/node/<nid>/files/download/<fid>/',

                #api/v1 Legacy routes for `download_file_by_version`
                '/api/v1/project/<pid>/osffiles/<fid>/version/<vid>/',
                '/api/v1/project/<pid>/node/<nid>/osffiles/<fid>/version/<vid>/',
                '/api/v1/project/<pid>/files/download/<fid>/version/<vid>/',
                '/api/v1/project/<pid>/node/<nid>/files/download/<fid>/version/<vid>/',
            ],
            'get',
            addon_views.addon_view_or_download_file_legacy,
            json_renderer
        ),



    ])

    # API

    process_rules(app, [

        Rule(
            '/email/meeting/',
            'post',
            conference_views.meeting_hook,
            json_renderer,
        ),
        Rule('/mailchimp/hooks/', 'get', profile_views.mailchimp_get_endpoint, json_renderer),

        Rule('/mailchimp/hooks/', 'post', profile_views.sync_data_from_mailchimp, json_renderer),

        # Create project, used by projectCreator.js
        Rule('/project/new/', 'post', project_views.node.project_new_post, json_renderer),

        Rule([
            '/project/<pid>/contributors_abbrev/',
            '/project/<pid>/node/<nid>/contributors_abbrev/',
        ], 'get', project_views.contributor.get_node_contributors_abbrev, json_renderer),

        Rule('/tags/<tag>/', 'get', project_views.tag.project_tag, json_renderer),

        Rule([
            '/project/<pid>/',
            '/project/<pid>/node/<nid>/',
        ], 'get', project_views.node.view_project, json_renderer),
        Rule([
            '/project/<pid>/expand/',
            '/project/<pid>/node/<nid>/expand/',
        ], 'post', project_views.node.expand, json_renderer),
        Rule([
            '/project/<pid>/collapse/',
            '/project/<pid>/node/<nid>/collapse/',
        ], 'post', project_views.node.collapse, json_renderer),

        Rule(
            [
                '/project/<pid>/pointer/',
                '/project/<pid>/node/<nid>/pointer/',
            ],
            'get',
            project_views.node.get_pointed,
            json_renderer,
        ),
        Rule(
            [
                '/project/<pid>/pointer/',
                '/project/<pid>/node/<nid>/pointer/',
            ],
            'post',
            project_views.node.add_pointers,
            json_renderer,
        ),
        Rule(
            [
                '/pointer/',
            ],
            'post',
            project_views.node.add_pointer,
            json_renderer,
        ),
        Rule(
            [
                '/pointers/move/',
            ],
            'post',
            project_views.node.move_pointers,
            json_renderer,
        ),
        Rule(
            [
                '/project/<pid>/pointer/',
                '/project/<pid>/node/<nid>pointer/',
            ],
            'delete',
            project_views.node.remove_pointer,
            json_renderer,
        ),
        Rule(
            [
                '/folder/<pid>/pointer/<pointer_id>',
            ],
            'delete',
            project_views.node.remove_pointer_from_folder,
            json_renderer,
        ),
        Rule(
            [
                '/folder/<pid>/pointers/',
            ],
            'delete',
            project_views.node.remove_pointers_from_folder,
            json_renderer,
        ),
        Rule(
            [
                '/folder/<pid>',
            ],
            'delete',
            project_views.node.delete_folder,
            json_renderer,
        ),
        Rule('/folder/', 'put', project_views.node.add_folder, json_renderer),
        Rule([
            '/project/<pid>/get_summary/',
            '/project/<pid>/node/<nid>/get_summary/',
        ], 'get', project_views.node.get_summary, json_renderer),

        Rule([
            '/project/<pid>/get_children/',
            '/project/<pid>/node/<nid>/get_children/',
        ], 'get', project_views.node.get_children, json_renderer),
        Rule([
            '/project/<pid>/get_folder_pointers/'
        ], 'get', project_views.node.get_folder_pointers, json_renderer),
        Rule([
            '/project/<pid>/get_forks/',
            '/project/<pid>/node/<nid>/get_forks/',
        ], 'get', project_views.node.get_forks, json_renderer),
        Rule([
            '/project/<pid>/get_registrations/',
            '/project/<pid>/node/<nid>/get_registrations/',
        ], 'get', project_views.node.get_registrations, json_renderer),

        Rule('/log/<log_id>/', 'get', project_views.log.get_log, json_renderer),

        Rule([
            '/project/<pid>/log/',
            '/project/<pid>/node/<nid>/log/',
        ], 'get', project_views.log.get_logs, json_renderer),

        Rule([
            '/project/<pid>/get_contributors/',
            '/project/<pid>/node/<nid>/get_contributors/',
        ], 'get', project_views.contributor.get_contributors, json_renderer),

        Rule([
            '/project/<pid>/get_contributors_from_parent/',
            '/project/<pid>/node/<nid>/get_contributors_from_parent/',
        ], 'get', project_views.contributor.get_contributors_from_parent, json_renderer),

        # Reorder contributors
        Rule(
            [
                '/project/<pid>/contributors/manage/',
                '/project/<pid>/node/<nid>/contributors/manage/',
            ],
            'POST',
            project_views.contributor.project_manage_contributors,
            json_renderer,
        ),

        Rule([
            '/project/<pid>/get_most_in_common_contributors/',
            '/project/<pid>/node/<nid>/get_most_in_common_contributors/',
        ], 'get', project_views.contributor.get_most_in_common_contributors, json_renderer),

        Rule([
            '/project/<pid>/get_recently_added_contributors/',
            '/project/<pid>/node/<nid>/get_recently_added_contributors/',
        ], 'get', project_views.contributor.get_recently_added_contributors, json_renderer),

        Rule([
            '/project/<pid>/get_editable_children/',
            '/project/<pid>/node/<nid>/get_editable_children/',
        ], 'get', project_views.node.get_editable_children, json_renderer),


        # Private Link
        Rule([
            '/project/<pid>/private_link/',
            '/project/<pid>/node/<nid>/private_link/',
        ], 'post', project_views.node.project_generate_private_link_post, json_renderer),

        Rule([
            '/project/<pid>/private_link/edit/',
            '/project/<pid>/node/<nid>/private_link/edit/',
        ], 'put', project_views.node.project_private_link_edit, json_renderer),

        Rule([
            '/project/<pid>/private_link/',
            '/project/<pid>/node/<nid>/private_link/',
        ], 'delete', project_views.node.remove_private_link, json_renderer),

        Rule([
            '/project/<pid>/private_link/',
            '/project/<pid>/node/<nid>/private_link/',
        ], 'get', project_views.node.private_link_table, json_renderer),

        # Create, using existing project as a template
        Rule([
            '/project/new/<nid>/',
        ], 'post', project_views.node.project_new_from_template, json_renderer),

        # Update
        Rule(
            [
                '/project/<pid>/',
                '/project/<pid>/node/<nid>/',
            ],
            'put',
            project_views.node.update_node,
            json_renderer,
        ),

        # Remove
        Rule(
            [
                '/project/<pid>/',
                '/project/<pid>/node/<nid>/',
            ],
            'delete',
            project_views.node.component_remove,
            json_renderer,
        ),

        # API keys
        Rule([
            '/project/<pid>/create_key/',
            '/project/<pid>/node/<nid>/create_key/',
        ], 'post', project_views.key.create_node_key, json_renderer),
        Rule([
            '/project/<pid>/revoke_key/',
            '/project/<pid>/node/<nid>/revoke_key/'
        ], 'post', project_views.key.revoke_node_key, json_renderer),
        Rule([
            '/project/<pid>/keys/',
            '/project/<pid>/node/<nid>/keys/',
        ], 'get', project_views.key.get_node_keys, json_renderer),

        # Reorder components
        Rule('/project/<pid>/reorder_components/', 'post',
             project_views.node.project_reorder_components, json_renderer),

        # Edit node
        Rule([
            '/project/<pid>/edit/',
            '/project/<pid>/node/<nid>/edit/',
        ], 'post', project_views.node.edit_node, json_renderer),

        # Tags
        Rule([
            '/project/<pid>/addtag/<tag>/',
            '/project/<pid>/node/<nid>/addtag/<tag>/',
        ], 'post', project_views.tag.project_addtag, json_renderer),
        Rule([
            '/project/<pid>/removetag/<tag>/',
            '/project/<pid>/node/<nid>/removetag/<tag>/',
        ], 'post', project_views.tag.project_removetag, json_renderer),

        # Add / remove contributors
        Rule([
            '/project/<pid>/contributors/',
            '/project/<pid>/node/<nid>/contributors/',
        ], 'post', project_views.contributor.project_contributors_post, json_renderer),
        Rule([
            '/project/<pid>/beforeremovecontributors/',
            '/project/<pid>/node/<nid>/beforeremovecontributors/',
        ], 'post', project_views.contributor.project_before_remove_contributor, json_renderer),
        # TODO(sloria): should be a delete request to /contributors/
        Rule([
            '/project/<pid>/removecontributors/',
            '/project/<pid>/node/<nid>/removecontributors/',
        ], 'post', project_views.contributor.project_removecontributor, json_renderer),

        # Forks
        Rule(
            [
                '/project/<pid>/fork/before/',
                '/project/<pid>/node/<nid>/fork/before/',
            ], 'get', project_views.node.project_before_fork, json_renderer,
        ),
        Rule(
            [
                '/project/<pid>/fork/',
                '/project/<pid>/node/<nid>/fork/',
            ], 'post', project_views.node.node_fork_page, json_renderer,
        ),
        Rule(
            [
                '/project/<pid>/pointer/fork/',
                '/project/<pid>/node/<nid>/pointer/fork/',
            ], 'post', project_views.node.fork_pointer, json_renderer,
        ),

        # View forks
        Rule([
            '/project/<pid>/forks/',
            '/project/<pid>/node/<nid>/forks/',
        ], 'get', project_views.node.node_forks, json_renderer),

        # Registrations
        Rule([
            '/project/<pid>/beforeregister/',
            '/project/<pid>/node/<nid>/beforeregister',
        ], 'get', project_views.register.project_before_register, json_renderer),
        Rule([
            '/project/<pid>/register/<template>/',
            '/project/<pid>/node/<nid>/register/<template>/',
        ], 'get', project_views.register.node_register_template_page, json_renderer),

        Rule([
            '/project/<pid>/retraction/',
            '/project/<pid>/node/<nid>/retraction/'
        ], 'post', project_views.register.node_registration_retraction_post, json_renderer),

        Rule([
            '/project/<pid>/register/<template>/',
            '/project/<pid>/node/<nid>/register/<template>/',
        ], 'post', project_views.register.node_register_template_page_post, json_renderer),

        Rule(
            [
                '/project/<pid>/identifiers/',
                '/project/<pid>/node/<nid>/identifiers/',
            ],
            'get',
            project_views.register.node_identifiers_get,
            json_renderer,
        ),

        Rule(
            [
                '/project/<pid>/identifiers/',
                '/project/<pid>/node/<nid>/identifiers/',
            ],
            'post',
            project_views.register.node_identifiers_post,
            json_renderer,
        ),

        # Statistics
        Rule([
            '/project/<pid>/statistics/',
            '/project/<pid>/node/<nid>/statistics/',
        ], 'get', project_views.node.project_statistics, json_renderer),

        # Permissions
        Rule([
            '/project/<pid>/permissions/<permissions>/',
            '/project/<pid>/node/<nid>/permissions/<permissions>/',
        ], 'post', project_views.node.project_set_privacy, json_renderer),

        Rule([
            '/project/<pid>/permissions/beforepublic/',
            '/project/<pid>/node/<nid>/permissions/beforepublic/',
        ], 'get', project_views.node.project_before_set_public, json_renderer),

        ### Wiki ###

        ### Watching ###
        Rule([
            '/project/<pid>/watch/',
            '/project/<pid>/node/<nid>/watch/'
        ], 'post', project_views.node.watch_post, json_renderer),

        Rule([
            '/project/<pid>/unwatch/',
            '/project/<pid>/node/<nid>/unwatch/'
        ], 'post', project_views.node.unwatch_post, json_renderer),

        Rule([
            '/project/<pid>/togglewatch/',
            '/project/<pid>/node/<nid>/togglewatch/'
        ], 'post', project_views.node.togglewatch_post, json_renderer),

        Rule([
            '/watched/logs/'
        ], 'get', website_views.watched_logs_get, json_renderer),
        ### Accounts ###
        Rule([
            '/user/merge/'
        ], 'post', auth_views.merge_user_post, json_renderer),

        # Combined files
        Rule(
            [
                '/project/<pid>/files/',
                '/project/<pid>/node/<nid>/files/'
            ],
            'get',
            project_views.file.collect_file_trees,
            json_renderer,
        ),

        # Endpoint to fetch Rubeus.JS/Hgrid-formatted data
        Rule(
            [
                '/project/<pid>/files/grid/',
                '/project/<pid>/node/<nid>/files/grid/'
            ],
            'get',
            project_views.file.grid_data,
            json_renderer
        ),

        # Settings

        Rule(
            '/files/auth/',
            'get',
            addon_views.get_auth,
            json_renderer,
        ),

        Rule(
            [
                '/project/<pid>/waterbutler/logs/',
                '/project/<pid>/node/<nid>/waterbutler/logs/',
            ],
            'put',
            addon_views.create_waterbutler_log,
            json_renderer,
        ),
        Rule(
<<<<<<< HEAD
            [
                '/registration/<pid>/callbacks/',
            ],
            'put',
            project_views.register.registration_callbacks,
            json_renderer,
        ),
        Rule(
            [
                '/project/<pid>/files/<provider>/<path:path>/',
                '/project/<pid>/node/<nid>/files/<provider>/<path:path>/',
            ],
            'get',
            addon_views.addon_render_file,
            json_renderer
        ),
        Rule(
=======
>>>>>>> 31f7d5a1
            '/settings/addons/',
            'post',
            profile_views.user_choose_addons,
            json_renderer,
        ),

        Rule(
            '/settings/notifications/',
            'get',
            profile_views.user_notifications,
            json_renderer,
        ),

        Rule(
            '/settings/notifications/',
            'post',
            profile_views.user_choose_mailing_lists,
            json_renderer,
        ),

        Rule(
            '/subscriptions/',
            'get',
            notification_views.get_subscriptions,
            json_renderer,
        ),

        Rule(
            [
                '/project/<pid>/subscriptions/',
                '/project/<pid>/node/<nid>/subscriptions/'
            ],
            'get',
            notification_views.get_node_subscriptions,
            json_renderer,
        ),

        Rule(
            '/subscriptions/',
            'post',
            notification_views.configure_subscription,
            json_renderer,
        ),

        Rule(
            [
                '/project/<pid>/settings/addons/',
                '/project/<pid>/node/<nid>/settings/addons/',
            ],
            'post',
            project_views.node.node_choose_addons,
            json_renderer,
        ),

        Rule(
            [
                '/project/<pid>/settings/comments/',
                '/project/<pid>/node/<nid>/settings/comments/',
            ],
            'post',
            project_views.node.configure_comments,
            json_renderer,
        ),

        # Invite Users
        Rule(
            [
                '/project/<pid>/invite_contributor/',
                '/project/<pid>/node/<nid>/invite_contributor/'
            ],
            'post',
            project_views.contributor.invite_contributor_post,
            json_renderer
        ),
        ##########
        # ARCHIVER DEBUG ROUTES: DELETEME
        Rule(
            [
                '/archiver/<nid>/',
            ],
            'get',
            archiver_views.archiver_debug,
            json_renderer
        ),
        #########
    ], prefix='/api/v1')

    # Set up static routing for addons
    # NOTE: We use nginx to serve static addon assets in production
    addon_base_path = os.path.abspath('website/addons')
    if settings.DEV_MODE:
        @app.route('/static/addons/<addon>/<path:filename>')
        def addon_static(addon, filename):
            addon_path = os.path.join(addon_base_path, addon, 'static')
            return send_from_directory(addon_path, filename)<|MERGE_RESOLUTION|>--- conflicted
+++ resolved
@@ -1335,7 +1335,6 @@
             json_renderer,
         ),
         Rule(
-<<<<<<< HEAD
             [
                 '/registration/<pid>/callbacks/',
             ],
@@ -1344,17 +1343,6 @@
             json_renderer,
         ),
         Rule(
-            [
-                '/project/<pid>/files/<provider>/<path:path>/',
-                '/project/<pid>/node/<nid>/files/<provider>/<path:path>/',
-            ],
-            'get',
-            addon_views.addon_render_file,
-            json_renderer
-        ),
-        Rule(
-=======
->>>>>>> 31f7d5a1
             '/settings/addons/',
             'post',
             profile_views.user_choose_addons,
