--- conflicted
+++ resolved
@@ -3,12 +3,9 @@
 import os
 from rest_framework import status as http_status
 import requests
-<<<<<<< HEAD
+
 from future.moves.urllib.parse import urljoin
-import waffle
-=======
-import urlparse
->>>>>>> 97fb9c35
+
 import json
 
 import waffle
