--- conflicted
+++ resolved
@@ -90,12 +90,9 @@
         'reauth_url': util.web_url_for('auth_logout', redirect_url=request.url, reauth=True),
         'profile_url': cas.get_profile_url(),
         'enable_institutions': settings.ENABLE_INSTITUTIONS,
-<<<<<<< HEAD
         'host': request.host,
-=======
         'keen_project_id': settings.KEEN_PROJECT_ID,
         'keen_write_key': settings.KEEN_WRITE_KEY,
->>>>>>> bcec5f7b
     }
 
 def is_private_link_anonymous_view():
