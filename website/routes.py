--- conflicted
+++ resolved
@@ -150,11 +150,7 @@
         ),
 
         Rule(
-<<<<<<< HEAD
-            '/view/',
-=======
             '/presentations/',
->>>>>>> b5b5ceba
             'get',
             project_views.email.conference_view,
             OsfWebRenderer('public/pages/meeting_landing.mako'),
