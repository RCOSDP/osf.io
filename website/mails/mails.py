# -*- coding: utf-8 -*-
"""OSF mailing utilities.

Email templates go in website/templates/emails
Templates must end in ``.txt.mako`` for plaintext emails or``.html.mako`` for html emails.

You can then create a `Mail` object given the basename of the template and
the email subject. ::

    CONFIRM_EMAIL = Mail(tpl_prefix='confirm', subject="Confirm your email address")

You can then use ``send_mail`` to send the email.

Usage: ::

    from website import mails
    ...
    mails.send_mail('foo@bar.com', mails.CONFIRM_EMAIL, user=user)

"""
import os
import logging

from mako.lookup import TemplateLookup, Template

from framework.email import tasks
from website import settings

logger = logging.getLogger(__name__)

EMAIL_TEMPLATES_DIR = os.path.join(settings.TEMPLATES_PATH, 'emails')

_tpl_lookup = TemplateLookup(
    directories=[EMAIL_TEMPLATES_DIR],
)

HTML_EXT = '.html.mako'


class Mail(object):
    """An email object.

    :param str tpl_prefix: The template name prefix.
    :param str subject: The subject of the email.
    :param iterable categories: Categories to add to the email using SendGrid's
        SMTPAPI. Used for email analytics.
        See https://sendgrid.com/docs/User_Guide/Statistics/categories.html
    """

    def __init__(self, tpl_prefix, subject, categories=None):
        self.tpl_prefix = tpl_prefix
        self._subject = subject
        self.categories = categories

    def html(self, **context):
        """Render the HTML email message."""
        tpl_name = self.tpl_prefix + HTML_EXT
        return render_message(tpl_name, **context)

    def subject(self, **context):
        return Template(self._subject).render(**context)


def render_message(tpl_name, **context):
    """Render an email message."""
    tpl = _tpl_lookup.get_template(tpl_name)
    return tpl.render(**context)


def send_mail(
        to_addr, mail, mimetype='html', from_addr=None, mailer=None, celery=True,
        username=None, password=None, callback=None, attachment_name=None,
        attachment_content=None, **context):
    """Send an email from the OSF.
    Example: ::

        from website import mails

        mails.send_email('foo@bar.com', mails.TEST, name="Foo")

    :param str to_addr: The recipient's email address
    :param Mail mail: The mail object
    :param str mimetype: Either 'plain' or 'html'
    :param function callback: celery task to execute after send_mail completes
    :param **context: Context vars for the message template

    .. note:
         Uses celery if available
    """

    from_addr = from_addr or settings.FROM_EMAIL
    mailer = mailer or tasks.send_email
    subject = mail.subject(**context)
    message = mail.html(**context)
    # Don't use ttls and login in DEBUG_MODE
    ttls = login = not settings.DEBUG_MODE
    logger.debug('Sending email...')
    logger.debug(u'To: {to_addr}\nFrom: {from_addr}\nSubject: {subject}\nMessage: {message}'.format(**locals()))

    kwargs = dict(
        from_addr=from_addr,
        to_addr=to_addr,
        subject=subject,
        message=message,
        mimetype=mimetype,
        ttls=ttls,
        login=login,
        username=username,
        password=password,
        categories=mail.categories,
        attachment_name=attachment_name,
        attachment_content=attachment_content,
    )

    logger.debug('Preparing to send...')
    if settings.USE_EMAIL:
        if settings.USE_CELERY and celery:
            logger.debug('Sending via celery...')
            return mailer.apply_async(kwargs=kwargs, link=callback)
        else:
            logger.debug('Sending without celery')
            ret = mailer(**kwargs)
            if callback:
                callback()

            return ret


def get_english_article(word):
    """
    Decide whether to use 'a' or 'an' for a given English word.

    :param word: the word immediately after the article
    :return: 'a' or 'an'
    """
    return 'a' + ('n' if word[0].lower() in 'aeiou' else '')


# Predefined Emails

TEST = Mail('test', subject='A test email to ${name}', categories=['test'])

# Emails for first-time login through external identity providers.
EXTERNAL_LOGIN_CONFIRM_EMAIL_CREATE = Mail(
    'external_confirm_create',
    subject='Open Science Framework Account Verification'
)

FORK_COMPLETED = Mail(
    'fork_completed',
    subject='Your fork has completed'
)

FORK_FAILED = Mail(
    'fork_failed',
    subject='Your fork has failed'
)

EXTERNAL_LOGIN_CONFIRM_EMAIL_LINK = Mail(
    'external_confirm_link',
    subject='Open Science Framework Account Verification'
)
EXTERNAL_LOGIN_LINK_SUCCESS = Mail(
    'external_confirm_success',
    subject='Open Science Framework Account Verification Success'
)

# Sign up confirmation emails for OSF, native campaigns and branded campaigns
INITIAL_CONFIRM_EMAIL = Mail(
    'initial_confirm',
    subject='Open Science Framework Account Verification'
)
CONFIRM_EMAIL = Mail(
    'confirm',
    subject='Add a new email to your OSF account'
)
CONFIRM_EMAIL_PREREG = Mail(
    'confirm_prereg',
    subject='Open Science Framework Account Verification, Preregistration Challenge'
)
CONFIRM_EMAIL_ERPC = Mail(
    'confirm_erpc',
    subject='Open Science Framework Account Verification, Election Research Preacceptance Competition'
)
CONFIRM_EMAIL_PREPRINTS = lambda name, provider: Mail(
    'confirm_preprints_{}'.format(name),
    subject='Open Science Framework Account Verification, {}'.format(provider)
)
CONFIRM_EMAIL_REGISTRIES_OSF = Mail(
    'confirm_registries_osf',
    subject='Open Science Framework Account Verification, OSF Registries'
)
CONFIRM_EMAIL_MODERATION = lambda provider: Mail(
    'confirm_moderation',
    subject='Open Science Framework Account Verification, {}'.format(provider.name)
)

# Merge account, add or remove email confirmation emails.
CONFIRM_MERGE = Mail('confirm_merge', subject='Confirm account merge')
PRIMARY_EMAIL_CHANGED = Mail('primary_email_changed', subject='Primary email changed')


# Contributor added confirmation emails
INVITE_DEFAULT = Mail(
    'invite_default',
    subject='You have been added as a contributor to an OSF project.'
)
INVITE_PREPRINT = lambda template, provider: Mail(
    'invite_preprints_{}'.format(template),
    subject='You have been added as a contributor to {} {} {}.'.format(get_english_article(provider.name), provider.name, provider.preprint_word)
)
CONTRIBUTOR_ADDED_DEFAULT = Mail(
    'contributor_added_default',
    subject='You have been added as a contributor to an OSF project.'
)
CONTRIBUTOR_ADDED_PREPRINT = lambda template, provider: Mail(
    'contributor_added_preprints_{}'.format(template),
    subject='You have been added as a contributor to {} {} {}.'.format(get_english_article(provider.name), provider.name, provider.preprint_word)
)
CONTRIBUTOR_ADDED_PREPRINT_NODE_FROM_OSF = Mail(
    'contributor_added_preprint_node_from_osf',
    subject='You have been added as a contributor to an OSF project.'
)
MODERATOR_ADDED = lambda provider: Mail(
    'moderator_added',
    subject='You have been added as a moderator for {}'.format(provider.name)
)
CONTRIBUTOR_ADDED_ACCESS_REQUEST = Mail(
    'contributor_added_access_request',
    subject='Your access request to an OSF project has been approved'
)
FORWARD_INVITE = Mail('forward_invite', subject='Please forward to ${fullname}')
FORWARD_INVITE_REGISTERED = Mail('forward_invite_registered', subject='Please forward to ${fullname}')

FORGOT_PASSWORD = Mail('forgot_password', subject='Reset Password')
PASSWORD_RESET = Mail('password_reset', subject='Your OSF password has been reset')
PENDING_VERIFICATION = Mail('pending_invite', subject='Your account is almost ready!')
PENDING_VERIFICATION_REGISTERED = Mail('pending_registered', subject='Received request to be a contributor')

REQUEST_EXPORT = Mail('support_request', subject='[via OSF] Export Request')
REQUEST_DEACTIVATION = Mail('support_request', subject='[via OSF] Deactivation Request')

SPAM_USER_BANNED = Mail('spam_user_banned', subject='[OSF] Account flagged as spam')

CONFERENCE_SUBMITTED = Mail(
    'conference_submitted',
    subject='Project created on Open Science Framework',
)
CONFERENCE_INACTIVE = Mail(
    'conference_inactive',
    subject='Open Science Framework Error: Conference inactive',
)
CONFERENCE_FAILED = Mail(
    'conference_failed',
    subject='Open Science Framework Error: No files attached',
)

DIGEST = Mail(
    'digest', subject='OSF Notifications',
    categories=['notifications', 'notifications-digest']
)

DIGEST_REVIEWS_MODERATORS = Mail(
    'digest_reviews_moderators',
    subject='Recent submissions to ${provider_name}',
)

TRANSACTIONAL = Mail(
    'transactional', subject='OSF: ${subject}',
    categories=['notifications', 'notifications-transactional']
)

# Retraction related Mail objects
PENDING_RETRACTION_ADMIN = Mail(
    'pending_retraction_admin',
    subject='Withdrawal pending for one of your projects.'
)
PENDING_RETRACTION_NON_ADMIN = Mail(
    'pending_retraction_non_admin',
    subject='Withdrawal pending for one of your projects.'
)
# Embargo related Mail objects
PENDING_EMBARGO_ADMIN = Mail(
    'pending_embargo_admin',
    subject='Registration pending for one of your projects.'
)
PENDING_EMBARGO_NON_ADMIN = Mail(
    'pending_embargo_non_admin',
    subject='Registration pending for one of your projects.'
)
# Registration related Mail Objects
PENDING_REGISTRATION_ADMIN = Mail(
    'pending_registration_admin',
    subject='Registration pending for one of your projects.'
)
PENDING_REGISTRATION_NON_ADMIN = Mail(
    'pending_registration_non_admin',
    subject='Registration pending for one of your projects.'
)
PENDING_EMBARGO_TERMINATION_ADMIN = Mail(
    'pending_embargo_termination_admin',
    subject='Request to end an embargo early for one of your projects.'
)
PENDING_EMBARGO_TERMINATION_NON_ADMIN = Mail(
    'pending_embargo_termination_non_admin',
    subject='Request to end an embargo early for one of your projects.'
)

FILE_OPERATION_SUCCESS = Mail(
    'file_operation_success',
    subject='Your ${action} has finished',
)
FILE_OPERATION_FAILED = Mail(
    'file_operation_failed',
    subject='Your ${action} has failed',
)

UNESCAPE = '<% from website.util.sanitize import unescape_entities %> ${unescape_entities(src.title)}'
PROBLEM_REGISTERING = 'Problem registering ' + UNESCAPE

ARCHIVE_SIZE_EXCEEDED_DESK = Mail(
    'archive_size_exceeded_desk',
    subject=PROBLEM_REGISTERING
)
ARCHIVE_SIZE_EXCEEDED_USER = Mail(
    'archive_size_exceeded_user',
    subject=PROBLEM_REGISTERING
)

ARCHIVE_COPY_ERROR_DESK = Mail(
    'archive_copy_error_desk',
    subject=PROBLEM_REGISTERING
)
ARCHIVE_COPY_ERROR_USER = Mail(
    'archive_copy_error_user',
    subject=PROBLEM_REGISTERING

)
ARCHIVE_FILE_NOT_FOUND_DESK = Mail(
    'archive_file_not_found_desk',
    subject=PROBLEM_REGISTERING
)
ARCHIVE_FILE_NOT_FOUND_USER = Mail(
    'archive_file_not_found_user',
    subject='Registration failed because of altered files'
)

ARCHIVE_UNCAUGHT_ERROR_DESK = Mail(
    'archive_uncaught_error_desk',
    subject=PROBLEM_REGISTERING
)

ARCHIVE_REGISTRATION_STUCK_DESK = Mail(
    'archive_registration_stuck_desk',
    subject='[auto] Stuck registrations audit'
)

ARCHIVE_UNCAUGHT_ERROR_USER = Mail(
    'archive_uncaught_error_user',
    subject=PROBLEM_REGISTERING
)

ARCHIVE_SUCCESS = Mail(
    'archive_success',
    subject='Registration of ' + UNESCAPE + ' complete'
)

WELCOME = Mail(
    'welcome',
    subject='Welcome to the Open Science Framework'
)

WELCOME_OSF4I = Mail(
    'welcome_osf4i',
    subject='Welcome to the Open Science Framework'
)

PREREG_CHALLENGE_REJECTED = Mail(
    'prereg_challenge_rejected',
    subject='Revisions required, your submission for the Preregistration Challenge is not yet registered'
)

PREREG_CHALLENGE_ACCEPTED = Mail(
    'prereg_challenge_accepted',
    subject='Your research plan has been registered and accepted for the Preregistration Challenge'
)

PREREG_CSV = Mail(
    'prereg_csv',
    subject='[auto] Updated Prereg CSV'
)

EMPTY = Mail('empty', subject='${subject}')

SHARE_ERROR_DESK = Mail(
    'send_data_share_error_desk',
    subject='Share Error'
)

SHARE_PREPRINT_ERROR_DESK = Mail(
    'send_data_share_preprint_error_desk',
    subject='Share Error'
)

REVIEWS_SUBMISSION_CONFIRMATION = Mail(
    'reviews_submission_confirmation',
    subject='Confirmation of your submission to ${provider_name}'
)

ACCESS_REQUEST_SUBMITTED = Mail(
    'access_request_submitted',
    subject='An OSF user has requested access to your ${node.project_or_component}'
)

ACCESS_REQUEST_DENIED = Mail(
    'access_request_rejected',
    subject='Your access request to an OSF project has been declined'
)

<<<<<<< HEAD
=======
CROSSREF_ERROR = Mail(
    'crossref_doi_error',
    subject='There was an error creating a DOI for preprint(s). batch_id: ${batch_id}'
)

CROSSREF_CSV = Mail(
    'crossref_csv',
    subject='[auto] Here is a CSV of DOIs related to crossref: ${csv_type}'
)

>>>>>>> 2240d25c
PREPRINT_DOI_CHANGE = Mail(
    'preprint_doi_change',
    subject='Improvements to OSF Preprints DOIs'
)<|MERGE_RESOLUTION|>--- conflicted
+++ resolved
@@ -417,8 +417,6 @@
     subject='Your access request to an OSF project has been declined'
 )
 
-<<<<<<< HEAD
-=======
 CROSSREF_ERROR = Mail(
     'crossref_doi_error',
     subject='There was an error creating a DOI for preprint(s). batch_id: ${batch_id}'
@@ -429,7 +427,6 @@
     subject='[auto] Here is a CSV of DOIs related to crossref: ${csv_type}'
 )
 
->>>>>>> 2240d25c
 PREPRINT_DOI_CHANGE = Mail(
     'preprint_doi_change',
     subject='Improvements to OSF Preprints DOIs'
