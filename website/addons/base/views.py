# -*- coding: utf-8 -*-

import os
import json
import codecs
import httplib
import functools

import furl
from flask import request
from flask import redirect
from flask import make_response
from modularodm.exceptions import NoResultsFound

from framework.auth import Auth
from framework.sessions import session
from framework.sentry import log_exception
from framework.exceptions import HTTPError
<<<<<<< HEAD
from framework.mongo.utils import to_mongo_key
from framework.render.tasks import build_rendered_html, get_file_contents
=======
>>>>>>> a2140cf2
from framework.auth.decorators import must_be_logged_in, must_be_signed

from website import mails
from website import settings
from website.project import decorators
from website.addons.base import exceptions
from website.models import User, Node, NodeLog
from website.util import rubeus, waterbutler_url_for
from website.util.mimetype import get_mimetype
from website.profile.utils import get_gravatar
from website.project.utils import serialize_node
from website.project.decorators import must_be_valid_project, must_be_contributor_or_public


@decorators.must_have_permission('write')
@decorators.must_not_be_registration
def disable_addon(auth, **kwargs):
    node = kwargs['node'] or kwargs['project']

    addon_name = kwargs.get('addon')
    if addon_name is None:
        raise HTTPError(httplib.BAD_REQUEST)

    deleted = node.delete_addon(addon_name, auth)

    return {'deleted': deleted}


@must_be_logged_in
def get_addon_user_config(**kwargs):

    user = kwargs['auth'].user

    addon_name = kwargs.get('addon')
    if addon_name is None:
        raise HTTPError(httplib.BAD_REQUEST)

    addon = user.get_addon(addon_name)
    if addon is None:
        raise HTTPError(httplib.BAD_REQUEST)

    return addon.to_json(user)


def check_file_guid(guid):

    guid_url = '/{0}/'.format(guid._id)
    if not request.path.startswith(guid_url):
        url_split = request.url.split(guid.file_url)
        try:
            guid_url += url_split[1].lstrip('/')
        except IndexError:
            pass
        return guid_url
    return None

permission_map = {
    'create_folder': 'write',
    'revisions': 'read',
    'metadata': 'read',
    'download': 'read',
    'upload': 'write',
    'delete': 'write',
    'copy': 'write',
    'move': 'write',
    'copyto': 'write',
    'moveto': 'write',
    'copyfrom': 'read',
    'movefrom': 'write',
}


def check_access(node, user, action, key=None):
    """Verify that user can perform requested action on resource. Raise appropriate
    error code if action cannot proceed.
    """
    permission = permission_map.get(action, None)
    if permission is None:
        raise HTTPError(httplib.BAD_REQUEST)
    if node.has_permission(user, permission):
        return True
    if permission == 'read':
        if node.is_public or key in node.private_link_keys_active:
            return True
    code = httplib.FORBIDDEN if user else httplib.UNAUTHORIZED
    raise HTTPError(code)


def make_auth(user):
    if user is not None:
        return {
            'id': user._id,
            'email': '{}@osf.io'.format(user._id),
            'name': user.fullname,
        }
    return {}


def restrict_addrs(*addrs):
    def wrapper(func):
        @functools.wraps(func)
        def wrapped(*args, **kwargs):
            remote = request.remote_addr
            if remote not in addrs:
                raise HTTPError(httplib.FORBIDDEN)
            return func(*args, **kwargs)
        return wrapped
    return wrapper


restrict_waterbutler = restrict_addrs(*settings.WATERBUTLER_ADDRS)


@restrict_waterbutler
def get_auth(**kwargs):
    try:
        action = request.args['action']
        node_id = request.args['nid']
        provider_name = request.args['provider']
    except KeyError:
        raise HTTPError(httplib.BAD_REQUEST)

    cookie = request.args.get('cookie')
    view_only = request.args.get('view_only')

    if 'auth_user_id' in session.data:
        user = User.load(session.data['auth_user_id'])
    elif cookie:
        user = User.from_cookie(cookie)
    else:
        user = None

    node = Node.load(node_id)
    if not node:
        raise HTTPError(httplib.NOT_FOUND)

    check_access(node, user, action, key=view_only)

    provider_settings = node.get_addon(provider_name)
    if not provider_settings:
        raise HTTPError(httplib.BAD_REQUEST)

    try:
        credentials = provider_settings.serialize_waterbutler_credentials()
        settings = provider_settings.serialize_waterbutler_settings()
    except exceptions.AddonError:
        log_exception()
        raise HTTPError(httplib.BAD_REQUEST)

    return {
        'auth': make_auth(user),
        'credentials': credentials,
        'settings': settings,
        'callback_url': node.api_url_for(
            'create_waterbutler_log',
            _absolute=True,
        ),
    }


LOG_ACTION_MAP = {
    'move': NodeLog.FILE_MOVED,
    'copy': NodeLog.FILE_COPIED,
    'create': NodeLog.FILE_ADDED,
    'update': NodeLog.FILE_UPDATED,
    'delete': NodeLog.FILE_REMOVED,
    'create_folder': NodeLog.FOLDER_CREATED,
}


@must_be_signed
@restrict_waterbutler
@must_be_valid_project
def create_waterbutler_log(payload, **kwargs):
    try:
        auth = payload['auth']
        action = LOG_ACTION_MAP[payload['action']]
    except KeyError:
        raise HTTPError(httplib.BAD_REQUEST)

    user = User.load(auth['id'])
    if user is None:
        raise HTTPError(httplib.BAD_REQUEST)

    auth = Auth(user=user)
    node = kwargs['node'] or kwargs['project']

    if action in (NodeLog.FILE_MOVED, NodeLog.FILE_COPIED):
        for bundle in ('source', 'destination'):
            for key in ('provider', 'materialized', 'name', 'nid'):
                if key not in payload[bundle]:
                    raise HTTPError(httplib.BAD_REQUEST)

        destination_node = node  # For clarity
        source_node = Node.load(payload['source']['nid'])

        source = source_node.get_addon(payload['source']['provider'])
        destination = node.get_addon(payload['destination']['provider'])

        payload['source'].update({
            'materialized': payload['source']['materialized'].lstrip('/'),
            'addon': source.config.full_name,
            'url': source_node.web_url_for(
                'addon_view_or_download_file',
                path=payload['source']['path'].lstrip('/'),
                provider=payload['source']['provider']
            ),
            'node': {
                '_id': source_node._id,
                'url': source_node.url,
                'title': source_node.title,
            }
        })

        payload['destination'].update({
            'materialized': payload['destination']['materialized'].lstrip('/'),
            'addon': destination.config.full_name,
            'url': destination_node.web_url_for(
                'addon_view_or_download_file',
                path=payload['destination']['path'].lstrip('/'),
                provider=payload['destination']['provider']
            ),
            'node': {
                '_id': destination_node._id,
                'url': destination_node.url,
                'title': destination_node.title,
            }
        })

        payload.update({
            'node': destination_node._id,
            'project': destination_node.parent_id,
        })

        if not payload.get('errors'):
            destination_node.add_log(
                action=action,
                auth=auth,
                params=payload
            )

        if payload.get('email') is True or payload.get('errors'):
            mails.send_mail(
                user.username,
                mails.FILE_OPERATION_FAILED if payload.get('errors')
                else mails.FILE_OPERATION_SUCCESS,
                action=payload['action'],
                source_node=source_node,
                destination_node=destination_node,
                source_path=payload['source']['path'],
                destination_path=payload['source']['path'],
                source_addon=payload['source']['addon'],
                destination_addon=payload['destination']['addon'],
            )
    else:
        try:
            metadata = payload['metadata']
            node_addon = node.get_addon(payload['provider'])
        except KeyError:
            raise HTTPError(httplib.BAD_REQUEST)

        if node_addon is None:
            raise HTTPError(httplib.BAD_REQUEST)

        metadata['path'] = metadata['path'].lstrip('/')

        node_addon.create_waterbutler_log(auth, action, metadata)

    return {'status': 'success'}


<<<<<<< HEAD
def get_or_start_render(guid_file, start_render=True):
    try:
        guid_file.enrich()
    except exceptions.AddonEnrichmentError as error:
        return error.as_html()

    try:
        return codecs.open(guid_file.mfr_cache_path, 'r', 'utf-8').read()
    except IOError:
        if start_render:
            # Start rendering job if requested
            build_rendered_html(
                guid_file.mfr_download_url,
                guid_file.mfr_cache_path,
                guid_file.mfr_temp_path,
                guid_file.public_download_url
            )
    return None


def file_content(guid_file):
    content = None
    if is_editable(guid_file):
        content = get_file_contents(
            guid_file.mfr_download_url,
            guid_file.mfr_cache_path,
            guid_file.mfr_temp_path,
            guid_file.public_download_url,
        )

    return content


def is_editable(guid_file):
    try:
        guid_file.enrich()
    except exceptions.AddonEnrichmentError:
        return False

    file_type = get_mimetype(guid_file.waterbutler_path)
    if file_type is not None:
        file_type = file_type.split('/')[0]
        if file_type == 'text':
            return True
    else:
        return False


=======
>>>>>>> a2140cf2
@must_be_valid_project
def addon_view_or_download_file_legacy(**kwargs):
    query_params = request.args.to_dict()
    node = kwargs.get('node') or kwargs['project']

    action = query_params.pop('action', 'view')
    provider = kwargs.get('provider', 'osfstorage')

    if kwargs.get('path'):
        path = kwargs['path']
    elif kwargs.get('fid'):
        path = kwargs['fid']

    if 'download' in request.path or request.path.startswith('/api/v1/'):
        action = 'download'

    if kwargs.get('vid'):
        query_params['version'] = kwargs['vid']

    # If provider is OSFstorage, check existence of requested file in the filetree
    # This prevents invalid GUIDs from being created
    if provider == 'osfstorage':
        node_settings = node.get_addon('osfstorage')

        try:
            path = node_settings.root_node.find_child_by_name(path)._id
        except NoResultsFound:
            raise HTTPError(
                404, data=dict(
                    message_short='File not found',
                    message_long='You requested a file that does not exist.'
                )
            )

    return redirect(
        node.web_url_for(
            'addon_view_or_download_file',
            path=path,
            provider=provider,
            action=action,
            **query_params
        ),
        code=httplib.MOVED_PERMANENTLY
    )


@must_be_valid_project
@must_be_contributor_or_public
def addon_view_or_download_file(auth, path, provider, **kwargs):
    extras = request.args.to_dict()
    action = extras.get('action', 'view')
    node = kwargs.get('node') or kwargs['project']

    node_addon = node.get_addon(provider)

    if not path:
        raise HTTPError(httplib.BAD_REQUEST)

    if not node_addon:
        raise HTTPError(httplib.BAD_REQUEST, {
            'message_short': 'Bad Request',
            'message_long': 'The add-on containing this file is no longer connected to the {}.'.format(node.project_or_component)
        })

    if not node_addon.has_auth:
        raise HTTPError(httplib.UNAUTHORIZED, {
            'message_short': 'Unauthorized',
            'message_long': 'The add-on containing this file is no longer authorized.'
        })

    if not node_addon.complete:
        raise HTTPError(httplib.BAD_REQUEST, {
            'message_short': 'Bad Request',
            'message_long': 'The add-on containing this file is no longer configured.'
        })

    if not path.startswith('/'):
        path = '/' + path

    guid_file, created = node_addon.find_or_create_file_guid(path)

    if guid_file.guid_url != request.path:
        guid_url = furl.furl(guid_file.guid_url)
        guid_url.args.update(extras)
        return redirect(guid_url)

    guid_file.maybe_set_version(**extras)

    if request.method == 'HEAD':
        download_url = furl.furl(guid_file.download_url)
        download_url.args.update(extras)
        download_url.args['accept_url'] = 'false'
        return make_response(('', 200, {'Location': download_url.url}))

    if action == 'download':
        download_url = furl.furl(guid_file.download_url)
        download_url.args.update(extras)

        return redirect(download_url.url)

    return addon_view_file(auth, node, node_addon, guid_file, extras)


def addon_view_file(auth, node, node_addon, guid_file, extras):
    # TODO: resolve circular import issue
    from website.addons.wiki.utils import get_sharejs_uuid, generate_private_uuid
    from website.addons.wiki import settings as wiki_settings

    path = guid_file.waterbutler_path
    provider = guid_file.provider

<<<<<<< HEAD
    render_url = node.api_url_for(
        'addon_render_file',
        path=path.lstrip('/'),
        provider=provider,
        render=True,
        **extras
    )

    view_url = node.web_url_for(
        'addon_view_or_download_file',
        path=path.lstrip('/'),
        provider=provider
    )

    can_edit = node.has_permission(auth.user, 'write') and not node.is_registration
    file_guid = str(guid_file)
    file_key = to_mongo_key(file_guid)

    if can_edit:
        if file_key not in node.wiki_private_uuids:
            generate_private_uuid(node, file_guid)
        sharejs_uuid = get_sharejs_uuid(node, file_guid)
    else:
        sharejs_uuid = None

=======
def addon_view_file(auth, node, node_addon, file_guid, extras):
>>>>>>> a2140cf2
    ret = serialize_node(node, auth, primary=True)

    # Disable OSF Storage file deletion in DISK_SAVING_MODE
    if settings.DISK_SAVING_MODE and node_addon.config.short_name == 'osfstorage':
        ret['user']['can_edit'] = False

    try:
        file_guid.enrich()
    except exceptions.AddonEnrichmentError as e:
        error = e.as_html()
    else:
        error = None

    ret.update({
<<<<<<< HEAD
        'provider': guid_file.provider,
        'file_path': guid_file.waterbutler_path,
        'sharejs_uuid': sharejs_uuid or '',
        'urls': {
            'web': {
                'sharejs': wiki_settings.SHAREJS_URL,
                'edit': waterbutler_url_for('upload', provider, path, node),
                'view': view_url,
                'gravatar': get_gravatar(auth.user, 25)
            },
            'api': {
                'render': render_url
            }
        },
        'waterbutler_content_url': guid_file.download_url,
        'files_url': node.web_url_for('collect_file_trees'),
        'rendered': get_or_start_render(guid_file),
        'content': file_content(guid_file),
=======
        'error': error,
        'provider': file_guid.provider,
        'render_url': file_guid.mfr_render_url,
        'file_path': file_guid.waterbutler_path,
        'files_url': node.web_url_for('collect_file_trees'),
>>>>>>> a2140cf2
        # Note: must be called after get_or_start_render. This is really only for github
        'extra': json.dumps(getattr(guid_file, 'extra', {})),
        #NOTE: get_or_start_render must be called first to populate name
        'file_name': getattr(guid_file, 'name', os.path.split(guid_file.waterbutler_path)[1]),
        'is_editable': True, #is_editable(guid_file),
        'panels_used': ['edit', 'view'],
        'materialized_path': getattr(guid_file, 'materialized', guid_file.waterbutler_path),
    })

    ret.update(rubeus.collect_addon_assets(node))
<<<<<<< HEAD
    return ret


@must_be_valid_project
@must_be_contributor_or_public
def addon_render_file(auth, path, provider, **kwargs):
    node = kwargs.get('node') or kwargs['project']

    node_addon = node.get_addon(provider)

    if not path:
        raise HTTPError(httplib.BAD_REQUEST)

    if not node_addon:
        raise HTTPError(httplib.BAD_REQUEST, {
            'message_short': 'Bad Request',
            'message_long': 'The add-on containing this file is no longer attached to the {}.'.format(node.project_or_component)
        })

    if not node_addon.has_auth:
        raise HTTPError(httplib.UNAUTHORIZED, {
            'message_short': 'Unauthorized',
            'message_long': 'The add-on containing this file is no longer authorized.'
        })

    if not node_addon.complete:
        raise HTTPError(httplib.BAD_REQUEST, {
            'message_short': 'Bad Request',
            'message_long': 'The add-on containing this file is no longer configured.'
        })

    if not path.startswith('/'):
        path = '/' + path

    guid_file, created = node_addon.find_or_create_file_guid(path)

    guid_file.maybe_set_version(**request.args.to_dict())

    ret = serialize_node(node, auth, primary=True)
    ret.update({
        'rendered': get_or_start_render(guid_file),
        'content': file_content(guid_file)
    })

=======
>>>>>>> a2140cf2
    return ret<|MERGE_RESOLUTION|>--- conflicted
+++ resolved
@@ -16,11 +16,6 @@
 from framework.sessions import session
 from framework.sentry import log_exception
 from framework.exceptions import HTTPError
-<<<<<<< HEAD
-from framework.mongo.utils import to_mongo_key
-from framework.render.tasks import build_rendered_html, get_file_contents
-=======
->>>>>>> a2140cf2
 from framework.auth.decorators import must_be_logged_in, must_be_signed
 
 from website import mails
@@ -292,57 +287,6 @@
     return {'status': 'success'}
 
 
-<<<<<<< HEAD
-def get_or_start_render(guid_file, start_render=True):
-    try:
-        guid_file.enrich()
-    except exceptions.AddonEnrichmentError as error:
-        return error.as_html()
-
-    try:
-        return codecs.open(guid_file.mfr_cache_path, 'r', 'utf-8').read()
-    except IOError:
-        if start_render:
-            # Start rendering job if requested
-            build_rendered_html(
-                guid_file.mfr_download_url,
-                guid_file.mfr_cache_path,
-                guid_file.mfr_temp_path,
-                guid_file.public_download_url
-            )
-    return None
-
-
-def file_content(guid_file):
-    content = None
-    if is_editable(guid_file):
-        content = get_file_contents(
-            guid_file.mfr_download_url,
-            guid_file.mfr_cache_path,
-            guid_file.mfr_temp_path,
-            guid_file.public_download_url,
-        )
-
-    return content
-
-
-def is_editable(guid_file):
-    try:
-        guid_file.enrich()
-    except exceptions.AddonEnrichmentError:
-        return False
-
-    file_type = get_mimetype(guid_file.waterbutler_path)
-    if file_type is not None:
-        file_type = file_type.split('/')[0]
-        if file_type == 'text':
-            return True
-    else:
-        return False
-
-
-=======
->>>>>>> a2140cf2
 @must_be_valid_project
 def addon_view_or_download_file_legacy(**kwargs):
     query_params = request.args.to_dict()
@@ -453,36 +397,6 @@
 
     path = guid_file.waterbutler_path
     provider = guid_file.provider
-
-<<<<<<< HEAD
-    render_url = node.api_url_for(
-        'addon_render_file',
-        path=path.lstrip('/'),
-        provider=provider,
-        render=True,
-        **extras
-    )
-
-    view_url = node.web_url_for(
-        'addon_view_or_download_file',
-        path=path.lstrip('/'),
-        provider=provider
-    )
-
-    can_edit = node.has_permission(auth.user, 'write') and not node.is_registration
-    file_guid = str(guid_file)
-    file_key = to_mongo_key(file_guid)
-
-    if can_edit:
-        if file_key not in node.wiki_private_uuids:
-            generate_private_uuid(node, file_guid)
-        sharejs_uuid = get_sharejs_uuid(node, file_guid)
-    else:
-        sharejs_uuid = None
-
-=======
-def addon_view_file(auth, node, node_addon, file_guid, extras):
->>>>>>> a2140cf2
     ret = serialize_node(node, auth, primary=True)
 
     # Disable OSF Storage file deletion in DISK_SAVING_MODE
@@ -490,14 +404,13 @@
         ret['user']['can_edit'] = False
 
     try:
-        file_guid.enrich()
+        guid_file.enrich()
     except exceptions.AddonEnrichmentError as e:
         error = e.as_html()
     else:
         error = None
 
     ret.update({
-<<<<<<< HEAD
         'provider': guid_file.provider,
         'file_path': guid_file.waterbutler_path,
         'sharejs_uuid': sharejs_uuid or '',
@@ -516,13 +429,11 @@
         'files_url': node.web_url_for('collect_file_trees'),
         'rendered': get_or_start_render(guid_file),
         'content': file_content(guid_file),
-=======
         'error': error,
         'provider': file_guid.provider,
         'render_url': file_guid.mfr_render_url,
         'file_path': file_guid.waterbutler_path,
         'files_url': node.web_url_for('collect_file_trees'),
->>>>>>> a2140cf2
         # Note: must be called after get_or_start_render. This is really only for github
         'extra': json.dumps(getattr(guid_file, 'extra', {})),
         #NOTE: get_or_start_render must be called first to populate name
@@ -533,51 +444,4 @@
     })
 
     ret.update(rubeus.collect_addon_assets(node))
-<<<<<<< HEAD
-    return ret
-
-
-@must_be_valid_project
-@must_be_contributor_or_public
-def addon_render_file(auth, path, provider, **kwargs):
-    node = kwargs.get('node') or kwargs['project']
-
-    node_addon = node.get_addon(provider)
-
-    if not path:
-        raise HTTPError(httplib.BAD_REQUEST)
-
-    if not node_addon:
-        raise HTTPError(httplib.BAD_REQUEST, {
-            'message_short': 'Bad Request',
-            'message_long': 'The add-on containing this file is no longer attached to the {}.'.format(node.project_or_component)
-        })
-
-    if not node_addon.has_auth:
-        raise HTTPError(httplib.UNAUTHORIZED, {
-            'message_short': 'Unauthorized',
-            'message_long': 'The add-on containing this file is no longer authorized.'
-        })
-
-    if not node_addon.complete:
-        raise HTTPError(httplib.BAD_REQUEST, {
-            'message_short': 'Bad Request',
-            'message_long': 'The add-on containing this file is no longer configured.'
-        })
-
-    if not path.startswith('/'):
-        path = '/' + path
-
-    guid_file, created = node_addon.find_or_create_file_guid(path)
-
-    guid_file.maybe_set_version(**request.args.to_dict())
-
-    ret = serialize_node(node, auth, primary=True)
-    ret.update({
-        'rendered': get_or_start_render(guid_file),
-        'content': file_content(guid_file)
-    })
-
-=======
->>>>>>> a2140cf2
     return ret