--- conflicted
+++ resolved
@@ -268,6 +268,7 @@
     extras = request.args.to_dict()
     action = extras.get('action', 'view')
     node = kwargs.get('node') or kwargs['project']
+
     node_addon = node.get_addon(provider)
 
     if not path or not node_addon:
@@ -275,11 +276,14 @@
 
     if not path.startswith('/'):
         path = '/' + path
+
     file_guid, created = node_addon.find_or_create_file_guid(path)
+
     if file_guid.guid_url != request.path:
         guid_url = furl.furl(file_guid.guid_url)
         guid_url.args.update(extras)
         return redirect(guid_url)
+
     file_guid.maybe_set_version(**extras)
 
     if action == 'download':
@@ -301,14 +305,9 @@
 
 def addon_view_file(auth, node, node_addon, file_guid, extras):
     render_url = node.api_url_for('addon_render_file', path=file_guid.waterbutler_path.lstrip('/'), provider=file_guid.provider, **extras)
-<<<<<<< HEAD
-    resp = serialize_node(node, auth, primary=True)
-    resp.update({
-=======
 
     ret = serialize_node(node, auth, primary=True)
     ret.update({
->>>>>>> e7289419
         'provider': file_guid.provider,
         'render_url': render_url,
         'file_path': file_guid.waterbutler_path,
@@ -319,29 +318,25 @@
         #NOTE: get_or_start_render must be called first to populate name
         'file_name': getattr(file_guid, 'name', os.path.split(file_guid.waterbutler_path)[1]),
     })
-<<<<<<< HEAD
-    return resp
-=======
 
     return ret
->>>>>>> e7289419
 
 
 @must_be_valid_project
 @must_be_contributor_or_public
 def addon_render_file(auth, path, provider, **kwargs):
-
     node = kwargs.get('node') or kwargs['project']
 
     node_addon = node.get_addon(provider)
+
     if not path or not node_addon:
         raise HTTPError(httplib.BAD_REQUEST)
 
     if not path.startswith('/'):
         path = '/' + path
+
     file_guid, created = node_addon.find_or_create_file_guid(path)
 
     file_guid.maybe_set_version(**request.args.to_dict())
 
-    return get_or_start_render(file_guid)
-
+    return get_or_start_render(file_guid)