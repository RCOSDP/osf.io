import datetime
import httplib
import os
import uuid
<<<<<<< HEAD
import httplib
import datetime
import markupsafe
=======
>>>>>>> 23bccdf5


from flask import make_response
from flask import redirect
from flask import request
import furl
import jwe
import jwt
import markupsafe

from modularodm import Q
from modularodm.exceptions import NoResultsFound

from framework import sentry
from framework.auth import Auth
from framework.auth import cas
from framework.auth import oauth_scopes
from framework.auth.decorators import collect_auth, must_be_logged_in, must_be_signed
from framework.exceptions import HTTPError
from framework.routing import json_renderer
from framework.sentry import log_exception
from framework.transactions.context import TokuTransaction
from framework.transactions.handlers import no_auto_transaction
from website import mails
from website import settings
from website.addons.base import StorageAddonBase
from website.addons.base import exceptions
from website.addons.base import signals as file_signals
from website.files.models import FileNode, StoredFileNode, TrashedFileNode
from website.models import Node, NodeLog, User
from website.profile.utils import get_gravatar
from website.project import decorators
from website.project.decorators import must_be_contributor_or_public, must_be_valid_project
from website.project.model import DraftRegistration, MetaSchema
from website.project.utils import serialize_node
from website.util import rubeus

# import so that associated listener is instantiated and gets emails
from website.notifications.events.files import FileEvent  # noqa

<<<<<<< HEAD
ERROR_MESSAGES = {'FILE_GONE': u'''
=======

FILE_GONE_ERROR_MESSAGE = u'''
>>>>>>> 23bccdf5
<style>
.file-download{{display: none;}}
.file-share{{display: none;}}
.file-delete{{display: none;}}
</style>
<div class="alert alert-info" role="alert">
<p>
The file "{file_name}" stored on {provider} was deleted via the OSF.
</p>
<p>

It was deleted by <a href="/{deleted_by_guid}">{deleted_by}</a> on {deleted_on}.

</p>
</div>''',
                  'DONT_KNOW': u'''
<style>
.file-download{{display: none;}}
.file-share{{display: none;}}
.file-delete{{display: none;}}
</style>
<div class="alert alert-info" role="alert">
<p>
File not found at {provider}.
</p>
</div>''',
                  'BLAME_PROVIDER': u'''
<style>
.file-download{{display: none;}}
.file-share{{display: none;}}
.file-delete{{display: none;}}
</style>
<div class="alert alert-info" role="alert">
<p>
This {provider} link to the file "{file_name}" is currently unresponsive.
The provider ({provider}) may currently be unavailable or "{file_name}" may have been removed from {provider} through another interface.
</p>
<p>
You may wish to verify this through {provider}'s website.
</p>
</div>'''}


WATERBUTLER_JWE_KEY = jwe.kdf(settings.WATERBUTLER_JWE_SECRET.encode('utf-8'), settings.WATERBUTLER_JWE_SALT.encode('utf-8'))


@decorators.must_have_permission('write')
@decorators.must_not_be_registration
def disable_addon(auth, **kwargs):
    node = kwargs['node'] or kwargs['project']

    addon_name = kwargs.get('addon')
    if addon_name is None:
        raise HTTPError(httplib.BAD_REQUEST)

    deleted = node.delete_addon(addon_name, auth)

    return {'deleted': deleted}


@must_be_logged_in
def get_addon_user_config(**kwargs):

    user = kwargs['auth'].user

    addon_name = kwargs.get('addon')
    if addon_name is None:
        raise HTTPError(httplib.BAD_REQUEST)

    addon = user.get_addon(addon_name)
    if addon is None:
        raise HTTPError(httplib.BAD_REQUEST)

    return addon.to_json(user)


permission_map = {
    'create_folder': 'write',
    'revisions': 'read',
    'metadata': 'read',
    'download': 'read',
    'upload': 'write',
    'delete': 'write',
    'copy': 'write',
    'move': 'write',
    'copyto': 'write',
    'moveto': 'write',
    'copyfrom': 'read',
    'movefrom': 'write',
}


def check_access(node, auth, action, cas_resp):
    """Verify that user can perform requested action on resource. Raise appropriate
    error code if action cannot proceed.
    """
    permission = permission_map.get(action, None)
    if permission is None:
        raise HTTPError(httplib.BAD_REQUEST)

    if cas_resp:
        if permission == 'read':
            if node.is_public:
                return True
            required_scope = oauth_scopes.CoreScopes.NODE_FILE_READ
        else:
            required_scope = oauth_scopes.CoreScopes.NODE_FILE_WRITE
        if not cas_resp.authenticated \
           or required_scope not in oauth_scopes.normalize_scopes(cas_resp.attributes['accessTokenScope']):
            raise HTTPError(httplib.FORBIDDEN)

    if permission == 'read' and node.can_view(auth):
        return True
    if permission == 'write' and node.can_edit(auth):
        return True

    # Users attempting to register projects with components might not have
    # `write` permissions for all components. This will result in a 403 for
    # all `copyto` actions as well as `copyfrom` actions if the component
    # in question is not public. To get around this, we have to recursively
    # check the node's parent node to determine if they have `write`
    # permissions up the stack.
    # TODO(hrybacki): is there a way to tell if this is for a registration?
    # All nodes being registered that receive the `copyto` action will have
    # `node.is_registration` == True. However, we have no way of telling if
    # `copyfrom` actions are originating from a node being registered.
    # TODO This is raise UNAUTHORIZED for registrations that have not been archived yet
    if action == 'copyfrom' or (action == 'copyto' and node.is_registration):
        parent = node.parent_node
        while parent:
            if parent.can_edit(auth):
                return True
            parent = parent.parent_node

    # Users with the PREREG_ADMIN_TAG should be allowed to download files
    # from prereg challenge draft registrations.
    try:
        prereg_schema = MetaSchema.find_one(
            Q('name', 'eq', 'Prereg Challenge') &
            Q('schema_version', 'eq', 2)
        )
        allowed_nodes = [node] + node.parents
        prereg_draft_registration = DraftRegistration.find(
            Q('branched_from', 'in', [n._id for n in allowed_nodes]) &
            Q('registration_schema', 'eq', prereg_schema)
        )
        if action == 'download' and \
                    auth.user is not None and \
                    prereg_draft_registration.count() > 0 and \
                    settings.PREREG_ADMIN_TAG in auth.user.system_tags:
            return True
    except NoResultsFound:
        pass

    raise HTTPError(httplib.FORBIDDEN if auth.user else httplib.UNAUTHORIZED)


def make_auth(user):
    if user is not None:
        return {
            'id': user._id,
            'email': '{}@osf.io'.format(user._id),
            'name': user.fullname,
        }
    return {}


@collect_auth
def get_auth(auth, **kwargs):
    cas_resp = None
    if not auth.user:
        # Central Authentication Server OAuth Bearer Token
        authorization = request.headers.get('Authorization')
        if authorization and authorization.startswith('Bearer '):
            client = cas.get_client()
            try:
                access_token = cas.parse_auth_header(authorization)
                cas_resp = client.profile(access_token)
            except cas.CasError as err:
                sentry.log_exception()
                # NOTE: We assume that the request is an AJAX request
                return json_renderer(err)
            if cas_resp.authenticated:
                auth.user = User.load(cas_resp.user)

    try:
        data = jwt.decode(
            jwe.decrypt(request.args.get('payload', '').encode('utf-8'), WATERBUTLER_JWE_KEY),
            settings.WATERBUTLER_JWT_SECRET,
            options={'require_exp': True},
            algorithm=settings.WATERBUTLER_JWT_ALGORITHM
        )['data']
    except (jwt.InvalidTokenError, KeyError):
        raise HTTPError(httplib.FORBIDDEN)

    if not auth.user:
        auth.user = User.from_cookie(data.get('cookie', ''))

    try:
        action = data['action']
        node_id = data['nid']
        provider_name = data['provider']
    except KeyError:
        raise HTTPError(httplib.BAD_REQUEST)

    node = Node.load(node_id)
    if not node:
        raise HTTPError(httplib.NOT_FOUND)

    check_access(node, auth, action, cas_resp)

    provider_settings = node.get_addon(provider_name)
    if not provider_settings:
        raise HTTPError(httplib.BAD_REQUEST)

    try:
        credentials = provider_settings.serialize_waterbutler_credentials()
        waterbutler_settings = provider_settings.serialize_waterbutler_settings()
    except exceptions.AddonError:
        log_exception()
        raise HTTPError(httplib.BAD_REQUEST)

    return {'payload': jwe.encrypt(jwt.encode({
        'exp': datetime.datetime.utcnow() + datetime.timedelta(seconds=settings.WATERBUTLER_JWT_EXPIRATION),
        'data': {
            'auth': make_auth(auth.user),  # A waterbutler auth dict not an Auth object
            'credentials': credentials,
            'settings': waterbutler_settings,
            'callback_url': node.api_url_for(
                ('create_waterbutler_log' if not node.is_registration else 'registration_callbacks'),
                _absolute=True,
            ),
        }
    }, settings.WATERBUTLER_JWT_SECRET, algorithm=settings.WATERBUTLER_JWT_ALGORITHM), WATERBUTLER_JWE_KEY)}


LOG_ACTION_MAP = {
    'move': NodeLog.FILE_MOVED,
    'copy': NodeLog.FILE_COPIED,
    'rename': NodeLog.FILE_RENAMED,
    'create': NodeLog.FILE_ADDED,
    'update': NodeLog.FILE_UPDATED,
    'delete': NodeLog.FILE_REMOVED,
    'create_folder': NodeLog.FOLDER_CREATED,
}


@must_be_signed
@no_auto_transaction
@must_be_valid_project
def create_waterbutler_log(payload, **kwargs):
    with TokuTransaction():
        try:
            auth = payload['auth']
            action = LOG_ACTION_MAP[payload['action']]
        except KeyError:
            raise HTTPError(httplib.BAD_REQUEST)

        user = User.load(auth['id'])
        if user is None:
            raise HTTPError(httplib.BAD_REQUEST)

        auth = Auth(user=user)
        node = kwargs['node'] or kwargs['project']

        if action in (NodeLog.FILE_MOVED, NodeLog.FILE_COPIED):

            for bundle in ('source', 'destination'):
                for key in ('provider', 'materialized', 'name', 'nid'):
                    if key not in payload[bundle]:
                        raise HTTPError(httplib.BAD_REQUEST)

            dest = payload['destination']
            src = payload['source']

            if src is not None and dest is not None:
                dest_path = dest['materialized']
                src_path = src['materialized']
                if dest_path.endswith('/') and src_path.endswith('/'):
                    dest_path = os.path.dirname(dest_path)
                    src_path = os.path.dirname(src_path)
                if (
                    os.path.split(dest_path)[0] == os.path.split(src_path)[0] and
                    dest['provider'] == src['provider'] and
                    dest['nid'] == src['nid'] and
                    dest['name'] != src['name']
                ):
                    action = LOG_ACTION_MAP['rename']

            destination_node = node  # For clarity
            source_node = Node.load(payload['source']['nid'])

            source = source_node.get_addon(payload['source']['provider'])
            destination = node.get_addon(payload['destination']['provider'])

            payload['source'].update({
                'materialized': payload['source']['materialized'].lstrip('/'),
                'addon': source.config.full_name,
                'url': source_node.web_url_for(
                    'addon_view_or_download_file',
                    path=payload['source']['path'].lstrip('/'),
                    provider=payload['source']['provider']
                ),
                'node': {
                    '_id': source_node._id,
                    'url': source_node.url,
                    'title': source_node.title,
                }
            })

            payload['destination'].update({
                'materialized': payload['destination']['materialized'].lstrip('/'),
                'addon': destination.config.full_name,
                'url': destination_node.web_url_for(
                    'addon_view_or_download_file',
                    path=payload['destination']['path'].lstrip('/'),
                    provider=payload['destination']['provider']
                ),
                'node': {
                    '_id': destination_node._id,
                    'url': destination_node.url,
                    'title': destination_node.title,
                }
            })

            payload.update({
                'node': destination_node._id,
                'project': destination_node.parent_id,
            })

            if not payload.get('errors'):
                destination_node.add_log(
                    action=action,
                    auth=auth,
                    params=payload
                )

            if payload.get('email') is True or payload.get('errors'):
                mails.send_mail(
                    user.username,
                    mails.FILE_OPERATION_FAILED if payload.get('errors')
                    else mails.FILE_OPERATION_SUCCESS,
                    action=payload['action'],
                    source_node=source_node,
                    destination_node=destination_node,
                    source_path=payload['source']['materialized'],
                    destination_path=payload['source']['materialized'],
                    source_addon=payload['source']['addon'],
                    destination_addon=payload['destination']['addon'],
                )

            if payload.get('error'):
                # Action failed but our function succeeded
                # Bail out to avoid file_signals
                return {'status': 'success'}

        else:
            try:
                metadata = payload['metadata']
                node_addon = node.get_addon(payload['provider'])
            except KeyError:
                raise HTTPError(httplib.BAD_REQUEST)

            if node_addon is None:
                raise HTTPError(httplib.BAD_REQUEST)

            metadata['path'] = metadata['path'].lstrip('/')

            node_addon.create_waterbutler_log(auth, action, metadata)

    with TokuTransaction():
        file_signals.file_updated.send(node=node, user=user, event_type=action, payload=payload)

    return {'status': 'success'}


@file_signals.file_updated.connect
def addon_delete_file_node(self, node, user, event_type, payload):
    """ Get addon StoredFileNode(s), move it into the TrashedFileNode collection
    and remove it from StoredFileNode.

    Required so that the guids of deleted addon files are not re-pointed when an
    addon file or folder is moved or renamed.
    """
    if event_type == 'file_removed' and payload.get('provider', None) != 'osfstorage':
        provider = payload['provider']
        path = payload['metadata']['path']
        materialized_path = payload['metadata']['materialized']
        if path.endswith('/'):
            folder_children = FileNode.resolve_class(provider, FileNode.ANY).find(
                Q('provider', 'eq', provider) &
                Q('node', 'eq', node) &
                Q('materialized_path', 'startswith', materialized_path)
            )
            for item in folder_children:
                if item.kind == 'file' and not TrashedFileNode.load(item._id):
                    item.delete(user=user)
                elif item.kind == 'folder':
                    StoredFileNode.remove_one(item.stored_object)
        else:
            try:
                file_node = FileNode.resolve_class(provider, FileNode.FILE).find_one(
                    Q('node', 'eq', node) &
                    Q('materialized_path', 'eq', materialized_path)
                )
            except NoResultsFound:
                file_node = None

            if file_node and not TrashedFileNode.load(file_node._id):
                file_node.delete(user=user)


@must_be_valid_project
def addon_view_or_download_file_legacy(**kwargs):
    query_params = request.args.to_dict()
    node = kwargs.get('node') or kwargs['project']

    action = query_params.pop('action', 'view')
    provider = kwargs.get('provider', 'osfstorage')

    if kwargs.get('path'):
        path = kwargs['path']
    elif kwargs.get('fid'):
        path = kwargs['fid']

    if 'download' in request.path or request.path.startswith('/api/v1/'):
        action = 'download'

    if kwargs.get('vid'):
        query_params['version'] = kwargs['vid']

    # If provider is OSFstorage, check existence of requested file in the filetree
    # This prevents invalid GUIDs from being created
    if provider == 'osfstorage':
        node_settings = node.get_addon('osfstorage')

        try:
            path = node_settings.get_root().find_child_by_name(path)._id
        except NoResultsFound:
            raise HTTPError(
                404, data=dict(
                    message_short='File not found',
                    message_long='You requested a file that does not exist.'
                )
            )

    return redirect(
        node.web_url_for(
            'addon_view_or_download_file',
            path=path,
            provider=provider,
            action=action,
            **query_params
        ),
        code=httplib.MOVED_PERMANENTLY
    )

@must_be_valid_project
@must_be_contributor_or_public
def addon_deleted_file(auth, node, error_type='BLAME_PROVIDER', **kwargs):
    """Shows a nice error message to users when they try to view
    a deleted file
    """
    # Allow file_node to be passed in so other views can delegate to this one
    file_node = kwargs.get('file_node') or TrashedFileNode.load(kwargs.get('trashed_id'))
    deleted_by, deleted_on = None, None
    if isinstance(file_node, TrashedFileNode):
        deleted_by = file_node.deleted_by
        deleted_by_guid = file_node.deleted_by._id
        deleted_on = file_node.deleted_on.strftime("%c") + ' UTC'
        error_type = 'BLAME_PROVIDER' if file_node.deleted_by is None else 'FILE_GONE'
    else:
        error_type = 'DONT_KNOW'
    file_path = kwargs.get('path', file_node.path)
    file_name = file_node.name or os.path.basename(file_path)
    file_name_title, file_name_ext = os.path.splitext(file_name)
    provider_full = settings.ADDONS_AVAILABLE_DICT[file_node.provider].full_name
    ret = serialize_node(node, auth, primary=True)
    ret.update(rubeus.collect_addon_assets(node))
    retError = ERROR_MESSAGES[error_type].format(file_name=markupsafe.escape(file_name),
                                                 deleted_by=markupsafe.escape(deleted_by),
                                                 deleted_by_guid=markupsafe.escape(deleted_by_guid),
                                                 deleted_on=markupsafe.escape(deleted_on),
                                                 provider=markupsafe.escape(provider_full))
    try:
        file_guid = file_node.get_guid()._id
    except AttributeError:
        file_guid = None
    ret.update({
        'urls': {
            'render': None,
            'sharejs': None,
            'mfr': settings.MFR_SERVER_URL,
            'gravatar': get_gravatar(auth.user, 25),
            'files': node.web_url_for('collect_file_trees'),
        },
        'extra': {},
        'size': 9966699,  # Prevent file from being edited, just in case
        'sharejs_uuid': None,
<<<<<<< HEAD
        'file_name': file_name,
        'file_path': file_path,
        'file_name_title': file_name_title,
        'file_name_ext': file_name_ext,
        'file_guid': file_guid,
        'file_id': file_node._id,
        'provider': file_node.provider,
        'materialized_path': file_node.materialized_path or file_path,
        'error': retError,
        'private': getattr(node.get_addon(file_node.provider), 'is_private', False),
=======
        'file_name': trashed.name,
        'file_path': trashed.path,
        'provider': trashed.provider,
        'materialized_path': trashed.materialized_path,
        'error': FILE_GONE_ERROR_MESSAGE.format(file_name=markupsafe.escape(trashed.name)),
        'private': getattr(node.get_addon(trashed.provider), 'is_private', False),

        'file_id': trashed._id,
        # For the off chance that there is no GUID
        'file_guid': getattr(trashed.get_guid(create=False), '_id', None),
        'file_tags': [tag._id for tag in trashed.tags],
        'file_name_ext': os.path.splitext(trashed.name)[1],
        'file_name_title': os.path.splitext(trashed.name)[0],
        'allow_comments': trashed.provider in settings.ADDONS_COMMENTABLE,
>>>>>>> 23bccdf5
    })

    return ret, httplib.GONE


@must_be_valid_project
@must_be_contributor_or_public
def addon_view_or_download_file(auth, path, provider, **kwargs):
    extras = request.args.to_dict()
    extras.pop('_', None)  # Clean up our url params a bit
    action = extras.get('action', 'view')
    node = kwargs.get('node') or kwargs['project']

    node_addon = node.get_addon(provider)

    provider_safe = markupsafe.escape(provider)
    path_safe = markupsafe.escape(path)
    project_safe = markupsafe.escape(node.project_or_component)

    if not path:
        raise HTTPError(httplib.BAD_REQUEST)

    if not isinstance(node_addon, StorageAddonBase):
        raise HTTPError(httplib.BAD_REQUEST, data={
            'message_short': 'Bad Request',
<<<<<<< HEAD
            'message_long': 'The {} add-on containing {} is no longer connected to {}.'.format(provider_safe, path_safe, project_safe)
=======
            'message_long': 'The add-on containing this file is no longer connected to the {}.'.format(markupsafe.escape(node.project_or_component))
>>>>>>> 23bccdf5
        })

    if not node_addon.has_auth:
        raise HTTPError(httplib.UNAUTHORIZED, data={
            'message_short': 'Unauthorized',
            'message_long': 'The {} add-on containing {} is no longer authorized.'.format(provider_safe, path_safe)
        })

    if not node_addon.complete:
        raise HTTPError(httplib.BAD_REQUEST, data={
            'message_short': 'Bad Request',
            'message_long': 'The {} add-on containing {} is no longer configured.'.format(provider_safe, path_safe)
        })

    file_node = FileNode.resolve_class(provider, FileNode.FILE).get_or_create(node, path)

    # Note: Cookie is provided for authentication to waterbutler
    # it is overriden to force authentication as the current user
    # the auth header is also pass to support basic auth
    version = file_node.touch(
        request.headers.get('Authorization'),
        **dict(
            extras,
            cookie=request.cookies.get(settings.COOKIE_NAME)
        )
    )

    if version is None:
        if file_node.get_guid():
            # Trash file if not already found in trash.
            file_node = TrashedFileNode.load(file_node._id) or file_node.delete()
            return addon_deleted_file(file_node=file_node,
                                      **kwargs)

        return addon_deleted_file(file_node=file_node,
                                  path=path,
                                  **kwargs)

    # TODO clean up these urls and unify what is used as a version identifier
    if request.method == 'HEAD':
        return make_response(('', 200, {
            'Location': file_node.generate_waterbutler_url(**dict(extras, direct=None, version=version.identifier))
        }))

    if action == 'download':
        return redirect(file_node.generate_waterbutler_url(**dict(extras, direct=None, version=version.identifier)))

    if len(request.path.strip('/').split('/')) > 1:
        guid = file_node.get_guid(create=True)
        return redirect(furl.furl('/{}/'.format(guid._id)).set(args=extras).url)

    return addon_view_file(auth, node, file_node, version)


def addon_view_file(auth, node, file_node, version):
    # TODO: resolve circular import issue
    from website.addons.wiki import settings as wiki_settings

    if isinstance(version, tuple):
        version, error = version
        error = error.replace('\n', '').strip()
    else:
        error = None

    ret = serialize_node(node, auth, primary=True)

    if file_node._id not in node.file_guid_to_share_uuids:
        node.file_guid_to_share_uuids[file_node._id] = uuid.uuid4()
        node.save()

    if ret['user']['can_edit']:
        sharejs_uuid = str(node.file_guid_to_share_uuids[file_node._id])
    else:
        sharejs_uuid = None

    download_url = furl.furl(request.url.encode('utf-8')).set(args=dict(request.args, **{
        'direct': None,
        'mode': 'render',
        'action': 'download',
    }))

    render_url = furl.furl(settings.MFR_SERVER_URL).set(
        path=['render'],
        args={'url': download_url.url}
    )

    ret.update({
        'urls': {
            'render': render_url.url,
            'mfr': settings.MFR_SERVER_URL,
            'sharejs': wiki_settings.SHAREJS_URL,
            'gravatar': get_gravatar(auth.user, 25),
            'files': node.web_url_for('collect_file_trees'),
        },
        'error': error,
        'file_name': file_node.name,
        'file_name_title': os.path.splitext(file_node.name)[0],
        'file_name_ext': os.path.splitext(file_node.name)[1],
        'file_path': file_node.path,
        'sharejs_uuid': sharejs_uuid,
        'provider': file_node.provider,
        'materialized_path': file_node.materialized_path,
        'extra': version.metadata.get('extra', {}),
        'size': version.size if version.size is not None else 9966699,
        'private': getattr(node.get_addon(file_node.provider), 'is_private', False),
        'file_tags': [tag._id for tag in file_node.tags],
        'file_guid': file_node.get_guid()._id,
        'file_id': file_node._id,
        'allow_comments': file_node.provider in settings.ADDONS_COMMENTABLE
    })

    ret.update(rubeus.collect_addon_assets(node))
    return ret<|MERGE_RESOLUTION|>--- conflicted
+++ resolved
@@ -2,12 +2,7 @@
 import httplib
 import os
 import uuid
-<<<<<<< HEAD
-import httplib
-import datetime
 import markupsafe
-=======
->>>>>>> 23bccdf5
 
 
 from flask import make_response
@@ -16,7 +11,6 @@
 import furl
 import jwe
 import jwt
-import markupsafe
 
 from modularodm import Q
 from modularodm.exceptions import NoResultsFound
@@ -48,12 +42,7 @@
 # import so that associated listener is instantiated and gets emails
 from website.notifications.events.files import FileEvent  # noqa
 
-<<<<<<< HEAD
 ERROR_MESSAGES = {'FILE_GONE': u'''
-=======
-
-FILE_GONE_ERROR_MESSAGE = u'''
->>>>>>> 23bccdf5
 <style>
 .file-download{{display: none;}}
 .file-share{{display: none;}}
@@ -553,7 +542,6 @@
         'extra': {},
         'size': 9966699,  # Prevent file from being edited, just in case
         'sharejs_uuid': None,
-<<<<<<< HEAD
         'file_name': file_name,
         'file_path': file_path,
         'file_name_title': file_name_title,
@@ -564,22 +552,8 @@
         'materialized_path': file_node.materialized_path or file_path,
         'error': retError,
         'private': getattr(node.get_addon(file_node.provider), 'is_private', False),
-=======
-        'file_name': trashed.name,
-        'file_path': trashed.path,
-        'provider': trashed.provider,
-        'materialized_path': trashed.materialized_path,
-        'error': FILE_GONE_ERROR_MESSAGE.format(file_name=markupsafe.escape(trashed.name)),
-        'private': getattr(node.get_addon(trashed.provider), 'is_private', False),
-
-        'file_id': trashed._id,
-        # For the off chance that there is no GUID
-        'file_guid': getattr(trashed.get_guid(create=False), '_id', None),
-        'file_tags': [tag._id for tag in trashed.tags],
-        'file_name_ext': os.path.splitext(trashed.name)[1],
-        'file_name_title': os.path.splitext(trashed.name)[0],
-        'allow_comments': trashed.provider in settings.ADDONS_COMMENTABLE,
->>>>>>> 23bccdf5
+        'file_tags': [tag._id for tag in file_node.tags],
+        'allow_comments': file_node.provider in settings.ADDONS_COMMENTABLE,
     })
 
     return ret, httplib.GONE
@@ -605,11 +579,7 @@
     if not isinstance(node_addon, StorageAddonBase):
         raise HTTPError(httplib.BAD_REQUEST, data={
             'message_short': 'Bad Request',
-<<<<<<< HEAD
             'message_long': 'The {} add-on containing {} is no longer connected to {}.'.format(provider_safe, path_safe, project_safe)
-=======
-            'message_long': 'The add-on containing this file is no longer connected to the {}.'.format(markupsafe.escape(node.project_or_component))
->>>>>>> 23bccdf5
         })
 
     if not node_addon.has_auth:
