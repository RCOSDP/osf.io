import abc

from framework.auth.decorators import collect_auth
from website.util import api_url_for, web_url_for


class AddonSerializer(object):
    __metaclass__ = abc.ABCMeta

    # TODO take addon_node_settings, addon_user_settings
    def __init__(self, node_settings=None, user_settings=None):
        self.node_settings = node_settings
        self.user_settings = user_settings

    @abc.abstractproperty
    def addon_short_name(self):
        pass

    @abc.abstractproperty
    def addon_serialized_urls(self):
        pass

    @abc.abstractproperty
    def serialized_urls(self):
        pass

    @abc.abstractproperty
    def user_is_owner(self):
        pass

    @abc.abstractproperty
    def credentials_owner(self):
        pass

    @property
    def serialized_node_settings(self):
        result = {
            'nodeHasAuth': self.node_settings.has_auth,
            'userIsOwner': self.user_is_owner,
            'urls': self.serialized_urls,
        }

        if self.user_settings:
            result['userHasAuth'] = self.user_settings.has_auth
        else:
            result['userHasAuth'] = False

        if self.node_settings.has_auth:
            owner = self.credentials_owner
            if owner:
                result['urls']['owner'] = web_url_for('profile_view_id',
                                                  uid=owner._primary_key)
                result['ownerName'] = owner.fullname
        return result

    @property
    def serialized_user_settings(self):
        return {}


class OAuthAddonSerializer(AddonSerializer):

    @property
    def credentials_owner(self):
        return self.user_settings.owner if self.user_settings else None

    @property
    def user_is_owner(self):
        if self.user_settings is None or self.node_settings is None:
            return False

        user_accounts = self.user_settings.external_accounts
        return bool(
<<<<<<< HEAD
            (
                self.node_settings.has_auth and
                (self.node_settings.external_account in user_accounts)
            )
=======
            self.node_settings.has_auth and
            self.node_settings.external_account in user_accounts
>>>>>>> e8cfcf2f
        )

    @property
    def serialized_urls(self):
        ret = self.addon_serialized_urls
        # Make sure developer returns set of needed urls
        for url in self.REQUIRED_URLS:
            msg = "addon_serialized_urls must include key '{0}'".format(url)
            assert url in ret, msg
        ret.update({'settings': web_url_for('user_addons')})
        return ret

    @property
    def serialized_accounts(self):
        return [
            self.serialize_account(each)
            for each in self.user_settings.external_accounts
        ]

    @property
    def serialized_user_settings(self):
        retval = super(OAuthAddonSerializer, self).serialized_user_settings
        retval['accounts'] = []
        if self.user_settings:
            retval['accounts'] = self.serialized_accounts

        return retval

    def serialize_account(self, external_account):
        if external_account is None:
            return None
        return {
            'id': external_account._id,
            'provider_id': external_account.provider_id,
            'provider_name': external_account.provider_name,
            'provider_short_name': external_account.provider,
            'display_name': external_account.display_name,
            'profile_url': external_account.profile_url,
            'nodes': [
                self.serialize_granted_node(node)
                for node in self.user_settings.get_attached_nodes(
                    external_account=external_account
                )
            ],
        }

    @collect_auth
    def serialize_granted_node(self, node, auth):

        node_settings = node.get_addon(
            self.user_settings.oauth_provider.short_name
        )
        serializer = node_settings.serializer(node_settings=node_settings)
        urls = serializer.addon_serialized_urls
        urls['view'] = node.url

        return {
            'id': node._id,
            'title': node.title if node.can_view(auth) else None,
            'urls': urls,
        }


class StorageAddonSerializer(OAuthAddonSerializer):

    REQUIRED_URLS = ('auth', 'importAuth', 'folders', 'files', 'config', 'deauthorize', 'accounts')

    @abc.abstractmethod
    def credentials_are_valid(self, user_settings):
        pass

    @abc.abstractmethod
    def serialized_folder(self, node_settings):
        pass

    def serialize_settings(self, node_settings, current_user, client=None):
        user_settings = node_settings.user_settings
        self.node_settings = node_settings
        current_user_settings = current_user.get_addon(self.addon_short_name)
        user_is_owner = user_settings is not None and user_settings.owner == current_user

        valid_credentials = self.credentials_are_valid(user_settings, client)

        result = {
            'userIsOwner': user_is_owner,
            'nodeHasAuth': node_settings.has_auth,
            'urls': self.serialized_urls,
            'validCredentials': valid_credentials,
            'userHasAuth': current_user_settings is not None and current_user_settings.has_auth,
        }

        if node_settings.has_auth:
            # Add owner's profile URL
            result['urls']['owner'] = web_url_for(
                'profile_view_id',
                uid=user_settings.owner._id
            )
            result['ownerName'] = user_settings.owner.fullname
            # Show available folders
            if node_settings.folder_id is None:
                result['folder'] = {'name': None, 'path': None}
            elif valid_credentials:
                result['folder'] = self.serialized_folder(node_settings)
        return result


class CitationsAddonSerializer(OAuthAddonSerializer):

    REQUIRED_URLS = ('importAuth', 'folders', 'config', 'deauthorize', 'accounts')

    serialized_root_folder = {
        'name': 'All Documents',
        'provider_list_id': None,
        'id': 'ROOT',
        'parent_list_id': '__',
        'kind': 'folder',
    }

    @property
    def serialized_urls(self):
        external_account = self.node_settings.external_account
        ret = {
            'auth': api_url_for('oauth_connect',
                                service_name=self.addon_short_name),
            'files': self.node_settings.owner.url,
        }
        if external_account and external_account.profile_url:
            ret['owner'] = external_account.profile_url

        ret.update(super(CitationsAddonSerializer, self).serialized_urls)
        return ret

    @property
    def serialized_node_settings(self):
        result = super(CitationsAddonSerializer, self).serialized_node_settings
        result['folder'] = {
            'name': self.node_settings.fetch_folder_name
        }
        return result

    @property
    def credentials_owner(self):
        return self.node_settings.user_settings.owner

    def serialize_folder(self, folder):
        return {
            'data': folder,
            'kind': 'folder',
            'name': folder['name'],
            'id': folder['id'],
            'urls': {
                'fetch': self.node_settings.owner.api_url_for(
                    '{0}_citation_list'.format(self.addon_short_name),
                    list_id=folder['id']
                ),
            },
        }

    @property
    def addon_serialized_urls(self):
        node = self.node_settings.owner
        return {
            'importAuth': node.api_url_for('{0}_import_auth'.format(self.addon_short_name)),
            'folders': node.api_url_for('{0}_citation_list'.format(self.addon_short_name)),
            'config': node.api_url_for('{0}_set_config'.format(self.addon_short_name)),
            'deauthorize': node.api_url_for('{0}_deauthorize_node'.format(self.addon_short_name)),
            'accounts': node.api_url_for('{0}_account_list'.format(self.addon_short_name)),
        }

    def serialize_citation(self, citation):
        return {
            'csl': citation,
            'kind': 'file',
            'id': citation['id'],
        }<|MERGE_RESOLUTION|>--- conflicted
+++ resolved
@@ -71,15 +71,8 @@
 
         user_accounts = self.user_settings.external_accounts
         return bool(
-<<<<<<< HEAD
-            (
-                self.node_settings.has_auth and
-                (self.node_settings.external_account in user_accounts)
-            )
-=======
             self.node_settings.has_auth and
             self.node_settings.external_account in user_accounts
->>>>>>> e8cfcf2f
         )
 
     @property
