"""

"""

import os
import glob
import importlib
import mimetypes
from bson import ObjectId
from flask import request
from modularodm import fields
from mako.lookup import TemplateLookup

import furl
import requests

from framework.exceptions import PermissionsError
from framework.mongo import StoredObject
from framework.routing import process_rules
from framework.guid.model import GuidStoredObject

from website import settings
from website.addons.base import exceptions
from website.project.model import Node

lookup = TemplateLookup(
    directories=[
        settings.TEMPLATES_PATH
    ]
)

STATUS_EXCEPTIONS = {
    410: exceptions.FileDeletedError,
    404: exceptions.FileDoesntExistError
}


def _is_image(filename):
    mtype, _ = mimetypes.guess_type(filename)
    return mtype and mtype.startswith('image')


class AddonConfig(object):

    def __init__(self, short_name, full_name, owners, categories,
                 added_default=None, added_mandatory=None,
                 node_settings_model=None, user_settings_model=None, include_js=None, include_css=None,
                 widget_help=None, views=None, configs=None, models=None,
                 has_hgrid_files=False, get_hgrid_data=None, max_file_size=None, high_max_file_size=None,
                 accept_extensions=True,
                 **kwargs):

        self.models = models
        self.settings_models = {}

        if node_settings_model:
            node_settings_model.config = self
            self.settings_models['node'] = node_settings_model

        if user_settings_model:
            user_settings_model.config = self
            self.settings_models['user'] = user_settings_model

        self.short_name = short_name
        self.full_name = full_name
        self.owners = owners
        self.categories = categories

        self.added_default = added_default or []
        self.added_mandatory = added_mandatory or []
        if set(self.added_mandatory).difference(self.added_default):
            raise ValueError('All mandatory targets must also be defaults.')

        self.include_js = self._include_to_static(include_js or {})
        self.include_css = self._include_to_static(include_css or {})

        self.widget_help = widget_help

        self.views = views or []
        self.configs = configs or []

        self.has_hgrid_files = has_hgrid_files
        # WARNING: get_hgrid_data can return None if the addon is added but has no credentials.
        self.get_hgrid_data = get_hgrid_data  # if has_hgrid_files and not get_hgrid_data rubeus.make_dummy()
        self.max_file_size = max_file_size
        self.high_max_file_size = high_max_file_size
        self.accept_extensions = accept_extensions

        # Build template lookup
        template_path = os.path.join('website', 'addons', short_name, 'templates')
        if os.path.exists(template_path):
            self.template_lookup = TemplateLookup(
                directories=[
                    template_path,
                    settings.TEMPLATES_PATH,
                ]
            )
        else:
            self.template_lookup = None

    def _static_url(self, filename):
        """Build static URL for file; use the current addon if relative path,
        else the global static directory.

        :param str filename: Local path to file
        :return str: Static URL for file

        """
        if filename.startswith('/'):
            return filename
        return '/static/addons/{addon}/{filename}'.format(
            addon=self.short_name,
            filename=filename,
        )

    def _include_to_static(self, include):
        """

        """
        # TODO: minify static assets
        return {
            key: [
                self._static_url(item)
                for item in value
            ]
            for key, value in include.iteritems()
        }

    # TODO: Make INCLUDE_JS and INCLUDE_CSS one option

    @property
    def icon(self):

        try:
            return self._icon
        except:
            static_path = os.path.join('website', 'addons', self.short_name, 'static')
            static_files = glob.glob(os.path.join(static_path, 'comicon.*'))
            image_files = [
                os.path.split(filename)[1]
                for filename in static_files
                if _is_image(filename)
            ]
            if len(image_files) == 1:
                self._icon = image_files[0]
            else:
                self._icon = None
            return self._icon

    @property
    def icon_url(self):
        return self._static_url(self.icon) if self.icon else None

    def to_json(self):
        return {
            'short_name': self.short_name,
            'full_name': self.full_name,
            'capabilities': self.short_name in settings.ADDON_CAPABILITIES,
            'addon_capabilities': settings.ADDON_CAPABILITIES.get(self.short_name),
            'icon': self.icon_url,
            'has_page': 'page' in self.views,
            'has_widget': 'widget' in self.views,
        }

    @property
    def path(self):
        return os.path.join(settings.BASE_PATH, self.short_name)


class GuidFile(GuidStoredObject):

    redirect_mode = 'proxy'

    _metadata_cache = None
    _id = fields.StringField(primary=True)
    node = fields.ForeignField('node', required=True, index=True)

    _meta = {
        'abstract': True,
    }

    @property
    def provider(self):
        raise NotImplementedError

    @property
    def version_identifier(self):
        raise NotImplementedError

    @property
    def unique_identifier(self):
        raise NotImplementedError

    @property
    def waterbutler_path(self):
        '''The waterbutler formatted path of the specified file.
        Must being with a /
        '''
        raise NotImplementedError

    @property
    def guid_url(self):
        return '/{0}/'.format(self._id)

    @property
    def name(self):
        try:
            return self._metadata_cache['name']
        except (TypeError, KeyError):
            # If name is not in _metadata_cache or metadata_cache is None
            raise AttributeError('No attribute name')

    @property
    def file_name(self):
        if self.revision:
            return '{0}_{1}.html'.format(self._id, self.revision)
        return '{0}_{1}.html'.format(self._id, self.unique_identifier)

    @property
    def joinable_path(self):
        return self.waterbutler_path.lstrip('/')

    @property
    def _base_butler_url(self):
        url = furl.furl(settings.WATERBUTLER_URL)
        url.args.update({
            'nid': self.node._id,
            'provider': self.provider,
            'path': self.waterbutler_path,
            'cookie': request.cookies.get(settings.COOKIE_NAME)
        })

        if request.args.get('view_only'):
            url.args['view_only'] = request.args['view_only']

        if self.revision:
            url.args[self.version_identifier] = self.revision

        return url

    @property
    def download_url(self):
        url = self._base_butler_url
        url.path.add('file')
        return url.url

    @property
    def mfr_download_url(self):
        url = self._base_butler_url
        url.path.add('file')

        url.args['mode'] = 'render'
        url.args['action'] = 'download'

        if self.revision:
            url.args[self.version_identifier] = self.revision

        return url.url

    @property
    def public_download_url(self):
        url = furl.furl(settings.DOMAIN)

        url.path.add(self._id + '/')
        url.args['mode'] = 'render'
        url.args['action'] = 'download'

        if self.revision:
            url.args[self.version_identifier] = self.revision

        return url.url

    @property
    def metadata_url(self):
        url = self._base_butler_url
        url.path.add('data')

        return url.url

    @property
    def mfr_cache_path(self):
        return os.path.join(
            settings.MFR_CACHE_PATH,
            self.node._id,
            self.provider,
            self.file_name,
        )

    @property
    def mfr_temp_path(self):
        return os.path.join(
            settings.MFR_TEMP_PATH,
            self.node._id,
            self.provider,
            # Attempt to keep the original extension of the file for MFR detection
            self.file_name + os.path.splitext(self.name)[1]
        )

    @property
    def deep_url(self):
        if self.node is None:
            raise ValueError('Node field must be defined.')

        url = os.path.join(
            self.node.deep_url,
            'files',
            self.provider,
            self.joinable_path
        )

        if url.endswith('/'):
            return url
        else:
            return url + '/'

    @property
    def revision(self):
        return getattr(self, '_revision', None)

    def maybe_set_version(self, **kwargs):
        self._revision = kwargs.get(self.version_identifier)

    # TODO: why save?, should_raise or an exception try/except?
    def enrich(self, save=True):
        self._fetch_metadata(should_raise=True)

    def _exception_from_response(self, response):
        if response.ok:
            return

        if response.status_code in STATUS_EXCEPTIONS:
            raise STATUS_EXCEPTIONS[response.status_code]

        raise exceptions.AddonEnrichmentError(response.status_code)

    def _fetch_metadata(self, should_raise=False):
        # Note: We should look into caching this at some point
        # Some attributes may change however.
        resp = requests.get(self.metadata_url)

        if should_raise:
            self._exception_from_response(resp)
        self._metadata_cache = resp.json()['data']


class AddonSettingsBase(StoredObject):

    _id = fields.StringField(default=lambda: str(ObjectId()))
    deleted = fields.BooleanField(default=False)

    _meta = {
        'abstract': True,
    }

    def delete(self, save=True):
        self.deleted = True
        self.on_delete()
        if save:
            self.save()

    def undelete(self, save=True):
        self.deleted = False
        self.on_add()
        if save:
            self.save()

    def to_json(self, user):
        return {
            'addon_short_name': self.config.short_name,
            'addon_full_name': self.config.full_name,
        }

    #############
    # Callbacks #
    #############

    def on_add(self):
        """Called when the addon is added (or re-added) to the owner (User or Node)."""
        pass

    def on_delete(self):
        """Called when the addon is deleted from the owner (User or Node)."""
        pass


class AddonUserSettingsBase(AddonSettingsBase):

    owner = fields.ForeignField('user', backref='addons')

    _meta = {
        'abstract': True,
    }

    def __repr__(self):
        if self.owner:
            return '<{cls} owned by user {uid}>'.format(cls=self.__class__.__name__, uid=self.owner._id)
        else:
            return '<{cls} with no owner>'.format(cls=self.__class__.__name__)

    @property
    def public_id(self):
        return None

    @property
    def has_auth(self):
        """Whether the user has added credentials for this addon."""
        return False

    def get_backref_key(self, schema, backref_name):
        return schema._name + '__' + backref_name

    # TODO: Test me @asmacdo
    @property
    def nodes_authorized(self):
        """Get authorized, non-deleted nodes. Returns an empty list if the
        attached add-on does not include a node model.

        """
        try:
            schema = self.config.settings_models['node']
        except KeyError:
            return []
        nodes_backref = self.get_backref_key(schema, 'authorized')
        return [
            node_addon.owner
            for node_addon in getattr(self, nodes_backref)
            if not node_addon.owner.is_deleted
        ]

    def to_json(self, user):
        ret = super(AddonUserSettingsBase, self).to_json(user)
        ret['has_auth'] = self.has_auth
        ret.update({
            'nodes': [
                {
                    '_id': node._id,
                    'url': node.url,
                    'title': node.title,
                    'registered': node.is_registration,
                }
                for node in self.nodes_authorized
            ]
        })
        return ret


class AddonOAuthUserSettingsBase(AddonUserSettingsBase):
    _meta = {
        'abstract': True,
    }

    # Keeps track of what nodes have been given permission to use external
    #   accounts belonging to the user.
    oauth_grants = fields.DictionaryField()
    # example:
    # {
    #     '<Node._id>': {
    #         '<ExternalAccount._id>': {
    #             <metadata>
    #         },
    #     }
    # }
    #
    # metadata here is the specific to each addon.

    # The existence of this property is used to determine whether or not
    #   an addon instance is an "OAuth addon" in
    #   AddonModelMixin.get_oauth_addons().
    oauth_provider = None

    @property
    def connected_oauth_accounts(self):
        """The user's list of ``ExternalAccount`` instances for this provider"""
        return [
            x for x in self.owner.external_accounts
            if x.provider == self.oauth_provider.short_name
        ]

    def grant_oauth_access(self, node, external_account, metadata=None):
        """Give a node permission to use an ``ExternalAccount`` instance."""
        # ensure the user owns the external_account
        if external_account not in self.owner.external_accounts:
            raise PermissionsError()

        metadata = metadata or {}

        # create an entry for the node, if necessary
        if node._id not in self.oauth_grants:
            self.oauth_grants[node._id] = {}

        # create an entry for the external account on the node, if necessary
        if external_account._id not in self.oauth_grants[node._id]:
            self.oauth_grants[node._id][external_account._id] = {}

        # update the metadata with the supplied values
        for key, value in metadata.iteritems():
            self.oauth_grants[node._id][external_account._id][key] = value

        self.save()

    def revoke_oauth_access(self, external_account):
        """Revoke all access to an ``ExternalAccount``.

        TODO: This should accept node and metadata params in the future, to
            allow fine-grained revocation of grants. That's not yet been needed,
            so it's not yet been implemented.
        """
        for key in self.oauth_grants:
            self.oauth_grants[key].pop(external_account._id, None)

        self.save()

    def verify_oauth_access(self, node, external_account, metadata=None):
        """Verify that access has been previously granted.

        If metadata is not provided, this checks only if the node can access the
        account. This is suitable to check to see if the node's addon settings
        is still connected to an external account (i.e., the user hasn't revoked
        it in their user settings pane).

        If metadata is provided, this checks to see that all key/value pairs
        have been granted. This is suitable for checking access to a particular
        folder or other resource on an external provider.
        """

        metadata = metadata or {}

        # ensure the grant exists
        try:
            grants = self.oauth_grants[node._id][external_account._id]
        except KeyError:
            return False

        # Verify every key/value pair is in the grants dict
        for key, value in metadata.iteritems():
            if key not in grants or grants[key] != value:
                return False

        return True

    #############
    # Callbacks #
    #############

    def on_delete(self):
        """When the user deactivates the addon, clear auth for connected nodes.
        """
        super(AddonOAuthUserSettingsBase, self).on_delete()
        nodes = [Node.load(node_id) for node_id in self.oauth_grants.keys()]
        for node in nodes:
            node_addon = node.get_addon(self.oauth_provider.short_name)
            if node_addon and node_addon.user_settings == self:
                node_addon.clear_auth()


class AddonNodeSettingsBase(AddonSettingsBase):

    owner = fields.ForeignField('node', backref='addons')

    _meta = {
        'abstract': True,
    }

    @property
    def has_auth(self):
        """Whether the node has added credentials for this addon."""
        return False

    def to_json(self, user):
        ret = super(AddonNodeSettingsBase, self).to_json(user)
        ret.update({
            'user': {
                'permissions': self.owner.get_permissions(user)
            },
            'node': {
                'id': self.owner._id,
                'api_url': self.owner.api_url,
                'url': self.owner.url,
                'is_registration': self.owner.is_registration,
            }
        })
        return ret

    def render_config_error(self, data):
        """

        """
        # Note: `config` is added to `self` in `AddonConfig::__init__`.
        template = lookup.get_template('project/addon/config_error.mako')
        return template.get_def('config_error').render(
            title=self.config.full_name,
            name=self.config.short_name,
            **data
        )

    #############
    # Callbacks #
    #############

    def before_page_load(self, node, user):
        """

        :param User user:
        :param Node node:

        """
        pass

    def before_remove_contributor(self, node, removed):
        """
        :param Node node:
        :param User removed:
        """
        pass

    def after_remove_contributor(self, node, removed):
        """
        :param Node node:
        :param User removed:
        """
        pass

    def before_make_public(self, node):

        """

        :param Node node:
        :returns: Alert message or None

        """
        pass

    def before_make_private(self, node):
        """

        :param Node node:
        :returns: Alert message or None

        """
        pass

    def after_set_privacy(self, node, permissions):
        """

        :param Node node:
        :param str permissions:

        """
        pass

    def before_fork(self, node, user):
        """

        :param Node node:
        :param User user:
        :returns: Alert message

        """
        pass

    def after_fork(self, node, fork, user, save=True):
        """

        :param Node node:
        :param Node fork:
        :param User user:
        :param bool save:
        :returns: Tuple of cloned settings and alert message

        """
        clone = self.clone()
        clone.owner = fork

        if save:
            clone.save()

        return clone, None

    def before_register(self, node, user):
        """

        :param Node node:
        :param User user:
        :returns: Alert message

        """
        pass

    def after_register(self, node, registration, user, save=True):
        """

        :param Node node:
        :param Node registration:
        :param User user:
        :param bool save:
        :returns: Tuple of cloned settings and alert message

        """
        return None, None

    def after_delete(self, node, user):
        """

        :param Node node:
        :param User user:

        """
        pass


class AddonOAuthNodeSettingsBase(AddonNodeSettingsBase):
    _meta = {
        'abstract': True,
    }

    # TODO: Validate this field to be sure it matches the provider's short_name
    # NOTE: Do not set this field directly. Use ``set_auth()``
    external_account = fields.ForeignField('externalaccount',
                                           backref='connected')

    # NOTE: Do not set this field directly. Use ``set_auth()``
    user_settings = fields.AbstractForeignField()

    # The existence of this property is used to determine whether or not
    #   an addon instance is an "OAuth addon" in
    #   AddonModelMixin.get_oauth_addons().
    oauth_provider = None

    @property
    def has_auth(self):
        """Instance has an external account and *active* permission to use it"""
        if not (self.user_settings and self.external_account):
            return False

        return self.user_settings.verify_oauth_access(
            node=self.owner,
            external_account=self.external_account
        )

    def set_auth(self, external_account, user):
        """Connect the node addon to a user's external account.

        This method also adds the permission to use the account in the user's
        addon settings.
        """
        # tell the user's addon settings that this node is connected to it
        user_settings = user.get_or_add_addon(self.oauth_provider.short_name)
        user_settings.grant_oauth_access(
            node=self.owner,
            external_account=external_account
            # no metadata, because the node has access to no folders
        )
        user_settings.save()

        # update this instance
        self.user_settings = user_settings
        self.external_account = external_account

        self.save()

    def clear_auth(self):
<<<<<<< HEAD
        """Disconnect the node settings from the user settings.

        This method does not remove the node's permission in the user's addon
        settings.
        """

=======
        """Disconnect the node settings from the user settings"""
>>>>>>> e9f77edf
        self.external_account = None
        self.user_settings = None
        self.save()

    def before_remove_contributor_message(self, node, removed):
        """If contributor to be removed authorized this addon, warn that removing
        will remove addon authorization.
        """
        if self.has_auth and self.user_settings.owner == removed:
            return (
                u'The {addon} add-on for this {category} is authenticated by {name}. '
                u'Removing this user will also remove write access to {addon} '
                u'unless another contributor re-authenticates the add-on.'
            ).format(
                addon=self.config.full_name,
                category=node.project_or_component,
                name=removed.fullname,
            )

    # backwards compatibility
    before_remove_contributor = before_remove_contributor_message

    def after_remove_contributor(self, node, removed):
        """If removed contributor authorized this addon, remove addon authorization
        from owner.
        """
        if self.has_auth and self.user_settings.owner == removed:
            self.user_settings.oauth_grants[self.owner._id].pop(self.external_account._id)
            self.clear_auth()
            return (
                u'Because the {addon} add-on for this project was authenticated '
                u'by {name}, authentication information has been deleted. You '
                u'can re-authenticate on the <a href="{url}">Settings</a> page.'
            ).format(
                addon=self.config.full_name,
                name=removed.fullname,
                url=node.web_url_for('node_setting'),
            )

    def before_fork_message(self, node, user):
        """Return warning text to display if user auth will be copied to a
        fork.
        """
        if self.user_settings and self.user_settings.owner == user:
            return (
                u'Because you have authorized the {addon} add-on for this '
                u'{category}, forking it will also transfer your authentication token to '
                u'the forked {category}.'
            ).format(
                addon=self.config.full_name,
                category=node.project_or_component,
            )
        return (
            u'Because the {addon} add-on has been authorized by a different '
            u'user, forking it will not transfer authentication token to the forked '
            u'{category}.'
        ).format(
            addon=self.config.full_name,
            category=node.project_or_component,
        )

    # backwards compatibility
    before_fork = before_fork_message

    def after_fork(self, node, fork, user, save=True):
        """After forking, copy user settings if the user is the one who authorized
        the addon.

        :return: A tuple of the form (cloned_settings, message)
        """
        clone, _ = super(AddonOAuthNodeSettingsBase, self).after_fork(
            node=node,
            fork=fork,
            user=user,
            save=False,
        )
        if self.has_auth and self.user_settings.owner == user:
            clone.set_auth(self.external_account, user)
            message = '{addon} authorization copied to forked {cat}.'.format(
                addon=self.config.full_name,
                cat=fork.project_or_component,
            )
        else:
            message = (
                u'{addon} authorization not copied to forked {cat}. You may '
                u'authorize this fork on the <a href="{url}">Settings</a> '
                u'page.'
            ).format(
                addon=self.config.full_name,
                url=fork.web_url_for('node_setting'),
                cat=fork.project_or_component,
            )
        if save:
            clone.save()
        return clone, message

    def before_register_message(self, node, user):
        """Return warning text to display if user auth will be copied to a
        registration.
        """
        if self.has_auth:
            return (
                u'The contents of {addon} add-ons cannot be registered at this time; '
                u'the {addon} add-on linked to this {category} will not be included '
                u'as part of this registration.'
            ).format(
                addon=self.config.full_name,
                cat=node.project_or_component,
            )

    # backwards compatibility
    before_register = before_register_message


# TODO: No more magicks
def init_addon(app, addon_name, routes=True):
    """Load addon module return its create configuration object.

    If `log_fp` is provided, the addon's log templates will be appended
    to the file.

    :param app: Flask app object
    :param addon_name: Name of addon directory
    :param file log_fp: File pointer for the built logs file.
    :param bool routes: Add routes
    :return AddonConfig: AddonConfig configuration object if module found,
        else None

    """
    import_path = 'website.addons.{0}'.format(addon_name)

    # Import addon module
    addon_module = importlib.import_module(import_path)

    data = vars(addon_module)

    # Add routes
    if routes:
        for route_group in getattr(addon_module, 'ROUTES', []):
            process_rules(app, **route_group)

    # Build AddonConfig object
    return AddonConfig(
        **{
            key.lower(): value
            for key, value in data.iteritems()
        }
    )<|MERGE_RESOLUTION|>--- conflicted
+++ resolved
@@ -759,16 +759,11 @@
         self.save()
 
     def clear_auth(self):
-<<<<<<< HEAD
         """Disconnect the node settings from the user settings.
 
         This method does not remove the node's permission in the user's addon
         settings.
         """
-
-=======
-        """Disconnect the node settings from the user settings"""
->>>>>>> e9f77edf
         self.external_account = None
         self.user_settings = None
         self.save()
