# -*- coding: utf-8 -*-

import datetime
import functools
import logging
import urllib

from bleach import linkify
from bleach.callbacks import nofollow
from website.models import NodeLog

import markdown
from markdown.extensions import codehilite, fenced_code, wikilinks
from modularodm import fields

from framework.mongo.utils import to_mongo_key
from framework.forms.utils import sanitize
from framework.guid.model import GuidStoredObject
from framework.mongo import utils as mongo_utils

from website import settings
from website.addons.base import AddonNodeSettingsBase
from website.addons.wiki import utils as wiki_utils
from website.addons.wiki.settings import WIKI_CHANGE_DATE
from website.project.commentable import Commentable
from website.project.model import Node
from website.project.signals import write_permissions_revoked

from website.exceptions import NodeStateError

from .exceptions import (
    NameEmptyError,
    NameInvalidError,
    NameMaximumLengthError,
)


logger = logging.getLogger(__name__)


class AddonWikiNodeSettings(AddonNodeSettingsBase):

    complete = True
    has_auth = True
    is_publicly_editable = fields.BooleanField(default=False, index=True)

    def set_editing(self, permissions, auth=None, log=False):
        """Set the editing permissions for this node.

        :param auth: All the auth information including user, API key
        :param bool permissions: True = publicly editable
        :param bool save: Whether to save the privacy change
        :param bool log: Whether to add a NodeLog for the privacy change
            if true the node object is also saved
        """
        node = self.owner

        if permissions and not self.is_publicly_editable:
            if node.is_public:
                self.is_publicly_editable = True
            else:
                raise NodeStateError('Private components cannot be made publicly editable.')
        elif not permissions and self.is_publicly_editable:
            self.is_publicly_editable = False
        else:
            raise NodeStateError('Desired permission change is the same as current setting.')

        if log:
            node.add_log(
                action=(NodeLog.MADE_WIKI_PUBLIC
                        if self.is_publicly_editable
                        else NodeLog.MADE_WIKI_PRIVATE),
                params={
                    'project': node.parent_id,
                    'node': node._primary_key,
                },
                auth=auth,
                save=False,
            )
            node.save()

        self.save()

    def after_fork(self, node, fork, user, save=True):
        """Copy wiki settings and wiki pages to forks."""
        NodeWikiPage.clone_wiki_versions(node, fork, user, save)
        return super(AddonWikiNodeSettings, self).after_fork(node, fork, user, save)

    def after_register(self, node, registration, user, save=True):
        """Copy wiki settings and wiki pages to registrations."""
        NodeWikiPage.clone_wiki_versions(node, registration, user, save)
        clone = self.clone()
        clone.owner = registration
        if save:
            clone.save()
        return clone, None

    def after_set_privacy(self, node, permissions):
        """

        :param Node node:
        :param str permissions:
        :return str: Alert message

        """
        if permissions == 'private':
            if self.is_publicly_editable:
                self.set_editing(permissions=False, log=False)
                return (
                    'The wiki of {name} is now only editable by write contributors.'.format(
                        name=node.title,
                    )
                )

    def to_json(self, user):
        return {}


@write_permissions_revoked.connect
def subscribe_on_write_permissions_revoked(node):
    # Migrate every page on the node
    for wiki_name in node.wiki_private_uuids:
        wiki_utils.migrate_uuid(node, wiki_name)


def build_wiki_url(node, label, base, end):
    return '/{pid}/wiki/{wname}/'.format(pid=node._id, wname=label)


def validate_page_name(value):
    value = (value or '').strip()

    if not value:
        raise NameEmptyError('Page name cannot be blank.')
    if value.find('/') != -1:
        raise NameInvalidError('Page name cannot contain forward slashes.')
    if len(value) > 100:
        raise NameMaximumLengthError('Page name cannot be greater than 100 characters.')
    return True


def render_content(content, node):
    html_output = markdown.markdown(
        content,
        extensions=[
            wikilinks.WikiLinkExtension(
                configs=[
                    ('base_url', ''),
                    ('end_url', ''),
                    ('build_url', functools.partial(build_wiki_url, node))
                ]
            ),
            fenced_code.FencedCodeExtension(),
            codehilite.CodeHiliteExtension(
                [('css_class', 'highlight')]
            )
        ]
    )

    # linkify gets called after santize, because we're adding rel="nofollow"
    #   to <a> elements - but don't want to allow them for other elements.
    sanitized_content = sanitize(html_output, **settings.WIKI_WHITELIST)
    return sanitized_content


class NodeWikiPage(GuidStoredObject, Commentable):

    _id = fields.StringField(primary=True)

    page_name = fields.StringField(validate=validate_page_name)
    version = fields.IntegerField()
    date = fields.DateTimeField(auto_now_add=datetime.datetime.utcnow)
    content = fields.StringField(default='')

    user = fields.ForeignField('user')
    node = fields.ForeignField('node')

    @property
    def is_current(self):
        key = to_mongo_key(self.page_name)
<<<<<<< HEAD
        return self.node.wiki_pages_current[key] == self._id
=======
        if key in self.node.wiki_pages_current:
            return self.node.wiki_pages_current[key] == self._id
        else:
            return False
>>>>>>> eff6ea90

    @property
    def deep_url(self):
        return '{}wiki/{}/'.format(self.node.deep_url, self.page_name)

    @property
    def url(self):
        return '{}wiki/{}/'.format(self.node.url, self.page_name)

    @property
    def rendered_before_update(self):
        return self.date < WIKI_CHANGE_DATE

    # For Comment API compatibility
    @property
    def target_type(self):
        """The object "type" used in the OSF v2 API."""
        return 'wiki'

    @property
    def root_target_page(self):
        """The comment page type associated with NodeWikiPages."""
        return 'wiki'

    @property
    def is_deleted(self):
        key = mongo_utils.to_mongo_key(self.page_name)
        return key not in self.node.wiki_pages_current

    def belongs_to_node(self, node_id):
        """Check whether the wiki is attached to the specified node."""
        return self.node._id == node_id

    def get_extra_log_params(self, comment):
        return {'wiki': {'name': self.page_name, 'url': comment.get_comment_page_url()}}

    # used by django and DRF - use v1 url since there are no v2 wiki routes
    def get_absolute_url(self):
        return '{}wiki/{}/'.format(self.node.absolute_url, urllib.quote(self.page_name))

    def html(self, node):
        """The cleaned HTML of the page"""
        sanitized_content = render_content(self.content, node=node)
        try:
            return linkify(
                sanitized_content,
                [nofollow, ],
            )
        except TypeError:
            logger.warning('Returning unlinkified content.')
            return sanitized_content

    def raw_text(self, node):
        """ The raw text of the page, suitable for using in a test search"""

        return sanitize(self.html(node), tags=[], strip=True)

    def get_draft(self, node):
        """
        Return most recently edited version of wiki, whether that is the
        last saved version or the most recent sharejs draft.
        """

        db = wiki_utils.share_db()
        sharejs_uuid = wiki_utils.get_sharejs_uuid(node, self.page_name)

        doc_item = db['docs'].find_one({'_id': sharejs_uuid})
        if doc_item:
            sharejs_version = doc_item['_v']
            sharejs_timestamp = doc_item['_m']['mtime']
            sharejs_timestamp /= 1000   # Convert to appropriate units
            sharejs_date = datetime.datetime.utcfromtimestamp(sharejs_timestamp)

            if sharejs_version > 1 and sharejs_date > self.date:
                return doc_item['_data']

        return self.content

    def save(self, *args, **kwargs):
        rv = super(NodeWikiPage, self).save(*args, **kwargs)
        if self.node:
            self.node.update_search()
        return rv

    def rename(self, new_name, save=True):
        self.page_name = new_name
        if save:
            self.save()

    def to_json(self):
        return {}

    def clone_wiki(self, node_id):
        """Clone a node wiki page.
        :param node: The Node of the cloned wiki page
        :return: The cloned wiki page
        """
        node = Node.load(node_id)
        if not node:
            raise ValueError('Invalid node')
        clone = self.clone()
        clone.node = node
        clone.user = self.user
        clone.save()
        return clone

    @classmethod
    def clone_wiki_versions(cls, node, copy, user, save=True):
        """Clone wiki pages for a forked or registered project.
        :param node: The Node that was forked/registered
        :param copy: The fork/registration
        :param user: The user who forked or registered the node
        :param save: Whether to save the fork/registration
        :return: copy
        """
        copy.wiki_pages_versions = {}
        copy.wiki_pages_current = {}

        for key in node.wiki_pages_versions:
            copy.wiki_pages_versions[key] = []
            for wiki_id in node.wiki_pages_versions[key]:
                node_wiki = NodeWikiPage.load(wiki_id)
                cloned_wiki = node_wiki.clone_wiki(copy._id)
                copy.wiki_pages_versions[key].append(cloned_wiki._id)
                if node_wiki.is_current:
                    copy.wiki_pages_current[key] = cloned_wiki._id
        if save:
            copy.save()
        return copy<|MERGE_RESOLUTION|>--- conflicted
+++ resolved
@@ -178,14 +178,10 @@
     @property
     def is_current(self):
         key = to_mongo_key(self.page_name)
-<<<<<<< HEAD
-        return self.node.wiki_pages_current[key] == self._id
-=======
         if key in self.node.wiki_pages_current:
             return self.node.wiki_pages_current[key] == self._id
         else:
             return False
->>>>>>> eff6ea90
 
     @property
     def deep_url(self):
