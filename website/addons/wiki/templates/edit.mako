--- conflicted
+++ resolved
@@ -159,14 +159,7 @@
                         </div>
                     </div>
                 </div>
-<<<<<<< HEAD
-                <div id="wikiViewRender" class="wiki-panel-body markdown-it-view wiki-panel-body-flex" data-bind="html: renderedView, mathjaxify: renderedView, css: { 'wiki-panel-body-flex': $root.singleVis() !== 'view' }"  >
-                    % if wiki_content:
-                        ${wiki_content | n}
-                    % else:
-                        <p><em>No wiki content</em></p>
-                    % endif
-=======
+
                 <div id="wikiViewPanel"  class="wiki-panel-body wiki-panel-body-flex">
                   <div id="wikiViewRender" data-bind="html: renderedView, mathjaxify: renderedView, anchorScroll : { buffer: 215, elem : '#wikiViewPanel'}" class=" markdown-it-view">
                       % if wiki_content:
@@ -175,7 +168,6 @@
                           <p><em>No wiki content</em></p>
                       % endif
                   </div>
->>>>>>> 0e008150
                 </div>
               </div>
           </div>
