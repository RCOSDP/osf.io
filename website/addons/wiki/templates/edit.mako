--- conflicted
+++ resolved
@@ -35,14 +35,4 @@
       WikiEditor('.wiki', '${node['api_url']}wiki/content/${pageName}/')
     });
 
-<<<<<<< HEAD
-    <script>
-      $script('/static/addons/wiki/WikiEditor.js', function() {
-          WikiEditor('.wiki', '${node['api_url']}wiki/content/${pageName}/')
-        });
-   </script>
-
-</%def>
-=======
-</script>
->>>>>>> 9b632bb4
+</script>