--- conflicted
+++ resolved
@@ -21,7 +21,6 @@
         return self.initText !== self.wikiText();
     });
 
-<<<<<<< HEAD
     //Fetch initial wiki text
     $.ajax({
         type: 'GET',
@@ -33,10 +32,7 @@
             self.wikiText(response.wiki_content);
         },
         error: function(xhr, textStatus, error) {
-            bootbox.alert({
-                title: 'Error',
-                message: 'The wiki content could not be loaded.'
-            });
+            osfHelpers.growl('Error','The wiki content could not be loaded.');
             Raven.captureMessage('Could not GET get wiki contents.', {
                 url: url,
                 textStatus: textStatus,
@@ -44,27 +40,6 @@
             });
         }
     });
-=======
-        //Fetch initial wiki text
-        $.ajax({
-            type: 'GET',
-            url: url,
-            dataType: 'json',
-            cache: false,
-            success: function(response) {
-                self.initText = response.wiki_content;
-                self.wikiText(response.wiki_content);
-            },
-            error: function(xhr, textStatus, error) {
-                $.osf.growl('Error','The wiki content could not be loaded.');
-                Raven.captureMessage('Could not GET get wiki contents.', {
-                    url: url,
-                    textStatus: textStatus,
-                    error: error
-                });
-            }
-        });
->>>>>>> e7684a77
 
     $(window).on('beforeunload', function() {
         if (self.changed()) {
