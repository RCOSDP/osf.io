'use strict';
var ko = require('knockout');
var $ = require('jquery');
var $osf = require('osfHelpers');
var Raven = require('raven-js');
var Markdown = require('pagedown-ace-converter');
Markdown.getSanitizingConverter = require('pagedown-ace-sanitizer').getSanitizingConverter;
require('imports?Markdown=pagedown-ace-converter!pagedown-ace-editor');
var md = require('markdown').full;
var md_quick = require('markdown').quick;
var mathrender = require('mathrender');

var editor;

var MATHJAX_THROTTLE = 500;
var throttledMathjaxify = $osf.throttle(mathrender.mathjaxify, MATHJAX_THROTTLE);

/**
 * Binding handler that instantiates an ACE editor.
 * The value accessor must be a ko.observable.
 * Example: <div data-bind="ace: currentText" id="editor"></div>
 */
ko.bindingHandlers.ace = {
    init: function (element, valueAccessor) {
        editor = ace.edit(element.id); // jshint ignore:line

        // Updates the view model based on changes to the editor
        editor.getSession().on('change', function () {
            valueAccessor()(editor.getValue());
        });
    },
    update: function (element, valueAccessor) {
        var content = editor.getValue();        // Content of ace editor
        var value = ko.unwrap(valueAccessor()); // Value from view model

        // Updates the editor based on changes to the view model
        if (value !== undefined && content !== value) {
            var cursorPosition = editor.getCursorPosition();
            editor.setValue(value);
            editor.gotoLine(cursorPosition.row + 1, cursorPosition.column);
        }
    }
};

function ViewModel(url) {
    var self = this;

    self.initText = ko.observable('');
    self.currentText = ko.observable('');
    self.activeUsers = ko.observableArray([]);
    self.status = ko.observable('connected');
    self.throttledStatus = ko.observable(self.status());

    self.displayCollaborators = ko.computed(function() {
       return self.activeUsers().length > 1;
    });

    // Throttle the display when updating status.
    self.updateStatus = function() {
        self.throttledStatus(self.status());
    };

    self.throttledUpdateStatus = $osf.throttle(self.updateStatus, 4000, {leading: false});

    self.status.subscribe(function (newValue) {
        if (newValue === 'disconnected') {
            self.updateStatus();
        }

        self.throttledUpdateStatus();
    });

    self.statusDisplay = ko.computed(function() {
        switch(self.throttledStatus()) {
            case 'connecting':
                return 'Attempting to connect';
            case 'unsupported':
                return 'Your browser does not support live editing';
            default:
                return 'Live editing unavailable';
        }
    });

    self.progressBar = ko.computed(function() {
        switch(self.throttledStatus()) {
            case 'connecting':
                return {
                    class: 'progress-bar progress-bar-warning progress-bar-striped active',
                    style: 'width: 100%'
                };
            default:
                return {
                    class: 'progress-bar progress-bar-danger',
                    style: 'width: 100%'
                };
        }
    });

    self.modalTarget = ko.computed(function() {
        switch(self.throttledStatus()) {
            case 'connecting':
                return '#connectingModal';
            case 'unsupported':
                return '#unsupportedModal';
            default:
                return '#disconnectedModal';
        }
    });

    self.wikisDiffer = function(wiki1, wiki2) {
        // Handle inconsistencies in newline notation
        var clean1 = typeof wiki1 === 'string' ?
            wiki1.replace(/(\r\n|\n|\r)/gm, '\n') : '';
        var clean2 = typeof wiki2 === 'string' ?
            wiki2.replace(/(\r\n|\n|\r)/gm, '\n') : '';

        return clean1 !== clean2;
    };

    self.changed = function() {
        return self.wikisDiffer(self.initText(), self.currentText());
    };

    // Fetch initial wiki text
    self.fetchData = function() {
        var request = $.ajax({
            type: 'GET',
            url: url,
            dataType: 'json'
        });
        request.done(function (response) {
            // Most recent version, whether saved or in mongo
            self.initText(response.wiki_draft);
        });
        request.fail(function (xhr, textStatus, error) {
            $osf.growl('Error','The wiki content could not be loaded.');
            Raven.captureMessage('Could not GET wiki contents.', {
                url: url,
                textStatus: textStatus,
                error: error
            });
        });
        return request;
    };

    // Revert to last saved version, even if draft is more recent
    self.revertChanges = function() {
        return self.fetchData().then(function(response) {
            // Dirty check now covers last saved version
            self.initText(response.wiki_content);
            self.currentText(response.wiki_content);
        });
    };

    $(window).on('beforeunload', function() {
        if (self.changed() && self.status() !== 'connected') {
            return 'There are unsaved changes to your wiki. If you exit ' +
                'the page now, those changes may be lost.';
        }
    });
<<<<<<< HEAD

    $(document).ready(function () {
        $('*[data-osf-panel]').osfPanel({
            buttonElement : '.switch',
            onSize : 'md',
            'onclick' : function () { editor.resize(); }
        });
        $('.openNewWiki').click(function () {
            $('#newWiki').modal('show');
        });
        $('.openDeleteWiki').click(function () {
            $('#deleteWiki').modal('show');
        });
        var panelToggle = $('.panel-toggle'),
            panelExpand = $('.panel-expand');
        $('.panel-collapse').on('click', function () {
            var el = $(this).closest('.panel-toggle');
            el.children('.wiki-panel.hidden-xs').hide(  );
            panelToggle.removeClass('col-sm-3').addClass('col-sm-1');
            panelExpand.removeClass('col-sm-9').addClass('col-sm-11');
            el.children('.panel-collapsed').show();
            $('.wiki-nav').show();
        });
        $('.panel-collapsed .wiki-panel-header').on('click', function () {
            var el = $(this).parent(),
                toggle = el.closest('.panel-toggle');
            toggle.children('.wiki-panel').show();
            el.hide();
            panelToggle.removeClass('col-sm-1').addClass('col-sm-3');
            panelExpand.removeClass('col-sm-11').addClass('col-sm-9');
            $('.wiki-nav').hide();
        });

    });
=======
>>>>>>> c9d1c2a3
}

function WikiEditor(selector, url) {
    this.viewModel = new ViewModel(url);
    $osf.applyBindings(this.viewModel, selector);
    var mdConverter = Markdown.getSanitizingConverter();
    var mdEditor = new Markdown.Editor(mdConverter);
    mdEditor.run(editor);
    var previewElement = $('#markdownItPreview');
    var renderTimeout;
    editor.on('change', function() {
        // Quick render
        previewElement.html(md_quick.render(editor.getValue()));
        // Full render
        clearTimeout(renderTimeout);
        renderTimeout = setTimeout(function() {
            previewElement.html(md.render(editor.getValue()));
            throttledMathjaxify('#markdownItPreview');
        }, 500);
    });
}

module.exports = WikiEditor;<|MERGE_RESOLUTION|>--- conflicted
+++ resolved
@@ -158,7 +158,6 @@
                 'the page now, those changes may be lost.';
         }
     });
-<<<<<<< HEAD
 
     $(document).ready(function () {
         $('*[data-osf-panel]').osfPanel({
@@ -193,8 +192,6 @@
         });
 
     });
-=======
->>>>>>> c9d1c2a3
 }
 
 function WikiEditor(selector, url) {
