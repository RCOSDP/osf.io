# -*- coding: utf-8 -*-

import difflib
import httplib as http
import logging

from bs4 import BeautifulSoup
from flask import request

from framework import status
from framework.forms.utils import sanitize
from framework.mongo.utils import from_mongo
from framework.exceptions import HTTPError
from framework.auth.utils import privacy_info_handle
from website.addons.wiki.utils import (
    docs_uuid,
    generate_share_uuid
)
from website.project.views.node import _view_project
from website.project import show_diff
from website.project.model import has_anonymous_link, format_wid
from website.project.decorators import (
    must_be_contributor_or_public,
    must_have_addon, must_not_be_registration,
    must_be_valid_project,
    must_have_permission
)
from .model import NodeWikiPage


logger = logging.getLogger(__name__)

HOME = 'home'


@must_be_contributor_or_public
@must_have_addon('wiki', 'node')
def wiki_widget(**kwargs):
    node = kwargs['node'] or kwargs['project']
    wiki = node.get_addon('wiki')
    wiki_page = node.get_wiki_page('home')

    more = False
    if wiki_page and wiki_page.html(node):
        wiki_html = wiki_page.html(node)
        if len(wiki_html) > 500:
            wiki_html = BeautifulSoup(wiki_html[:500] + '...', 'html.parser')
            more = True
        else:
            wiki_html = BeautifulSoup(wiki_html)
            more = False
    else:
        wiki_html = None

    rv = {
        'complete': True,
        'content': wiki_html,
        'more': more,
        'include': False,
    }
    rv.update(wiki.config.to_json())
    return rv


@must_be_valid_project
@must_have_addon('wiki', 'node')
def project_wiki_home(**kwargs):
    node = kwargs['node'] or kwargs['project']
    return {}, None, None, u'{}wiki/home/'.format(node.url)


def _get_wiki_versions(node, wid, anonymous=False):

    # Skip if page doesn't exist; happens on new projects before
    # default "home" page is created
    if wid not in node.wiki_pages_versions:
        return []

    versions = [
        NodeWikiPage.load(page)
        for page in node.wiki_pages_versions[wid]
    ]

    return [
        {
            'version': version.version,
            'user_fullname': privacy_info_handle(
                version.user.fullname, anonymous, name=True
            ),
            'date': version.date.replace(microsecond=0),
        }
        for version in reversed(versions)
    ]


@must_be_valid_project  # injects project
@must_be_contributor_or_public  # injects user, project
@must_have_addon('wiki', 'node')
def project_wiki_compare(auth, wid, compare_id, **kwargs):
    node = kwargs['node'] or kwargs['project']

    anonymous = has_anonymous_link(node, auth)
    wiki_page = node.get_wiki_page(wid)
    toc = serialize_wiki_toc(node, auth=auth)

    if not wiki_page:
        raise HTTPError(http.NOT_FOUND)

    comparison_page = node.get_wiki_page(wid, compare_id)
    if comparison_page:
        current = wiki_page.content
        comparison = comparison_page.content
        sm = difflib.SequenceMatcher(None, comparison, current)
        content = show_diff(sm)
        content = content.replace('\n', '<br />')
        ret = {
            'pageName': wid,
            'wiki_content': content,
            'wiki_id': wiki_page._primary_key if wiki_page else None,
            'versions': _get_wiki_versions(node, wid, anonymous),
            'is_current': True,
            'is_edit': False,
            'version': wiki_page.version,
            'pages_current': sorted([
                from_mongo(version)
                for version in node.wiki_pages_current
            ]),
            'toc': toc,
            'url': node.url,
            'api_url': node.api_url,
            'category': node.category,
            'wiki_page_api_url': node.api_url_for('project_wiki_page', wid=wiki_page.page_name),
            'wiki_home_url': node.url + 'wiki/',
        }
        ret.update(_view_project(node, auth, primary=True))
        return ret

    raise HTTPError(http.NOT_FOUND)


@must_be_valid_project  # injects project
@must_have_permission('write')  # injects auth, project
@must_have_addon('wiki', 'node')
def project_wiki_version(auth, **kwargs):
    node = kwargs['node'] or kwargs['project']
    wid = kwargs['wid']
    vid = kwargs['vid']

    wiki_page = node.get_wiki_page(wid, version=vid)

    if wiki_page:
        rv = {
            'wiki_id': wiki_page._id if wiki_page else None,
            'pageName': wid,
            'wiki_content': wiki_page.html(node),
            'version': wiki_page.version,
            'is_current': wiki_page.is_current,
            'is_edit': False,
        }
        rv.update(_view_project(node, auth, primary=True))
        return rv

    raise HTTPError(http.NOT_FOUND)


def serialize_wiki_toc(project, auth):
    toc = [
        {
            'id': child._primary_key,
            'title': child.title,
            'category': child.category,
            'pages': sorted(child.wiki_pages_current.keys()) if child.wiki_pages_current else [],
            'url': child.web_url_for('project_wiki_page', wid=HOME),
            'is_pointer': not child.primary,
            'link': auth.private_key
        }
        for child in project.nodes
        if not child.is_deleted
        and child.can_view(auth)
        if child.has_addon('wiki')
    ]
    return toc


@must_be_valid_project  # injects project
@must_be_contributor_or_public
@must_have_addon('wiki', 'node')
<<<<<<< HEAD
def project_wiki_page(auth, **kwargs):

    page_name = kwargs['wid']
=======
def project_wiki_page(wid, auth, **kwargs):
    wid = wid.strip()
>>>>>>> 7920c36d
    node = kwargs['node'] or kwargs['project']
    anonymous = has_anonymous_link(node, auth)
    wiki_page = node.get_wiki_page(page_name)

    # todo breaks on /<script>; why?

    if wiki_page:
        version = wiki_page.version
        is_current = wiki_page.is_current
        content = wiki_page.html(node)
        wiki_page_api_url = node.api_url_for('project_wiki_page', wid=wiki_page.page_name)
    else:
        version = 'NA'
        is_current = False
        content = '<p><em>No wiki content</em></p>'
        wiki_page_api_url = None

    toc = serialize_wiki_toc(node, auth=auth)

    ret = {
        'wiki_id': wiki_page._primary_key if wiki_page else None,
        'pageName': page_name,
        'page': wiki_page,
        'version': version,
        'versions': _get_wiki_versions(node, page_name, anonymous=anonymous),
        'wiki_content': content,
        'is_current': is_current,
        'is_edit': False,
        'pages_current': sorted([
            from_mongo(each)
            for each in node.wiki_pages_current
        ]),
        'toc': toc,
        'url': node.url,
        'api_url': node.api_url,
        'category': node.category,
        'wiki_page_api_url': wiki_page_api_url,
        'wiki_home_url': node.url + 'wiki/',
    }

    ret.update(_view_project(node, auth, primary=True))
    return ret


@must_be_valid_project
@must_be_contributor_or_public
@must_have_addon('wiki', 'node')
def wiki_page_content(wid, **kwargs):
    node = kwargs['node'] or kwargs['project']

    wiki_page = node.get_wiki_page(wid)

    return {
        'wiki_content': wiki_page.content if wiki_page else ''
    }


@must_be_valid_project  # returns project
@must_have_permission('write')  # returns user, project
@must_not_be_registration
@must_have_addon('wiki', 'node')
<<<<<<< HEAD
def project_wiki_edit(auth, **kwargs):
    page_name = kwargs['wid']  # the page name
    wid = format_wid(page_name)  # the formatted page name
=======
def project_wiki_edit(wid, auth, **kwargs):
    wid = wid.strip()
>>>>>>> 7920c36d
    node = kwargs['node'] or kwargs['project']
    wiki_page = node.get_wiki_page(page_name)

    if wiki_page:
        version = wiki_page.version
        is_current = wiki_page.is_current
        content = wiki_page.content
        wiki_page_api_url = node.api_url_for('project_wiki_page', wid=wiki_page.page_name)

        if wiki_page.share_uuid is None:
            # TODO: Can this case occur?
            if wid in node.wiki_sharejs_uuid:
                wiki_page.share_uuid = node.wiki_sharejs_uuid[wid]
            else:
                wiki_page.share_uuid = generate_share_uuid(node, wid)
            wiki_page.save()
        share_uuid = wiki_page.share_uuid
    else:
        version = 'NA'
        is_current = False
        content = ''
        wiki_page_api_url = None
        if wid in node.wiki_sharejs_uuid:
            share_uuid = node.wiki_sharejs_uuid[wid]
        else:
            share_uuid = generate_share_uuid(node, wid)

    # TODO: Remove duplication with project_wiki_page
    toc = serialize_wiki_toc(node, auth=auth)
    rv = {
        'pageName': page_name,
        'version': version,
        'versions': _get_wiki_versions(node, wid),
        'wiki_content': content,
        'wiki_id': wiki_page._id if wiki_page else '',
        'share_uuid': docs_uuid(node, share_uuid),
        'is_current': is_current,
        'is_edit': True,
        'pages_current': sorted([
            from_mongo(each)
            for each in node.wiki_pages_current
        ]),
        'toc': toc,
        'url': node.url,
        'api_url': node.api_url,
        'category': node.category,
        'wiki_page_api_url': wiki_page_api_url,
        'wiki_home_url': node.url + 'wiki/',
    }
    rv.update(_view_project(node, auth, primary=True))
    return rv


@must_be_valid_project  # injects node or project
@must_have_permission('write')  # injects user
@must_not_be_registration
@must_have_addon('wiki', 'node')
def project_wiki_edit_post(wid, auth, **kwargs):
    wid = wid.strip()
    node_to_use = kwargs['node'] or kwargs['project']

    if wid != sanitize(wid):
        status.push_status_message("This is an invalid wiki page name")
        raise HTTPError(http.BAD_REQUEST, redirect_url='{}wiki/'.format(node_to_use.url))

    wiki_page = node_to_use.get_wiki_page(wid)

    redirect_url = u'{}wiki/{}/'.format(node_to_use.url, wid)

    if wiki_page:
        # Only update node wiki if content has changed
        content = wiki_page.content
        if request.form['content'] != content:
            node_to_use.update_node_wiki(wid, request.form['content'], auth)
            ret = {'status': 'success'}
        else:
            ret = {'status': 'unmodified'}
    else:
        # update_node_wiki will create a new wiki page because a page
        # with wid does not exist
        node_to_use.update_node_wiki(wid, request.form['content'], auth)
        ret = {'status': 'success'}
    return ret, http.FOUND, None, redirect_url


@must_not_be_registration
@must_have_permission('write')
@must_have_addon('wiki', 'node')
def project_wiki_rename(**kwargs):
    node = kwargs['node'] or kwargs['project']
    wid = request.json.get('pk', None)
    page = NodeWikiPage.load(wid)
    if page.page_name.lower() == 'home':
        raise HTTPError(http.BAD_REQUEST, data=dict(
            message_short='Invalid request',
            message_long='The wiki home page cannot be renamed.'
        ))
    new_name = request.json.get('value', None)
    if new_name != sanitize(new_name):
        raise HTTPError(http.UNPROCESSABLE_ENTITY)

    if page and new_name:
        if format_wid(new_name) in node.wiki_pages_current:
            raise HTTPError(http.CONFLICT)

        # TODO: This should go in a Node method like node.rename_wiki
        node.wiki_pages_versions[format_wid(new_name)] = node.wiki_pages_versions[format_wid(page.page_name)]
        del node.wiki_pages_versions[format_wid(page.page_name)]
        node.wiki_pages_current[format_wid(new_name)] = node.wiki_pages_current[format_wid(page.page_name)]
        del node.wiki_pages_current[format_wid(page.page_name)]
        if format_wid(page.page_name) in node.wiki_sharejs_uuid:
            node.wiki_sharejs_uuid[format_wid(new_name)] = node.wiki_sharejs_uuid[format_wid(page.page_name)]
            del node.wiki_sharejs_uuid[format_wid(page.page_name)]
        node.save()
        page.rename(new_name)
        return {'message': new_name}

    raise HTTPError(http.BAD_REQUEST)

@must_be_valid_project  # injects project
@must_have_permission('write')  # injects user, project
@must_not_be_registration
@must_have_addon('wiki', 'node')
def project_wiki_delete(auth, wid, **kwargs):
    node = kwargs['node'] or kwargs['project']
    page = node.get_wiki_page(wid)
    if not page:
        raise HTTPError(http.NOT_FOUND)
    node.delete_node_wiki(node, page, auth)
    node.save()
    return {}<|MERGE_RESOLUTION|>--- conflicted
+++ resolved
@@ -25,8 +25,8 @@
     must_be_valid_project,
     must_have_permission
 )
+
 from .model import NodeWikiPage
-
 
 logger = logging.getLogger(__name__)
 
@@ -185,14 +185,8 @@
 @must_be_valid_project  # injects project
 @must_be_contributor_or_public
 @must_have_addon('wiki', 'node')
-<<<<<<< HEAD
-def project_wiki_page(auth, **kwargs):
-
-    page_name = kwargs['wid']
-=======
 def project_wiki_page(wid, auth, **kwargs):
-    wid = wid.strip()
->>>>>>> 7920c36d
+    page_name = wid.strip()
     node = kwargs['node'] or kwargs['project']
     anonymous = has_anonymous_link(node, auth)
     wiki_page = node.get_wiki_page(page_name)
@@ -254,14 +248,9 @@
 @must_have_permission('write')  # returns user, project
 @must_not_be_registration
 @must_have_addon('wiki', 'node')
-<<<<<<< HEAD
-def project_wiki_edit(auth, **kwargs):
-    page_name = kwargs['wid']  # the page name
-    wid = format_wid(page_name)  # the formatted page name
-=======
 def project_wiki_edit(wid, auth, **kwargs):
-    wid = wid.strip()
->>>>>>> 7920c36d
+    page_name = wid.strip()
+    wid = format_wid(page_name)
     node = kwargs['node'] or kwargs['project']
     wiki_page = node.get_wiki_page(page_name)
 
