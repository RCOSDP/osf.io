--- conflicted
+++ resolved
@@ -310,11 +310,7 @@
         'toc': toc,
         'category': node.category,
         'panels_used': panels_used,
-<<<<<<< HEAD
-        'num_columns': len(set(panels_used).intersection({'view', 'edit', 'compare'})),
-=======
         'num_columns': num_columns,
->>>>>>> 7ede3bae
         'urls': {
             'api': _get_wiki_api_urls(node, wiki_name, {
                 'content': node.api_url_for('wiki_page_content', wname=wiki_name),
