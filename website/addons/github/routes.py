--- conflicted
+++ resolved
@@ -103,18 +103,6 @@
             ],
             'get',
             views.hgrid.github_root_folder_public,
-<<<<<<< HEAD
-=======
-            json_renderer,
-        ),
-        Rule(
-            [
-                '/project/<pid>/github/file/download/<path:path>/',
-                '/project/<pid>/node/<nid>/github/file/download/<path:path>',
-            ],
-            'get',
-            views.crud.github_download_file,
->>>>>>> 2b828343
             json_renderer,
         ),
         ### File Render ###
@@ -141,7 +129,6 @@
             ],
             'get',
             views.crud.github_view_file,
-<<<<<<< HEAD
             OsfWebRenderer('../addons/github/templates/github_view_file.mako'),
         ),
         Rule(
@@ -152,9 +139,6 @@
             'get',
             views.crud.github_download_file,
             json_renderer,
-=======
-            OsfWebRenderer('../addons/github/templates/github_view_file.mako')
->>>>>>> 2b828343
         ),
     ],
 }