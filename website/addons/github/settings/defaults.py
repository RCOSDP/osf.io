--- conflicted
+++ resolved
@@ -12,10 +12,6 @@
 HOOK_DOMAIN = None
 
 # Max render size in bytes; no max if None
-<<<<<<< HEAD
-MAX_RENDER_SIZE = None
-=======
 MAX_RENDER_SIZE = None
 
-CACHE = True
->>>>>>> 2b828343
+CACHE = True