# -*- coding: utf-8 -*-
import logging
from mako.template import Template

from framework import request
from framework.auth.decorators import Auth

from website.project.decorators import must_be_contributor_or_public
from website.project.decorators import must_have_addon

from ..api import GitHub, to_hgrid, ref_to_params
from .util import _get_refs, _check_permissions

logger = logging.getLogger(__name__)

github_branch_template = Template('''
    % if len(branches) > 1:
            <select class="github-branch-select">
                % for each in branches:
                    <option value="${each}" ${"selected" if each == branch else ""}>${each}</option>
                % endfor
            </select>
    % else:
        <span>${branch}</span>
    % endif
    % if sha:
        <a href="https://github.com/${owner}/${repo}/commit/${sha}" class="github-sha text-muted">${sha[:10]}</a>
    % endif
''')

def github_branch_widget(branches, owner, repo, branch, sha):
    """Render branch selection widget for GitHub add-on. Displayed in the
    name field of HGrid file trees.

    """
    rendered = github_branch_template.render(
        branches=[
            each['name']
            for each in branches
        ],
        branch=branch,
        sha=sha,
        owner=owner,
        repo=repo
    )
    return rendered


def github_hgrid_data(node_settings, auth, parent=None, contents=False, *args, **kwargs):

    # Quit if no repo linked
    if not node_settings.user or not node_settings.repo:
        return

    connection = GitHub.from_settings(node_settings.user_settings)

    branch, sha, branches = _get_refs(
        node_settings,
        branch=kwargs.get('branch'),
        sha=kwargs.get('sha'),
        connection=connection,
    )

    if branch is not None:
        ref = ref_to_params(branch, sha)
        can_edit = _check_permissions(
            node_settings, auth, connection, branch, sha
        )
        name_append = github_branch_widget(branches, owner=node_settings.user,
            repo=node_settings.repo, branch=branch, sha=sha)
    else:

        ref = None
        can_edit = False
        name_append = None
    name_tpl = ('GitHub: <a class="github-repo-link" href="https://github.com/{user}/{repo}/">'
                '{user}/{repo}</a>{widget}').format(user=node_settings.user,
                                                    repo=node_settings.repo,
                                                    widget=name_append)
    rv = {
        'addon': node_settings.config.short_name,
        'name': name_tpl,
        'kind': 'folder',
        'urls': {
            'upload': node_settings.owner.api_url + 'github/file/' + ref,
            'fetch': node_settings.owner.api_url + 'github/hgrid/' + ref,
            'branch': node_settings.owner.api_url + 'github/hgrid/root/',
        },
        'hasIcon': True,
        'permissions': {
            'view': True,
            'edit': can_edit,
        },
        'accept': {
            'maxSize': node_settings.config.max_file_size,
            'extensions': node_settings.config.accept_extensions,
        }
    }

    return rv


@must_be_contributor_or_public
@must_have_addon('github', 'node')
def github_root_folder_public(*args, **kwargs):
    """View function returning the root container for a GitHub repo. In
    contrast to other add-ons, this is exposed via the API for GitHub to
    accommodate switching between branches and commits.

    """
    node_settings = kwargs['node_addon']
    auth = kwargs['auth']
    data = request.args.to_dict()
    parent = data.pop('parent', 'null')
<<<<<<< HEAD
    return github_hgrid_data(node_settings, auth, parent, contents=False, **data)
=======

    return github_hgrid_data(node_settings, auth=auth, parent=parent, contents=False, **data)
>>>>>>> ab7590f8


def _get_tree(node_settings, sha, connection=None):

    connection = connection or GitHub.from_settings(node_settings.user_settings)
    tree = connection.tree(
        node_settings.user, node_settings.repo, sha, recursive=True,
    )
    if tree:
        return tree['tree']

@must_be_contributor_or_public
@must_have_addon('github', 'node')
def github_hgrid_data_contents(*args, **kwargs):
    """Return a repo's file tree as a dict formatted for HGrid.

    """
    auth = kwargs['auth']
    node = kwargs['node'] or kwargs['project']
    node_addon = kwargs['node_addon']
    path = kwargs.get('path', '')

    connection = GitHub.from_settings(node_addon.user_settings)
    # The requested branch and sha
    req_branch, req_sha = request.args.get('branch'), request.args.get('sha')
    # The actual branch and sha to use, given the addon settings
    branch, sha, branches = _get_refs(
        node_addon, req_branch, req_sha, connection=connection
    )
    # Get file tree
    contents = connection.contents(
        user=node_addon.user, repo=node_addon.repo, path=path,
        ref=sha or branch,
    )

    can_edit = _check_permissions(node_addon, auth, connection, branch, sha)

    if contents:
        hgrid_tree = to_hgrid(
            contents, node_url=node.url, node_api_url=node.api_url,
            branch=branch, sha=sha, can_edit=can_edit, parent=path,
        )
    else:
        hgrid_tree = []
    return hgrid_tree<|MERGE_RESOLUTION|>--- conflicted
+++ resolved
@@ -112,12 +112,8 @@
     auth = kwargs['auth']
     data = request.args.to_dict()
     parent = data.pop('parent', 'null')
-<<<<<<< HEAD
-    return github_hgrid_data(node_settings, auth, parent, contents=False, **data)
-=======
 
     return github_hgrid_data(node_settings, auth=auth, parent=parent, contents=False, **data)
->>>>>>> ab7590f8
 
 
 def _get_tree(node_settings, sha, connection=None):
