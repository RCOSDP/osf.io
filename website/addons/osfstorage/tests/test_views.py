--- conflicted
+++ resolved
@@ -2,20 +2,12 @@
 from __future__ import unicode_literals
 
 import os
-<<<<<<< HEAD
-import mock
-=======
->>>>>>> 1c38aa7f
 from nose.tools import *  # noqa
 
 from framework.auth.core import Auth
 from website.addons.osfstorage.tests.utils import (
     StorageTestCase, Delta, AssertDeltas,
-<<<<<<< HEAD
-    recursively_create_file, recursively_create_folder
-=======
     recursively_create_file,
->>>>>>> 1c38aa7f
 )
 from website.addons.osfstorage.tests import factories
 
@@ -349,26 +341,15 @@
 
     def test_get_revisions(self):
         res = self.get_revisions()
-<<<<<<< HEAD
-        expected = reversed([
-=======
         expected = [
->>>>>>> 1c38aa7f
             utils.serialize_revision(
                 self.project,
                 self.record,
                 version,
-<<<<<<< HEAD
-                idx
-            )
-            for idx, version in enumerate(reversed(self.record.versions))
-        ])
-=======
                 index=len(self.record.versions) - 1 - idx
             )
             for idx, version in enumerate(reversed(self.record.versions))
         ]
->>>>>>> 1c38aa7f
 
         assert_equal(len(res.json['revisions']), 15)
         assert_equal(res.json['revisions'], [x for x in expected])
