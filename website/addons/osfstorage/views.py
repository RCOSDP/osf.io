from __future__ import unicode_literals

import httplib
import logging

from modularodm.exceptions import NoResultsFound
from modularodm.storage.base import KeyExistsException

from framework.auth import Auth
from framework.exceptions import HTTPError
from framework.auth.decorators import must_be_signed
from framework.transactions.handlers import no_auto_transaction

from website.models import User
from website.project.decorators import (
    must_not_be_registration, must_have_addon,
)
from website.util import rubeus
from website.project.model import has_anonymous_link

from website.models import NodeLog
from website.addons.osfstorage import model
from website.addons.osfstorage import utils
from website.addons.osfstorage import errors
from website.addons.osfstorage import settings as osf_storage_settings


logger = logging.getLogger(__name__)


def make_error(code, message_short=None, message_long=None):
    data = {}
    if message_short:
        data['message_short'] = message_short
    if message_long:
        data['message_long'] = message_long
    return HTTPError(code, data=data)


@must_be_signed
@utils.handle_odm_errors
@must_have_addon('osfstorage', 'node')
def osf_storage_download_file_hook(node_addon, payload, **kwargs):
    try:
        path = payload['path'].strip('/')
        version_id = int(payload.get('version', 0)) - 1
    except KeyError:
        raise make_error(httplib.BAD_REQUEST, 'Path is required')
    except ValueError:
        raise make_error(httplib.BAD_REQUEST, 'Version must be an int or not specified')

    storage_node = model.OsfStorageFileNode.get_file(path, node_addon)
    if storage_node.is_deleted:
        raise HTTPError(httplib.GONE)

    version = storage_node.get_version(version_id)

    if payload.get('mode') != 'render':
        if version_id < 0:
            version_id = len(storage_node.versions) + version_id
        utils.update_analytics(node_addon.owner, storage_node._id, version_id)

    return {
        'data': {
            'name': storage_node.name,
            'path': version.location_hash,
        },
        'settings': {
            osf_storage_settings.WATERBUTLER_RESOURCE: version.location[osf_storage_settings.WATERBUTLER_RESOURCE],
        },
    }


def osf_storage_crud_prepare(node_addon, payload):
    try:
        auth = payload['auth']
        settings = payload['settings']
        metadata = payload['metadata']
        hashes = payload['hashes']
        worker = payload['worker']
        path = payload['path'].strip('/')
    except KeyError:
        raise HTTPError(httplib.BAD_REQUEST)
    user = User.load(auth.get('id'))
    if user is None:
        raise HTTPError(httplib.BAD_REQUEST)
    location = settings
    location.update({
        'object': metadata['name'],
        'service': metadata['provider'],
    })
    # TODO: Migrate existing worker host and URL
    location.update(worker)
    metadata.update(hashes)
    return path, user, location, metadata


@must_be_signed
@no_auto_transaction
@must_have_addon('osfstorage', 'node')
def osf_storage_upload_file_hook(node_addon, payload, **kwargs):
    path, user, location, metadata = osf_storage_crud_prepare(node_addon, payload)
    path = path.split('/')

    if len(path) > 2:
        raise HTTPError(httplib.BAD_REQUEST)

    try:
        parent, child = path
    except ValueError:
        parent, (child, ) = node_addon.root_node, path

    if not isinstance(parent, model.OsfStorageFileNode):
        parent = model.OsfStorageFileNode.get_folder(parent, node_addon)

    try:
        created, record = False, parent.find_child_by_name(child)
    except NoResultsFound:
        created, record = True, parent.append_file(child)

    code = httplib.CREATED if created else httplib.OK
    version = record.create_version(user, location, metadata)

    return {
        'status': 'success',
        'path': record.path,
        'version': version._id,
        'downloads': record.get_download_count(),
    }, code


@must_be_signed
@must_have_addon('osfstorage', 'node')
def osf_storage_update_metadata_hook(node_addon, payload, **kwargs):
    try:
        version_id = payload['version']
        metadata = payload['metadata']
    except KeyError:
        raise HTTPError(httplib.BAD_REQUEST)

    version = model.OsfStorageFileVersion.load(version_id)

    if version is None:
        raise HTTPError(httplib.NOT_FOUND)

    version.update_metadata(metadata)

    return {'status': 'success'}


@must_be_signed
@utils.handle_odm_errors
@must_not_be_registration
@must_have_addon('osfstorage', 'node')
def osf_storage_crud_hook_delete(payload, node_addon, **kwargs):
    try:
        path = payload['path'].strip('/')
    except KeyError:
        raise make_error(httplib.BAD_REQUEST, 'Path is required')

    storage_node = model.OsfStorageFileNode.get(path, node_addon)

    if storage_node == node_addon.root_node:
        raise HTTPError(httplib.BAD_REQUEST)

    if storage_node.is_deleted:
        raise HTTPError(httplib.GONE)

    try:
        auth = Auth(User.load(payload['auth'].get('id')))
        if not auth:
            raise HTTPError(httplib.BAD_REQUEST)
        storage_node.delete(auth)
    except errors.DeleteError:
        raise HTTPError(httplib.NOT_FOUND)

    storage_node.save()
    return {'status': 'success'}


@must_be_signed
@utils.handle_odm_errors
@must_have_addon('osfstorage', 'node')
def osf_storage_get_metadata_hook(node_addon, payload, **kwargs):
    path = payload.get('path')

    if not path:
        raise HTTPError(httplib.BAD_REQUEST)

    if path == '/':
        fileobj = node_addon.root_node
    else:
        fileobj = model.OsfStorageFileNode.get(path.strip('/'), node_addon)

    if fileobj.is_deleted:
        raise HTTPError(httplib.GONE)

    if fileobj.kind == 'file':
        data = fileobj.serialized()
        data['fullPath'] = fileobj.materialized_path()
        return data

    return [
        child.serialized()
        for child in fileobj.children
        if not child.is_deleted
    ]


def osf_storage_root(node_settings, auth, **kwargs):
    """Build HGrid JSON for root node. Note: include node URLs for client-side
    URL creation for uploaded files.
    """
    node = node_settings.owner
    root = rubeus.build_addon_root(
        node_settings=node_settings,
        name='',
        permissions=auth,
        user=auth.user,
        nodeUrl=node.url,
        nodeApiUrl=node.api_url,
    )
    return [root]


@must_be_signed
@utils.handle_odm_errors
@must_have_addon('osfstorage', 'node')
def osf_storage_get_revisions(payload, node_addon, **kwargs):
    node = node_addon.owner
    path = payload.get('path')
    is_anon = has_anonymous_link(node, Auth(private_key=payload.get('view_only')))

    if not path:
        raise HTTPError(httplib.BAD_REQUEST)

    record = model.OsfStorageFileNode.get(path.strip('/'), node_addon)

    return {
        'revisions': list(reversed([
            utils.serialize_revision(node, record, version, idx)
            for idx, version in enumerate(reversed(record.versions))
        ]))
    }


@must_be_signed
@utils.handle_odm_errors
@must_have_addon('osfstorage', 'node')
def osf_storage_create_folder(payload, node_addon, **kwargs):
    path = payload.get('path')
    user = User.from_cookie(payload.get('cookie', ''))

    if not path or not user:
        raise HTTPError(httplib.BAD_REQUEST)

    split = path.strip('/').split('/')
    child = split.pop(-1)

    if not child:
        raise HTTPError(httplib.BAD_REQUEST)

    if split:
        parent = model.OsfStorageFileNode.get(split[0], node_addon)
    else:
        parent = node_addon.root_node

<<<<<<< HEAD
    try:
        folder = parent.append_folder(child)
    except KeyExistsException:
        folder = parent.find_child_by_name(child, kind='folder')
        if not folder.is_deleted:
            raise HTTPError(httplib.CONFLICT, data={
                'message': 'Cannot create folder "{name}" because a file or folder already exists at path "{path}"'.format(
                    name=folder.name,
                    path=folder.materialized_path(),
                )
            })
        folder.undelete(Auth(user), recurse=False)
    folder.log(Auth(user), NodeLog.FOLDER_CREATED)

    return folder.serialized(), httplib.CREATED
=======
    return {
        'revisions': [
            utils.serialize_revision(node, record, versions[idx], indices[idx], anon=is_anon)
            for idx in range(len(versions))
        ],
        'more': more,
    }
>>>>>>> 693e2e44
<|MERGE_RESOLUTION|>--- conflicted
+++ resolved
@@ -238,7 +238,7 @@
 
     return {
         'revisions': list(reversed([
-            utils.serialize_revision(node, record, version, idx)
+            utils.serialize_revision(node, record, version, idx, anon=is_anon)
             for idx, version in enumerate(reversed(record.versions))
         ]))
     }
@@ -265,7 +265,6 @@
     else:
         parent = node_addon.root_node
 
-<<<<<<< HEAD
     try:
         folder = parent.append_folder(child)
     except KeyExistsException:
@@ -280,13 +279,4 @@
         folder.undelete(Auth(user), recurse=False)
     folder.log(Auth(user), NodeLog.FOLDER_CREATED)
 
-    return folder.serialized(), httplib.CREATED
-=======
-    return {
-        'revisions': [
-            utils.serialize_revision(node, record, versions[idx], indices[idx], anon=is_anon)
-            for idx in range(len(versions))
-        ],
-        'more': more,
-    }
->>>>>>> 693e2e44
+    return folder.serialized(), httplib.CREATED