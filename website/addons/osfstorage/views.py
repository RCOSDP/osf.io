from __future__ import unicode_literals

import httplib
import logging

from modularodm import Q
from modularodm.storage.base import KeyExistsException

from framework.auth import Auth
from framework.exceptions import HTTPError
from framework.auth.decorators import must_be_signed

from website.models import User
from website.project.decorators import (
    must_not_be_registration, must_have_addon,
)
from website.util import rubeus
from website.project.model import has_anonymous_link

from website.models import NodeLog
from website.addons.osfstorage import model
from website.addons.osfstorage import utils
from website.addons.osfstorage import errors
from website.addons.osfstorage import decorators
from website.addons.osfstorage import settings as osf_storage_settings


logger = logging.getLogger(__name__)


def osf_storage_root(node_settings, auth, **kwargs):
    """Build HGrid JSON for root node. Note: include node URLs for client-side
    URL creation for uploaded files.
    """
    node = node_settings.owner
    root = rubeus.build_addon_root(
        node_settings=node_settings,
        name='',
        permissions=auth,
        user=auth.user,
        nodeUrl=node.url,
        nodeApiUrl=node.api_url,
    )
    return [root]


def make_error(code, message_short=None, message_long=None):
    data = {}
    if message_short:
        data['message_short'] = message_short
    if message_long:
        data['message_long'] = message_long
    return HTTPError(code, data=data)


@must_be_signed
def osfstorage_update_metadata(node_addon, payload, **kwargs):
    try:
        version_id = payload['version']
        metadata = payload['metadata']
    except KeyError:
        raise HTTPError(httplib.BAD_REQUEST)

    version = model.OsfStorageFileVersion.load(version_id)

    if version is None:
        raise HTTPError(httplib.NOT_FOUND)

    version.update_metadata(metadata)

    return {'status': 'success'}

@must_be_signed
@decorators.autoload_filenode(must_be='file')
def osfstorage_get_revisions(file_node, node_addon, payload, **kwargs):
    is_anon = has_anonymous_link(node_addon.owner, Auth(private_key=payload.get('view_only')))

    # Return revisions in descending order
    return {
        'revisions': [
            utils.serialize_revision(node_addon.owner, file_node, version, index=len(file_node.versions) - idx - 1, anon=is_anon)
            for idx, version in enumerate(reversed(file_node.versions))
        ]
    }


@decorators.waterbutler_opt_hook
def osfstorage_copy_hook(source, destination, name=None, **kwargs):
    return source.copy_under(destination, name=name).serialized(), httplib.CREATED


@decorators.waterbutler_opt_hook
def osfstorage_move_hook(source, destination, name=None, **kwargs):
    return source.move_under(destination, name=name).serialized(), httplib.OK


@must_be_signed
@decorators.autoload_filenode(default_root=True)
def osfstorage_get_lineage(file_node, node_addon, **kwargs):
    #TODO Profile
    list(model.OsfStorageFileNode.find(Q('kind', 'eq', 'folder') & Q('node_settings', 'eq', node_addon)))

    lineage = []

    while file_node:
        lineage.append(file_node.serialized())
        file_node = file_node.parent

    return {'data': lineage}


@must_be_signed
@decorators.autoload_filenode(default_root=True)
def osfstorage_get_metadata(file_node, **kwargs):
    if file_node.is_deleted:
        raise HTTPError(httplib.GONE)

    return file_node.serialized(include_full=True)


@must_be_signed
<<<<<<< HEAD
@decorators.handle_odm_errors
@must_have_addon('osfstorage', 'node')
def osf_storage_get_children(node_addon, fid, **kwargs):
    filenode = model.OsfStorageFileNode.get(fid, node_addon)

    if not filenode:
        raise HTTPError(httplib.NOT_FOUND)
    if filenode.is_deleted:
=======
@decorators.autoload_filenode(must_be='folder')
def osfstorage_get_children(file_node, **kwargs):
    if file_node.is_deleted:
>>>>>>> 1c08ed85
        raise HTTPError(httplib.GONE)

    return [
        child.serialized()
        for child in file_node.children
        if not child.is_deleted
    ]


@must_be_signed
@must_not_be_registration
@decorators.autoload_filenode(must_be='folder')
def osfstorage_create_child(file_node, payload, node_addon, **kwargs):
    parent = file_node  # Just for clarity
    name = payload.get('name')
    user = User.load(payload.get('user'))
    is_folder = payload.get('kind') == 'folder'
<<<<<<< HEAD
    parent = model.OsfStorageFileNode.get_folder(fid, node_addon)
=======

    if not (name or user) or '/' in name:
        raise HTTPError(httplib.BAD_REQUEST)

>>>>>>> 1c08ed85
    try:
        if is_folder:
            created, file_node = True, parent.append_folder(name)
        else:
            created, file_node = True, parent.append_file(name)
    except KeyExistsException:
        file_node = parent.find_child_by_name(name, kind='folder' if is_folder else 'file')
        created = False

    # if not created and is_folder:
    if file_node.is_deleted:
        file_node.undelete(Auth(user), recurse=False)
    else:
        if not created and is_folder:
            raise HTTPError(httplib.CONFLICT, data={
                'message': 'Cannot create folder "{name}" because a file or folder already exists at path "{path}"'.format(
                    name=file_node.name,
                    path=file_node.materialized_path(),
                )
            })

    if is_folder:
        #TODO Handle copies
        file_node.log(Auth(user), NodeLog.FOLDER_CREATED)
    else:
        try:
            file_node.create_version(
                user,
                dict(payload['settings'], **dict(
                    payload['worker'], **{
                        'object': payload['metadata']['name'],
                        'service': payload['metadata']['service'],
                    })
                ),
                dict(payload['metadata'], **payload['hashes'])
            )
        except KeyError:
            #TODO Handle redeleting
            raise HTTPError(httplib.BAD_REQUEST)
        file_node.log(Auth(user), NodeLog.FILE_ADDED)

    return {
        'status': 'success',
        'data': file_node.serialized(),
        'version': None if is_folder else file_node.versions[-1]._id
    }, httplib.CREATED if created else httplib.OK


@must_be_signed
@must_not_be_registration
@decorators.autoload_filenode()
def osfstorage_delete(file_node, payload, node_addon, **kwargs):
    auth = Auth(User.load(payload['user']))

    if not auth:
        raise HTTPError(httplib.BAD_REQUEST)

    if file_node == node_addon.root_node:
        raise HTTPError(httplib.BAD_REQUEST)

    if file_node.is_deleted:
        raise HTTPError(httplib.GONE)

    try:
        file_node.delete(auth)
    except errors.DeleteError:
        raise HTTPError(httplib.NOT_FOUND)

    file_node.save()
    return {'status': 'success'}


@must_be_signed
@decorators.autoload_filenode(must_be='file')
def osfstorage_download(file_node, payload, node_addon, **kwargs):
    if file_node.is_deleted:
        raise HTTPError(httplib.GONE)

    try:
        version_id = int(payload.get('version', 0)) - 1
    except ValueError:
        raise make_error(httplib.BAD_REQUEST, 'Version must be an int or not specified')

    version = file_node.get_version(version_id)

    if payload.get('mode') not in ('render', ):
        if version_id < 0:
            version_id = len(file_node.versions) + version_id
        utils.update_analytics(node_addon.owner, file_node._id, version_id)

    return {
        'data': {
            'name': file_node.name,
            'path': version.location_hash,
        },
        'settings': {
            osf_storage_settings.WATERBUTLER_RESOURCE: version.location[osf_storage_settings.WATERBUTLER_RESOURCE],
        },
    }


# lol
for key, item in locals().items():
    if callable(item) and key.startswith('osfstorage'):
        locals()[key] = must_have_addon('osfstorage', 'node')(item)<|MERGE_RESOLUTION|>--- conflicted
+++ resolved
@@ -119,20 +119,9 @@
 
 
 @must_be_signed
-<<<<<<< HEAD
-@decorators.handle_odm_errors
-@must_have_addon('osfstorage', 'node')
-def osf_storage_get_children(node_addon, fid, **kwargs):
-    filenode = model.OsfStorageFileNode.get(fid, node_addon)
-
-    if not filenode:
-        raise HTTPError(httplib.NOT_FOUND)
-    if filenode.is_deleted:
-=======
 @decorators.autoload_filenode(must_be='folder')
 def osfstorage_get_children(file_node, **kwargs):
     if file_node.is_deleted:
->>>>>>> 1c08ed85
         raise HTTPError(httplib.GONE)
 
     return [
@@ -150,14 +139,6 @@
     name = payload.get('name')
     user = User.load(payload.get('user'))
     is_folder = payload.get('kind') == 'folder'
-<<<<<<< HEAD
-    parent = model.OsfStorageFileNode.get_folder(fid, node_addon)
-=======
-
-    if not (name or user) or '/' in name:
-        raise HTTPError(httplib.BAD_REQUEST)
-
->>>>>>> 1c08ed85
     try:
         if is_folder:
             created, file_node = True, parent.append_folder(name)
