--- conflicted
+++ resolved
@@ -14,16 +14,10 @@
     Can be used to change settings on all S3Connections
     See: CallingFormat
     """
-<<<<<<< HEAD
     if node_settings is not None:
         if node_settings.external_account is not None:
             access_key, secret_key = node_settings.external_account.oauth_key, node_settings.external_account.oauth_secret
-    connection = S3Connection(access_key, secret_key)
-=======
-    if user_settings is not None:
-        access_key, secret_key = user_settings.access_key, user_settings.secret_key
     connection = S3Connection(access_key, secret_key, calling_format=OrdinaryCallingFormat())
->>>>>>> 28a2211f
     return connection
 
 
