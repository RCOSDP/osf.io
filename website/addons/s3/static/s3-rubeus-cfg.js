--- conflicted
+++ resolved
@@ -9,13 +9,8 @@
             var self = this;
             var parent = self.getByID(item.parentID);
             var name = file.name;
-<<<<<<< HEAD
-
+            // Make it possible to upload into subfolders
             while (parent.depth > 1 && !parent.isAddonRoot) {
-=======
-            // Make it possible to upload into subfolders
-            while (parent.depth > 1 && !parent.isComponent) {
->>>>>>> a200d723
                 name = parent.name + '/' + name;
                 parent = self.getByID(parent.parentID);
             }
