--- conflicted
+++ resolved
@@ -8,13 +8,10 @@
 
 import requests
 
-<<<<<<< HEAD
-=======
-from .import settings
->>>>>>> 065c127a
 from website.util import web_url_for
 
-from .import settings
+from . import settings
+
 
 logger = logging.getLogger(__name__)
 
@@ -156,7 +153,7 @@
             'client_id': settings.CLIENT_ID,
             'client_secret': settings.CLIENT_SECRET,
             'refresh_token': user_settings.refresh_token,
-            'grant_type': 'refresh_token'
+            'grant_type': 'refresh_token',
         }
         url = 'https://www.googleapis.com/oauth2/v3/token'
         response = requests.post(url, params=params)
