# -*- coding: utf-8 -*-
"""Utility functions for the Google Drive add-on.
"""
import logging
from website.util import web_url_for

logger = logging.getLogger(__name__)


class GoogleDriveNodeLogger(object):
    """Helper class for adding correctly-formatted Google Drive logs to nodes.

    Usage: ::

        from website.project.model import NodeLog

        file_obj = AddonGdriveGuidFile(path='foo/bar.txt')
        file_obj.save()
        node = ...
        auth = ...
        nodelogger = GoogleDriveNodeLogger(node, auth, file_obj)
        nodelogger.log(NodeLog.FILE_REMOVED, save=True)


    :param Node node: The node to add logs to
    :param Auth auth: Authorization of the person who did the action.
    :param AddonGdriveGuidFile file_obj: File object for file-related logs.
    """
    def __init__(self, node, auth, file_obj=None, path=None):
        self.node = node
        self.auth = auth
        self.file_obj = file_obj
        self.path = path

    def log(self, action, extra=None, save=False):
        """Log an event. Wraps the Node#add_log method, automatically adding
        relevant parameters and prefixing log events with `"gdrive_"`.

        :param str action: Log action. Should be a class constant from NodeLog.
        :param dict extra: Extra parameters to add to the ``params`` dict of the
            new NodeLog.
        """
        params = {
            'project': self.node.parent_id,
            'node': self.node._primary_key,
            'folder': self.node.get_addon('gdrive', deleted=True).folder
        }
        if extra:
            params.update(extra)
        # Prefix the action with gdrive
        self.node.add_log(
            action="gdrive_{0}".format(action),
            params=params,
            auth=self.auth
        )
        if save:
            self.node.save()


def serialize_urls(node_settings):
    node = node_settings.owner
    urls = {
        'create': node.api_url_for('drive_oauth_start'),
        'importAuth': node.api_url_for('gdrive_import_user_auth'),
        'deauthorize': node.api_url_for('gdrive_deauthorize'),
        'get_folders': node.api_url_for('gdrive_folders', foldersOnly=1),
        'config': node.api_url_for('gdrive_config_put'),
        'files': node.web_url_for('collect_file_trees')
    }
    return urls


def serialize_settings(node_settings, current_user):
    """
    View helper that returns a dictionary representation of a GdriveNodeSettings record. Provides the return value for the gdrive config endpoints.
    """
    user_settings = node_settings.user_settings
    user_is_owner = user_settings is not None and (
        user_settings.owner._primary_key == current_user._primary_key
    )
    current_user_settings = current_user.get_addon('gdrive')
    rv = {
        'nodeHasAuth': node_settings.has_auth,
        'userIsOwner': user_is_owner,
        'userHasAuth': current_user_settings is not None and current_user_settings.has_auth,
        'urls': serialize_urls(node_settings)
    }
    if node_settings.has_auth:
        # Add owner's profile URL
        rv['urls']['owner'] = web_url_for('profile_view_id',
                                               uid=user_settings.owner._primary_key)
        rv['ownerName'] = user_settings.owner.fullname
        rv['access_token'] = user_settings.access_token
<<<<<<< HEAD
        rv['refresh_token'] = user_settings.refresh_token

=======
        rv['currentFolder'] = node_settings.folder['name'] if node_settings.folder else None
>>>>>>> 65c85d13
    return rv


def clean_path(path):
    """Ensure a path is formatted correctly for url_for."""
    if path is None:
        return ''
    parts = path.strip('/').split('/')
    # tempPath = ''
    # for i in range(2, len(parts)):
    #     if tempPath == '':
    #         tempPath = parts[i]
    #     else:
    #         tempPath = tempPath + '/' + parts[i]
    # cleaned_path = tempPath
    if len(parts) <= 1:
        cleaned_path = '/' + parts[len(parts) - 1]
    cleaned_path = parts[len(parts) - 1]

    return cleaned_path


def build_gdrive_urls(item, node, path):
    return{
        'get_folders': node.api_url_for('gdrive_folders', folderId=item['id'], path=path['path'], foldersOnly=1),
        'fetch': node.api_url_for('gdrive_folders', folderId=item['id'])
    }


def to_hgrid(item, node, path):
    """
    :param item: contents returned from Google Drive API
    :return: results formatted as required for Hgrid display
    """

    path = {
        'path': path + '/' + item['title'],
        'id': item['id']
    }
    serialized = {
        'addon': 'gdrive',
        'name': item['title'],
        'id': item['id'],
        'kind': 'folder',
        'urls': build_gdrive_urls(item, node, path=path),
        'path': path  # as required for waterbutler path

    }
    return serialized<|MERGE_RESOLUTION|>--- conflicted
+++ resolved
@@ -3,6 +3,9 @@
 """
 import logging
 from website.util import web_url_for
+from . import settings
+import requests
+import time
 
 logger = logging.getLogger(__name__)
 
@@ -91,12 +94,7 @@
                                                uid=user_settings.owner._primary_key)
         rv['ownerName'] = user_settings.owner.fullname
         rv['access_token'] = user_settings.access_token
-<<<<<<< HEAD
-        rv['refresh_token'] = user_settings.refresh_token
-
-=======
         rv['currentFolder'] = node_settings.folder['name'] if node_settings.folder else None
->>>>>>> 65c85d13
     return rv
 
 
@@ -145,4 +143,30 @@
         'path': path  # as required for waterbutler path
 
     }
-    return serialized+    return serialized
+
+
+
+def check_access_token(user_settings):
+    cur_time_in_millis = int(round(time.time() * 1000))
+    if cur_time_in_millis >= user_settings.token_expiry:
+        refresh_access_token(user_settings)
+
+def refresh_access_token(user_settings):
+    try:
+        params = {
+                'client_id': settings.CLIENT_ID,
+                'client_secret': settings.CLIENT_SECRET,
+                'refresh_token': user_settings.refresh_token,
+                'grant_type': 'refresh_token'
+        }
+        url = 'https://www.googleapis.com/oauth2/v3/token'
+        response = requests.post(url, params=params)
+        json_response = response.json()
+        refreshed_access_token = json_response['access_token']
+        user_settings.access_token = refreshed_access_token
+        cur_time_in_millis = int(round(time.time() * 1000)) # shadow cur_time_in_millis because of time lapse from post request.
+        user_settings.token_expiry = cur_time_in_millis + int(json_response['expires_in'])*1000
+        user_settings.save()
+    except:
+        pass