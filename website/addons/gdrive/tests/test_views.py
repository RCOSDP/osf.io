--- conflicted
+++ resolved
@@ -278,15 +278,10 @@
         assert_equal(urls['files'], self.project.web_url_for('collect_file_trees'))
         # Includes endpoint for fetching folders only
         # NOTE: Querystring params are in camelCase
-<<<<<<< HEAD
         assert_equal(
             urls['get_folders'],
-            self.project.api_url_for('gdrive_folders'),
+            self.project.api_url_for('gdrive_folders', includeRoot=1),
         )
-=======
-        assert_equal(urls['get_folders'],
-            self.project.api_url_for('gdrive_folders', foldersOnly=1, includeRoot=1))
->>>>>>> 9f795dc7
 
     def test_serialize_settings_helper_returns_correct_auth_info(self):
         self.user_settings.access_token = 'abc123'
