--- conflicted
+++ resolved
@@ -1,9 +1,4 @@
 # -*- coding: utf-8 -*-
-<<<<<<< HEAD
-import os
-=======
-import time
->>>>>>> fa528325
 import logging
 
 import pymongo
