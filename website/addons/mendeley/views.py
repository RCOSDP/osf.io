import httplib as http

from flask import request

from framework.exceptions import HTTPError
from website.oauth.models import ExternalAccount
from website.project.decorators import must_be_contributor_or_public
from website.project.decorators import must_have_permission
from website.project.decorators import must_not_be_registration
from website.project.decorators import must_have_addon
from website.util import api_url_for, web_url_for

from . import utils
from .model import Mendeley

def serialize_urls(node_settings):
    
    node = node_settings.owner
    return {
        'config': node.api_url_for('mendeley_set_config'),
        'deauthorize': api_url_for('oauth_disconnect', 
                                   external_account_id=node_settings.external_account.provider_id),
        'auth': api_url_for('oauth_connect', 
                            service_name='mendeley'),
        # Endpoint for fetching only folders (including root)
        'folders': node.api_url_for('mendeley_citation_list', 
                                    mendeley_list_id=node_settings.mendeley_list_id),
        'settings': web_url_for('user_addons')
    }

def serialize_settings(node_settings, current_user):
    
    node_account = node_settings.external_account
    user_accounts = [account for account in current_user.external_accounts 
                     if account.provider == 'mendeley']

    user_is_owner = node_account.provider_id in [account.provider_id for account in user_accounts]
    user_has_auth = True if len(user_accounts) else False
    user_settings = node_settings.associated_user_settings[0]

    result = {        
        'nodeHasAuth': node_settings.has_auth,
        'userIsOwner': user_is_owner,
        'userHasAuth': user_has_auth,
        'validCredentials': node_settings.verify_oauth_access(node_account, node_settings.mendeley_list_id),
        'urls': serialize_urls(node_settings),
    }
    result['urls']['owner'] = web_url_for('profile_view_id',
                                          uid=user_settings.owner._primary_key)
    result['ownerName'] = user_settings.owner.fullname
    # TODO cache folder name (model.py)
    result['folder'] = node_settings.mendeley_list_id
    return result

@must_have_addon('mendeley', 'user')
def list_mendeley_accounts_user(auth, user_addon):
    return {
        'accounts': [
            utils.serialize_account(each)
            for each in auth.user.external_accounts
            if each.provider == 'mendeley'
        ]
    }


@must_have_permission('write')
@must_have_addon('mendeley', 'node')
@must_not_be_registration
def list_citationlists_node(pid, account_id, auth, node, project, node_addon):
    # TODO: clean up signature

    account = ExternalAccount.load(account_id)
    if not account:
        raise HTTPError(http.NOT_FOUND)

    mendeley = Mendeley()
    mendeley.account = account

    return {
        'citation_lists': mendeley.citation_lists,
        'citation_tree': mendeley.citation_folder_tree
    }


@must_have_permission('write')
@must_have_addon('mendeley', 'node')
def mendeley_get_config(auth, node_addon, **kwargs):
    result = node_addon.to_json(auth.user)
    result.update(serialize_settings(node_addon, auth.user))
    return result


@must_have_permission('write')
@must_have_addon('mendeley', 'node')
@must_not_be_registration
def mendeley_set_config(pid, auth, node, project, node_addon):
    # Ensure request has all required information
    try:
        external_account = ExternalAccount.load(
            request.json['external_account_id']
        )
        list_id = request.json['external_list_id']
    except KeyError:
        raise HTTPError(http.BAD_REQUEST)

    user = auth.user

    # User is an owner of this ExternalAccount
    if external_account in user.external_accounts:
        # grant access to the node for the Mendeley list
        node_addon.grant_oauth_access(
            user=user,
            external_account=external_account,
            metadata={'lists': list_id},
        )
    # User doesn't own the ExternalAccount
    else:
        # Make sure the node has previously been granted access
        if not node_addon.verify_oauth_access(external_account, list_id):
            raise HTTPError(http.FORBIDDEN)

    # associate the list with the node
    node_addon.external_account = external_account
    node_addon.mendeley_list_id = list_id
    node_addon.save()

    return {}


@must_be_contributor_or_public
@must_have_addon('mendeley', 'node')
def mendeley_widget(node_addon, project, node, pid, auth):
    response = node_addon.config.to_json()
    response['complete'] = True
    return response


@must_be_contributor_or_public
@must_have_addon('mendeley', 'node')
def mendeley_citation_list(node_addon, project, node, pid, auth, mendeley_list_id=None):

    view_param = request.args.get('view', 'all')

    attached_list_id = node_addon.mendeley_list_id
    list_id = mendeley_list_id or attached_list_id

    account_folders = node_addon.api.citation_lists

    # verify this list is the attached list or its descendant
    if list_id != attached_list_id and attached_list_id is not None:
        folders = {
            each['provider_list_id']: each
            for each in account_folders
        }
        ancestor_id = folders[list_id].get('parent_list_id')

        while ancestor_id != attached_list_id:
            if ancestor_id is None:
                raise HTTPError(http.FORBIDDEN)
            ancestor_id = folders[ancestor_id].get('parent_list_id')

<<<<<<< HEAD

    contents = []

    if view_param in ('all', 'folders'):
        contents += [
            {
                'data': each,
                'kind': 'folder',
            }
            for each in account_folders
            if each.get('parent_list_id') == list_id
        ]

    if view_param in ('all', 'citations'):
        contents += [
            {
                'csl': each,
                'kind': 'item',
            }
            for each in node_addon.api.get_list(list_id)
        ]
=======
    child_lists = [
        {
            'data': each,
            'kind': 'folder',
            'name': each['name'],
            'id': each['id']
        }
        for each in account_folders
        if each.get('parent_list_id') == list_id
    ]

    citations = [
        {
            'csl': each,
            'kind': 'item',
            'id': each['id']
        }
        for each in node_addon.api.get_list(list_id)
    ]
>>>>>>> ee75e15c

    return {
        'contents': contents
    }<|MERGE_RESOLUTION|>--- conflicted
+++ resolved
@@ -159,8 +159,6 @@
                 raise HTTPError(http.FORBIDDEN)
             ancestor_id = folders[ancestor_id].get('parent_list_id')
 
-<<<<<<< HEAD
-
     contents = []
 
     if view_param in ('all', 'folders'):
@@ -168,6 +166,8 @@
             {
                 'data': each,
                 'kind': 'folder',
+                'name': each['name'],
+                'id': each['id'],
             }
             for each in account_folders
             if each.get('parent_list_id') == list_id
@@ -178,30 +178,10 @@
             {
                 'csl': each,
                 'kind': 'item',
+                'id': each['id'],
             }
             for each in node_addon.api.get_list(list_id)
         ]
-=======
-    child_lists = [
-        {
-            'data': each,
-            'kind': 'folder',
-            'name': each['name'],
-            'id': each['id']
-        }
-        for each in account_folders
-        if each.get('parent_list_id') == list_id
-    ]
-
-    citations = [
-        {
-            'csl': each,
-            'kind': 'item',
-            'id': each['id']
-        }
-        for each in node_addon.api.get_list(list_id)
-    ]
->>>>>>> ee75e15c
 
     return {
         'contents': contents
