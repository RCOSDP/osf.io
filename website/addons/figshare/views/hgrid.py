# -*- coding: utf-8 -*-

from website.util import rubeus

from ..api import Figshare
<<<<<<< HEAD
from ..utils import article_to_hgrid, project_to_hgrid


@must_be_logged_in
@must_be_contributor_or_public
@must_have_addon('figshare', 'node')
def figshare_hgrid_data_contents(node_addon, auth, **kwargs):

    node = node_addon.owner
    folders_only = bool(request.args.get('foldersOnly'))
    fs_type = kwargs.get('type', node_addon.figshare_type)
    fs_id = kwargs.get('id', node_addon.figshare_id)

    api = Figshare.from_settings(node_addon.user_settings)
    if fs_type in ['article', 'fileset']:
        out = article_to_hgrid(
            node, auth.user,
            api.article(node_addon, fs_id)['items'][0],
            expand=True, folders_only=folders_only
        )
    elif fs_type == 'project':
        out = project_to_hgrid(
            node=node,
            project=api.project(node_addon, fs_id),
            user=auth.user,
            folders_only=folders_only
        )
    else:
        out = []

    return out if isinstance(out, list) else [out]
=======
>>>>>>> 05dc93e6


def figshare_hgrid_data(node_settings, auth, parent=None, **kwargs):
    node = node_settings.owner
    if node_settings.figshare_type == 'project':
        item = Figshare.from_settings(node_settings.user_settings).project(node_settings, node_settings.figshare_id)
    else:
        item = Figshare.from_settings(node_settings.user_settings).article(node_settings, node_settings.figshare_id)
    if not node_settings.figshare_id or not node_settings.has_auth or not item:
        return
    #TODO Test me
    #Throw error if neither
    node_settings.figshare_title = item.get('title') or item['items'][0]['title']
    node_settings.save()
    return [
        rubeus.build_addon_root(
            node_settings, u'{0}:{1}'.format(node_settings.figshare_title or "Unnamed {0}".format(node_settings.figshare_type or ''), node_settings.figshare_id), permissions=auth,
            nodeUrl=node.url, nodeApiUrl=node.api_url,
        )
    ]<|MERGE_RESOLUTION|>--- conflicted
+++ resolved
@@ -1,44 +1,12 @@
 # -*- coding: utf-8 -*-
 
 from website.util import rubeus
+from website.project.decorators import must_be_contributor_or_public, must_have_addon
 
 from ..api import Figshare
-<<<<<<< HEAD
-from ..utils import article_to_hgrid, project_to_hgrid
 
-
-@must_be_logged_in
 @must_be_contributor_or_public
 @must_have_addon('figshare', 'node')
-def figshare_hgrid_data_contents(node_addon, auth, **kwargs):
-
-    node = node_addon.owner
-    folders_only = bool(request.args.get('foldersOnly'))
-    fs_type = kwargs.get('type', node_addon.figshare_type)
-    fs_id = kwargs.get('id', node_addon.figshare_id)
-
-    api = Figshare.from_settings(node_addon.user_settings)
-    if fs_type in ['article', 'fileset']:
-        out = article_to_hgrid(
-            node, auth.user,
-            api.article(node_addon, fs_id)['items'][0],
-            expand=True, folders_only=folders_only
-        )
-    elif fs_type == 'project':
-        out = project_to_hgrid(
-            node=node,
-            project=api.project(node_addon, fs_id),
-            user=auth.user,
-            folders_only=folders_only
-        )
-    else:
-        out = []
-
-    return out if isinstance(out, list) else [out]
-=======
->>>>>>> 05dc93e6
-
-
 def figshare_hgrid_data(node_settings, auth, parent=None, **kwargs):
     node = node_settings.owner
     if node_settings.figshare_type == 'project':
