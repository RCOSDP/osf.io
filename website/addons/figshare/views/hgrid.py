from framework import request

from website.project.decorators import must_be_contributor_or_public
from website.project.decorators import must_have_addon
from website.util import rubeus

from ..api import Figshare
from ..utils import article_to_hgrid, project_to_hgrid

@must_be_contributor_or_public
@must_have_addon('figshare', 'node')
def figshare_hgrid_data_contents(*args, **kwargs):
    node_settings = kwargs.get('node_addon')
    node = node_settings.owner
    fs_type = kwargs.get('type', node_settings.figshare_type)
    fs_id = kwargs.get('id', node_settings.figshare_id)

    connect = Figshare.from_settings(node_settings.user_settings)

    if fs_type == 'article':
        return article_to_hgrid(node, connect.article(node_settings, fs_id)['items'][0], expand=True)
    elif fs_type == 'project':
        return project_to_hgrid(node, connect.project(node_settings, fs_id))
    else:
        return []


def figshare_hgrid_data(node_settings, auth, parent=None, **kwargs):
    node = node_settings.owner
    project = Figshare.from_settings(node_settings.user_settings).project(node_settings, node_settings.figshare_id)
<<<<<<< HEAD
    if not node_settings.figshare_id or not node_settings.has_auth or not project:
=======
    if not node_settings.figshare_id or not node_settings.has_auth:
>>>>>>> b26ced2f
        return
    node_settings.figshare_title = project['title']
    node_settings.save()
    return [
        rubeus.build_addon_root(
            node_settings, node_settings.figshare_title, permissions=auth,
            nodeUrl=node.url, nodeApiUrl=node.api_url,
        )
    ]


@must_be_contributor_or_public
@must_have_addon('figshare', 'node')
def figshare_dummy_folder(node_settings, auth, parent=None, **kwargs):
    node_settings = kwargs.get('node_addon')
    auth = kwargs.get('auth')
    data = request.args.to_dict()

    parent = data.pop('parent', 'null')
    return figshare_hgrid_data(node_settings, auth, None, contents=False, **data)

#TODO Finish me
def figshare_hgrid_urls(node):
    node_settings = node.get_addon('figshare')
    connect = Figshare.from_settings(node_settings.user_settings)

    rv = article_to_hgrid(node, connect.project(node_settings, node_settings.figshare_id))

    rv = [n['urls']['view'] for n in rv]

    return rv<|MERGE_RESOLUTION|>--- conflicted
+++ resolved
@@ -28,11 +28,7 @@
 def figshare_hgrid_data(node_settings, auth, parent=None, **kwargs):
     node = node_settings.owner
     project = Figshare.from_settings(node_settings.user_settings).project(node_settings, node_settings.figshare_id)
-<<<<<<< HEAD
-    if not node_settings.figshare_id or not node_settings.has_auth or not project:
-=======
     if not node_settings.figshare_id or not node_settings.has_auth:
->>>>>>> b26ced2f
         return
     node_settings.figshare_title = project['title']
     node_settings.save()
