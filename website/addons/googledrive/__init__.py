import os

from website.addons.googledrive import routes, model, views


MODELS = [
    model.GoogleDriveUserSettings,
    model.GoogleDriveNodeSettings,
<<<<<<< HEAD
    # model.GoogleDriveOAuthSettings,
    model.GoogleDriveGuidFile,
=======
    model.GoogleDriveOAuthSettings,
>>>>>>> 18a7a05f
]
USER_SETTINGS_MODEL = model.GoogleDriveUserSettings
NODE_SETTINGS_MODEL = model.GoogleDriveNodeSettings

ROUTES = [routes.api_routes]

SHORT_NAME = 'googledrive'
FULL_NAME = 'Google Drive'

OWNERS = ['user', 'node']  # can include any of ['user', 'node']

VIEWS = []  # page, widget
CONFIGS = ['accounts', 'node']  # any of ['user', 'node']

CATEGORIES = ['storage']

INCLUDE_JS = {
    'page': [],
    'files': []
}

INCLUDE_CSS = {
    'page': [],
    'files': []
}

HAS_HGRID_FILES = True  # set to True for storage addons that display in HGrid
GET_HGRID_DATA = views.hgrid.googledrive_addon_folder
# MAX_FILE_SIZE = 10  # MB

HERE = os.path.dirname(os.path.abspath(__file__))
NODE_SETTINGS_TEMPLATE = None  # use default nodes settings templates
USER_SETTINGS_TEMPLATE = None  # use default user settings templates<|MERGE_RESOLUTION|>--- conflicted
+++ resolved
@@ -6,12 +6,6 @@
 MODELS = [
     model.GoogleDriveUserSettings,
     model.GoogleDriveNodeSettings,
-<<<<<<< HEAD
-    # model.GoogleDriveOAuthSettings,
-    model.GoogleDriveGuidFile,
-=======
-    model.GoogleDriveOAuthSettings,
->>>>>>> 18a7a05f
 ]
 USER_SETTINGS_MODEL = model.GoogleDriveUserSettings
 NODE_SETTINGS_MODEL = model.GoogleDriveNodeSettings
