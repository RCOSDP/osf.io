--- conflicted
+++ resolved
@@ -51,18 +51,13 @@
     }
 
 @must_be_logged_in
-<<<<<<< HEAD
-def list_googledrive_user_accounts(auth):
-=======
 def googledrive_user_config_get(auth, **kwargs):
->>>>>>> 47768780
     """View for getting a JSON representation of the logged-in user's
     Google Drive user settings.
     """
     user_settings = auth.user.get_addon('googledrive')
     return GoogleDriveSerializer(user_settings=user_settings).serialized_user_settings
 
-<<<<<<< HEAD
 
 @must_have_permission(permissions.WRITE)
 @must_have_addon('googledrive', 'node')
@@ -97,20 +92,8 @@
             user_settings=user.get_addon('googledrive'),
         ).serialized_node_settings
         return result
-=======
+
+@must_be_logged_in
+def list_googledrive_user_accounts(auth):
     user_addon = auth.user.get_addon('googledrive')
-
-    user_has_auth = False
-    username = ''
-    if user_addon:
-        user_has_auth = user_addon.has_auth
-        username = user_addon.username
-
-    return {
-        'result': {
-            'urls': urls,
-            'username': username,
-            'userHasAuth': user_has_auth,
-        },
-    }
->>>>>>> 47768780
+    return GoogleDriveSerializer(user_settings=user_addon).serialized_user_settings