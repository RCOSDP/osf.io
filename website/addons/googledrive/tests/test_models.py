--- conflicted
+++ resolved
@@ -30,7 +30,7 @@
         assert_equal(res['profile_url'], 'fakeUrl')
 
 class TestUserSettings(models.OAuthAddonUserSettingTestSuiteMixin, OsfTestCase):
-    
+
     short_name = 'googledrive'
     full_name = 'Google Drive'
     ExternalAccountFactory = GoogleDriveAccountFactory
@@ -74,141 +74,6 @@
         assert_false(mock_gdp.called)
         assert_equal(api, 'testapi')
 
-<<<<<<< HEAD
-=======
-    def test_set_auth(self):
-        external_account = GoogleDriveAccountFactory()
-        self.user.external_accounts.append(external_account)
-        self.user.save()
-        self.node_settings.external_account = external_account
-        self.node_settings.user_settings = self.user_settings
-        self.node_settings.save()
-
-        # this should not be reset after the call
-        folder = {'id': 'anything', 'path': 'anything'}
-        self.node_settings.set_target_folder(folder, Auth(self.user_settings.owner))
-
-        self.node_settings.set_auth(
-            external_account=external_account,
-            user=self.user
-        )
-
-        # this instance is updated
-        assert_equal(
-            self.node_settings.external_account,
-            external_account
-        )
-        assert_equal(
-            self.node_settings.user_settings,
-            self.user_settings
-        )
-        assert_equal(
-            self.node_settings.folder_id,
-            folder['id']
-        )
-
-        assert_true(self.node_settings.complete)
-
-    def test_set_auth_wrong_user(self):
-        external_account = GoogleDriveAccountFactory()
-        self.user.external_accounts.append(external_account)
-        self.user.save()
-
-        with assert_raises(PermissionsError):
-            self.node_settings.set_auth(
-                external_account=external_account,
-                user=UserFactory()
-            )
-
-    def test_clear_auth(self):
-        self.node_settings.external_account = GoogleDriveAccountFactory()
-        self.node_settings.folder_id = 'something'
-        self.node_settings.user_settings = self.user_settings
-        self.node_settings.save()
-
-        self.node_settings.clear_auth()
-
-        assert_is_none(self.node_settings.external_account)
-        assert_is_none(self.node_settings.folder_id)
-        assert_is_none(self.node_settings.user_settings)
-        assert_is_none(self.node_settings.folder_path)
-        assert_is_none(self.node_settings.folder_name)
-
-    def test_set_target_folder(self):
-
-        folder = {
-            'id': 'fake-folder-id',
-            'name': 'fake-folder-name',
-            'path': 'fake_path'
-        }
-
-
-        external_account = GoogleDriveAccountFactory()
-        self.user.external_accounts.append(external_account)
-        self.user.save()
-
-        self.node_settings.set_auth(
-            external_account=external_account,
-            user=self.user,
-            )
-
-        assert_is_none(self.node_settings.folder_id)
-
-        self.node_settings.set_target_folder(
-            folder,
-            auth=Auth(user=self.user),
-            )
-
-        # instance was updated
-        assert_equal(
-            self.node_settings.folder_id,
-            'fake-folder-id',
-            )
-
-        has_access = self.user_settings.verify_oauth_access(
-            node=self.node,
-            external_account=external_account,
-            metadata={'folder': 'fake-folder-id'}
-        )
-
-        # user_settings was updated
-        assert_true(has_access)
-
-        log = self.node.logs[-1]
-        assert_equal(log.action, 'googledrive_folder_selected')
-        assert_equal(log.params['folder'], folder['path'])
-
-    def test_has_auth_false(self):
-        external_account = GoogleDriveAccountFactory()
-
-        assert_false(self.node_settings.has_auth)
-
-        # both external_account and user_settings must be set to have auth
-        self.node_settings.external_account = external_account
-        assert_false(self.node_settings.has_auth)
-
-        self.node_settings.external_account = None
-        self.node_settings.user_settings = self.user_settings
-        assert_false(self.node_settings.has_auth)
-
-        # set_auth must be called to have auth
-        self.node_settings.external_account = external_account
-        self.node_settings.user_settings = self.user_settings
-        assert_false(self.node_settings.has_auth)
-
-    def test_has_auth_true(self):
-        external_account = GoogleDriveAccountFactory()
-        self.user.external_accounts.append(external_account)
-
-        self.node_settings.set_auth(external_account, self.user)
-
-        self.node_settings.folder_id = None
-        assert_true(self.node_settings.has_auth)
-
-        self.node_settings.folder_id = 'totally fake ID'
-        assert_true(self.node_settings.has_auth)
-
->>>>>>> 4d41ee8f
     def test_selected_folder_name_root(self):
         self.node_settings.folder_id = 'root'
 
@@ -244,7 +109,7 @@
     def test_serialize_settings(self):
         settings = self.node_settings.serialize_waterbutler_settings()
         expected = {
-        'folder': 
+            'folder':
             {
                 'id': self.node_settings.folder_id,
                 'name': self.node_settings.folder_name,
