--- conflicted
+++ resolved
@@ -9,13 +9,8 @@
 
 from framework.auth.core import _get_current_user
 from framework.auth.decorators import Auth
-<<<<<<< HEAD
-=======
 from framework.exceptions import HTTPError
 
-from website.security import encrypt, decrypt
-
->>>>>>> d60e76be
 from website.addons.base import (
     AddonOAuthNodeSettingsBase, AddonOAuthUserSettingsBase, GuidFile, exceptions,
 )
@@ -82,15 +77,9 @@
     encrypted_password = fields.StringField()
 
 
-class AddonDataverseNodeSettings(AddonOAuthNodeSettingsBase):
-
-<<<<<<< HEAD
+class AddonDataverseNodeSettings(StorageAddonBase, AddonOAuthNodeSettingsBase):
     oauth_provider = DataverseProvider
     serializer = serializer.DataverseSerializer
-=======
-
-class AddonDataverseNodeSettings(StorageAddonBase, AddonNodeSettingsBase):
->>>>>>> d60e76be
 
     dataverse_alias = fields.StringField()
     dataverse = fields.StringField()
@@ -129,8 +118,6 @@
     def complete(self):
         return bool(self.has_auth and self.dataset_doi is not None)
 
-<<<<<<< HEAD
-=======
     @property
     def has_auth(self):
         """Whether a dataverse account is associated with this node."""
@@ -164,7 +151,6 @@
         sleep(1.0 / 5.0)
         return res.json().get('data', [])
 
->>>>>>> d60e76be
     def find_or_create_file_guid(self, path):
         file_id = path.strip('/') if path else ''
         return DataverseFile.get_or_create(node=self.owner, file_id=file_id)
