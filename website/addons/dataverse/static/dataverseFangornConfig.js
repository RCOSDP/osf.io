'use strict';

var m = require('mithril');
var URI = require('URIjs');
var $ = require('jquery');

var Fangorn = require('js/fangorn');
var waterbutler = require('js/waterbutler');

function changeState(grid, item, state) {
    item.data.state = state;
    grid.updateFolder(null, item);
}

function _downloadEvent(event, item, col) {
    event.stopPropagation();
    window.location = waterbutler.buildTreeBeardDownload(item, {path: item.data.extra.fileId});
}

// Define Fangorn Button Actions
function _dataverseDefineToolbar (item) {
    var self = this;
    var buttons = [];

<<<<<<< HEAD
    function _uploadEvent (event, item, col){
        event.stopPropagation();
        this.dropzone.hiddenFileInput.click();
        this.dropzoneItemCache = item;
    }

    function dataverseRelease(event, item) {
=======
    function dataversePublish(event, item, col) {
>>>>>>> 16996f67
        var self = this; // treebeard
        var both = !item.data.dataverseIsPublished;
        var url = both ? item.data.urls.publishBoth : item.data.urls.publish;
        var toPublish = both ? 'Dataverse and dataset' : 'dataset';
        var modalContent = [
            m('h3', 'Publish this ' + toPublish + '?'),
            m('p.m-md', both ? 'This dataset cannot be published until ' + item.data.dataverse + ' Dataverse is published. ' : ''),
            m('p.m-md', 'By publishing this ' + toPublish + ', all content will be made available through the Harvard Dataverse using their internal privacy settings, regardless of your OSF project settings. '),
            m('p.font-thick.m-md', both ? 'Do you want to publish this Dataverse AND this dataset?' : 'Are you sure you want to publish this dataset?')
        ];
        var modalActions = [
            m('button.btn.btn-default.m-sm', { 'onclick' : function (){ self.modal.dismiss(); }},'Cancel'),
            m('button.btn.btn-primary.m-sm', { 'onclick' : function() { publishDataset(); } }, 'Publish ' + toPublish)
        ];

        self.modal.update(modalContent, modalActions);

        function publishDataset() {
            self.modal.dismiss();
            item.notify.update('Publishing ' + toPublish, 'info', 1, 1);
            $.osf.putJSON(
                url,
                {}
            ).done(function(data) {
                item.notify.update();
                var modalContent = [
                    m('p.m-md', 'Your content has been published.')
                ];
                var modalActions = [
                    m('button.btn.btn-primary.m-sm', { 'onclick' : function() { self.modal.dismiss(); } }, 'Okay')
                ];
                self.modal.update(modalContent, modalActions);
                item.data.hasPublishedFiles = item.children.length > 0;
                item.data.state = item.data.hasPublishedFiles ? 'published' : 'draft';
            }).fail(function(xhr, status, error) {
                var statusCode = xhr.responseJSON.code;
                var message;
                switch (statusCode) {
                    case 405:
                        message = 'Error: This dataset cannot be published until ' + item.data.dataverse + ' Dataverse is published.';
                        break;
                    case 409:
                        message = 'This dataset version has already been published.';
                        break;
                    default:
                        message = 'Error: Something went wrong when attempting to publish your dataset.';
                        Raven.captureMessage('Could not publish dataset', {
                            url: url,
                            textStatus: status,
                            error: error
                        });
                }

                var modalContent = [
                    m('p.m-md', message)
                ];
                var modalActions = [
                    m('button.btn.btn-primary.m-sm', { 'onclick' : function() { self.modal.dismiss(); } }, 'Okay')
                ];
                self.modal.update(modalContent, modalActions);
            });
        }
    }

    if (item.kind === 'folder' && item.data.addonFullname && item.data.state === 'draft' && item.data.permissions.edit) {
        buttons.push(
<<<<<<< HEAD
            { name : 'uploadFiles', template : function(){
                return m('.fangorn-toolbar-icon.text-success', {
                        onclick : function(event) { _uploadEvent.call(self, event, item); } 
                    },[
                    m('i.fa.fa-upload'),
                    m('span.hidden-xs','Upload')
                ]);
            }},
            { name : 'dataverseRelease', template : function(){
                return m('.fangorn-toolbar-icon.text-primary', {
                        onclick : function(event) { dataverseRelease.call(self, event, item) } 
                    },[
                    m('i.fa.fa-globe'),
                    m('span.hidden-xs','Release Study')
                ]);
            }}            
        );
    } else if (item.kind === 'folder' && !item.data.addonFullname) {
        buttons.push(
            { name : 'uploadFiles', template : function(){
                return m('.fangorn-toolbar-icon.text-success', {
                        onclick : function(event) { _uploadEvent.call(self, event, item); } 
                    },[
                    m('i.fa.fa-upload'),
                    m('span.hidden-xs','Upload')
                ]);
            }}
=======
            {
                'name' : '',
                'tooltip' : 'Upload file',
                'icon' : 'fa fa-upload',
                'css' : 'fangorn-clickable btn btn-default btn-xs',
                'onclick' : Fangorn.ButtonEvents._uploadEvent
            },
            {
                'name' : '',
                'tooltip' : 'Publish Dataset',
                'icon' : 'fa fa-globe',
                'css' : 'btn btn-primary btn-xs',
                'onclick' : dataversePublish
            }
>>>>>>> 16996f67
        );
    } else if (item.kind === 'file') {
        buttons.push(
            { name : 'downloadFile', template : function(){
                return m('.fangorn-toolbar-icon.text-info', {
                        onclick : function(event) { _downloadEvent.call(self, event, item); } 
                    },[
                    m('i.fa.fa-download'),
                    m('span.hidden-xs','Download')
                ]);
            }}
        );
        if (item.parent().data.state === 'draft' && item.data.permissions.edit) {
            buttons.push(
                { name : 'deleteFile', template : function(){
                    return m('.fangorn-toolbar-icon.text-danger', {
                            onclick : function(event) { Fangorn.ButtonEvents._removeEvent.call(self, event, [item]); } 
                        },[
                        m('i.fa.fa-times'),
                        m('span.hidden-xs','Delete')
                    ]);
                }}
                );
        }
    }
    item.icons = buttons;

    return true; // Tell fangorn this function is used. 
    
}

function _fangornDataverseTitle(item, col) {
    var tb = this;
    if (item.data.addonFullname) {
        var contents = [m('dataverse-name', item.data.name + ' ')];
        if (item.data.hasPublishedFiles) {
            if (item.data.permissions.edit) {
                var options = [
                    m('option', {selected: item.data.state === 'published', value: 'published'}, 'Published'),
                    m('option', {selected: item.data.state === 'draft', value: 'draft'}, 'Draft')
                ];
                contents.push(
                    m('span', [
                        m('select', {
                            class: 'dataverse-state-select',
                            onchange: function(e) {
                                changeState(tb, item, e.target.value);
                            }
                        }, options)
                    ])
                );
            } else {
                contents.push(
                    m('span.text-muted', '[Published]')
                );
            }
        } else {
            contents.push(
                m('span.text.text-muted', '[Draft]')
            );
        }
        return m('span', contents);
    } else {
        return m('span',[
            m('dataverse-name', {
<<<<<<< HEAD
                ondblclick: function() {
                    window.location = item.data.urls.view;
=======
                onclick: function() {
                    var redir = new URI(item.data.nodeUrl);
                    window.location = redir
                        .segment('files')
                        .segment(item.data.provider)
                        .segment(item.data.extra.fileId)
                        .toString();
>>>>>>> 16996f67
                },
                'data-toggle': 'tooltip',
                title: 'View file',
                'data-placement': 'bottom'
            }, item.data.name
             )
        ]);
    }
}

function _fangornColumns(item) {
    var selectClass = '';
    var tb = this;
    if (item.data.kind === 'file' && tb.currentFileID === item.id) {
        selectClass = 'fangorn-hover';
    }

    var columns = [];
    columns.push(
    {
        data : null,
        folderIcons: false,
        filter : false,
        custom : function(){
            if(this.isMultiselected(item.id)) {
                return m('div.fangorn-select-toggle', { style : 'color: white'},m('i.fa.fa-check-square-o'));
            }
            return m('div.fangorn-select-toggle', m('i.fa.fa-square-o'));
        }
    },
    {
        data : 'name',
        folderIcons : true,
        filter : true,
        css: selectClass,
        custom: _fangornDataverseTitle
    });

    if (this.options.placement === 'project-files') {
        columns.push(
            {
                data: 'downloads',
                filter: false,
                css: ''
            }
        );
    }
    return columns;
}


function _fangornFolderIcons(item){
    if(item.data.iconUrl){
        return m('img',{src:item.data.iconUrl, style:{width:'16px', height:'auto'}}, ' ');
    }
    return undefined;
}

function _fangornDeleteUrl(item) {
    return waterbutler.buildTreeBeardDelete(item, {full_path: item.data.path + '?' + $.param({name: item.data.name})});
}

function _fangornLazyLoad(item) {
    return waterbutler.buildTreeBeardMetadata(item, {state: item.data.state});
}

function _canDrop(item) {
    return item.data.provider &&
        item.kind === 'folder' &&
        item.data.permissions.edit &&
        item.data.state === 'draft';
}

Fangorn.config.dataverse = {
    folderIcon: _fangornFolderIcons,
    resolveDeleteUrl: _fangornDeleteUrl,
    resolveRows: _fangornColumns,
<<<<<<< HEAD
    lazyload:_fangornLazyLoad,
    uploadUrl: _uploadUrl,
    canDrop: _canDrop,
    defineToolbar: _dataverseDefineToolbar,

=======
    lazyload: _fangornLazyLoad,
    canDrop: _canDrop
>>>>>>> 16996f67
};<|MERGE_RESOLUTION|>--- conflicted
+++ resolved
@@ -22,17 +22,13 @@
     var self = this;
     var buttons = [];
 
-<<<<<<< HEAD
     function _uploadEvent (event, item, col){
         event.stopPropagation();
         this.dropzone.hiddenFileInput.click();
         this.dropzoneItemCache = item;
     }
 
-    function dataverseRelease(event, item) {
-=======
     function dataversePublish(event, item, col) {
->>>>>>> 16996f67
         var self = this; // treebeard
         var both = !item.data.dataverseIsPublished;
         var url = both ? item.data.urls.publishBoth : item.data.urls.publish;
@@ -99,7 +95,6 @@
 
     if (item.kind === 'folder' && item.data.addonFullname && item.data.state === 'draft' && item.data.permissions.edit) {
         buttons.push(
-<<<<<<< HEAD
             { name : 'uploadFiles', template : function(){
                 return m('.fangorn-toolbar-icon.text-success', {
                         onclick : function(event) { _uploadEvent.call(self, event, item); } 
@@ -126,23 +121,15 @@
                     m('i.fa.fa-upload'),
                     m('span.hidden-xs','Upload')
                 ]);
+            }},
+            { name : 'uploadFiles', template : function(){
+                return m('.fangorn-toolbar-icon.text-success', {
+                        onclick : function(event) { dataversePublish.call(self, event, item); } 
+                    },[
+                    m('i.fa.fa-upload'),
+                    m('span.hidden-xs','Upload')
+                ]);
             }}
-=======
-            {
-                'name' : '',
-                'tooltip' : 'Upload file',
-                'icon' : 'fa fa-upload',
-                'css' : 'fangorn-clickable btn btn-default btn-xs',
-                'onclick' : Fangorn.ButtonEvents._uploadEvent
-            },
-            {
-                'name' : '',
-                'tooltip' : 'Publish Dataset',
-                'icon' : 'fa fa-globe',
-                'css' : 'btn btn-primary btn-xs',
-                'onclick' : dataversePublish
-            }
->>>>>>> 16996f67
         );
     } else if (item.kind === 'file') {
         buttons.push(
@@ -208,18 +195,13 @@
     } else {
         return m('span',[
             m('dataverse-name', {
-<<<<<<< HEAD
                 ondblclick: function() {
-                    window.location = item.data.urls.view;
-=======
-                onclick: function() {
                     var redir = new URI(item.data.nodeUrl);
                     window.location = redir
                         .segment('files')
                         .segment(item.data.provider)
                         .segment(item.data.extra.fileId)
                         .toString();
->>>>>>> 16996f67
                 },
                 'data-toggle': 'tooltip',
                 title: 'View file',
@@ -297,14 +279,7 @@
     folderIcon: _fangornFolderIcons,
     resolveDeleteUrl: _fangornDeleteUrl,
     resolveRows: _fangornColumns,
-<<<<<<< HEAD
     lazyload:_fangornLazyLoad,
-    uploadUrl: _uploadUrl,
     canDrop: _canDrop,
     defineToolbar: _dataverseDefineToolbar,
-
-=======
-    lazyload: _fangornLazyLoad,
-    canDrop: _canDrop
->>>>>>> 16996f67
 };