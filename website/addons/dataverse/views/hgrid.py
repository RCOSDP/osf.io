--- conflicted
+++ resolved
@@ -20,11 +20,6 @@
     if not node_addon.complete:
         return []
 
-<<<<<<< HEAD
-    connection = connect_from_settings(node_addon)
-    dataverse = get_dataverse(connection, node_addon.dataverse_alias)
-    dataset = get_dataset(dataverse, node_addon.dataset_doi)
-=======
     can_edit = node.can_edit(auth)
 
     permissions = {
@@ -33,7 +28,7 @@
     }
 
     try:
-        connection = connect_from_settings(user_settings)
+        connection = connect_from_settings(node_addon)
         dataverse = get_dataverse(connection, node_addon.dataverse_alias)
         dataset = get_dataset(dataverse, node_addon.dataset_doi)
     except SSLError:
@@ -42,7 +37,6 @@
             node_addon.dataset,
             permissions=permissions
         )]
->>>>>>> d60e76be
 
     # Quit if doi does not produce a dataset
     if dataset is None:
