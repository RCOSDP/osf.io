--- conflicted
+++ resolved
@@ -52,11 +52,8 @@
     #############
 
     def on_add(self):
-<<<<<<< HEAD
-=======
         push_status_message('Please <a href="#TfaVerify">activate your'
                             ' device</a> before continuing.')
->>>>>>> d2173211
         super(TwoFactorUserSettings, self).on_add()
         self.totp_secret = _generate_seed()
         self.totp_drift = 0
