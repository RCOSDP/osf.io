--- conflicted
+++ resolved
@@ -279,8 +279,7 @@
     def test_get_queryset(self):
         nodes_returned = list(self.view.get_queryset())
         node_list = [self.node1, self.node2]
-<<<<<<< HEAD
-        nt.assert_items_equal(nodes_returned, node_list)
+        nt.assert_equals(nodes_returned, node_list)
         nt.assert_is_instance(nodes_returned[0], Node)
 
 
@@ -629,8 +628,4 @@
         expected = [100.0, 80.0, 45.0]
         response = self.view_get('order_by=invalid&status=hello')
         result = map(itemgetter('ratio'), response.context_data['users'])
-        nt.assert_equal(result, expected)
-=======
-        nt.assert_equals(nodes_returned, node_list)
-        nt.assert_is_instance(nodes_returned[0], Node)
->>>>>>> 8cd8f127
+        nt.assert_equal(result, expected)