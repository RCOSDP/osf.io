#!/usr/bin/env python
# -*- coding: utf-8 -*-
import os

from website import settings
from website.app import init_app

app = init_app('website.settings', set_backends=True, routes=True)

if __name__ == '__main__':
    host = os.environ.get('OSF_HOST', None)
    port = os.environ.get('OSF_PORT', None)
<<<<<<< HEAD
    if port:
        port = int(port)
    app.run(host=host, port=port)
=======
    app.run(host=host, port=port, extra_files=[settings.ASSET_HASH_PATH])
>>>>>>> 33d68a79
<|MERGE_RESOLUTION|>--- conflicted
+++ resolved
@@ -10,10 +10,7 @@
 if __name__ == '__main__':
     host = os.environ.get('OSF_HOST', None)
     port = os.environ.get('OSF_PORT', None)
-<<<<<<< HEAD
     if port:
         port = int(port)
-    app.run(host=host, port=port)
-=======
-    app.run(host=host, port=port, extra_files=[settings.ASSET_HASH_PATH])
->>>>>>> 33d68a79
+
+    app.run(host=host, port=port, extra_files=[settings.ASSET_HASH_PATH])