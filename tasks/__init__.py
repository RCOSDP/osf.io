--- conflicted
+++ resolved
@@ -449,11 +449,7 @@
     Run half of the tests to help travis go faster.
     """
     travis_setup(ctx)
-<<<<<<< HEAD
- #   syntax(ctx)
-=======
     # syntax(ctx)
->>>>>>> 0d6a4fed
     test_addons(ctx, numprocesses=numprocesses, coverage=coverage)
 
 @task
