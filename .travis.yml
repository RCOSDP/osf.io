--- conflicted
+++ resolved
@@ -13,14 +13,8 @@
 
 install:
     - cp website/settings/local-travis.py website/settings/local.py
-<<<<<<< HEAD
-    - pip install invoke==0.8.1
-    - invoke requirements
-    - invoke addon_requirements --mfr 0
-=======
     - travis_retry pip install invoke==0.8.1
     - travis_retry invoke requirements
     - travis_retry invoke addon_requirements --mfr 0
->>>>>>> b1bc76e5
 
 script: invoke test_all