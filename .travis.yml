# Config file for automatic testing at travis-ci.org

language: python

python:
    - "3.6"

<<<<<<< HEAD
sudo: false
=======
>>>>>>> 8cd8f127
dist: trusty

# TODO: uncomment when https://github.com/travis-ci/travis-ci/issues/8836 is resolved
# addons:
#   chrome: stable

os: linux

cache:
  yarn: true
  pip: true
  directories:
    - $HOME/.cache
    - node_modules
    - website/static/vendor/bower_components

env:
  global:
    - WHEELHOUSE="$HOME/.cache/wheelhouse"
    - LIBXML2_DEB="libxml2-dbg_2.9.1+dfsg1-3ubuntu4.9_amd64.deb"
    - POSTGRES_DEB="postgresql-9.6_9.6.3-1.pgdg12.4+1_amd64.deb"
    - ELASTICSEARCH_ARCHIVE="elasticsearch-2.4.5.tar.gz"
    - ELASTICSEARCH6_ARCHIVE="elasticsearch-6.3.1.tar.gz"
    - LIBJEMALLOC_DEB="libjemalloc1_3.5.1-2_amd64.deb"
    - LIBPCRE_DEB="libpcre3_8.31-2ubuntu2.3_amd64.deb"
    # - VARNISH_DEB="varnish_4.1.0-1~trusty_amd64.deb"
    - OSF_DB_PORT="54321"
    # Workaround for travis bug: see https://github.com/travis-ci/travis-ci/issues/7940#issuecomment-311411559
    - BOTO_CONFIG=/dev/null
<<<<<<< HEAD
    # Workaround for travis
    - ES_GC_OPTS="-XX:+UseG1GC"
    - ES_HEAP_SIZE="1024m"
  matrix:
=======
  jobs:
>>>>>>> 8cd8f127
    - TEST_BUILD="addons"
    - TEST_BUILD="website"
    - TEST_BUILD="api1_and_js"
    - TEST_BUILD="api2"
    - TEST_BUILD="api3_and_osf"

before_install:

    # cache directories
    - |
      mkdir -p $HOME/.cache/downloads
      mkdir -p $HOME/.cache/pip
      mkdir -p $HOME/.cache/wheelhouse
      mkdir -p $HOME/.cache/testmon
      rm -rf node_modules  ## TODO remove this later
    # postgres
    - |
      cd $HOME/.cache/downloads

      if [ ! -f "$LIBXML2_DEB" ]; then
        curl -SLO http://security.ubuntu.com/ubuntu/pool/main/libx/libxml2/$LIBXML2_DEB
      fi

      if [ ! -f "$POSTGRES_DEB" ]; then
        curl -SLO http://apt.postgresql.org/pub/repos/apt/pool/main/p/postgresql-9.6/$POSTGRES_DEB
      fi

      dpkg -x $LIBXML2_DEB /tmp/libxml2
      dpkg -x $POSTGRES_DEB /tmp/postgres
    - |
      export LD_LIBRARY_PATH=/tmp/libxml2/usr/lib/x86_64-linux-gnu
      /tmp/postgres/usr/lib/postgresql/9.6/bin/initdb /tmp/postgres/data --nosync -U postgres
      sed -i -e 's/#fsync.*/fsync = off/' /tmp/postgres/data/postgresql.conf
      sed -i -e 's/#synchronous_commit.*/synchronous_commit = off/' /tmp/postgres/data/postgresql.conf
      sed -i -e 's/#full_page_writes.*/full_page_writes = off/' /tmp/postgres/data/postgresql.conf
      /tmp/postgres/usr/lib/postgresql/9.6/bin/postgres -k /tmp -D /tmp/postgres/data -p 54321 > /dev/null & export POSTGRES_PID=$!
    # elasticsearch
    - |
      cd $HOME/.cache/downloads

      if [ ! -f "$ELASTICSEARCH_ARCHIVE" ]; then
        curl -SLO https://download.elasticsearch.org/elasticsearch/elasticsearch/$ELASTICSEARCH_ARCHIVE
      fi

      if [ ! -f "$ELASTICSEARCH_ARCHIVE.sha1.txt" ]; then
        curl -SLO https://download.elasticsearch.org/elasticsearch/elasticsearch/$ELASTICSEARCH_ARCHIVE.sha1.txt
      fi

      sha1sum --check $ELASTICSEARCH_ARCHIVE.sha1.txt

      mkdir -p /tmp/elasticsearch
      tar xzf $ELASTICSEARCH_ARCHIVE -C /tmp/elasticsearch --strip-components=1
      /tmp/elasticsearch/bin/plugin install analysis-kuromoji
      /tmp/elasticsearch/bin/plugin install analysis-icu
    - /tmp/elasticsearch/bin/elasticsearch > /dev/null & export ELASTICSEARCH_PID=$!
    # Wait for elasticsearch to come online
    - |-
      while true; do
          sleep 5
          curl -sf http://localhost:9200/_cluster/health?wait_for_status=yellow
          if [ $? -eq 0 ]; then
              break
          fi
      done

    # elasticsearch6
    - |

      if [ ! -f "$ELASTICSEARCH6_ARCHIVE" ]; then
        curl -SLO https://artifacts.elastic.co/downloads/elasticsearch/$ELASTICSEARCH6_ARCHIVE
      fi

      if [ ! -f "$ELASTICSEARCH6_ARCHIVE.sha1.txt" ]; then
        curl -SLO https://artifacts.elastic.co/downloads/elasticsearch/$ELASTICSEARCH6_ARCHIVE.sha1.txt
      fi

      sha1sum --check $ELASTICSEARCH6_ARCHIVE.sha1.txt

      mkdir -p /tmp/elasticsearch6
      tar xzf $ELASTICSEARCH6_ARCHIVE -C /tmp/elasticsearch6 --strip-components=1
    - /tmp/elasticsearch6/bin/elasticsearch > /dev/null & export ELASTICSEARCH6_PID=$!
    # Wait for elasticsearch to come online
    - |-
      while true; do
          sleep 5
          curl -sf http://localhost:9201/_cluster/health?wait_for_status=yellow
          if [ $? -eq 0 ]; then
              break
          fi
      done


install:
    - cd $TRAVIS_BUILD_DIR
    - cp website/settings/local-travis.py website/settings/local.py
    - cp api/base/settings/local-travis.py api/base/settings/local.py
    - '[ -d $HOME/preprints ] || ( mkdir -p $HOME/preprints && touch $HOME/preprints/index.html )'

    - travis_retry pip install --upgrade pip
    - travis_retry pip install invoke==0.13.0
    - travis_retry pip install flake8==2.4.0 --force-reinstall --upgrade
    - travis_retry invoke wheelhouse --dev --addons

    - |
      if [ "$TEST_BUILD" = "api1_and_js" ]; then
       nvm install 8.6.0
       nvm use 8.6.0
       curl -o- -L https://yarnpkg.com/install.sh | bash
       export PATH=$HOME/.yarn/bin:$PATH
       travis_retry invoke assets --dev
      fi

    - travis_retry invoke travis_addon_settings
    - travis_retry pip install psycopg2==2.7.3 --no-binary psycopg2
    - travis_retry invoke requirements --dev --addons
    # Hack to fix package conflict between uritemplate and uritemplate.py (dependency of github3.py)
    - pip uninstall uritemplate.py --yes
    - pip install uritemplate.py==0.3.0
# timestamp Key assign
    - mkdir -p ./user_key_info
    - cp root_cert_verifycate.pem ./user_key_info
    - netstat -an|grep tcp.*LISTEN

# Run Python tests (core and addon) and JS tests

after_script:
    # This ensures failed tests are removed from the cache so they can be re-tried.
    - inv remove_failures_from_testmon --db-path=$HOME/.cache/testmon/.testmondata_$TEST_BUILD

script:
<<<<<<< HEAD
    - export COVERAGE=`if [ $(echo "$TRAVIS_BRANCH"|grep -e "feature/") ]; then echo "--coverage"; else echo ""; fi`
    - invoke test_travis_$TEST_BUILD -n 4 $COVERAGE
=======
    - export COVERAGE=`if [ "$TRAVIS_BRANCH" == "master-w-coverage" ]; then echo "--coverage"; else echo ""; fi`
    # Testmon will run for PRs, but will be disabled when merging into master or develop
    - export TESTMON=`if [[ "$TRAVIS_PULL_REQUEST_BRANCH" == "" && "$TRAVIS_BRANCH" == "develop" || "$TRAVIS_PULL_REQUEST_BRANCH" == "" && "$TRAVIS_BRANCH" == "master" ]]; then echo ""; else  echo "--testmon"; fi`
    - export TESTMON_DATAFILE=$HOME/.cache/testmon/.testmondata_$TEST_BUILD
    - invoke test_travis_$TEST_BUILD -n 1 $COVERAGE $TESTMON
>>>>>>> 8cd8f127

after_success:
    - if [[ $(echo "$TRAVIS_BRANCH"|grep -e "feature/") ]]; then coveralls; fi

before_cache:
  - rm -Rf $HOME/.cache/pip/http
  - rm -f $HOME/.cache/pip/log/debug.log
  # exclude python requirements from github repo's
  - rm -f $HOME/.cache/wheelhouse/modular_odm-*.whl
  - rm -f $HOME/.cache/wheelhouse/mfr-*.whl
  - rm -f $HOME/.cache/wheelhouse/responses-*.whl
  - rm -f $HOME/.cache/wheelhouse/mendeley-*.whl
  - rm -f $HOME/.cache/wheelhouse/feedparser-*.whl
  # kill any running processes
  - kill -9 $POSTGRES_PID
  - kill -9 $ELASTICSEARCH_PID
  - kill -9 $ELASTICSEARCH6_PID

branches:
  except:
    - /^[0-9]/<|MERGE_RESOLUTION|>--- conflicted
+++ resolved
@@ -5,10 +5,7 @@
 python:
     - "3.6"
 
-<<<<<<< HEAD
 sudo: false
-=======
->>>>>>> 8cd8f127
 dist: trusty
 
 # TODO: uncomment when https://github.com/travis-ci/travis-ci/issues/8836 is resolved
@@ -38,14 +35,10 @@
     - OSF_DB_PORT="54321"
     # Workaround for travis bug: see https://github.com/travis-ci/travis-ci/issues/7940#issuecomment-311411559
     - BOTO_CONFIG=/dev/null
-<<<<<<< HEAD
     # Workaround for travis
     - ES_GC_OPTS="-XX:+UseG1GC"
     - ES_HEAP_SIZE="1024m"
-  matrix:
-=======
   jobs:
->>>>>>> 8cd8f127
     - TEST_BUILD="addons"
     - TEST_BUILD="website"
     - TEST_BUILD="api1_and_js"
@@ -176,16 +169,11 @@
     - inv remove_failures_from_testmon --db-path=$HOME/.cache/testmon/.testmondata_$TEST_BUILD
 
 script:
-<<<<<<< HEAD
     - export COVERAGE=`if [ $(echo "$TRAVIS_BRANCH"|grep -e "feature/") ]; then echo "--coverage"; else echo ""; fi`
-    - invoke test_travis_$TEST_BUILD -n 4 $COVERAGE
-=======
-    - export COVERAGE=`if [ "$TRAVIS_BRANCH" == "master-w-coverage" ]; then echo "--coverage"; else echo ""; fi`
     # Testmon will run for PRs, but will be disabled when merging into master or develop
     - export TESTMON=`if [[ "$TRAVIS_PULL_REQUEST_BRANCH" == "" && "$TRAVIS_BRANCH" == "develop" || "$TRAVIS_PULL_REQUEST_BRANCH" == "" && "$TRAVIS_BRANCH" == "master" ]]; then echo ""; else  echo "--testmon"; fi`
     - export TESTMON_DATAFILE=$HOME/.cache/testmon/.testmondata_$TEST_BUILD
     - invoke test_travis_$TEST_BUILD -n 1 $COVERAGE $TESTMON
->>>>>>> 8cd8f127
 
 after_success:
     - if [[ $(echo "$TRAVIS_BRANCH"|grep -e "feature/") ]]; then coveralls; fi
