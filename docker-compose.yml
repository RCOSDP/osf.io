# Reference README-docker-compose.md for instructions.

version: '2'

volumes:
  postgres_data_vol:
    external: false
  tokumx_data_vol:
    external: false
  elasticsearch_data_vol:
    external: false
  rabbitmq_vol:
    external: false
  preprints_dist_vol:
    external: false
  registries_dist_vol:
    external: false
  mfr_requirements_vol:
    external: false
  wb_requirements_vol:
    external: false
  wb_osfstoragecache_vol:
    external: false
  osf_requirements_vol:
    external: false
  osf_node_modules_vol:
    external: false
  osf_bower_components_vol:
    external: false
  osf_admin_node_modules_vol:
    external: false
  osf_admin_bower_components_vol:
    external: false


services:

  ###################
  # Shared Services #
  ###################

  elasticsearch:
    image: elasticsearch:2
    ports:
      - 9200:9200
    volumes:
      - elasticsearch_data_vol:/usr/share/elasticsearch/data
    stdin_open: true

  postgres:
    image: postgres:9.6
    command: |-
      /bin/bash -c "
        echo \"$$POSTGRES_INITDB\" > /docker-entrypoint-initdb.d/commands.sh &&
        chmod +x /docker-entrypoint-initdb.d/commands.sh &&
        /docker-entrypoint.sh postgres
      "
    ports:
      - 5432:5432
    environment:
      POSTGRES_DB: osf
      POSTGRES_INITDB: |
        sed -i -e 's/max_connections.*/max_connections = 5000/' /var/lib/postgresql/data/postgresql.conf
        sed -i -e 's/#log_min_duration_statement = .*/log_min_duration_statement = 0/' /var/lib/postgresql/data/postgresql.conf
    volumes:
      - postgres_data_vol:/var/lib/postgresql/data/
    stdin_open: true

  tokumx:
    image: quay.io/centerforopenscience/tokumx:latest
    command: mongod --ipv6
    ports:
      - 27017:27017
    environment:
      TOKU_HUGE_PAGES_OK: 1
    volumes:
      - tokumx_data_vol:/data/db
    stdin_open: true

  rabbitmq:
    image: rabbitmq:3-management
    ports:
      - 5672:5672
      - 15672:15672
    volumes:
      - rabbitmq_vol:/var/lib/rabbitmq
    stdin_open: true

#  flower:
#    image: quay.io/centerforopenscience/osf:develop
#    command: python manage.py celery flower
#    depends_on:
#      - rabbitmq
#    ports:
#      - 5555:5555
#    environment:
#      BROKER_URL: amqp://guest:guest@rabbitmq:5672/


  #########################
  # Modular File Renderer #
  #########################

  mfr_requirements:
    image: quay.io/centerforopenscience/mfr:develop
    command: |-
      /bin/bash -c "
        invoke install --develop &&
        (python -m compileall /usr/local/lib/python3.5 || true) &&
        rm -Rf /python3.5/* &&
        cp -Rf -p /usr/local/lib/python3.5 /
      "
    restart: 'no'
    volumes:
      - mfr_requirements_vol:/python3.5

  mfr:
    image: quay.io/centerforopenscience/mfr:develop
    command: invoke server
    restart: unless-stopped
    ports:
      - 7778:7778
    env_file:
      - .docker-compose.mfr.env
    volumes:
      - mfr_requirements_vol:/usr/local/lib/python3.5
    stdin_open: true

  ###############
  # WaterButler #
  ###############

  wb_requirements:
    image: quay.io/centerforopenscience/waterbutler:develop
    command: |-
      /bin/bash -c "
        invoke install --develop &&
        (python -m compileall /usr/local/lib/python3.5 || true) &&
        rm -Rf /python3.5/* &&
        cp -Rf -p /usr/local/lib/python3.5 /
      "
    restart: 'no'
    volumes:
      - wb_requirements_vol:/python3.5

  wb:
    image: quay.io/centerforopenscience/waterbutler:develop
    command: invoke server
    restart: unless-stopped
    ports:
      - 7777:7777
    env_file:
      - .docker-compose.wb.env
    volumes:
      - wb_requirements_vol:/usr/local/lib/python3.5
      - wb_osfstoragecache_vol:/code/website/osfstoragecache
    stdin_open: true

  ##################################
  # Central Authentication Service #
  ##################################

  fakecas:
    image: quay.io/centerforopenscience/fakecas:master
    command: fakecas -host=0.0.0.0:8080 -osfhost=localhost:5000 -dbaddress=postgres://postgres@postgres:5432/osf?sslmode=disable
    restart: unless-stopped
    ports:
      - 8080:8080
    depends_on:
      - postgres
    stdin_open: true


  #############
  # Preprints #
  #############

  preprints:
    image: quay.io/centerforopenscience/ember-preprints:develop-development-local
    command: /bin/bash -c "yarn --pure-lockfile --no-progress --no-emoji && ./node_modules/bower/bin/bower install --allow-root --config.interactive=false && ./node_modules/ember-cli/bin/ember serve --host 0.0.0.0 --port 4200"
    restart: unless-stopped
    depends_on:
      - api
      - web
    environment:
      - BACKEND=local
    expose:
      - 4200
    ports:
      - 4200:4200
    volumes:
      - preprints_dist_vol:/code/dist
    stdin_open: true

  ##############
  # Registries #
  ##############

<<<<<<< HEAD
  # registries:
  #   # image: quay.io/centerforopenscience/ember-preprints:develop-development-local
  #   build: ../ember-osf-registries
  #   command: /bin/bash -c "yarn --pure-lockfile --no-progress --no-emoji && ./node_modules/bower/bin/bower install --allow-root --config.interactive=false && ./node_modules/ember-cli/bin/ember serve --host 0.0.0.0 --port 4300"
  #   restart: unless-stopped
  #   environment:
  #     - BACKEND=local
  #   expose:
  #     - 4300
  #   ports:
  #     - 4300:4300
  #   volumes:
  #     - registries_dist_vol:/code/dist
  #   stdin_open: true
=======
  registries:
    image: quay.io/centerforopenscience/ember-osf-registries:develop-development-local
    command: /bin/bash -c "yarn --pure-lockfile --no-progress --no-emoji && ./node_modules/bower/bin/bower install --allow-root --config.interactive=false && ./node_modules/ember-cli/bin/ember serve --host 0.0.0.0 --port 4300"
    restart: unless-stopped
    depends_on:
      - api
      - web
    environment:
      - BACKEND=local
    expose:
      - 4300
    ports:
      - 4300:4300
    volumes:
      - registries_dist_vol:/code/dist
    stdin_open: true
    tty: true
>>>>>>> 25d30deb


  #######
  # OSF #
  #######

  requirements:
    image: quay.io/centerforopenscience/osf:develop
    command: |-
      /bin/bash -c "
        invoke requirements --quick &&
        (python -m compileall /usr/local/lib/python2.7 || true) &&
        rm -Rf /python2.7/* &&
        cp -Rf -p /usr/local/lib/python2.7 /
      "
    restart: 'no'
    environment:
      DJANGO_SETTINGS_MODULE: api.base.settings
    volumes:
      - osf_requirements_vol:/python2.7

  assets:
    image: quay.io/centerforopenscience/osf:develop
    command: invoke assets -dw
    restart: unless-stopped
    environment:
      DJANGO_SETTINGS_MODULE: api.base.settings
    volumes:
      - osf_requirements_vol:/usr/local/lib/python2.7
      - osf_bower_components_vol:/code/website/static/vendor/bower_components
      - osf_node_modules_vol:/code/node_modules
    stdin_open: true

  admin_assets:
    image: quay.io/centerforopenscience/osf:develop
    command: invoke admin.assets -dw
    restart: unless-stopped
    environment:
      DJANGO_SETTINGS_MODULE: admin.base.settings
    volumes:
      - osf_requirements_vol:/usr/local/lib/python2.7
      - osf_node_modules_vol:/code/node_modules  # needed due to admin references of ../webpack.<...>.js configurations.
      - osf_bower_components_vol:/code/website/static/vendor/bower_components
      - osf_admin_bower_components_vol:/code/admin/static/vendor/bower_components
      - osf_admin_node_modules_vol:/code/admin/node_modules
    stdin_open: true

  sharejs:
    image: quay.io/centerforopenscience/osf:develop
    command: invoke sharejs
    restart: unless-stopped
    ports:
      - 7007:7007
    depends_on:
      - tokumx
    env_file:
      - .docker-compose.sharejs.env
    volumes:
      - osf_requirements_vol:/usr/local/lib/python2.7
      - osf_node_modules_vol:/code/node_modules
    stdin_open: true

#  beat:
#    image: quay.io/centerforopenscience/osf:develop
#    command: invoke celery_beat
#    depends_on:
#      - postgres
#      - rabbitmq
#    environment:
#      C_FORCE_ROOT: 1
#      DJANGO_SETTINGS_MODULE: api.base.settings
#    env_file:
#      - .docker-compose.env
#    volumes:
#      - osf_requirements_vol:/usr/local/lib/python2.7
#      - osf_bower_components_vol:/code/website/static/vendor/bower_components
#      - osf_node_modules_vol:/code/node_modules

  worker:
    image: quay.io/centerforopenscience/osf:develop
    command: invoke celery_worker
    restart: unless-stopped
    depends_on:
      - postgres
      - rabbitmq
      - elasticsearch
    environment:
      C_FORCE_ROOT: 1
      DJANGO_SETTINGS_MODULE: api.base.settings
    env_file:
      - .docker-compose.env
    volumes:
      - osf_requirements_vol:/usr/local/lib/python2.7
      - osf_bower_components_vol:/code/website/static/vendor/bower_components
      - osf_node_modules_vol:/code/node_modules
    stdin_open: true

  admin:
    image: quay.io/centerforopenscience/osf:develop
    command: invoke adminserver -h 0.0.0.0
    restart: unless-stopped
    environment:
      DJANGO_SETTINGS_MODULE: admin.base.settings
    ports:
      - 8001:8001
    depends_on:
      - postgres
      - tokumx
      - rabbitmq
      - elasticsearch
    env_file:
      - .docker-compose.env
    stdin_open: true
    volumes:
      - osf_requirements_vol:/usr/local/lib/python2.7
      - osf_bower_components_vol:/code/website/static/vendor/bower_components
      - osf_node_modules_vol:/code/node_modules
      - osf_admin_bower_components_vol:/code/admin/static/vendor/bower_components
      - osf_admin_node_modules_vol:/code/admin/node_modules

  api:
    image: quay.io/centerforopenscience/osf:develop
    command: invoke apiserver -h 0.0.0.0
    restart: unless-stopped
    ports:
      - 8000:8000
    depends_on:
      - postgres
      - tokumx
      - rabbitmq
      - elasticsearch
    environment:
      DJANGO_SETTINGS_MODULE: api.base.settings
    env_file:
      - .docker-compose.env
    volumes:
      - osf_requirements_vol:/usr/local/lib/python2.7
      - osf_bower_components_vol:/code/website/static/vendor/bower_components
      - osf_node_modules_vol:/code/node_modules
    stdin_open: true

  web:
    image: quay.io/centerforopenscience/osf:develop
    command: invoke server -h 0.0.0.0
    restart: unless-stopped
    ports:
      - 5000:5000
    depends_on:
      - postgres
      - tokumx
      - rabbitmq
      - elasticsearch
    environment:
      DJANGO_SETTINGS_MODULE: api.base.settings
    env_file:
      - .docker-compose.env
    volumes:
      - osf_requirements_vol:/usr/local/lib/python2.7
      - osf_bower_components_vol:/code/website/static/vendor/bower_components
      - osf_node_modules_vol:/code/node_modules
      - preprints_dist_vol:/preprints
<<<<<<< HEAD
      # - registries_dist_vol:/registries
    stdin_open: true
=======
      - registries_dist_vol:/registries
    stdin_open: true
    tty: true
>>>>>>> 25d30deb
<|MERGE_RESOLUTION|>--- conflicted
+++ resolved
@@ -196,22 +196,6 @@
   # Registries #
   ##############
 
-<<<<<<< HEAD
-  # registries:
-  #   # image: quay.io/centerforopenscience/ember-preprints:develop-development-local
-  #   build: ../ember-osf-registries
-  #   command: /bin/bash -c "yarn --pure-lockfile --no-progress --no-emoji && ./node_modules/bower/bin/bower install --allow-root --config.interactive=false && ./node_modules/ember-cli/bin/ember serve --host 0.0.0.0 --port 4300"
-  #   restart: unless-stopped
-  #   environment:
-  #     - BACKEND=local
-  #   expose:
-  #     - 4300
-  #   ports:
-  #     - 4300:4300
-  #   volumes:
-  #     - registries_dist_vol:/code/dist
-  #   stdin_open: true
-=======
   registries:
     image: quay.io/centerforopenscience/ember-osf-registries:develop-development-local
     command: /bin/bash -c "yarn --pure-lockfile --no-progress --no-emoji && ./node_modules/bower/bin/bower install --allow-root --config.interactive=false && ./node_modules/ember-cli/bin/ember serve --host 0.0.0.0 --port 4300"
@@ -229,7 +213,6 @@
       - registries_dist_vol:/code/dist
     stdin_open: true
     tty: true
->>>>>>> 25d30deb
 
 
   #######
@@ -391,11 +374,5 @@
       - osf_bower_components_vol:/code/website/static/vendor/bower_components
       - osf_node_modules_vol:/code/node_modules
       - preprints_dist_vol:/preprints
-<<<<<<< HEAD
-      # - registries_dist_vol:/registries
-    stdin_open: true
-=======
       - registries_dist_vol:/registries
-    stdin_open: true
-    tty: true
->>>>>>> 25d30deb
+    stdin_open: true