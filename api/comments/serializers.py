from rest_framework import serializers as ser
from modularodm import Q
from framework.auth.core import Auth
from website.files.models import StoredFileNode
from website.project.model import Comment, Node
from rest_framework.exceptions import ValidationError, PermissionDenied
from api.base.exceptions import InvalidModelValueError, Conflict
from api.base.utils import absolute_reverse
from api.base.settings import osf_settings
from api.base.serializers import (JSONAPISerializer,
                                  TargetField,
                                  RelationshipField,
                                  IDField, TypeField, LinksField,
                                  AuthorizedCharField)


class CommentReport(object):
    def __init__(self, user_id, category, text):
        self._id = user_id
        self.category = category
        self.text = text


class CommentSerializer(JSONAPISerializer):

    filterable_fields = frozenset([
        'deleted',
        'date_created',
        'date_modified',
        'page',
        'target'
    ])

    id = IDField(source='_id', read_only=True)
    type = TypeField()
    content = AuthorizedCharField(source='get_content', max_length=osf_settings.COMMENT_MAXLENGTH)
<<<<<<< HEAD
    page = ser.CharField(read_only=True)
=======
>>>>>>> e2222058

    target = TargetField(link_type='related', meta={'type': 'get_target_type', 'title': 'get_target_title'})
    user = RelationshipField(related_view='users:user-detail', related_view_kwargs={'user_id': '<user._id>'})
    node = RelationshipField(related_view='nodes:node-detail', related_view_kwargs={'node_id': '<node._id>'})
    replies = RelationshipField(self_view='nodes:node-comments', self_view_kwargs={'node_id': '<node._id>'}, filter={'target': '<pk>'})
    reports = RelationshipField(related_view='comments:comment-reports', related_view_kwargs={'comment_id': '<pk>'})

    date_created = ser.DateTimeField(read_only=True)
    date_modified = ser.DateTimeField(read_only=True)
    modified = ser.BooleanField(read_only=True, default=False)
    deleted = ser.BooleanField(read_only=True, source='is_deleted', default=False)
<<<<<<< HEAD
    is_abuse = ser.SerializerMethodField()
    has_children = ser.SerializerMethodField()
    can_edit = ser.SerializerMethodField()
=======
    is_abuse = ser.SerializerMethodField(help_text='Whether the current user reported this comment.')
    has_children = ser.SerializerMethodField(help_text='Whether this comment has any replies.')
    can_edit = ser.SerializerMethodField(help_text='Whether the current user can edit this comment.')
>>>>>>> e2222058

    # LinksField.to_representation adds link to "self"
    links = LinksField({})

    class Meta:
        type_ = 'comments'

    def get_is_abuse(self, obj):
<<<<<<< HEAD
        auth = Auth(self.context['request'].user)
        if not auth or auth.user.is_anonymous():
            return False
        return auth.user and auth.user._id in obj.reports

    def get_can_edit(self, obj):
        auth = Auth(self.context['request'].user)
        if not auth or auth.user.is_anonymous():
            return False
        return obj.user._id == auth.user._id

    def get_has_children(self, obj):
        return bool(Comment.find(Q('target', 'eq', obj)).count())
=======
        user = self.context['request'].user
        if user.is_anonymous():
            return False
        return user._id in obj.reports

    def get_can_edit(self, obj):
        user = self.context['request'].user
        if user.is_anonymous():
            return False
        return obj.user._id == user._id

    def get_has_children(self, obj):
        return bool(getattr(obj, 'commented', []))
>>>>>>> e2222058

    def update(self, comment, validated_data):
        assert isinstance(comment, Comment), 'comment must be a Comment'
        auth = Auth(self.context['request'].user)
        if validated_data:
            if 'get_content' in validated_data:
                content = validated_data.pop('get_content')
                content = content.strip()
                if not content:
                    raise ValidationError('Comment cannot be empty.')
                comment.edit(content, auth=auth, save=True)
            if validated_data.get('is_deleted', None) is True:
                comment.delete(auth, save=True)
            elif comment.is_deleted:
                comment.undelete(auth, save=True)
        return comment

    def get_target_type(self, obj):
        if isinstance(obj, Node):
            return 'nodes'
        elif isinstance(obj, Comment):
            return 'comments'
        elif isinstance(obj, StoredFileNode):
            return 'files'
        else:
            raise InvalidModelValueError(
                source={'pointer': '/data/relationships/target/links/related/meta/type'},
                detail='Invalid comment target type.'
            )

    def get_target_title(self, obj):
        return obj.name if isinstance(obj, StoredFileNode) else ''


class CommentCreateSerializer(CommentSerializer):

    target_type = ser.SerializerMethodField(method_name='get_validated_target_type')

    def get_validated_target_type(self, obj):
        target = obj.target
        target_type = self.context['request'].data.get('target_type')
        expected_target_type = self.get_target_type(target)
        if target_type != expected_target_type:
            raise Conflict('Invalid target type. Expected \"{0}\", got \"{1}.\"'.format(expected_target_type, target_type))
        return target_type

    def get_target(self, node_id, target_id):
        node = Node.load(target_id)
        if node and node_id != target_id:
            raise ValueError('Cannot post comment to another node.')
        elif target_id == node_id:
            return node
        else:
            comment = Comment.load(target_id)
            if comment:
                if comment.node._id == node_id:
                    return comment
                else:
                    raise ValueError('Cannot post reply to comment on another node.')
            else:
                target_file = StoredFileNode.load(target_id)
                if target_file and target_file.node._id == node_id:
                    return target_file
                else:
                    raise ValueError('Cannot post comment to file on another node.')

    def create(self, validated_data):
        user = validated_data['user']
        auth = Auth(user)
        node = validated_data['node']
        target_id = self.context['request'].data.get('id')

        try:
            target = self.get_target(node._id, target_id)
        except ValueError:
            raise InvalidModelValueError(
                source={'pointer': '/data/relationships/target/data/id'},
                detail='Invalid comment target \'{}\'.'.format(target_id)
            )
        validated_data['target'] = target
        content = validated_data.pop('get_content')
        validated_data['content'] = content.strip()
        if not validated_data['content']:
            raise ValidationError('Comment cannot be empty.')
<<<<<<< HEAD

=======
>>>>>>> e2222058
        if node and node.can_comment(auth):
            comment = Comment.create(auth=auth, **validated_data)
        else:
            raise PermissionDenied("Not authorized to comment on this project.")
        return comment


class CommentDetailSerializer(CommentSerializer):
    """
    Overrides CommentSerializer to make id required.
    """
    id = IDField(source='_id', required=True)
    deleted = ser.BooleanField(source='is_deleted', required=True)


class CommentReportSerializer(JSONAPISerializer):
    id = IDField(source='_id', read_only=True)
    type = TypeField()
    category = ser.ChoiceField(choices=[('spam', 'Spam or advertising'),
                                        ('hate', 'Hate speech'),
                                        ('violence', 'Violence or harmful behavior')], required=True)
    message = ser.CharField(source='text', required=False, allow_blank=True)
    links = LinksField({'self': 'get_absolute_url'})

    class Meta:
        type_ = 'comment_reports'

    def get_absolute_url(self, obj):
        comment_id = self.context['request'].parser_context['kwargs']['comment_id']
        return absolute_reverse(
            'comments:report-detail',
            kwargs={
                'comment_id': comment_id,
                'user_id': obj._id
            }
        )

    def create(self, validated_data):
        user = self.context['request'].user
        comment = self.context['view'].get_comment()
        if user._id in comment.reports:
            raise ValidationError('Comment already reported.')
        try:
            comment.report_abuse(user, save=True, **validated_data)
        except ValueError:
            raise ValidationError('You cannot report your own comment.')
        return CommentReport(user._id, **validated_data)

    def update(self, comment_report, validated_data):
        user = self.context['request'].user
        comment = self.context['view'].get_comment()
        if user._id != comment_report._id:
            raise ValidationError('You cannot report a comment on behalf of another user.')
        try:
            comment.report_abuse(user, save=True, **validated_data)
        except ValueError:
            raise ValidationError('You cannot report your own comment.')
        return CommentReport(user._id, **validated_data)


class CommentReportDetailSerializer(CommentReportSerializer):
    """
    Overrides CommentReportSerializer to make id required.
    """
    id = IDField(source='_id', required=True)<|MERGE_RESOLUTION|>--- conflicted
+++ resolved
@@ -34,10 +34,7 @@
     id = IDField(source='_id', read_only=True)
     type = TypeField()
     content = AuthorizedCharField(source='get_content', max_length=osf_settings.COMMENT_MAXLENGTH)
-<<<<<<< HEAD
     page = ser.CharField(read_only=True)
-=======
->>>>>>> e2222058
 
     target = TargetField(link_type='related', meta={'type': 'get_target_type', 'title': 'get_target_title'})
     user = RelationshipField(related_view='users:user-detail', related_view_kwargs={'user_id': '<user._id>'})
@@ -49,15 +46,9 @@
     date_modified = ser.DateTimeField(read_only=True)
     modified = ser.BooleanField(read_only=True, default=False)
     deleted = ser.BooleanField(read_only=True, source='is_deleted', default=False)
-<<<<<<< HEAD
-    is_abuse = ser.SerializerMethodField()
-    has_children = ser.SerializerMethodField()
-    can_edit = ser.SerializerMethodField()
-=======
     is_abuse = ser.SerializerMethodField(help_text='Whether the current user reported this comment.')
     has_children = ser.SerializerMethodField(help_text='Whether this comment has any replies.')
     can_edit = ser.SerializerMethodField(help_text='Whether the current user can edit this comment.')
->>>>>>> e2222058
 
     # LinksField.to_representation adds link to "self"
     links = LinksField({})
@@ -66,21 +57,6 @@
         type_ = 'comments'
 
     def get_is_abuse(self, obj):
-<<<<<<< HEAD
-        auth = Auth(self.context['request'].user)
-        if not auth or auth.user.is_anonymous():
-            return False
-        return auth.user and auth.user._id in obj.reports
-
-    def get_can_edit(self, obj):
-        auth = Auth(self.context['request'].user)
-        if not auth or auth.user.is_anonymous():
-            return False
-        return obj.user._id == auth.user._id
-
-    def get_has_children(self, obj):
-        return bool(Comment.find(Q('target', 'eq', obj)).count())
-=======
         user = self.context['request'].user
         if user.is_anonymous():
             return False
@@ -93,8 +69,7 @@
         return obj.user._id == user._id
 
     def get_has_children(self, obj):
-        return bool(getattr(obj, 'commented', []))
->>>>>>> e2222058
+        return bool(Comment.find(Q('target', 'eq', obj)).count())
 
     def update(self, comment, validated_data):
         assert isinstance(comment, Comment), 'comment must be a Comment'
@@ -179,10 +154,7 @@
         validated_data['content'] = content.strip()
         if not validated_data['content']:
             raise ValidationError('Comment cannot be empty.')
-<<<<<<< HEAD
-
-=======
->>>>>>> e2222058
+        
         if node and node.can_comment(auth):
             comment = Comment.create(auth=auth, **validated_data)
         else:
