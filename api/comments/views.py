from django.shortcuts import get_object_or_404
from rest_framework import generics, permissions as drf_permissions
from rest_framework.exceptions import NotFound, ValidationError, PermissionDenied

from api.base.exceptions import Gone
from api.base import permissions as base_permissions
from api.base.views import JSONAPIBaseView
from api.comments.permissions import (
    CommentDetailPermissions,
    CommentReportsPermissions
)
from api.comments.serializers import (
    CommentSerializer,
    NodeCommentDetailSerializer,
    RegistrationCommentDetailSerializer,
    CommentReportSerializer,
    CommentReportDetailSerializer,
    CommentReport
)
from framework.auth.core import Auth
from framework.auth.oauth_scopes import CoreScopes
from framework.exceptions import PermissionsError
from osf.models import AbstractNode, Comment, BaseFileNode
from addons.wiki.models import WikiPage


class CommentMixin(object):
    """Mixin with convenience methods for retrieving the current comment  based on the
    current URL. By default, fetches the comment based on the comment_id kwarg.
    """

    serializer_class = CommentSerializer
    comment_lookup_url_kwarg = 'comment_id'

    def get_comment(self, check_permissions=True):
        pk = self.kwargs[self.comment_lookup_url_kwarg]
        comment = get_object_or_404(Comment, guids___id=pk, root_target__isnull=False, guids___id__isnull=False)

        # Deleted root targets still appear as tuples in the database and are included in
        # the above query, requiring an additional check
        if comment.root_target:
            # Temporary, while 'is_deleted' and 'deleted' fields both still exist
            if hasattr(comment.root_target.referent, 'deleted') and comment.root_target.referent.deleted:
                comment.root_target = None
                comment.save()

            if comment.root_target and hasattr(comment.root_target.referent, 'is_deleted') and comment.root_target.referent.is_deleted:
                comment.root_target = None
                comment.save()

        if comment.root_target is None:
            raise NotFound

        if check_permissions:
            # May raise a permission denied
            self.check_object_permissions(self.request, comment)
        return comment


class CommentDetail(JSONAPIBaseView, generics.RetrieveUpdateDestroyAPIView, CommentMixin):
    """The documentation for this endpoint can be found [here](https://developer.osf.io/#operation/comments_read).
    """
    permission_classes = (
        drf_permissions.IsAuthenticatedOrReadOnly,
        CommentDetailPermissions,
        base_permissions.TokenHasScope,
    )

    required_read_scopes = [CoreScopes.NODE_COMMENTS_READ]
    required_write_scopes = [CoreScopes.NODE_COMMENTS_WRITE]

    serializer_class = NodeCommentDetailSerializer
    view_category = 'comments'
    view_name = 'comment-detail'

    # overrides RetrieveAPIView
    def get_object(self):
        comment = self.get_comment()
        comment_node = None

        if isinstance(comment.target.referent, AbstractNode):
            comment_node = comment.target.referent
<<<<<<< HEAD
        elif isinstance(comment.target.referent, BaseFileNode):
            comment_node = comment.target.referent.target
        elif isinstance(comment.target.referent, NodeWikiPage):
=======
        elif isinstance(comment.target.referent, (WikiPage,
                                                 BaseFileNode)):
>>>>>>> b890aa1a
            comment_node = comment.target.referent.node
        if comment_node and comment_node.is_registration:
            self.serializer_class = RegistrationCommentDetailSerializer

        return comment

    def perform_destroy(self, instance):
        auth = Auth(self.request.user)
        if instance.is_deleted:
            raise ValidationError('Comment already deleted.')
        else:
            try:
                instance.delete(auth, save=True)
            except PermissionsError:
                raise PermissionDenied('Not authorized to delete this comment.')


class CommentReportsList(JSONAPIBaseView, generics.ListCreateAPIView, CommentMixin):
    """List of reports made for a comment. *Writeable*.

    Paginated list of reports for a comment. Each resource contains the full representation of the
    report, meaning additional requests to an individual comment's report detail view are not necessary.

    ###Permissions

    The comment reports endpoint can only be viewed by users with permission to comment on the node. Users
    are only shown comment reports that they have made.

    ##Attributes

    OSF comment report entities have the "comment_reports" `type`.

        name           type               description
        =====================================================================================
        category        string            the type of spam, must be one of the allowed values
        message         string            description of why the comment was reported

    ##Links

    See the [JSON-API spec regarding pagination](http://jsonapi.org/format/1.0/#fetching-pagination).

    ##Actions

    ###Create

        Method:        POST
        URL:           /links/self
        Query Params:  <none>
        Body (JSON):   {
                         "data": {
                           "type": "comment_reports",      # required
                           "attributes": {
                             "category":       {category}, # mandatory
                             "message":        {text},     # optional
                           }
                         }
                       }
        Success:       201 CREATED + comment report representation

    To create a report for this comment, issue a POST request against this endpoint. The `category` field is mandatory,
    and must be one of the following: "spam", "hate" or "violence" . The `message` field is optional. If the comment
    report creation is successful the API will return a 201 response with the representation of the new comment report
    in the body. For the new comment report's canonical URL, see the `/links/self` field of the response.

    ##Query Params

    *None*.

    #This Request/Response
    """
    permission_classes = (
        drf_permissions.IsAuthenticated,
        CommentReportsPermissions,
        base_permissions.TokenHasScope,
    )

    required_read_scopes = [CoreScopes.COMMENT_REPORTS_READ]
    required_write_scopes = [CoreScopes.COMMENT_REPORTS_WRITE]

    serializer_class = CommentReportSerializer

    view_category = 'comments'
    view_name = 'comment-reports'

    ordering = ('-modified',)

    def get_queryset(self):
        user_id = self.request.user._id
        comment = self.get_comment()
        reports = comment.reports
        serialized_reports = []
        if user_id in reports:
            report = CommentReport(user_id, reports[user_id]['category'], reports[user_id]['text'])
            serialized_reports.append(report)
        return serialized_reports


class CommentReportDetail(JSONAPIBaseView, generics.RetrieveUpdateDestroyAPIView, CommentMixin):
    """Details about a specific comment report. *Writeable*.

    ###Permissions

    A comment report detail can only be viewed, edited and removed by the user who created the report.

    ##Attributes

    OSF comment report entities have the "comment_reports" `type`.

        name           type               description
        =====================================================================================
        category        string            the type of spam, must be one of the allowed values
        message         string            description of why the comment was reported

    ##Links

        self:  the canonical api endpoint of this comment report

    ##Actions

    ###Update

        Method:        PUT / PATCH
        URL:           /links/self
        Query Params:  <none>
        Body (JSON):   {
                         "data": {
                           "type": "comment_reports",   # required
                           "id":   {user_id},           # required
                           "attributes": {
                             "category":       {category},      # mandatory
                             "message":         {text},         # optional
                           }
                         }
                       }
        Success:       200 OK + comment report representation

    To update a report for this comment, issue a PUT/PATCH request against this endpoint. The `category` field is
    mandatory for a PUT request and must be one of the following: "spam", "hate" or "violence". The `message` field
    is optional. Non-string values will be accepted and stringified, but we make no promises about the stringification
    output. So don't do that.

    ###Delete
        Method:        DELETE
        URL:           /links/self
        Query Params:  <none>
        Success:       204 + No content

    To delete a comment report, issue a DELETE request against `/links/self`.  A successful delete will return a
    204 No Content response.

    ##Query Params

    *None*.

    #This Request/Response
    """
    permission_classes = (
        drf_permissions.IsAuthenticated,
        CommentReportsPermissions,
        base_permissions.TokenHasScope,
    )

    required_read_scopes = [CoreScopes.COMMENT_REPORTS_READ]
    required_write_scopes = [CoreScopes.COMMENT_REPORTS_WRITE]

    serializer_class = CommentReportDetailSerializer
    view_category = 'comments'
    view_name = 'report-detail'

    # overrides RetrieveUpdateDestroyAPIView
    def get_object(self):
        comment = self.get_comment()
        reports = comment.reports
        user_id = self.request.user._id
        reporter_id = self.kwargs['user_id']

        if reporter_id != user_id:
            raise PermissionDenied('Not authorized to comment on this project.')

        if reporter_id in reports:
            return CommentReport(user_id, reports[user_id]['category'], reports[user_id]['text'])
        else:
            raise Gone(detail='The requested comment report is no longer available.')

    # overrides RetrieveUpdateDestroyAPIView
    def perform_destroy(self, instance):
        user = self.request.user
        comment = self.get_comment()
        try:
            comment.retract_report(user, save=True)
        except ValueError as error:
            raise ValidationError(error.message)<|MERGE_RESOLUTION|>--- conflicted
+++ resolved
@@ -80,14 +80,9 @@
 
         if isinstance(comment.target.referent, AbstractNode):
             comment_node = comment.target.referent
-<<<<<<< HEAD
         elif isinstance(comment.target.referent, BaseFileNode):
             comment_node = comment.target.referent.target
-        elif isinstance(comment.target.referent, NodeWikiPage):
-=======
-        elif isinstance(comment.target.referent, (WikiPage,
-                                                 BaseFileNode)):
->>>>>>> b890aa1a
+        elif isinstance(comment.target.referent, WikiPage):
             comment_node = comment.target.referent.node
         if comment_node and comment_node.is_registration:
             self.serializer_class = RegistrationCommentDetailSerializer
