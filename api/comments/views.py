from rest_framework import generics, permissions as drf_permissions
from rest_framework.exceptions import NotFound, ValidationError, PermissionDenied

from modularodm import Q
from modularodm.exceptions import NoResultsFound

from api.base.exceptions import Gone
from api.base import permissions as base_permissions
from api.base.views import JSONAPIBaseView
from api.comments.permissions import (
    CommentDetailPermissions,
    CommentReportsPermissions
)
from api.comments.serializers import (
    CommentSerializer,
    CommentDetailSerializer,
    CommentReportSerializer,
    CommentReportDetailSerializer,
    CommentReport
)
from framework.auth.oauth_scopes import CoreScopes
from website.project.model import Comment


class CommentMixin(object):
    """Mixin with convenience methods for retrieving the current comment  based on the
    current URL. By default, fetches the comment based on the comment_id kwarg.
    """

    serializer_class = CommentSerializer
    comment_lookup_url_kwarg = 'comment_id'

    def get_comment(self, check_permissions=True):
        pk = self.kwargs[self.comment_lookup_url_kwarg]
        try:
            comment = Comment.find_one(Q('_id', 'eq', pk) & Q('root_target', 'ne', None))
        except NoResultsFound:
            raise NotFound

        if check_permissions:
            # May raise a permission denied
            self.check_object_permissions(self.request, comment)
        return comment


<<<<<<< HEAD
=======
class CommentRepliesList(JSONAPIBaseView, generics.ListAPIView, CommentMixin, ODMFilterMixin):
    """List of replies to a comment. *Read-only*.

    Paginated list of comment replies ordered by their `date_created`. Each resource contains the full representation
    of the comment, meaning additional requests to an individual comment's detail view are not necessary.
    Comment replies can be created via the NodeCommentsList endpoint `/v2/nodes/node_id/comments`.

    ###Permissions

    Comments on public nodes are given read-only access to everyone. If the node comment-level is "private,"
    only contributors have permission to comment. If the comment-level is "public" any logged-in OSF user can comment.
    Comments on private nodes are only visible to contributors and administrators on the parent node.

    ##Attributes

    OSF comment reply entities have the "comments" `type`.

        name           type               description
        ---------------------------------------------------------------------------------
        content        string             content of the comment
        date_created   iso8601 timestamp  timestamp that the comment was created
        date_modified  iso8601 timestamp  timestamp when the comment was last updated
        modified       boolean            has this comment been edited?
        deleted        boolean            is this comment deleted?

    ##Links

    See the [JSON-API spec regarding pagination](http://jsonapi.org/format/1.0/#fetching-pagination).

    ##Query Params

    + `filter[deleted]=True|False` -- filter comment replies based on whether or not they are deleted.

    The list of comment replies includes deleted comments by default. The `deleted` field is a boolean and can be
    filtered using truthy values, such as `true`, `false`, `0`, or `1`. Note that quoting `true` or `false` in
    the query will cause the match to fail regardless.

    + `filter[date_created][comparison_operator]=YYYY-MM-DDTH:M:S` -- filter comment replies based on date created.

    Comment replies can also be filtered based on their `date_created` and `date_modified` fields. Possible comparison
    operators include 'gt' (greater than), 'gte'(greater than or equal to), 'lt' (less than) and 'lte'
    (less than or equal to). The date must be in the format YYYY-MM-DD and the time is optional.

    + `filter[target]=target_id` -- filter comments based on their target id.

    The list of comments can be filtered by target id. For example, to get all comments with target = comment,
    the target_id would be the comment_id.

    #This Request/Response
    """

    permission_classes = (
        drf_permissions.IsAuthenticatedOrReadOnly,
        CanCommentOrPublic,
        base_permissions.TokenHasScope,
    )

    required_read_scopes = [CoreScopes.NODE_COMMENTS_READ]
    required_write_scopes = [CoreScopes.NODE_COMMENTS_WRITE]

    view_category = 'comments'
    view_name = 'comment-replies'
    serializer_class = CommentSerializer

    ordering = ('-date_created', )  # default ordering

    # overrides ODMFilterMixin
    def get_default_odm_query(self):
        return Q('target', 'eq', self.get_comment())

    def get_queryset(self):
        return Comment.find(self.get_query_from_request())


>>>>>>> 15d15ba1
class CommentDetail(JSONAPIBaseView, generics.RetrieveUpdateAPIView, CommentMixin):
    """Details about a specific comment. *Writeable*.

    ###Permissions

    Comments on public nodes are given read-only access to everyone. Comments on private nodes are only visible
    to contributors and administrators on the parent node. Only the user who created the comment has permission
    to edit and delete the comment.

    Note that if an anonymous view_only key is being used, the user relationship will not be exposed.

    ##Attributes

    OSF comment entities have the "comments" `type`.

        name           type               description
        ---------------------------------------------------------------------------------
        content        string             content of the comment
        date_created   iso8601 timestamp  timestamp that the comment was created
        date_modified  iso8601 timestamp  timestamp when the comment was last updated
        modified       boolean            has this comment been edited?
        deleted        boolean            is this comment deleted?
        is_abuse       boolean            has this comment been reported by the current user?
        has_children   boolean            does this comment have replies?
        can_edit       boolean            can the current user edit this comment?

    ##Relationships

    ###User

    The user who created the comment.

    ###Node

    The project associated with this comment.

    ###Target

    The "parent" of the comment. If the comment was made on a node, the target is the node. If the comment
    is a reply, its target is the comment it was in reply to.

    ###Replies
    List of replies to this comment. New replies can be created through this endpoint.

    ###Reports
    List of spam reports for this comment. Only users with permission to create comments can
    access this endpoint, and users can only see reports that they have created.

    ##Links

        self:  the canonical api endpoint of this comment

    ##Actions

    ###Update

        Method:        PUT / PATCH
        URL:           /links/self
        Query Params:  <none>
        Body (JSON):   {
                         "data": {
                           "type": "comments",   # required
                           "id":   {comment_id}, # required
                           "attributes": {
                             "content":       {content},        # mandatory
                             "deleted":       {is_deleted},     # mandatory
                           }
                         }
                       }
        Success:       200 OK + comment representation

    To update a comment, issue either a PUT or a PATCH request against the `/links/self` URL.  The `content`
    and `deleted` fields are mandatory if you PUT and optional if you PATCH. Non-string values will be accepted and
    stringified, but we make no promises about the stringification output.  So don't do that.

    To delete a comment, issue a PATCH request against the `/links/self` URL, with `deleted: True`:

    To undelete a comment, issue a PATCH request against the `/links/self` URL, with `deleted: False`.

    ##Query Params

    *None*.

    #This Request/Response

    """
    permission_classes = (
        drf_permissions.IsAuthenticatedOrReadOnly,
        CommentDetailPermissions,
        base_permissions.TokenHasScope,
    )

    required_read_scopes = [CoreScopes.NODE_COMMENTS_READ]
    required_write_scopes = [CoreScopes.NODE_COMMENTS_WRITE]

    serializer_class = CommentDetailSerializer
    view_category = 'comments'
    view_name = 'comment-detail'

    # overrides RetrieveAPIView
    def get_object(self):
        return self.get_comment()


class CommentReportsList(JSONAPIBaseView, generics.ListCreateAPIView, CommentMixin):
    """List of reports made for a comment. *Writeable*.

    Paginated list of reports for a comment. Each resource contains the full representation of the
    report, meaning additional requests to an individual comment's report detail view are not necessary.

    ###Permissions

    The comment reports endpoint can only be viewed by users with permission to comment on the node. Users
    are only shown comment reports that they have made.

    ##Attributes

    OSF comment report entities have the "comment_reports" `type`.

        name           type               description
        -------------------------------------------------------------------------------------
        category        string            the type of spam, must be one of the allowed values
        message         string            description of why the comment was reported

    ##Links

    See the [JSON-API spec regarding pagination](http://jsonapi.org/format/1.0/#fetching-pagination).

    ##Actions

    ###Create

        Method:        POST
        URL:           /links/self
        Query Params:  <none>
        Body (JSON):   {
                         "data": {
                           "type": "comment_reports",      # required
                           "attributes": {
                             "category":       {category}, # mandatory
                             "message":        {text},     # optional
                           }
                         }
                       }
        Success:       201 CREATED + comment report representation

    To create a report for this comment, issue a POST request against this endpoint. The `category` field is mandatory,
    and must be one of the following: "spam", "hate" or "violence" . The `message` field is optional. If the comment
    report creation is successful the API will return a 201 response with the representation of the new comment report
    in the body. For the new comment report's canonical URL, see the `/links/self` field of the response.

    ##Query Params

    *None*.

    #This Request/Response
    """
    permission_classes = (
        drf_permissions.IsAuthenticated,
        CommentReportsPermissions,
        base_permissions.TokenHasScope,
    )

    required_read_scopes = [CoreScopes.COMMENT_REPORTS_READ]
    required_write_scopes = [CoreScopes.COMMENT_REPORTS_WRITE]

    serializer_class = CommentReportSerializer

    view_category = 'comments'
    view_name = 'comment-reports'

    def get_queryset(self):
        user_id = self.request.user._id
        comment = self.get_comment()
        reports = comment.reports
        serialized_reports = []
        if user_id in reports:
            report = CommentReport(user_id, reports[user_id]['category'], reports[user_id]['text'])
            serialized_reports.append(report)
        return serialized_reports


class CommentReportDetail(JSONAPIBaseView, generics.RetrieveUpdateDestroyAPIView, CommentMixin):
    """Details about a specific comment report. *Writeable*.

    ###Permissions

    A comment report detail can only be viewed, edited and removed by the user who created the report.

    ##Attributes

    OSF comment report entities have the "comment_reports" `type`.

        name           type               description
        -------------------------------------------------------------------------------------
        category        string            the type of spam, must be one of the allowed values
        message         string            description of why the comment was reported

    ##Links

        self:  the canonical api endpoint of this comment report

    ##Actions

    ###Update

        Method:        PUT / PATCH
        URL:           /links/self
        Query Params:  <none>
        Body (JSON):   {
                         "data": {
                           "type": "comment_reports",   # required
                           "id":   {user_id},           # required
                           "attributes": {
                             "category":       {category},      # mandatory
                             "message":         {text},         # optional
                           }
                         }
                       }
        Success:       200 OK + comment report representation

    To update a report for this comment, issue a PUT/PATCH request against this endpoint. The `category` field is
    mandatory for a PUT request and must be one of the following: "spam", "hate" or "violence". The `message` field
    is optional. Non-string values will be accepted and stringified, but we make no promises about the stringification
    output. So don't do that.

    ###Delete
        Method:        DELETE
        URL:           /links/self
        Query Params:  <none>
        Success:       204 + No content

    To delete a comment report, issue a DELETE request against `/links/self`.  A successful delete will return a
    204 No Content response.

    ##Query Params

    *None*.

    #This Request/Response
    """
    permission_classes = (
        drf_permissions.IsAuthenticated,
        CommentReportsPermissions,
        base_permissions.TokenHasScope,
    )

    required_read_scopes = [CoreScopes.COMMENT_REPORTS_READ]
    required_write_scopes = [CoreScopes.COMMENT_REPORTS_WRITE]

    serializer_class = CommentReportDetailSerializer
    view_category = 'comments'
    view_name = 'report-detail'

    # overrides RetrieveUpdateDestroyAPIView
    def get_object(self):
        comment = self.get_comment()
        reports = comment.reports
        user_id = self.request.user._id
        reporter_id = self.kwargs['user_id']

        if reporter_id != user_id:
            raise PermissionDenied("Not authorized to comment on this project.")

        if reporter_id in reports:
            return CommentReport(user_id, reports[user_id]['category'], reports[user_id]['text'])
        else:
            raise Gone(detail='The requested comment report is no longer available.')

    # overrides RetrieveUpdateDestroyAPIView
    def perform_destroy(self, instance):
        user = self.request.user
        comment = self.get_comment()
        try:
            comment.unreport_abuse(user, save=True)
        except ValueError as error:
            raise ValidationError(error.message)<|MERGE_RESOLUTION|>--- conflicted
+++ resolved
@@ -43,83 +43,6 @@
         return comment
 
 
-<<<<<<< HEAD
-=======
-class CommentRepliesList(JSONAPIBaseView, generics.ListAPIView, CommentMixin, ODMFilterMixin):
-    """List of replies to a comment. *Read-only*.
-
-    Paginated list of comment replies ordered by their `date_created`. Each resource contains the full representation
-    of the comment, meaning additional requests to an individual comment's detail view are not necessary.
-    Comment replies can be created via the NodeCommentsList endpoint `/v2/nodes/node_id/comments`.
-
-    ###Permissions
-
-    Comments on public nodes are given read-only access to everyone. If the node comment-level is "private,"
-    only contributors have permission to comment. If the comment-level is "public" any logged-in OSF user can comment.
-    Comments on private nodes are only visible to contributors and administrators on the parent node.
-
-    ##Attributes
-
-    OSF comment reply entities have the "comments" `type`.
-
-        name           type               description
-        ---------------------------------------------------------------------------------
-        content        string             content of the comment
-        date_created   iso8601 timestamp  timestamp that the comment was created
-        date_modified  iso8601 timestamp  timestamp when the comment was last updated
-        modified       boolean            has this comment been edited?
-        deleted        boolean            is this comment deleted?
-
-    ##Links
-
-    See the [JSON-API spec regarding pagination](http://jsonapi.org/format/1.0/#fetching-pagination).
-
-    ##Query Params
-
-    + `filter[deleted]=True|False` -- filter comment replies based on whether or not they are deleted.
-
-    The list of comment replies includes deleted comments by default. The `deleted` field is a boolean and can be
-    filtered using truthy values, such as `true`, `false`, `0`, or `1`. Note that quoting `true` or `false` in
-    the query will cause the match to fail regardless.
-
-    + `filter[date_created][comparison_operator]=YYYY-MM-DDTH:M:S` -- filter comment replies based on date created.
-
-    Comment replies can also be filtered based on their `date_created` and `date_modified` fields. Possible comparison
-    operators include 'gt' (greater than), 'gte'(greater than or equal to), 'lt' (less than) and 'lte'
-    (less than or equal to). The date must be in the format YYYY-MM-DD and the time is optional.
-
-    + `filter[target]=target_id` -- filter comments based on their target id.
-
-    The list of comments can be filtered by target id. For example, to get all comments with target = comment,
-    the target_id would be the comment_id.
-
-    #This Request/Response
-    """
-
-    permission_classes = (
-        drf_permissions.IsAuthenticatedOrReadOnly,
-        CanCommentOrPublic,
-        base_permissions.TokenHasScope,
-    )
-
-    required_read_scopes = [CoreScopes.NODE_COMMENTS_READ]
-    required_write_scopes = [CoreScopes.NODE_COMMENTS_WRITE]
-
-    view_category = 'comments'
-    view_name = 'comment-replies'
-    serializer_class = CommentSerializer
-
-    ordering = ('-date_created', )  # default ordering
-
-    # overrides ODMFilterMixin
-    def get_default_odm_query(self):
-        return Q('target', 'eq', self.get_comment())
-
-    def get_queryset(self):
-        return Comment.find(self.get_query_from_request())
-
-
->>>>>>> 15d15ba1
 class CommentDetail(JSONAPIBaseView, generics.RetrieveUpdateAPIView, CommentMixin):
     """Details about a specific comment. *Writeable*.
 
