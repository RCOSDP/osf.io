--- conflicted
+++ resolved
@@ -257,7 +257,20 @@
         type_ = 'institutions'
 
 
-<<<<<<< HEAD
+class UserAccountExportSerializer(BaseAPISerializer):
+    type = TypeField()
+
+    class Meta:
+        type_ = 'user-account-export-form'
+
+
+class UserAccountDeactivateSerializer(BaseAPISerializer):
+    type = TypeField()
+
+    class Meta:
+        type_ = 'user-account-deactivate-form'
+
+
 class UserSettingsSerializer(JSONAPISerializer):
     id = IDField(source='_id', read_only=True)
     type = TypeField()
@@ -353,18 +366,4 @@
                 elif attr in self.MAP_MAIL.keys():
                     self.update_email_preferences(instance, attr, value)
 
-        return instance
-=======
-class UserAccountExportSerializer(BaseAPISerializer):
-    type = TypeField()
-
-    class Meta:
-        type_ = 'user-account-export-form'
-
-
-class UserAccountDeactivateSerializer(BaseAPISerializer):
-    type = TypeField()
-
-    class Meta:
-        type_ = 'user-account-deactivate-form'
->>>>>>> a2f5a2f8
+        return instance