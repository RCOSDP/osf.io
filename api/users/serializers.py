from rest_framework import serializers as ser

from modularodm.exceptions import ValidationValueError

from api.base.exceptions import InvalidModelValueError
from api.base.serializers import AllowMissing
from website.models import User

from api.base.serializers import (
    JSONAPISerializer, LinksField, RelationshipField, DevOnly, IDField, TypeField
)
from api.base.utils import add_dev_only_items


class UserSerializer(JSONAPISerializer):
    filterable_fields = frozenset([
        'full_name',
        'given_name',
        'middle_names',
        'family_name',
        'id'
    ])
    non_anonymized_fields = ['type']
    id = IDField(source='_id', read_only=True)
    type = TypeField()
    full_name = ser.CharField(source='fullname', required=True, label='Full name', help_text='Display name used in the general user interface')
    given_name = ser.CharField(required=False, allow_blank=True, help_text='For bibliographic citations')
    middle_names = ser.CharField(required=False, allow_blank=True, help_text='For bibliographic citations')
    family_name = ser.CharField(required=False, allow_blank=True, help_text='For bibliographic citations')
    suffix = ser.CharField(required=False, allow_blank=True, help_text='For bibliographic citations')
    date_registered = ser.DateTimeField(read_only=True)

    # Social Fields are broken out to get around DRF complex object bug and to make API updating more user friendly.
    gitHub = DevOnly(AllowMissing(ser.CharField(required=False, source='social.github',
                                                          allow_blank=True, help_text='GitHub Handle'), required=False, source='social.github'))
    scholar = DevOnly(AllowMissing(ser.CharField(required=False, source='social.scholar',
                                                           allow_blank=True, help_text='Google Scholar Account'), required=False, source='social.scholar'))
    personal_website = DevOnly(AllowMissing(ser.URLField(required=False, source='social.personal',
                                                                   allow_blank=True, help_text='Personal Website'), required=False, source='social.personal'))
    twitter = DevOnly(AllowMissing(ser.CharField(required=False, source='social.twitter',
                                                           allow_blank=True, help_text='Twitter Handle'), required=False, source='social.twitter'))
    linkedIn = DevOnly(AllowMissing(ser.CharField(required=False, source='social.linkedIn',
                                                            allow_blank=True, help_text='LinkedIn Account'), required=False, source='social.linkedIn'))
    impactStory = DevOnly(AllowMissing(ser.CharField(required=False, source='social.impactStory',
                                                               allow_blank=True, help_text='ImpactStory Account'), required=False, source='social.impactStory'))
    orcid = DevOnly(AllowMissing(ser.CharField(required=False, source='social.orcid',
                                                         allow_blank=True, help_text='ORCID'), required=False, source='social.orcid'))
    researcherId = DevOnly(AllowMissing(ser.CharField(required=False, source='social.researcherId',
<<<<<<< HEAD
                                                      allow_blank=True, help_text='ResearcherId Account'), required=False, source='social.researcherId'))
    academiaInstitution = DevOnly(AllowMissing(ser.CharField(required=False, source='social.academiaInstitution',
                                                      allow_blank=True, help_text='AcademiaInstitution Field'), required=False, source='social.academiaInstitution'))
    academiaProfileID = DevOnly(AllowMissing(ser.CharField(required=False, source='social.academiaProfileID',
                                                      allow_blank=True, help_text='AcademiaProfileID Field'), required=False, source='social.academiaProfileID'))
=======
                                                                allow_blank=True, help_text='ResearcherId Account'), required=False, source='social.researcherId'))
>>>>>>> 95f33285

    links = LinksField(
        add_dev_only_items({
            'html': 'absolute_url',
        }, {
            'profile_image': 'profile_image_url',
        })
    )

    nodes = RelationshipField(
        related_view='users:user-nodes',
        related_view_kwargs={'user_id': '<pk>'},
    )

    class Meta:
        type_ = 'users'

    def absolute_url(self, obj):
        if obj is not None:
            return obj.absolute_url
        return None

    def profile_image_url(self, user):
        size = self.context['request'].query_params.get('profile_image_size')
        return user.profile_image_url(size=size)

    def update(self, instance, validated_data):
        assert isinstance(instance, User), 'instance must be a User'
        for attr, value in validated_data.items():
            if 'social' == attr:
                for key, val in value.items():
                    instance.social[key] = val
            else:
                setattr(instance, attr, value)
        try:
            instance.save()
        except ValidationValueError as e:
            raise InvalidModelValueError(detail=e.message)
        return instance


class UserDetailSerializer(UserSerializer):
    """
    Overrides UserSerializer to make id required.
    """
    id = IDField(source='_id', required=True)<|MERGE_RESOLUTION|>--- conflicted
+++ resolved
@@ -46,15 +46,11 @@
     orcid = DevOnly(AllowMissing(ser.CharField(required=False, source='social.orcid',
                                                          allow_blank=True, help_text='ORCID'), required=False, source='social.orcid'))
     researcherId = DevOnly(AllowMissing(ser.CharField(required=False, source='social.researcherId',
-<<<<<<< HEAD
                                                       allow_blank=True, help_text='ResearcherId Account'), required=False, source='social.researcherId'))
     academiaInstitution = DevOnly(AllowMissing(ser.CharField(required=False, source='social.academiaInstitution',
                                                       allow_blank=True, help_text='AcademiaInstitution Field'), required=False, source='social.academiaInstitution'))
     academiaProfileID = DevOnly(AllowMissing(ser.CharField(required=False, source='social.academiaProfileID',
                                                       allow_blank=True, help_text='AcademiaProfileID Field'), required=False, source='social.academiaProfileID'))
-=======
-                                                                allow_blank=True, help_text='ResearcherId Account'), required=False, source='social.researcherId'))
->>>>>>> 95f33285
 
     links = LinksField(
         add_dev_only_items({
