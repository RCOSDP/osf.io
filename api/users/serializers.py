from rest_framework import serializers as ser

from modularodm.exceptions import ValidationValueError

from api.base.exceptions import InvalidModelValueError
from api.base.serializers import AllowMissing
from website.models import User

from api.base.serializers import (
    JSONAPISerializer, LinksField, RelationshipField, DevOnly, IDField, TypeField
)
from api.base.utils import add_dev_only_items


class UserSerializer(JSONAPISerializer):
    filterable_fields = frozenset([
        'full_name',
        'given_name',
        'middle_names',
        'family_name',
        'id'
    ])
    non_anonymized_fields = ['type']
    id = IDField(source='_id', read_only=True)
    type = TypeField()
    full_name = ser.CharField(source='fullname', required=True, label='Full name', help_text='Display name used in the general user interface')
    given_name = ser.CharField(required=False, allow_blank=True, help_text='For bibliographic citations')
    middle_names = ser.CharField(required=False, allow_blank=True, help_text='For bibliographic citations')
    family_name = ser.CharField(required=False, allow_blank=True, help_text='For bibliographic citations')
    suffix = ser.CharField(required=False, allow_blank=True, help_text='For bibliographic citations')
    date_registered = ser.DateTimeField(read_only=True)

    # Social Fields are broken out to get around DRF complex object bug and to make API updating more user friendly.
    gitHub = DevOnly(AllowMissing(ser.CharField(required=False, source='social.github',
                                                          allow_blank=True, help_text='GitHub Handle'), required=False, source='social.github'))
    scholar = DevOnly(AllowMissing(ser.CharField(required=False, source='social.scholar',
                                                           allow_blank=True, help_text='Google Scholar Account'), required=False, source='social.scholar'))
    personal_website = DevOnly(AllowMissing(ser.URLField(required=False, source='social.personal',
                                                                   allow_blank=True, help_text='Personal Website'), required=False, source='social.personal'))
    twitter = DevOnly(AllowMissing(ser.CharField(required=False, source='social.twitter',
                                                           allow_blank=True, help_text='Twitter Handle'), required=False, source='social.twitter'))
    linkedIn = DevOnly(AllowMissing(ser.CharField(required=False, source='social.linkedIn',
                                                            allow_blank=True, help_text='LinkedIn Account'), required=False, source='social.linkedIn'))
    impactStory = DevOnly(AllowMissing(ser.CharField(required=False, source='social.impactStory',
                                                               allow_blank=True, help_text='ImpactStory Account'), required=False, source='social.impactStory'))
    orcid = DevOnly(AllowMissing(ser.CharField(required=False, source='social.orcid',
                                                         allow_blank=True, help_text='ORCID'), required=False, source='social.orcid'))
    researcherId = DevOnly(AllowMissing(ser.CharField(required=False, source='social.researcherId',
                                                      allow_blank=True, help_text='ResearcherId Account'), required=False, source='social.researcherId'))
<<<<<<< HEAD
    researchGate = DevOnly(AllowMissing(ser.CharField(required=False, source='social.researchGate',
                                                      allow_blank=True, help_text='ResearchGate Account'), required=False, source='social.researchGate'))
=======
    academiaInstitution = DevOnly(AllowMissing(ser.CharField(required=False, source='social.academiaInstitution',
                                                      allow_blank=True, help_text='AcademiaInstitution Field'), required=False, source='social.academiaInstitution'))
    academiaProfileID = DevOnly(AllowMissing(ser.CharField(required=False, source='social.academiaProfileID',
                                                      allow_blank=True, help_text='AcademiaProfileID Field'), required=False, source='social.academiaProfileID'))
>>>>>>> 8c20fd05

    links = LinksField(
        add_dev_only_items({
            'html': 'absolute_url',
        }, {
            'profile_image': 'profile_image_url',
        })
    )

    nodes = RelationshipField(
        related_view='users:user-nodes',
        related_view_kwargs={'user_id': '<pk>'},
    )

    class Meta:
        type_ = 'users'

    def absolute_url(self, obj):
        if obj is not None:
            return obj.absolute_url
        return None

    def profile_image_url(self, user):
        size = self.context['request'].query_params.get('profile_image_size')
        return user.profile_image_url(size=size)

    def update(self, instance, validated_data):
        assert isinstance(instance, User), 'instance must be a User'
        for attr, value in validated_data.items():
            if 'social' == attr:
                for key, val in value.items():
                    instance.social[key] = val
            else:
                setattr(instance, attr, value)
        try:
            instance.save()
        except ValidationValueError as e:
            raise InvalidModelValueError(detail=e.message)
        return instance


class UserDetailSerializer(UserSerializer):
    """
    Overrides UserSerializer to make id required.
    """
    id = IDField(source='_id', required=True)<|MERGE_RESOLUTION|>--- conflicted
+++ resolved
@@ -47,15 +47,12 @@
                                                          allow_blank=True, help_text='ORCID'), required=False, source='social.orcid'))
     researcherId = DevOnly(AllowMissing(ser.CharField(required=False, source='social.researcherId',
                                                       allow_blank=True, help_text='ResearcherId Account'), required=False, source='social.researcherId'))
-<<<<<<< HEAD
     researchGate = DevOnly(AllowMissing(ser.CharField(required=False, source='social.researchGate',
                                                       allow_blank=True, help_text='ResearchGate Account'), required=False, source='social.researchGate'))
-=======
     academiaInstitution = DevOnly(AllowMissing(ser.CharField(required=False, source='social.academiaInstitution',
                                                       allow_blank=True, help_text='AcademiaInstitution Field'), required=False, source='social.academiaInstitution'))
     academiaProfileID = DevOnly(AllowMissing(ser.CharField(required=False, source='social.academiaProfileID',
                                                       allow_blank=True, help_text='AcademiaProfileID Field'), required=False, source='social.academiaProfileID'))
->>>>>>> 8c20fd05
 
     links = LinksField(
         add_dev_only_items({
