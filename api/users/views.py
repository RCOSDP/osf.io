--- conflicted
+++ resolved
@@ -6,12 +6,9 @@
 from api.base.filters import ODMFilterMixin
 from api.nodes.serializers import NodeSerializer
 from .serializers import UserSerializer
-<<<<<<< HEAD
 from .permissions import ReadOnlyOrCurrentUser
-=======
 from django.contrib.auth.models import AnonymousUser
 from rest_framework.exceptions import PermissionDenied
->>>>>>> 4718fdb9
 
 
 class UserMixin(object):
@@ -20,15 +17,11 @@
     """
 
     serializer_class = UserSerializer
-    user_lookup_url_kwarg = 'user_id'
+    node_lookup_url_kwarg = 'user_id'
 
     def get_user(self, check_permissions=True):
-<<<<<<< HEAD
-        key = self.kwargs[self.user_lookup_url_kwarg]
-=======
         key = self.kwargs[self.node_lookup_url_kwarg]
         current_user = self.request.user
->>>>>>> 4718fdb9
 
         if key == 'me':
             # TODO: change exception from PermissionDenied to NotAuthenticated/AuthenticationFailed
