
from rest_framework import generics
from rest_framework import permissions as drf_permissions
from rest_framework.exceptions import NotAuthenticated, NotFound
from django.contrib.auth.models import AnonymousUser

from modularodm import Q

from framework.auth.oauth_scopes import CoreScopes

from website.models import User, Node, ExternalAccount

from api.base import permissions as base_permissions
from api.base.utils import get_object_or_error
from api.base.exceptions import Conflict
from api.base.serializers import AddonAccountSerializer
from api.base.views import JSONAPIBaseView
from api.base.filters import ODMFilterMixin, ListFilterMixin
from api.base.parsers import JSONAPIRelationshipParser, JSONAPIRelationshipParserForRegularJSON
from api.nodes.filters import NodePreprintsFilterMixin
from api.nodes.serializers import NodeSerializer
from api.preprints.serializers import PreprintSerializer
from api.institutions.serializers import InstitutionSerializer
from api.registrations.serializers import RegistrationSerializer
from api.base.utils import default_node_list_query, default_node_permission_query
from api.addons.views import AddonSettingsMixin

from api.users.serializers import (UserSerializer, UserCreateSerializer,
    UserAddonSettingsSerializer, UserDetailSerializer, UserInstitutionsRelationshipSerializer)
from api.users.permissions import ReadOnlyOrCurrentUser, ReadOnlyOrCurrentUserRelationship, CurrentUser


class UserMixin(object):
    """Mixin with convenience methods for retrieving the current user based on the
    current URL. By default, fetches the user based on the user_id kwarg.
    """

    serializer_class = UserSerializer
    user_lookup_url_kwarg = 'user_id'

    def get_user(self, check_permissions=True):
        key = self.kwargs[self.user_lookup_url_kwarg]
        current_user = self.request.user

        if key == 'me':
            if isinstance(current_user, AnonymousUser):
                raise NotAuthenticated
            else:
                return self.request.user

        obj = get_object_or_error(User, key, 'user')
        if check_permissions:
            # May raise a permission denied
            self.check_object_permissions(self.request, obj)
        return obj


class UserList(JSONAPIBaseView, generics.ListAPIView, ODMFilterMixin):
    """List of users registered on the OSF.

    Paginated list of users ordered by the date they registered.  Each resource contains the full representation of the
    user, meaning additional requests to an individual user's detail view are not necessary.

    Note that if an anonymous view_only key is being used, user information will not be serialized, and the id will be
    an empty string. Relationships to a user object will not show in this case, either.

    The subroute [`/me/`](me/) is a special endpoint that always points to the currently logged-in user.

    ##User Attributes

    <!--- Copied Attributes From UserDetail -->

    OSF User entities have the "users" `type`.

        name               type               description
        ========================================================================================
        full_name          string             full name of the user; used for display
        given_name         string             given name of the user; for bibliographic citations
        middle_names       string             middle name of user; for bibliographic citations
        family_name        string             family name of user; for bibliographic citations
        suffix             string             suffix of user's name for bibliographic citations
        date_registered    iso8601 timestamp  timestamp when the user's account was created

    ##Links

    See the [JSON-API spec regarding pagination](http://jsonapi.org/format/1.0/#fetching-pagination).

    ##Actions

    *None*.

    ##Query Params

    + `page=<Int>` -- page number of results to view, default 1

    + `filter[<fieldname>]=<Str>` -- fields and values to filter the search results on.

    Users may be filtered by their `id`, `full_name`, `given_name`, `middle_names`, or `family_name`.

    + `profile_image_size=<Int>` -- Modifies `/links/profile_image_url` of the user entities so that it points to
    the user's profile image scaled to the given size in pixels.  If left blank, the size depends on the image provider.

    #This Request/Response

    """
    permission_classes = (
        drf_permissions.IsAuthenticatedOrReadOnly,
        base_permissions.RequiresScopedRequestOrReadOnly,
        base_permissions.TokenHasScope,
    )

    required_read_scopes = [CoreScopes.USERS_READ]
    required_write_scopes = [CoreScopes.NULL]

    serializer_class = UserSerializer

    ordering = ('-date_registered')
    view_category = 'users'
    view_name = 'user-list'

    # overrides ODMFilterMixin
    def get_default_odm_query(self):
        base_query = (
            Q('is_registered', 'eq', True) &
<<<<<<< HEAD
            Q('merged_by', 'isnull', True) &
=======
>>>>>>> 794edf4c
            Q('date_disabled', 'eq', None)
        )
        if self.request.version >= '2.3':
            return base_query & Q('merged_by', 'eq', None)
        return base_query & Q('is_merged', 'ne', True)

    # overrides ListCreateAPIView
    def get_queryset(self):
        # TODO: sort
        query = self.get_query_from_request()
        return User.find(query)

    # overrides ListCreateAPIView
    def get_serializer_class(self):
        if self.request.method == 'POST':
            return UserCreateSerializer
        else:
            return UserSerializer


class UserDetail(JSONAPIBaseView, generics.RetrieveUpdateAPIView, UserMixin):
    """Details about a specific user. *Writeable*.

    The User Detail endpoint retrieves information about the user whose id is the final part of the path.  If `me`
    is given as the id, the record of the currently logged-in user will be returned.  The returned information includes
    the user's bibliographic information and the date the user registered.

    Note that if an anonymous view_only key is being used, user information will not be serialized, and the id will be
    an empty string. Relationships to a user object will not show in this case, either.

    ##Attributes

    OSF User entities have the "users" `type`.

        name               type               description
        ========================================================================================
        full_name          string             full name of the user; used for display
        given_name         string             given name of the user; for bibliographic citations
        middle_names       string             middle name of user; for bibliographic citations
        family_name        string             family name of user; for bibliographic citations
        suffix             string             suffix of user's name for bibliographic citations
        date_registered    iso8601 timestamp  timestamp when the user's account was created

    ##Relationships

    ###Nodes

    A list of all nodes the user has contributed to.  If the user id in the path is the same as the logged-in user, all
    nodes will be visible.  Otherwise, you will only be able to see the other user's publicly-visible nodes.

    ##Links

        self:               the canonical api endpoint of this user
        html:               this user's page on the OSF website
        profile_image_url:  a url to the user's profile image

    ##Actions

    ###Update

        Method:        PUT / PATCH
        URL:           /links/self
        Query Params:  <none>
        Body (JSON):   {
                         "data": {
                           "type": "users",   # required
                           "id":   {user_id}, # required
                           "attributes": {
                             "full_name":    {full_name},    # mandatory
                             "given_name":   {given_name},   # optional
                             "middle_names": {middle_names}, # optional
                             "family_name":  {family_name},  # optional
                             "suffix":       {suffix}        # optional
                           }
                         }
                       }
        Success:       200 OK + node representation

    To update your user profile, issue a PUT request to either the canonical URL of your user resource (as given in
    `/links/self`) or to `/users/me/`.  Only the `full_name` attribute is required.  Unlike at signup, the given, middle,
    and family names will not be inferred from the `full_name`.  Currently, only `full_name`, `given_name`,
    `middle_names`, `family_name`, and `suffix` are updateable.

    A PATCH request issued to this endpoint will behave the same as a PUT request, but does not require `full_name` to
    be set.

    **NB:** If you PUT/PATCH to the `/users/me/` endpoint, you must still provide your full user id in the `id` field of
    the request.  We do not support using the `me` alias in request bodies at this time.

    ##Query Params

    + `profile_image_size=<Int>` -- Modifies `/links/profile_image_url` so that it points the image scaled to the given
    size in pixels.  If left blank, the size depends on the image provider.

    #This Request/Response

    """
    permission_classes = (
        drf_permissions.IsAuthenticatedOrReadOnly,
        ReadOnlyOrCurrentUser,
        base_permissions.TokenHasScope,
    )

    required_read_scopes = [CoreScopes.USERS_READ]
    required_write_scopes = [CoreScopes.USERS_WRITE]
    view_category = 'users'
    view_name = 'user-detail'

    serializer_class = UserDetailSerializer

    # overrides RetrieveAPIView
    def get_object(self):
        return self.get_user()

    # overrides RetrieveUpdateAPIView
    def get_serializer_context(self):
        # Serializer needs the request in order to make an update to privacy
        context = JSONAPIBaseView.get_serializer_context(self)
        context['request'] = self.request
        return context


class UserAddonList(JSONAPIBaseView, generics.ListAPIView, ListFilterMixin, UserMixin):
    """List of addons authorized by this user *Read-only*

    Paginated list of user addons ordered by their `id` or `addon_short_name`.

    ###Permissions

    <Addon>UserSettings are visible only to the user that "owns" them.

    ## <Addon\>UserSettings Attributes

    OSF <Addon\>UserSettings entities have the "user_addons" `type`, and their `id` indicates the addon
    service provider (eg. `box`, `googledrive`, etc).

        name                type        description
        =====================================================================================
        user_has_auth       boolean     does this user have access to use an ExternalAccount?

    ##Links

    See the [JSON-API spec regarding pagination](http://jsonapi.org/format/1.0/#fetching-pagination).

        self:  the canonical api endpoint of this user_addon
        accounts: dict keyed on an external_account_id
            nodes_connected:    list of canonical api endpoints of connected nodes
            account:            canonical api endpoint for this account

    #This Request/Response
    """
    permission_classes = (
        drf_permissions.IsAuthenticatedOrReadOnly,
        base_permissions.TokenHasScope,
        CurrentUser,
    )

    required_read_scopes = [CoreScopes.USER_ADDON_READ]
    required_write_scopes = [CoreScopes.NULL]

    serializer_class = UserAddonSettingsSerializer
    view_category = 'users'
    view_name = 'user-addons'

    def get_queryset(self):
        qs = [addon for addon in self.get_user().get_addons() if 'accounts' in addon.config.configs]
        qs.sort()
        return qs


class UserAddonDetail(JSONAPIBaseView, generics.RetrieveAPIView, UserMixin, AddonSettingsMixin):
    """Detail of an individual addon authorized by this user *Read-only*

    ##Permissions

    <Addon>UserSettings are visible only to the user that "owns" them.

    ## <Addon\>UserSettings Attributes

    OSF <Addon\>UserSettings entities have the "user_addons" `type`, and their `id` indicates the addon
    service provider (eg. `box`, `googledrive`, etc).

        name                type        description
        =====================================================================================
        user_has_auth       boolean     does this user have access to use an ExternalAccount?

    ##Links

    See the [JSON-API spec regarding pagination](http://jsonapi.org/format/1.0/#fetching-pagination).

        self:  the canonical api endpoint of this user_addon
        accounts: dict keyed on an external_account_id
            nodes_connected:    list of canonical api endpoints of connected nodes
            account:            canonical api endpoint for this account

    #This Request/Response
    """
    permission_classes = (
        drf_permissions.IsAuthenticatedOrReadOnly,
        base_permissions.TokenHasScope,
        CurrentUser,
    )

    required_read_scopes = [CoreScopes.USER_ADDON_READ]
    required_write_scopes = [CoreScopes.NULL]

    serializer_class = UserAddonSettingsSerializer
    view_category = 'users'
    view_name = 'user-addon-detail'

    def get_object(self):
        return self.get_addon_settings(check_object_permissions=False)


class UserAddonAccountList(JSONAPIBaseView, generics.ListAPIView, UserMixin, AddonSettingsMixin):
    """List of an external_accounts authorized by this user *Read-only*

    ##Permissions

    ExternalAccounts are visible only to the user that has ownership of them.

    ## ExternalAccount Attributes

    OSF ExternalAccount entities have the "external_accounts" `type`, with `id` indicating the
    `external_account_id` according to the OSF

        name            type        description
        =====================================================================================================
        display_name    string      Display name on the third-party service
        profile_url     string      Link to users profile on third-party service *presence varies by service*
        provider        string      short_name of third-party service provider

    ##Links

    See the [JSON-API spec regarding pagination](http://jsonapi.org/format/1.0/#fetching-pagination).

        self:  the canonical api endpoint of this external_account

    #This Request/Response
    """
    permission_classes = (
        drf_permissions.IsAuthenticatedOrReadOnly,
        base_permissions.TokenHasScope,
        CurrentUser,
    )

    required_read_scopes = [CoreScopes.USER_ADDON_READ]
    required_write_scopes = [CoreScopes.NULL]

    serializer_class = AddonAccountSerializer
    view_category = 'users'
    view_name = 'user-external_accounts'

    def get_queryset(self):
        return self.get_addon_settings(check_object_permissions=False).external_accounts

class UserAddonAccountDetail(JSONAPIBaseView, generics.RetrieveAPIView, UserMixin, AddonSettingsMixin):
    """Detail of an individual external_account authorized by this user *Read-only*

    ##Permissions

    ExternalAccounts are visible only to the user that has ownership of them.

    ## ExternalAccount Attributes

    OSF ExternalAccount entities have the "external_accounts" `type`, with `id` indicating the
    `external_account_id` according to the OSF

        name            type        description
        =====================================================================================================
        display_name    string      Display name on the third-party service
        profile_url     string      Link to users profile on third-party service *presence varies by service*
        provider        string      short_name of third-party service provider

    ##Links

    See the [JSON-API spec regarding pagination](http://jsonapi.org/format/1.0/#fetching-pagination).

        self:  the canonical api endpoint of this external_account

    #This Request/Response
    """
    permission_classes = (
        drf_permissions.IsAuthenticatedOrReadOnly,
        base_permissions.TokenHasScope,
        CurrentUser,
    )

    required_read_scopes = [CoreScopes.USER_ADDON_READ]
    required_write_scopes = [CoreScopes.NULL]

    serializer_class = AddonAccountSerializer
    view_category = 'users'
    view_name = 'user-external_account-detail'

    def get_object(self):
        user_settings = self.get_addon_settings(check_object_permissions=False)
        account_id = self.kwargs['account_id']

        account = ExternalAccount.load(account_id)
        if not (account and user_settings.external_accounts.filter(id=account.id).exists()):
            raise NotFound('Requested addon unavailable')
        return account


class UserNodes(JSONAPIBaseView, generics.ListAPIView, UserMixin, NodePreprintsFilterMixin):
    """List of nodes that the user contributes to. *Read-only*.

    Paginated list of nodes that the user contributes to ordered by `date_modified`.  User registrations are not available
    at this endpoint. Each resource contains the full representation of the node, meaning additional requests to an individual
    node's detail view are not necessary. If the user id in the path is the same as the logged-in user, all nodes will be
    visible.  Otherwise, you will only be able to see the other user's publicly-visible nodes.  The special user id `me`
    can be used to represent the currently logged-in user.

    ##Node Attributes

    <!--- Copied Attributes from NodeDetail -->

    OSF Node entities have the "nodes" `type`.

        name                            type               description
        =================================================================================
        title                           string             title of project or component
        description                     string             description of the node
        category                        string             node category, must be one of the allowed values
        date_created                    iso8601 timestamp  timestamp that the node was created
        date_modified                   iso8601 timestamp  timestamp when the node was last updated
        tags                            array of strings   list of tags that describe the node
        current_user_can_comment        boolean            Whether the current user is allowed to post comments
        current_user_permissions        array of strings   list of strings representing the permissions for the current user on this node
        registration                    boolean            is this a registration? (always false - may be deprecated in future versions)
        fork                            boolean            is this node a fork of another node?
        public                          boolean            has this node been made publicly-visible?
        collection                      boolean            is this a collection? (always false - may be deprecated in future versions)

    ##Links

    See the [JSON-API spec regarding pagination](http://jsonapi.org/format/1.0/#fetching-pagination).

    ##Actions

    *None*.

    ##Query Params

    + `page=<Int>` -- page number of results to view, default 1

    + `filter[<fieldname>]=<Str>` -- fields and values to filter the search results on.

    <!--- Copied Query Params from NodeList -->

    Nodes may be filtered by their `id`, `title`, `category`, `description`, `public`, `tags`, `date_created`, `date_modified`,
    `root`, `parent`, and `contributors`.  Most are string fields and will be filtered using simple substring matching.  `public`
    is a boolean, and can be filtered using truthy values, such as `true`, `false`, `0`, or `1`.  Note that quoting `true`
    or `false` in the query will cause the match to fail regardless.  `tags` is an array of simple strings.


    #This Request/Response

    """
    permission_classes = (
        drf_permissions.IsAuthenticatedOrReadOnly,
        base_permissions.TokenHasScope,
    )

    required_read_scopes = [CoreScopes.USERS_READ, CoreScopes.NODE_BASE_READ]
    required_write_scopes = [CoreScopes.USERS_WRITE, CoreScopes.NODE_BASE_WRITE]

    serializer_class = NodeSerializer
    view_category = 'users'
    view_name = 'user-nodes'

    ordering = ('-date_modified',)

    # overrides ODMFilterMixin
    def get_default_odm_query(self):
        user = self.get_user()
        query = Q('contributors', 'eq', user) & default_node_list_query()
        if user != self.request.user:
            query &= default_node_permission_query(self.request.user)
        return query

    # overrides ListAPIView
    def get_queryset(self):
        return Node.find(self.get_query_from_request())


class UserPreprints(UserNodes):
    required_read_scopes = [CoreScopes.USERS_READ, CoreScopes.NODE_PREPRINTS_READ]
    required_write_scopes = [CoreScopes.USERS_WRITE, CoreScopes.NODE_PREPRINTS_WRITE]

    serializer_class = PreprintSerializer
    view_category = 'users'
    view_name = 'user-preprints'

    # overrides ODMFilterMixin
    def get_default_odm_query(self):
        user = self.get_user()

        query = (
            Q('is_deleted', 'ne', True) &
            Q('contributors', 'eq', user) &
            Q('preprint_file', 'ne', None) &
            Q('is_public', 'eq', True)
        )

        return query

    def get_queryset(self):
        # Overriding the default query parameters if the provider filter is present, because the provider is stored on
        # the PreprintService object, not the node itself
        filter_key = 'filter[provider]'
        provider_filter = None

        if filter_key in self.request.query_params:
            # Have to have this mutable so that the filter can be removed in the ODM query, otherwise it will return an
            # empty set
            self.request.GET._mutable = True
            provider_filter = self.request.query_params[filter_key]
            self.request.query_params.pop(filter_key)

        nodes = Node.find(self.get_query_from_request())
        preprints = []
        # TODO [OSF-7090]: Rearchitect how `.is_preprint` is determined,
        # so that a query that is guaranteed to return only
        # preprints can be constructed.
        for node in nodes:
            for preprint in node.preprints.all():
                if provider_filter is None or preprint.provider._id == provider_filter:
                    preprints.append(preprint)
        return preprints

class UserInstitutions(JSONAPIBaseView, generics.ListAPIView, UserMixin):
    permission_classes = (
        drf_permissions.IsAuthenticatedOrReadOnly,
        base_permissions.TokenHasScope,
    )

    required_read_scopes = [CoreScopes.USERS_READ, CoreScopes.INSTITUTION_READ]
    required_write_scopes = [CoreScopes.NULL]

    serializer_class = InstitutionSerializer
    view_category = 'users'
    view_name = 'user-institutions'

    def get_default_odm_query(self):
        return None

    def get_queryset(self):
        user = self.get_user()
        return user.affiliated_institutions


class UserRegistrations(UserNodes):
    """List of registrations that the user contributes to. *Read-only*.

    Paginated list of registrations that the user contributes to.  Each resource contains the full representation of the
    registration, meaning additional requests to an individual registration's detail view are not necessary. If the user
    id in the path is the same as the logged-in user, all nodes will be visible.  Otherwise, you will only be able to
    see the other user's publicly-visible nodes.  The special user id `me` can be used to represent the currently
    logged-in user.

    A withdrawn registration will display a limited subset of information, namely, title, description,
    date_created, registration, withdrawn, date_registered, withdrawal_justification, and registration supplement. All
    other fields will be displayed as null. Additionally, the only relationships permitted to be accessed for a withdrawn
    registration are the contributors - other relationships will return a 403.

    ##Registration Attributes

    <!--- Copied Attributes from RegistrationList -->

    Registrations have the "registrations" `type`.

        name                            type               description
        =======================================================================================================
        title                           string             title of the registered project or component
        description                     string             description of the registered node
        category                        string             bode category, must be one of the allowed values
        date_created                    iso8601 timestamp  timestamp that the node was created
        date_modified                   iso8601 timestamp  timestamp when the node was last updated
        tags                            array of strings   list of tags that describe the registered node
        current_user_can_comment        boolean            Whether the current user is allowed to post comments
        current_user_permissions        array of strings   list of strings representing the permissions for the current user on this node
        fork                            boolean            is this project a fork?
        registration                    boolean            has this project been registered? (always true - may be deprecated in future versions)
        collection                      boolean            is this registered node a collection? (always false - may be deprecated in future versions)
        public                          boolean            has this registration been made publicly-visible?
        withdrawn                       boolean            has this registration been withdrawn?
        date_registered                 iso8601 timestamp  timestamp that the registration was created
        embargo_end_date                iso8601 timestamp  when the embargo on this registration will be lifted (if applicable)
        withdrawal_justification        string             reasons for withdrawing the registration
        pending_withdrawal              boolean            is this registration pending withdrawal?
        pending_withdrawal_approval     boolean            is this registration pending approval?
        pending_embargo_approval        boolean            is the associated Embargo awaiting approval by project admins?
        registered_meta                 dictionary         registration supplementary information
        registration_supplement         string             registration template


    ##Relationships

    ###Registered from

    The registration is branched from this node.

    ###Registered by

    The registration was initiated by this user.

    ###Other Relationships

    See documentation on registered_from detail view.  A registration has many of the same properties as a node.

    ##Links

    See the [JSON-API spec regarding pagination](http://jsonapi.org/format/1.0/#fetching-pagination).

    ##Actions

    *None*.

    ##Query Params

    + `page=<Int>` -- page number of results to view, default 1

    + `filter[<fieldname>]=<Str>` -- fields and values to filter the search results on.

    <!--- Copied Query Params from NodeList -->

     Registrations may be filtered by their `id`, `title`, `category`, `description`, `public`, `tags`, `date_created`, `date_modified`,
    `root`, `parent`, and `contributors`.  Most are string fields and will be filtered using simple substring matching.  `public`
    is a boolean, and can be filtered using truthy values, such as `true`, `false`, `0`, or `1`.  Note that quoting `true`
    or `false` in the query will cause the match to fail regardless.  `tags` is an array of simple strings.

    #This Request/Response

    """
    required_read_scopes = [CoreScopes.USERS_READ, CoreScopes.NODE_REGISTRATIONS_READ]
    required_write_scopes = [CoreScopes.USERS_WRITE, CoreScopes.NODE_REGISTRATIONS_WRITE]

    serializer_class = RegistrationSerializer
    view_category = 'users'
    view_name = 'user-registrations'

    # overrides ODMFilterMixin
    def get_default_odm_query(self):
        user = self.get_user()
        current_user = self.request.user

        query = (
            Q('is_deleted', 'ne', True) &
            Q('type', 'eq', 'osf.registration') &
            Q('contributors', 'eq', user)
        )
        permission_query = Q('is_public', 'eq', True)
        if not current_user.is_anonymous():
            permission_query = (permission_query | Q('contributors', 'eq', current_user))
        query = query & permission_query
        return query


class UserInstitutionsRelationship(JSONAPIBaseView, generics.RetrieveDestroyAPIView, UserMixin):
    permission_classes = (
        drf_permissions.IsAuthenticatedOrReadOnly,
        base_permissions.TokenHasScope,
        ReadOnlyOrCurrentUserRelationship
    )

    required_read_scopes = [CoreScopes.USERS_READ]
    required_write_scopes = [CoreScopes.USERS_WRITE]

    serializer_class = UserInstitutionsRelationshipSerializer
    parser_classes = (JSONAPIRelationshipParser, JSONAPIRelationshipParserForRegularJSON, )

    view_category = 'users'
    view_name = 'user-institutions-relationship'

    def get_object(self):
        user = self.get_user(check_permissions=False)
        obj = {
            'data': user.affiliated_institutions.all(),
            'self': user
        }
        self.check_object_permissions(self.request, obj)
        return obj

    def perform_destroy(self, instance):
        data = self.request.data['data']
        user = self.request.user
        current_institutions = set(user.affiliated_institutions.values_list('_id', flat=True))

        # DELETEs normally dont get type checked
        # not the best way to do it, should be enforced everywhere, maybe write a test for it
        for val in data:
            if val['type'] != self.serializer_class.Meta.type_:
                raise Conflict()
        for val in data:
            if val['id'] in current_institutions:
                user.remove_institution(val['id'])
        user.save()<|MERGE_RESOLUTION|>--- conflicted
+++ resolved
@@ -122,10 +122,6 @@
     def get_default_odm_query(self):
         base_query = (
             Q('is_registered', 'eq', True) &
-<<<<<<< HEAD
-            Q('merged_by', 'isnull', True) &
-=======
->>>>>>> 794edf4c
             Q('date_disabled', 'eq', None)
         )
         if self.request.version >= '2.3':
