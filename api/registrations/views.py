from rest_framework import generics, permissions as drf_permissions
from rest_framework.exceptions import ValidationError, NotFound
from framework.auth.oauth_scopes import CoreScopes

from website.project.model import Q, Node
from api.base import permissions as base_permissions
from api.base.views import JSONAPIBaseView, BaseContributorDetail, BaseContributorList, BaseNodeLinksDetail, BaseNodeLinksList

from api.base.serializers import HideIfWithdrawal
from api.nodes.permissions import ReadOnlyIfRegistration, ContributorDetailPermissions, ContributorOrPublicForRelationshipPointers
from api.base.serializers import LinkedNodesRelationshipSerializer
from api.base.parsers import JSONAPIRelationshipParser
from api.base.parsers import JSONAPIRelationshipParserForRegularJSON
from api.base.utils import get_user_auth
from api.comments.serializers import RegistrationCommentSerializer, CommentCreateSerializer
from api.users.views import UserMixin

from api.registrations.serializers import (
    RegistrationSerializer,
    RegistrationDetailSerializer,
    RegistrationContributorsSerializer,
    RegistrationProviderSerializer
)

from api.nodes.views import (
    NodeMixin, ODMFilterMixin, NodeRegistrationsList,
    NodeCommentsList, NodeProvidersList, NodeFilesList, NodeFileDetail,
    NodeAlternativeCitationsList, NodeAlternativeCitationDetail, NodeLogList,
<<<<<<< HEAD
    NodeInstitutionsList, WaterButlerMixin, NodeForksList, NodeWikiList, LinkedNodesList
=======
    NodeInstitutionsList, WaterButlerMixin, NodeForksList, NodeWikiList,
    LinkedNodesList, NodeViewOnlyLinksList, NodeViewOnlyLinkDetail
>>>>>>> fecdc826
)

from website.models import Pointer
from api.registrations.serializers import RegistrationNodeLinksSerializer, RegistrationFileSerializer

from api.nodes.permissions import (
    AdminOrPublic,
    ExcludeWithdrawals,
    ContributorOrPublic
)
from api.base.utils import get_object_or_error

class RegistrationMixin(NodeMixin):
    """Mixin with convenience methods for retrieving the current registration based on the
    current URL. By default, fetches the current registration based on the node_id kwarg.
    """

    serializer_class = RegistrationSerializer
    node_lookup_url_kwarg = 'node_id'

    def get_node(self, check_object_permissions=True):
        node = get_object_or_error(
            Node,
            self.kwargs[self.node_lookup_url_kwarg],
            display_name='node'
        )
        # Nodes that are folders/collections are treated as a separate resource, so if the client
        # requests a collection through a node endpoint, we return a 404
        if node.is_collection or not node.is_registration:
            raise NotFound
        # May raise a permission denied
        if check_object_permissions:
            self.check_object_permissions(self.request, node)
        return node


class RegistrationList(JSONAPIBaseView, generics.ListAPIView, ODMFilterMixin):
    """Node Registrations.

    Registrations are read-only snapshots of a project. This view is a list of all current registrations for which a user
    has access.  A withdrawn registration will display a limited subset of information, namely, title, description,
    date_created, registration, withdrawn, date_registered, withdrawal_justification, and registration supplement. All
    other fields will be displayed as null. Additionally, the only relationships permitted to be accessed for a withdrawn
    registration are the contributors - other relationships will return a 403.

    Each resource contains the full representation of the registration, meaning additional requests to an individual
    registrations's detail view are not necessary.  Unregistered nodes cannot be accessed through this endpoint.

    ##Registration Attributes

    Registrations have the "registrations" `type`.

        name                            type               description
        =======================================================================================================
        title                           string             title of the registered project or component
        description                     string             description of the registered node
        category                        string             bode category, must be one of the allowed values
        date_created                    iso8601 timestamp  timestamp that the node was created
        date_modified                   iso8601 timestamp  timestamp when the node was last updated
        tags                            array of strings   list of tags that describe the registered node
        current_user_can_comment        boolean            Whether the current user is allowed to post comments
        current_user_permissions        array of strings   list of strings representing the permissions for the current user on this node
        fork                            boolean            is this project a fork?
        registration                    boolean            has this project been registered? (always true - may be deprecated in future versions)
        collection                      boolean            is this registered node a collection? (always false - may be deprecated in future versions)
        node_license                    object             details of the license applied to the node
        year                            string             date range of the license
        copyright_holders               array of strings   holders of the applied license
        public                          boolean            has this registration been made publicly-visible?
        withdrawn                       boolean            has this registration been withdrawn?
        date_registered                 iso8601 timestamp  timestamp that the registration was created
        embargo_end_date                iso8601 timestamp  when the embargo on this registration will be lifted (if applicable)
        withdrawal_justification        string             reasons for withdrawing the registration
        pending_withdrawal              boolean            is this registration pending withdrawal?
        pending_withdrawal_approval     boolean            is this registration pending approval?
        pending_embargo_approval        boolean            is the associated Embargo awaiting approval by project admins?
        registered_meta                 dictionary         registration supplementary information
        registration_supplement         string             registration template

    ##Relationships

    ###Registered from

    The registration is branched from this node.

    ###Registered by

    The registration was initiated by this user.

    ###Other Relationships

    See documentation on registered_from detail view.  A registration has many of the same properties as a node.

    ##Links

    See the [JSON-API spec regarding pagination](http://jsonapi.org/format/1.0/#fetching-pagination).

    #This Request/Response

    """
    permission_classes = (
        drf_permissions.IsAuthenticatedOrReadOnly,
        base_permissions.TokenHasScope,
    )

    required_read_scopes = [CoreScopes.NODE_REGISTRATIONS_READ]
    required_write_scopes = [CoreScopes.NODE_REGISTRATIONS_WRITE]

    serializer_class = RegistrationSerializer
    view_category = 'registrations'
    view_name = 'registration-list'

    # overrides ODMFilterMixin
    def get_default_odm_query(self):
        base_query = (
            Q('is_deleted', 'ne', True) &
            Q('is_registration', 'eq', True)
        )
        user = self.request.user
        permission_query = Q('is_public', 'eq', True)
        if not user.is_anonymous():
            permission_query = (permission_query | Q('contributors', 'eq', user._id))

        query = base_query & permission_query
        return query

    def is_blacklisted(self, query):
        for query_param in query.nodes:
            field_name = getattr(query_param, 'attribute', None)
            if not field_name:
                continue
            field = self.serializer_class._declared_fields.get(field_name)
            if isinstance(field, HideIfWithdrawal):
                return True
        return False

    # overrides ListAPIView
    def get_queryset(self):
        query = self.get_query_from_request()
        blacklisted = self.is_blacklisted(query)
        nodes = Node.find(query)
        # If attempting to filter on a blacklisted field, exclude withdrawals.
        if blacklisted:
            non_withdrawn_list = [node._id for node in nodes if not node.is_retracted]
            non_withdrawn_nodes = Node.find(Q('_id', 'in', non_withdrawn_list))
            return non_withdrawn_nodes
        return nodes


class RegistrationDetail(JSONAPIBaseView, generics.RetrieveUpdateAPIView, RegistrationMixin, WaterButlerMixin):
    """Node Registrations.

    Registrations are read-only snapshots of a project. This view shows details about the given registration.

    Each resource contains the full representation of the registration, meaning additional requests to an individual
    registration's detail view are not necessary. A withdrawn registration will display a limited subset of information,
    namely, title, description, date_created, registration, withdrawn, date_registered, withdrawal_justification, and
    registration supplement. All other fields will be displayed as null. Additionally, the only relationships permitted
    to be accessed for a withdrawn registration are the contributors - other relationships will return a 403.

    ##Registration Attributes

    Registrations have the "registrations" `type`.

        name                            type               description
        =======================================================================================================
        title                           string             title of the registered project or component
        description                     string             description of the registered node
        category                        string             bode category, must be one of the allowed values
        date_created                    iso8601 timestamp  timestamp that the node was created
        date_modified                   iso8601 timestamp  timestamp when the node was last updated
        tags                            array of strings   list of tags that describe the registered node
        current_user_can_comment        boolean            Whether the current user is allowed to post comments
        current_user_permissions        array of strings   list of strings representing the permissions for the current user on this node
        fork                            boolean            is this project a fork?
        registration                    boolean            has this project been registered? (always true - may be deprecated in future versions)
        collection                      boolean            is this registered node a collection? (always false - may be deprecated in future versions)
        node_license                    object             details of the license applied to the node
        year                            string             date range of the license
        copyright_holders               array of strings   holders of the applied license
        public                          boolean            has this registration been made publicly-visible?
        withdrawn                       boolean            has this registration been withdrawn?
        date_registered                 iso8601 timestamp  timestamp that the registration was created
        embargo_end_date                iso8601 timestamp  when the embargo on this registration will be lifted (if applicable)
        withdrawal_justification        string             reasons for withdrawing the registration
        pending_withdrawal              boolean            is this registration pending withdrawal?
        pending_withdrawal_approval     boolean            is this registration pending approval?
        pending_embargo_approval        boolean            is the associated Embargo awaiting approval by project admins?
        registered_meta                 dictionary         registration supplementary information
        registration_supplement         string             registration template

    ##Actions

    ###Update

        Method:        PUT / PATCH
        URL:           /links/self
        Query Params:  <none>
        Body (JSON):   {
                         "data": {
                           "type": "registrations",   # required
                           "id":   {registration_id}, # required
                           "attributes": {
                             "public": true           # required
                           }
                         }
                       }
        Success:       200 OK + node representation

    To turn a registration from private to public, issue either a PUT or a PATCH request against the `/links/self` URL.
    Registrations can only be turned from private to public, not vice versa.  The "public" field is the only field that can
    be modified on a registration and you must have admin permission to do so.

    ##Relationships

    ###Registered from

    The registration is branched from this node.

    ###Registered by

    The registration was initiated by this user.

    ###Other Relationships

    See documentation on registered_from detail view.  A registration has many of the same properties as a node.

    ##Links

        self:  the canonical api endpoint of this registration
        html:  this registration's page on the OSF website

    #This Request/Response

    """
    permission_classes = (
        drf_permissions.IsAuthenticatedOrReadOnly,
        AdminOrPublic,
        base_permissions.TokenHasScope,
    )

    required_read_scopes = [CoreScopes.NODE_REGISTRATIONS_READ]
    required_write_scopes = [CoreScopes.NODE_REGISTRATIONS_WRITE]

    serializer_class = RegistrationDetailSerializer
    view_category = 'registrations'
    view_name = 'registration-detail'

    # overrides RetrieveAPIView
    def get_object(self):
        registration = self.get_node()
        if not registration.is_registration:
            raise ValidationError('This is not a registration.')
        return registration


class RegistrationContributorsList(BaseContributorList, RegistrationMixin, UserMixin):
    """Contributors (users) for a registration.

    Contributors are users who can make changes to the node or, in the case of private nodes,
    have read access to the node. Contributors are divided between 'bibliographic' and 'non-bibliographic'
    contributors. From a permissions standpoint, both are the same, but bibliographic contributors
    are included in citations, while non-bibliographic contributors are not included in citations.

    Note that if an anonymous view_only key is being used, the user relationship will not be exposed and the id for
    the contributor will be an empty string.

    ##Node Contributor Attributes

    <!--- Copied Attributes from NodeContributorDetail -->

    `type` is "contributors"

        name                        type     description
        ======================================================================================================
        bibliographic               boolean  Whether the user will be included in citations for this node. Default is true.
        permission                  string   User permission level. Must be "read", "write", or "admin". Default is "write".
        unregistered_contributor    string   Contributor's assigned name if contributor hasn't yet claimed account

    ##Links

    See the [JSON-API spec regarding pagination](http://jsonapi.org/format/1.0/#fetching-pagination).

    ##Relationships

    ###Users

    This endpoint shows the contributor user detail and is automatically embedded.

    ##Actions

    ###Adding Contributors

        Method:        POST
        URL:           /links/self
        Query Params:  <none>
        Body (JSON): {
                      "data": {
                        "type": "contributors",                   # required
                        "attributes": {
                          "bibliographic": true|false,            # optional
                          "permission": "read"|"write"|"admin"    # optional
                        },
                        "relationships": {
                          "users": {
                            "data": {
                              "type": "users",                    # required
                              "id":   "{user_id}"                 # required
                            }
                        }
                    }
                }
            }
        Success:       201 CREATED + node contributor representation

    Add a contributor to a node by issuing a POST request to this endpoint.  This effectively creates a relationship
    between the node and the user.  Besides the top-level type, there are optional "attributes" which describe the
    relationship between the node and the user. `bibliographic` is a boolean and defaults to `true`.  `permission` must
    be a [valid OSF permission key](/v2/#osf-node-permission-keys) and defaults to `"write"`.  A relationship object
    with a "data" member, containing the user `type` and user `id` must be included.  The id must be a valid user id.
    All other fields not listed above will be ignored.  If the request is successful the API will return
    a 201 response with the representation of the new node contributor in the body.  For the new node contributor's
    canonical URL, see the `/links/self` field of the response.

    ##Query Params

    + `page=<Int>` -- page number of results to view, default 1

    + `filter[<fieldname>]=<Str>` -- fields and values to filter the search results on.

    NodeContributors may be filtered by `bibliographic`, or `permission` attributes.  `bibliographic` is a boolean, and
    can be filtered using truthy values, such as `true`, `false`, `0`, or `1`.  Note that quoting `true` or `false` in
    the query will cause the match to fail regardless.

    + `profile_image_size=<Int>` -- Modifies `/links/profile_image_url` of the user entities so that it points to
    the user's profile image scaled to the given size in pixels.  If left blank, the size depends on the image provider.

    #This Request/Response
    """
    view_category = 'registrations'
    view_name = 'registration-contributors'
    serializer_class = RegistrationContributorsSerializer

    required_read_scopes = [CoreScopes.NODE_REGISTRATIONS_READ]
    required_write_scopes = [CoreScopes.NODE_REGISTRATIONS_WRITE]

    permission_classes = (
        ContributorDetailPermissions,
        drf_permissions.IsAuthenticatedOrReadOnly,
        ReadOnlyIfRegistration,
        base_permissions.TokenHasScope,
    )

    def get_default_queryset(self):
        node = self.get_node(check_object_permissions=False)
        visible_contributors = set(node.visible_contributor_ids)
        contributors = []
        index = 0
        for contributor in node.contributors:
            contributor.index = index
            contributor.bibliographic = contributor._id in visible_contributors
            contributor.permission = node.get_permissions(contributor)[-1]
            contributor.node_id = node._id
            contributors.append(contributor)
            index += 1
        return contributors


class RegistrationContributorDetail(BaseContributorDetail, RegistrationMixin, UserMixin):
    """Detail of a contributor for a registration.

    Contributors are users who can make changes to the node or, in the case of private nodes,
    have read access to the node. Contributors are divided between 'bibliographic' and 'non-bibliographic'
    contributors. From a permissions standpoint, both are the same, but bibliographic contributors
    are included in citations, while non-bibliographic contributors are not included in citations.

    Note that if an anonymous view_only key is being used, the user relationship will not be exposed and the id for
    the contributor will be an empty string.

    Contributors can be viewed, removed, and have their permissions and bibliographic status changed via this
    endpoint.

    ##Attributes

    `type` is "contributors"

        name                        type     description
        ======================================================================================================
        bibliographic               boolean  Whether the user will be included in citations for this node. Default is true.
        permission                  string   User permission level. Must be "read", "write", or "admin". Default is "write".
        unregistered_contributor    string   Contributor's assigned name if contributor hasn't yet claimed account

    ###Users

    This endpoint shows the contributor user detail.

    ##Links

        self:           the canonical api endpoint of this contributor
        html:           the contributing user's page on the OSF website
        profile_image:  a url to the contributing user's profile image

    ##Query Params

    + `profile_image_size=<Int>` -- Modifies `/links/profile_image_url` so that it points the image scaled to the given
    size in pixels.  If left blank, the size depends on the image provider.

    #This Request/Response

    """
    view_category = 'registrations'
    view_name = 'registration-contributor-detail'
    serializer_class = RegistrationContributorsSerializer

    required_read_scopes = [CoreScopes.NODE_REGISTRATIONS_READ]
    required_write_scopes = [CoreScopes.NODE_REGISTRATIONS_WRITE]

    permission_classes = (
        ContributorDetailPermissions,
        drf_permissions.IsAuthenticatedOrReadOnly,
        ReadOnlyIfRegistration,
        base_permissions.TokenHasScope,
    )

class RegistrationChildrenList(JSONAPIBaseView, generics.ListAPIView, ODMFilterMixin, RegistrationMixin):
    """Children of the current registration.

    This will get the next level of child nodes for the selected node if the current user has read access for those
    nodes. Creating a node via this endpoint will behave the same as the [node list endpoint](/v2/nodes/), but the new
    node will have the selected node set as its parent.

    ##Node Attributes

    <!--- Copied Attributes from NodeDetail -->

    OSF Node entities have the "nodes" `type`.

        name                            type                description
        =================================================================================
        title                           string              title of project or component
        description                     string              description of the node
        category                        string              node category, must be one of the allowed values
        date_created                    iso8601 timestamp   timestamp that the node was created
        date_modified                   iso8601 timestamp   timestamp when the node was last updated
        tags                            array of strings    list of tags that describe the node
        current_user_can_comment        boolean            Whether the current user is allowed to post comments
        current_user_permissions        array of strings    list of strings representing the permissions for the current user on this node
        registration                    boolean             is this a registration? (always false - may be deprecated in future versions)
        fork                            boolean             is this node a fork of another node?
        public                          boolean             has this node been made publicly-visible?
        collection                      boolean             is this a collection? (always false - may be deprecated in future versions)

    ##Links

    See the [JSON-API spec regarding pagination](http://jsonapi.org/format/1.0/#fetching-pagination).

    ##Query Params

    + `page=<Int>` -- page number of results to view, default 1

    + `filter[<fieldname>]=<Str>` -- fields and values to filter the search results on.

    <!--- Copied Query Params from NodeList -->

    Nodes may be filtered by their `id`, `title`, `category`, `description`, `public`, `tags`, `date_created`, `date_modified`,
    `root`, `parent`, and `contributors`.  Most are string fields and will be filtered using simple substring matching.  `public`
    is a boolean, and can be filtered using truthy values, such as `true`, `false`, `0`, or `1`.  Note that quoting `true`
    or `false` in the query will cause the match to fail regardless.  `tags` is an array of simple strings.

    #This Request/Response

    """
    view_category = 'registrations'
    view_name = 'registration-children'
    serializer_class = RegistrationSerializer

    permission_classes = (
        ContributorOrPublic,
        drf_permissions.IsAuthenticatedOrReadOnly,
        ReadOnlyIfRegistration,
        base_permissions.TokenHasScope,
        ExcludeWithdrawals
    )

    required_read_scopes = [CoreScopes.NODE_REGISTRATIONS_READ]
    required_write_scopes = [CoreScopes.NULL]

    def get_default_odm_query(self):
        base_query = (
            Q('is_deleted', 'ne', True) &
            Q('is_registration', 'eq', True)
        )
        user = self.request.user
        permission_query = Q('is_public', 'eq', True)
        if not user.is_anonymous():
            permission_query = (permission_query | Q('contributors', 'eq', user._id))

        query = base_query & permission_query
        return query

    def get_queryset(self):
        node = self.get_node()
        req_query = self.get_query_from_request()

        query = (
            Q('_id', 'in', [e._id for e in node.nodes if e.primary]) &
            req_query
        )
        nodes = Node.find(query)
        auth = get_user_auth(self.request)
        return sorted([each for each in nodes if each.can_view(auth)], key=lambda n: n.date_modified, reverse=True)

class RegistrationForksList(NodeForksList, RegistrationMixin):
    """Forks of the current registration. *Writeable*.

    Paginated list of the current node's forks ordered by their `forked_date`. Forks are copies of projects that you can
    change without affecting the original project.  When creating a fork, your fork will will only contain public components or those
    for which you are a contributor.  Private components that you do not have access to will not be forked.

    ##Node Fork Attributes

    <!--- Copied Attributes from NodeDetail with exception of forked_date-->

    OSF Node Fork entities have the "nodes" `type`.

        name                        type               description
        ===============================================================================================================================
        title                       string             title of project or component
        description                 string             description of the node
        category                    string             node category, must be one of the allowed values
        date_created                iso8601 timestamp  timestamp that the node was created
        date_modified               iso8601 timestamp  timestamp when the node was last updated
        tags                        array of strings   list of tags that describe the node
        registration                boolean            has this project been registered? (always False)
        collection                  boolean            is this node a collection (always False)
        fork                        boolean            is this node a fork of another node? (always True)
        public                      boolean            has this node been made publicly-visible?
        forked_date                 iso8601 timestamp  timestamp when the node was forked
        current_user_can_comment    boolean            Whether the current user is allowed to post comments
        current_user_permissions    array of strings   List of strings representing the permissions for the current user on this node

    ##Links

    See the [JSON-API spec regarding pagination](http://jsonapi.org/format/1.0/#fetching-pagination).

    ##Actions

    ###Create Node Fork

        Method:        POST
        URL:           /links/self
        Query Params:  <none>
        Body (JSON): {
                         "data": {
                           "type": "nodes", # required
                           "attributes": {
                             "title": {title} # optional
                           }
                         }
                    }
        Success: 201 CREATED + node representation

    To create a fork of the current node, issue a POST request to this endpoint.  The `title` field is optional, with the
    default title being 'Fork of ' + the current node's title. If the fork's creation is successful the API will return a
    201 response with the representation of the forked node in the body. For the new fork's canonical URL, see the `/links/self`
    field of the response.

    ##Query Params

    + `page=<Int>` -- page number of results to view, default 1

    + `filter[<fieldname>]=<Str>` -- fields and values to filter the search results on.

    <!--- Copied Query Params from NodeList -->

    Nodes may be filtered by their `title`, `category`, `description`, `public`, `registration`, `tags`, `date_created`,
    `date_modified`, `root`, `parent`, and `contributors`. Most are string fields and will be filtered using simple
    substring matching.  Others are booleans, and can be filtered using truthy values, such as `true`, `false`, `0`, or `1`.
    Note that quoting `true` or `false` in the query will cause the match to fail regardless. `tags` is an array of simple strings.

    #This Request/Response
    """
    view_category = 'registrations'
    view_name = 'registration-forks'

class RegistrationCommentsList(NodeCommentsList, RegistrationMixin):
    """List of comments for a registration."""
    serializer_class = RegistrationCommentSerializer
    view_category = 'registrations'
    view_name = 'registration-comments'

    def get_serializer_class(self):
        if self.request.method == 'POST':
            return CommentCreateSerializer
        else:
            return RegistrationCommentSerializer


class RegistrationLogList(NodeLogList, RegistrationMixin):
    """List of logs for a registration."""
    view_category = 'registrations'
    view_name = 'registration-logs'


class RegistrationProvidersList(NodeProvidersList, RegistrationMixin):
    """List of providers for a registration."""
    serializer_class = RegistrationProviderSerializer

    view_category = 'registrations'
    view_name = 'registration-providers'


class RegistrationNodeLinksList(BaseNodeLinksList, RegistrationMixin):
    """Node Links to other nodes. *Writeable*.

    Node Links act as pointers to other nodes. Unlike Forks, they are not copies of nodes;
    Node Links are a direct reference to the node that they point to.

    ##Node Link Attributes
    `type` is "node_links"

        None

    ##Links

    See the [JSON-API spec regarding pagination](http://jsonapi.org/format/1.0/#fetching-pagination).

    ##Relationships

    ### Target Node

    This endpoint shows the target node detail and is automatically embedded.

    ##Actions

    ###Adding Node Links
        Method:        POST
        URL:           /links/self
        Query Params:  <none>
        Body (JSON): {
                       "data": {
                          "type": "node_links",                  # required
                          "relationships": {
                            "nodes": {
                              "data": {
                                "type": "nodes",                 # required
                                "id": "{target_node_id}",        # required
                              }
                            }
                          }
                       }
                    }
        Success:       201 CREATED + node link representation

    To add a node link (a pointer to another node), issue a POST request to this endpoint.  This effectively creates a
    relationship between the node and the target node.  The target node must be described as a relationship object with
    a "data" member, containing the nodes `type` and the target node `id`.

    ##Query Params

    + `page=<Int>` -- page number of results to view, default 1

    + `filter[<fieldname>]=<Str>` -- fields and values to filter the search results on.

    #This Request/Response
    """
    view_category = 'registrations'
    view_name = 'registration-pointers'
    serializer_class = RegistrationNodeLinksSerializer
    permission_classes = (
        drf_permissions.IsAuthenticatedOrReadOnly,
        ContributorOrPublic,
        ReadOnlyIfRegistration,
        base_permissions.TokenHasScope,
        ExcludeWithdrawals
    )

    required_read_scopes = [CoreScopes.NODE_REGISTRATIONS_READ]
    required_write_scopes = [CoreScopes.NULL]

    model_class = Pointer


class RegistrationNodeLinksDetail(BaseNodeLinksDetail, RegistrationMixin):
    """Node Link details. *Writeable*.

    Node Links act as pointers to other nodes. Unlike Forks, they are not copies of nodes;
    Node Links are a direct reference to the node that they point to.

    ##Attributes
    `type` is "node_links"

        None

    ##Links

    *None*

    ##Relationships

    ###Target node

    This endpoint shows the target node detail and is automatically embedded.

    ##Actions

    ###Remove Node Link

        Method:        DELETE
        URL:           /links/self
        Query Params:  <none>
        Success:       204 No Content

    To remove a node link from a node, issue a DELETE request to the `self` link.  This request will remove the
    relationship between the node and the target node, not the nodes themselves.

    ##Query Params

    *None*.

    #This Request/Response
    """
    view_category = 'registrations'
    view_name = 'registration-pointer-detail'
    serializer_class = RegistrationNodeLinksSerializer

    permission_classes = (
        drf_permissions.IsAuthenticatedOrReadOnly,
        base_permissions.TokenHasScope,
        ExcludeWithdrawals
    )
    required_read_scopes = [CoreScopes.NODE_REGISTRATIONS_READ]
    required_write_scopes = [CoreScopes.NULL]

    model_class = Pointer

    # overrides RetrieveAPIView
    def get_object(self):
        registration = self.get_node()
        if not registration.is_registration:
            raise ValidationError('This is not a registration.')
        return registration


class RegistrationRegistrationsList(NodeRegistrationsList, RegistrationMixin):
    """List of registrations of a registration."""
    view_category = 'registrations'
    view_name = 'registration-registrations'


class RegistrationFilesList(NodeFilesList, RegistrationMixin):
    """List of files for a registration."""
    view_category = 'registrations'
    view_name = 'registration-files'
    serializer_class = RegistrationFileSerializer


class RegistrationFileDetail(NodeFileDetail, RegistrationMixin):
    """Detail of a file for a registration."""
    view_category = 'registrations'
    view_name = 'registration-file-detail'
    serializer_class = RegistrationFileSerializer


class RegistrationAlternativeCitationsList(NodeAlternativeCitationsList, RegistrationMixin):
    """List of Alternative Citations for a registration."""
    view_category = 'registrations'
    view_name = 'registration-alternative-citations'


class RegistrationAlternativeCitationDetail(NodeAlternativeCitationDetail, RegistrationMixin):
    """Detail of a citations for a registration."""
    view_category = 'registrations'
    view_name = 'registration-alternative-citation-detail'


class RegistrationInstitutionsList(NodeInstitutionsList, RegistrationMixin):
    """List of the Institutions for a registration."""
    view_category = 'registrations'
    view_name = 'registration-institutions'


class RegistrationWikiList(NodeWikiList, RegistrationMixin):
    """List of wikis for a registration."""
    view_category = 'registrations'
    view_name = 'registration-wikis'


class RegistrationLinkedNodesList(LinkedNodesList, RegistrationMixin):
    """List of linked nodes for a registration."""
    view_category = 'registrations'
    view_name = 'linked-nodes'


class RegistrationLinkedNodesRelationship(JSONAPIBaseView, generics.RetrieveAPIView, RegistrationMixin):
    """ Relationship Endpoint for Nodes -> Linked Node relationships

    Used to retrieve the ids of the linked nodes attached to this collection. For each id, there
    exists a node link that contains that node.

    ##Actions

    """
    view_category = 'registrations'
    view_name = 'node-pointer-relationship'

    permission_classes = (
        ContributorOrPublicForRelationshipPointers,
        drf_permissions.IsAuthenticatedOrReadOnly,
        base_permissions.TokenHasScope,
        ReadOnlyIfRegistration,
    )

    required_read_scopes = [CoreScopes.NODE_LINKS_READ]
    required_write_scopes = [CoreScopes.NULL]

    serializer_class = LinkedNodesRelationshipSerializer
    parser_classes = (JSONAPIRelationshipParser, JSONAPIRelationshipParserForRegularJSON, )

    def get_object(self):
        node = self.get_node(check_object_permissions=False)
        auth = get_user_auth(self.request)
        obj = {'data': [
            pointer for pointer in
            node.nodes_pointer
            if not pointer.node.is_deleted and not pointer.node.is_collection and
            pointer.node.can_view(auth)
        ], 'self': node}
        self.check_object_permissions(self.request, obj)
        return obj


class RegistrationViewOnlyLinksList(NodeViewOnlyLinksList, RegistrationMixin):

    required_read_scopes = [CoreScopes.REGISTRATION_VIEW_ONLY_LINKS_READ]
    required_write_scopes = [CoreScopes.REGISTRATION_VIEW_ONLY_LINKS_WRITE]

    view_category = 'registrations'
    view_name = 'registration-view-only-links'


class RegistrationViewOnlyLinkDetail(NodeViewOnlyLinkDetail, RegistrationMixin):

    required_read_scopes = [CoreScopes.REGISTRATION_VIEW_ONLY_LINKS_READ]
    required_write_scopes = [CoreScopes.REGISTRATION_VIEW_ONLY_LINKS_WRITE]

    view_category = 'registrations'
    view_name = 'registration-view-only-link-detail'<|MERGE_RESOLUTION|>--- conflicted
+++ resolved
@@ -26,12 +26,8 @@
     NodeMixin, ODMFilterMixin, NodeRegistrationsList,
     NodeCommentsList, NodeProvidersList, NodeFilesList, NodeFileDetail,
     NodeAlternativeCitationsList, NodeAlternativeCitationDetail, NodeLogList,
-<<<<<<< HEAD
-    NodeInstitutionsList, WaterButlerMixin, NodeForksList, NodeWikiList, LinkedNodesList
-=======
-    NodeInstitutionsList, WaterButlerMixin, NodeForksList, NodeWikiList,
-    LinkedNodesList, NodeViewOnlyLinksList, NodeViewOnlyLinkDetail
->>>>>>> fecdc826
+    NodeInstitutionsList, WaterButlerMixin, NodeForksList, NodeWikiList, LinkedNodesList,
+    NodeViewOnlyLinksList, NodeViewOnlyLinkDetail
 )
 
 from website.models import Pointer
