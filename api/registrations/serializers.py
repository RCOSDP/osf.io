--- conflicted
+++ resolved
@@ -34,8 +34,10 @@
         'custom_citation',
         'description',
         'is_public',
+        'is_retracted',
         'license',
         'license_type',
+        'retraction',
     ]
     title = ser.CharField(read_only=True)
     description = ser.CharField(required=False, allow_blank=True, allow_null=True)
@@ -357,6 +359,25 @@
         except NodeStateError as err:
             raise Conflict(str(err))
 
+    def retract_registration(self, registration, validated_data, user):
+        is_retracted = validated_data.pop('is_retracted', None)
+        retraction = validated_data.pop('retraction', None)
+        if retraction and not is_retracted:
+            raise exceptions.ValidationError(
+                'You cannot provide a withdrawal_justification without a concurrent withdrawal request.',
+            )
+        if is_truthy(is_retracted):
+            if registration.is_pending_retraction:
+                raise exceptions.ValidationError('This registration is already pending withdrawal.')
+            withdrawal_justification = retraction['justification'] if retraction else None
+            try:
+                retraction = registration.retract_registration(user, withdrawal_justification, save=True)
+            except NodeStateError as err:
+                raise exceptions.ValidationError(str(err))
+            retraction.ask(registration.get_active_contributors_recursive(unique_users=True))
+        elif is_retracted is not None:
+            raise exceptions.ValidationError('You cannot set withdrawn to False.')
+
     def update(self, registration, validated_data):
         user = self.context['request'].user
         auth = Auth(user)
@@ -377,10 +398,12 @@
             new_institutions = [{'_id': institution} for institution in institutions_list]
             update_institutions(registration, new_institutions, user)
             registration.save()
+        if 'retraction' in validated_data or 'is_retracted' in validated_data:
+            self.retract_registration(registration, validated_data, user)
         if 'is_public' in validated_data:
             if validated_data.get('is_public') is False:
                 raise exceptions.ValidationError('Registrations can only be turned from private to public.')
-<<<<<<< HEAD
+
         try:
             registration.update(validated_data, auth=auth)
         except ValidationError as e:
@@ -390,28 +413,6 @@
         except NodeStateError as err:
             raise exceptions.ValidationError(str(err))
 
-=======
-        if 'retraction' in validated_data or 'is_retracted' in validated_data:
-            if user_is_admin:
-                is_retracted = validated_data.get('is_retracted', None)
-                if validated_data.get('retraction') and not is_retracted:
-                    raise exceptions.ValidationError(
-                        'You cannot provide a withdrawal_justification without a concurrent withdrawal request.',
-                    )
-                if is_truthy(is_retracted):
-                    if registration.is_pending_retraction:
-                        raise exceptions.ValidationError('This registration is already pending withdrawal')
-                    withdrawal_justification = validated_data['retraction']['justification'] if validated_data.get('retraction') else None
-                    try:
-                        retraction = registration.retract_registration(user, withdrawal_justification, save=True)
-                    except NodeStateError as err:
-                        raise exceptions.ValidationError(str(err))
-                    retraction.ask(registration.get_active_contributors_recursive(unique_users=True))
-                elif is_retracted is not None:
-                    raise exceptions.ValidationError('You cannot set withdrawn to False.')
-            else:
-                raise exceptions.PermissionDenied()
->>>>>>> f32a30b6
         return registration
 
     class Meta:
