--- conflicted
+++ resolved
@@ -15,13 +15,9 @@
 from api.nodes.serializers import NodeLinksSerializer, NodeLicenseSerializer
 from api.nodes.serializers import NodeContributorsSerializer, NodeTagField
 from api.base.serializers import (IDField, RelationshipField, LinksField, HideIfWithdrawal,
-<<<<<<< HEAD
-                                  FileCommentRelationshipField, NodeFileHyperLinkField, HideIfRegistration, JSONAPIListField)
-from api.wikis.serializers import WikiSerializer
-=======
                                   FileCommentRelationshipField, NodeFileHyperLinkField, HideIfRegistration,
                                   JSONAPIListField, ShowIfVersion,)
->>>>>>> f80e265c
+from api.wikis.serializers import WikiSerializer
 
 
 class BaseRegistrationSerializer(NodeSerializer):
