--- conflicted
+++ resolved
@@ -24,12 +24,8 @@
     description = ser.CharField(read_only=True)
     category_choices = NodeSerializer.category_choices
     category_choices_string = NodeSerializer.category_choices_string
-<<<<<<< HEAD
-    category = HideIfWithdrawal(ser.ChoiceField(read_only=True, choices=category_choices, help_text="Choices: " + category_choices_string))
-=======
-    category = HideIfWithdrawal(ser.ChoiceField(choices=category_choices, help_text='Choices: ' + category_choices_string))
-
->>>>>>> e294b9ce
+    category = HideIfWithdrawal(ser.ChoiceField(read_only=True, choices=category_choices, help_text='Choices: ' + category_choices_string))
+
     date_modified = HideIfWithdrawal(ser.DateTimeField(read_only=True))
     fork = HideIfWithdrawal(ser.BooleanField(read_only=True, source='is_fork'))
     collection = HideIfWithdrawal(ser.BooleanField(read_only=True, source='is_collection'))
@@ -115,14 +111,14 @@
         related_view_kwargs={'license_id': '<node_license.node_license._id>'},
     ))
 
+    logs = HideIfWithdrawal(RelationshipField(
+        related_view='registrations:registration-logs',
+        related_view_kwargs={'node_id': '<pk>'},
+    ))
+
     forks = HideIfWithdrawal(RelationshipField(
         related_view='registrations:registration-forks',
         related_view_kwargs={'node_id': '<pk>'}
-    ))
-
-    logs = HideIfWithdrawal(RelationshipField(
-        related_view='registrations:registration-logs',
-        related_view_kwargs={'node_id': '<pk>'},
     ))
 
     node_links = HideIfWithdrawal(RelationshipField(
