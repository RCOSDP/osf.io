import json

from modularodm.exceptions import ValidationValueError

from rest_framework import serializers as ser
from rest_framework import exceptions

from api.base.utils import absolute_reverse, get_user_auth
from website.project.metadata.utils import is_prereg_admin_not_project_admin
from website.exceptions import NodeStateError
from website.project.model import NodeUpdateError

from api.files.serializers import FileSerializer
from api.nodes.serializers import NodeSerializer, NodeProviderSerializer
from api.nodes.serializers import NodeLinksSerializer, NodeLicenseSerializer
from api.nodes.serializers import NodeContributorsSerializer, NodeTagField
from api.base.serializers import (IDField, RelationshipField, LinksField, HideIfWithdrawal,
                                  FileCommentRelationshipField, NodeFileHyperLinkField, HideIfRegistration, JSONAPIListField)


class BaseRegistrationSerializer(NodeSerializer):

    title = ser.CharField(read_only=True)
    description = ser.CharField(read_only=True)
    category_choices = NodeSerializer.category_choices
    category_choices_string = NodeSerializer.category_choices_string
    category = HideIfWithdrawal(ser.ChoiceField(read_only=True, choices=category_choices, help_text='Choices: ' + category_choices_string))

    date_modified = HideIfWithdrawal(ser.DateTimeField(read_only=True))
    fork = HideIfWithdrawal(ser.BooleanField(read_only=True, source='is_fork'))
    collection = HideIfWithdrawal(ser.BooleanField(read_only=True, source='is_collection'))
    node_license = HideIfWithdrawal(NodeLicenseSerializer(read_only=True))
    tags = HideIfWithdrawal(JSONAPIListField(child=NodeTagField(), read_only=True))
    public = HideIfWithdrawal(ser.BooleanField(source='is_public', required=False,
                                               help_text='Nodes that are made public will give read-only access '
                                        'to everyone. Private nodes require explicit read '
                                        'permission. Write and admin access are the same for '
                                        'public and private nodes. Administrators on a parent '
                                        'node have implicit read permissions for all child nodes'))
    current_user_permissions = HideIfWithdrawal(ser.SerializerMethodField(help_text='List of strings representing the permissions '
                                                                   'for the current user on this node.'))

    pending_embargo_approval = HideIfWithdrawal(ser.BooleanField(read_only=True, source='is_pending_embargo',
                                                                 help_text='The associated Embargo is awaiting approval by project admins.'))
    pending_registration_approval = HideIfWithdrawal(ser.BooleanField(source='is_pending_registration', read_only=True,
                                                                      help_text='The associated RegistrationApproval is awaiting approval by project admins.'))
    pending_withdrawal = HideIfWithdrawal(ser.BooleanField(source='is_pending_retraction', read_only=True,
                                                           help_text='The registration is awaiting withdrawal approval by project admins.'))
    withdrawn = ser.BooleanField(source='is_retracted', read_only=True,
                                 help_text='The registration has been withdrawn.')

    date_registered = ser.DateTimeField(source='registered_date', read_only=True, help_text='Date time of registration.')
    embargo_end_date = HideIfWithdrawal(ser.SerializerMethodField(help_text='When the embargo on this registration will be lifted.'))

    withdrawal_justification = ser.CharField(source='retraction.justification', read_only=True)
    template_from = HideIfWithdrawal(ser.CharField(read_only=True, allow_blank=False, allow_null=False,
                help_text='Specify a node id for a node you would like to use as a template for the '
                'new node. Templating is like forking, except that you do not copy the '
                'files, only the project structure. Some information is changed on the top '
                'level project by submitting the appropriate fields in the request body, '
                'and some information will not change. By default, the description will '
                'be cleared and the project will be made private.'))
    registration_supplement = ser.SerializerMethodField()
    registered_meta = HideIfWithdrawal(ser.SerializerMethodField(
        help_text='A dictionary with supplemental registration questions and responses.'))

    registered_by = HideIfWithdrawal(RelationshipField(
        related_view='users:user-detail',
        related_view_kwargs={'user_id': '<registered_user_id>'}
    ))

    registered_from = HideIfWithdrawal(RelationshipField(
        related_view='nodes:node-detail',
        related_view_kwargs={'node_id': '<registered_from_id>'}
    ))

    children = HideIfWithdrawal(RelationshipField(
        related_view='registrations:registration-children',
        related_view_kwargs={'node_id': '<pk>'},
        related_meta={'count': 'get_node_count'},
    ))

    comments = HideIfWithdrawal(RelationshipField(
        related_view='registrations:registration-comments',
        related_view_kwargs={'node_id': '<pk>'},
        related_meta={'unread': 'get_unread_comments_count'}))

    contributors = RelationshipField(
        related_view='registrations:registration-contributors',
        related_view_kwargs={'node_id': '<pk>'},
        related_meta={'count': 'get_contrib_count'}
    )

    files = HideIfWithdrawal(RelationshipField(
        related_view='registrations:registration-providers',
        related_view_kwargs={'node_id': '<pk>'}
    ))

    wikis = HideIfWithdrawal(RelationshipField(
        related_view='registrations:registration-wikis',
        related_view_kwargs={'node_id': '<pk>'},
    ))

    forked_from = HideIfWithdrawal(RelationshipField(
        related_view=lambda n: 'registrations:registration-detail' if getattr(n, 'is_registration', False) else 'nodes:node-detail',
        related_view_kwargs={'node_id': '<forked_from_id>'}
    ))

    license = HideIfWithdrawal(RelationshipField(
        related_view='licenses:license-detail',
        related_view_kwargs={'license_id': '<node_license.node_license._id>'},
    ))

    logs = HideIfWithdrawal(RelationshipField(
        related_view='registrations:registration-logs',
        related_view_kwargs={'node_id': '<pk>'},
    ))

    forks = HideIfWithdrawal(RelationshipField(
        related_view='registrations:registration-forks',
        related_view_kwargs={'node_id': '<pk>'}
    ))

    node_links = HideIfWithdrawal(RelationshipField(
        related_view='registrations:registration-pointers',
        related_view_kwargs={'node_id': '<pk>'},
        related_meta={'count': 'get_pointers_count'}
    ))

    parent = HideIfWithdrawal(RelationshipField(
        related_view='registrations:registration-detail',
        related_view_kwargs={'node_id': '<parent_node._id>'},
        filter_key='parent_node'
    ))

    root = HideIfWithdrawal(RelationshipField(
        related_view='registrations:registration-detail',
        related_view_kwargs={'node_id': '<root._id>'}
    ))

    affiliated_institutions = HideIfWithdrawal(RelationshipField(
        related_view='registrations:registration-institutions',
        related_view_kwargs={'node_id': '<pk>'}
    ))

    registration_schema = RelationshipField(
        related_view='metaschemas:metaschema-detail',
        related_view_kwargs={'metaschema_id': '<registered_schema_id>'}
    )

    registrations = HideIfRegistration(RelationshipField(
        related_view='nodes:node-registrations',
        related_view_kwargs={'node_id': '<pk>'}
    ))

    draft_registrations = HideIfRegistration(RelationshipField(
        related_view='nodes:node-draft-registrations',
        related_view_kwargs={'node_id': '<pk>'}
    ))

    identifiers = HideIfWithdrawal(RelationshipField(
        related_view='registrations:identifier-list',
        related_view_kwargs={'node_id': '<pk>'}
    ))

    links = LinksField({'self': 'get_registration_url', 'html': 'get_absolute_html_url'})

    def get_registration_url(self, obj):
        return absolute_reverse('registrations:registration-detail', kwargs={'node_id': obj._id})

    def get_absolute_url(self, obj):
        return self.get_registration_url(obj)

    def create(self, validated_data):
        auth = get_user_auth(self.context['request'])
        draft = validated_data.pop('draft')
        registration_choice = validated_data.pop('registration_choice', 'immediate')
        embargo_lifted = validated_data.pop('lift_embargo', None)
        reviewer = is_prereg_admin_not_project_admin(self.context['request'], draft)

        try:
            draft.validate_metadata(metadata=draft.registration_metadata, reviewer=reviewer, required_fields=True)
        except ValidationValueError as e:
            raise exceptions.ValidationError(e.message)

        registration = draft.register(auth, save=True)

        if registration_choice == 'embargo':
            if not embargo_lifted:
                raise exceptions.ValidationError('lift_embargo must be specified.')
            embargo_end_date = embargo_lifted.replace(tzinfo=None)
            try:
                registration.embargo_registration(auth.user, embargo_end_date)
            except ValidationValueError as err:
                raise exceptions.ValidationError(err.message)
        else:
            try:
                registration.require_approval(auth.user)
            except NodeStateError as err:
                raise exceptions.ValidationError(err)

        registration.save()
        return registration

    def get_registered_meta(self, obj):
        if obj.registered_meta:
            meta_values = obj.registered_meta.values()[0]
            try:
                return json.loads(meta_values)
            except TypeError:
                return meta_values
            except ValueError:
                return meta_values
        return None

    def get_embargo_end_date(self, obj):
        if obj.embargo_end_date:
            return obj.embargo_end_date
        return None

    def get_registration_supplement(self, obj):
        if obj.registered_schema:
            schema = obj.registered_schema[0]
            if schema is None:
                return None
            return schema.name
        return None

    def get_current_user_permissions(self, obj):
        return NodeSerializer.get_current_user_permissions(self, obj)

    def update(self, registration, validated_data):
        is_public = validated_data.get('is_public', False)
        if is_public:
            try:
                registration.update(validated_data)
            except NodeUpdateError as err:
                raise exceptions.ValidationError(err.reason)
        else:
            raise exceptions.ValidationError('Registrations can only be turned from private to public.')
        return registration

    class Meta:
        type_ = 'registrations'


class RegistrationSerializer(BaseRegistrationSerializer):
<<<<<<< HEAD
    """
    Overrides BaseRegistrationSerializer to add draft_registration, registration_choice, and lift_embargo fields
    """
    draft_registration = ser.CharField(write_only=True)
    registration_choice = ser.ChoiceField(write_only=True, choices=['immediate', 'embargo'])
    lift_embargo = ser.DateTimeField(write_only=True, default=None, input_formats=['%Y-%m-%dT%H:%M:%S'])


class RegistrationDetailSerializer(BaseRegistrationSerializer):
    """
    Overrides BaseRegistrationSerializer to make id required.
    """
=======
    """
    Overrides BaseRegistrationSerializer to add draft_registration, registration_choice, and lift_embargo fields
    """
    draft_registration = ser.CharField(write_only=True)
    registration_choice = ser.ChoiceField(write_only=True, choices=['immediate', 'embargo'])
    lift_embargo = ser.DateTimeField(write_only=True, default=None, input_formats=['%Y-%m-%dT%H:%M:%S'])


class RegistrationDetailSerializer(BaseRegistrationSerializer):
    """
    Overrides BaseRegistrationSerializer to make id required.
    """
>>>>>>> 72309448

    id = IDField(source='_id', required=True)


class RegistrationNodeLinksSerializer(NodeLinksSerializer):
    def get_absolute_url(self, obj):
        node_id = self.context['request'].parser_context['kwargs']['node_id']
        return absolute_reverse(
            'registrations:registration-pointer-detail',
            kwargs={
                'node_id': node_id,
                'node_link_id': obj._id
            }
        )


class RegistrationContributorsSerializer(NodeContributorsSerializer):
    def get_absolute_url(self, obj):
        node_id = self.context['request'].parser_context['kwargs']['node_id']
        return absolute_reverse(
            'registrations:registration-contributor-detail',
            kwargs={
                'node_id': node_id,
                'user_id': obj._id
            }
        )


class RegistrationFileSerializer(FileSerializer):

    files = NodeFileHyperLinkField(
        related_view='registrations:registration-files',
        related_view_kwargs={'node_id': '<node_id>', 'path': '<path>', 'provider': '<provider>'},
        kind='folder'
    )

    comments = FileCommentRelationshipField(related_view='registrations:registration-comments',
                                            related_view_kwargs={'node_id': '<node._id>'},
                                            related_meta={'unread': 'get_unread_comments_count'},
                                            filter={'target': 'get_file_guid'})


class RegistrationProviderSerializer(NodeProviderSerializer):
    """
    Overrides NodeProviderSerializer to lead to correct registration file links
    """
    files = NodeFileHyperLinkField(
        related_view='registrations:registration-files',
        related_view_kwargs={'node_id': '<node_id>', 'path': '<path>', 'provider': '<provider>'},
        kind='folder',
        never_embed=True
    )<|MERGE_RESOLUTION|>--- conflicted
+++ resolved
@@ -245,7 +245,6 @@
 
 
 class RegistrationSerializer(BaseRegistrationSerializer):
-<<<<<<< HEAD
     """
     Overrides BaseRegistrationSerializer to add draft_registration, registration_choice, and lift_embargo fields
     """
@@ -258,20 +257,6 @@
     """
     Overrides BaseRegistrationSerializer to make id required.
     """
-=======
-    """
-    Overrides BaseRegistrationSerializer to add draft_registration, registration_choice, and lift_embargo fields
-    """
-    draft_registration = ser.CharField(write_only=True)
-    registration_choice = ser.ChoiceField(write_only=True, choices=['immediate', 'embargo'])
-    lift_embargo = ser.DateTimeField(write_only=True, default=None, input_formats=['%Y-%m-%dT%H:%M:%S'])
-
-
-class RegistrationDetailSerializer(BaseRegistrationSerializer):
-    """
-    Overrides BaseRegistrationSerializer to make id required.
-    """
->>>>>>> 72309448
 
     id = IDField(source='_id', required=True)
 
