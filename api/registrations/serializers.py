from rest_framework import serializers as ser
from rest_framework import exceptions

from api.base.utils import absolute_reverse
from api.nodes.serializers import NodeSerializer
from api.base.serializers import IDField, JSONAPIHyperlinkedIdentityField, LinksField, CheckRetraction


class RegistrationSerializer(NodeSerializer):

    filterable_fields = frozenset([
        'title',
        'description',
        'public',
        'registration',
        'tags',
        'category',
        'date_created',
        'date_modified',
        'retracted',
        'registered_by',
        'registered_from'
    ])
    retracted = ser.BooleanField(source='is_retracted', read_only=True,
<<<<<<< HEAD
        help_text='Whether this registration has been retracted.')
    date_registered = CheckRetraction(ser.DateTimeField(source='registered_date', read_only=True, help_text='Date time of registration.'))
    justification = ser.CharField(source='retraction.justification', read_only=True)
    registered_by = CheckRetraction(JSONAPIHyperlinkedIdentityField(
=======
        help_text='Has this registration has been retracted?')
    pending_retraction = ser.BooleanField(source='is_pending_retraction', read_only=True,
        help_text='Is this registration pending retraction?')
    pending_registration_approval = ser.BooleanField(source='sanction.pending_approval', read_only=True,
        help_text='Does this registration have a sanction pending approval?')
    date_registered = ser.DateTimeField(source='registered_date', read_only=True,
        help_text='Date time of registration.')
    pending_embargo = ser.BooleanField(read_only=True, source='is_pending_embargo',
        help_text='Is this registration pending embargo?')
    registered_meta = ser.DictField(read_only=True,
        help_text='Includes a dictionary with registration schema, embargo end date, and supplemental registration questions')

    registered_by = JSONAPIHyperlinkedIdentityField(
>>>>>>> da375f5b
        view_name='users:user-detail',
        lookup_field='registered_user_id',
        link_type='related',
        lookup_url_kwarg='user_id'
    ))

    registered_from = CheckRetraction(JSONAPIHyperlinkedIdentityField(
        view_name='nodes:node-detail',
        lookup_field='registered_from_id',
        link_type='related',
        lookup_url_kwarg='node_id'
    ))

    # TODO: Finish me

    # TODO: Override create?

    links = LinksField({'self': 'get_registration_url', 'html': 'get_absolute_url'})

    def get_registration_url(self, obj):
        return absolute_reverse('registrations:registration-detail', kwargs={'registration_id': obj._id})

    def get_absolute_url(self, obj):
        return obj.absolute_url

    def update(self, *args, **kwargs):
        raise exceptions.APIException('Registrations cannot be modified.')

    class Meta:
        type_ = 'registrations'


class RegistrationDetailSerializer(RegistrationSerializer):
    """
    Overrides NodeSerializer to make id required.
    """
    id = IDField(source='_id', required=True)<|MERGE_RESOLUTION|>--- conflicted
+++ resolved
@@ -22,26 +22,20 @@
         'registered_from'
     ])
     retracted = ser.BooleanField(source='is_retracted', read_only=True,
-<<<<<<< HEAD
         help_text='Whether this registration has been retracted.')
     date_registered = CheckRetraction(ser.DateTimeField(source='registered_date', read_only=True, help_text='Date time of registration.'))
     justification = ser.CharField(source='retraction.justification', read_only=True)
+    
+    pending_retraction = CheckRetraction(ser.BooleanField(source='is_pending_retraction', read_only=True,
+        help_text='Is this registration pending retraction?'))
+    pending_registration_approval = CheckRetraction(ser.BooleanField(source='sanction.pending_approval', read_only=True,
+        help_text='Does this registration have a sanction pending approval?'))
+    pending_embargo = CheckRetraction(ser.BooleanField(read_only=True, source='is_pending_embargo',
+        help_text='Is this registration pending embargo?'))
+    registered_meta = CheckRetraction(ser.DictField(read_only=True,
+        help_text='Includes a dictionary with registration schema, embargo end date, and supplemental registration questions'))
+
     registered_by = CheckRetraction(JSONAPIHyperlinkedIdentityField(
-=======
-        help_text='Has this registration has been retracted?')
-    pending_retraction = ser.BooleanField(source='is_pending_retraction', read_only=True,
-        help_text='Is this registration pending retraction?')
-    pending_registration_approval = ser.BooleanField(source='sanction.pending_approval', read_only=True,
-        help_text='Does this registration have a sanction pending approval?')
-    date_registered = ser.DateTimeField(source='registered_date', read_only=True,
-        help_text='Date time of registration.')
-    pending_embargo = ser.BooleanField(read_only=True, source='is_pending_embargo',
-        help_text='Is this registration pending embargo?')
-    registered_meta = ser.DictField(read_only=True,
-        help_text='Includes a dictionary with registration schema, embargo end date, and supplemental registration questions')
-
-    registered_by = JSONAPIHyperlinkedIdentityField(
->>>>>>> da375f5b
         view_name='users:user-detail',
         lookup_field='registered_user_id',
         link_type='related',
