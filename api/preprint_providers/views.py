--- conflicted
+++ resolved
@@ -5,11 +5,7 @@
 
 from framework.auth.oauth_scopes import CoreScopes
 
-<<<<<<< HEAD
-from osf.models import AbstractNode as Node, Subject, PreprintProvider
-=======
-from osf.models import AbstractNode, Subject, PreprintService, PreprintProvider
->>>>>>> 0afaba66
+from osf.models import AbstractNode, Subject, PreprintProvider
 
 from api.base import permissions as base_permissions
 from api.base.filters import PreprintFilterMixin, ListFilterMixin
