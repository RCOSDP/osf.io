from django.conf import settings
from django.conf.urls import include, url, patterns
from django.conf.urls.static import static
from settings import API_BASE
from website import settings as osf_settings

from website import settings as osf_settings

from . import views

base_pattern = '^{}'.format(API_BASE)

urlpatterns = [
    ### API ###
    url(base_pattern,
        include(patterns('',
                         url(r'^$', views.root, name='root'),
                         url(r'^applications/', include('api.applications.urls', namespace='applications')),
                         url(r'^nodes/', include('api.nodes.urls', namespace='nodes')),
                         url(r'^registrations/', include('api.registrations.urls', namespace='registrations')),
                         url(r'^users/', include('api.users.urls', namespace='users')),
                         url(r'^files/', include('api.files.urls', namespace='files')),
                         url(r'^comments/', include('api.comments.urls', namespace='comments')),
                         url(r'^docs/', include('rest_framework_swagger.urls')),
                         ))
        )
]

if osf_settings.DEV_MODE:
    urlpatterns.extend([
<<<<<<< HEAD
        url(r'^v2/collections/', include('api.collections.urls', namespace='collections')),
=======
        url(r'^v2/tokens/', include('api.tokens.urls', namespace='tokens')),
>>>>>>> 73a09c9d
    ])

urlpatterns += static('/static/', document_root=settings.STATIC_ROOT)

handler404 = views.error_404<|MERGE_RESOLUTION|>--- conflicted
+++ resolved
@@ -2,8 +2,6 @@
 from django.conf.urls import include, url, patterns
 from django.conf.urls.static import static
 from settings import API_BASE
-from website import settings as osf_settings
-
 from website import settings as osf_settings
 
 from . import views
@@ -28,11 +26,8 @@
 
 if osf_settings.DEV_MODE:
     urlpatterns.extend([
-<<<<<<< HEAD
+        url(r'^v2/tokens/', include('api.tokens.urls', namespace='tokens')),
         url(r'^v2/collections/', include('api.collections.urls', namespace='collections')),
-=======
-        url(r'^v2/tokens/', include('api.tokens.urls', namespace='tokens')),
->>>>>>> 73a09c9d
     ])
 
 urlpatterns += static('/static/', document_root=settings.STATIC_ROOT)
