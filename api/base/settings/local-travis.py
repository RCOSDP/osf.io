--- conflicted
+++ resolved
@@ -19,9 +19,7 @@
 }
 
 ALLOWED_HOSTS.append('localhost')
-<<<<<<< HEAD
-KEY_SAVE_PATH = './user_key_info/'
-=======
 
 TRAVIS_ENV = True
->>>>>>> 8cd8f127
+
+KEY_SAVE_PATH = './user_key_info/'