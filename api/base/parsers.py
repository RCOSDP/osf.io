import collections
from rest_framework.parsers import JSONParser
from rest_framework.exceptions import ParseError

from api.base.utils import is_bulk_request
from api.base.renderers import JSONAPIRenderer
from api.base.exceptions import JSONAPIException

NO_ATTRIBUTES_ERROR = 'Request must include /data/attributes.'
NO_RELATIONSHIPS_ERROR = 'Request must include /data/relationships.'
NO_DATA_ERROR = 'Request must include /data.'
NO_TYPE_ERROR = 'Request must include /type.'
NO_ID_ERROR = 'Request must include /data/id.'

class JSONAPIParser(JSONParser):
    """
    Parses JSON-serialized data. Overrides media_type.
    """
    media_type = 'application/vnd.api+json'
    renderer_class = JSONAPIRenderer

    # Overrides JSONParser
    def flatten_relationships(self, relationships):
        """
        Flattens relationships dictionary which has information needed to create related resource objects.

        Validates that formatting of relationships dictionary is correct.
        """
        if not isinstance(relationships, dict):
            raise ParseError()

        # Can only create one type of relationship.
        related_resource = relationships.keys()[0]
        if not isinstance(relationships[related_resource], dict) or related_resource == 'data':
            raise ParseError()
        data = relationships[related_resource].get('data')

        if not data:
            raise JSONAPIException(source={'pointer': 'data/relationships/{}/data'.format(related_resource)}, detail=NO_DATA_ERROR)

        target_type = data.get('type')
        if not target_type:
            raise JSONAPIException(source={'pointer': 'data/relationships/{}/data/type'.format(related_resource)}, detail=NO_TYPE_ERROR)

        id = data.get('id')
        return {'id': id, 'target_type': target_type}

    def flatten_data(self, resource_object, parser_context, is_list):
        """
        Flattens data objects, making attributes and relationships fields the same level as id and type.
        """

        relationships = resource_object.get('relationships')
        is_relationship = parser_context.get('is_relationship')
        request_method = parser_context['request'].method

        # Request must include "relationships" or "attributes"
        if is_relationship and request_method == 'POST':
            if not relationships:
                raise JSONAPIException(source={'pointer': '/data/relationships'}, detail=NO_RELATIONSHIPS_ERROR)
        else:
            if "attributes" not in resource_object and request_method != 'DELETE':
                raise JSONAPIException(source={'pointer': '/data/attributes'}, detail=NO_ATTRIBUTES_ERROR)

        object_id = resource_object.get('id')
        object_type = resource_object.get('type')

        # For validating type and id for bulk delete:
        if is_list and request_method == 'DELETE':
            if object_id is None:
                raise JSONAPIException(source={'pointer': '/data/id'}, detail=NO_ID_ERROR)

            if object_type is None:
                raise JSONAPIException(source={'pointer': '/data/type'}, detail=NO_TYPE_ERROR)

        attributes = resource_object.get('attributes')
        parsed = {'id': object_id, 'type': object_type}

        if attributes:
            parsed.update(attributes)

        if relationships:
            relationships = self.flatten_relationships(relationships)
            parsed.update(relationships)

        return parsed

    def parse(self, stream, media_type=None, parser_context=None):
        """
        Parses the incoming bytestream as JSON and returns the resulting data.
        """
        result = super(JSONAPIParser, self).parse(stream, media_type=media_type, parser_context=parser_context)

        if not isinstance(result, dict):
            raise ParseError()
        data = result.get('data', {})

        if data:
            if is_bulk_request(parser_context['request']):
                if not isinstance(data, list):
                    raise ParseError('Expected a list of items but got type "dict".')

                data_collection = []
                data_collection.extend([self.flatten_data(data_object, parser_context, is_list=True) for data_object in data])

                return data_collection

            else:
                if not isinstance(data, collections.Mapping):
                    raise ParseError('Expected a dictionary of items.')
                return self.flatten_data(data, parser_context, is_list=False)

        else:
            raise JSONAPIException(source={'pointer': '/data'}, detail=NO_DATA_ERROR)


class JSONAPIParserForRegularJSON(JSONAPIParser):
    """
    Allows same processing as JSONAPIParser to occur for requests with application/json media type.
    """
    media_type = 'application/json'

<<<<<<< HEAD

=======
>>>>>>> f784ec26
class JSONAPIRelationshipParser(JSONParser):
    """
    Parses JSON-serialized data for relationship endpoints. Overrides media_type.
    """
    media_type = 'application/vnd.api+json'

    def parse(self, stream, media_type=None, parser_context=None):
        res = super(JSONAPIRelationshipParser, self).parse(stream, media_type, parser_context)

        if not isinstance(res, dict):
            raise ParseError('Request body must be dictionary')
        data = res.get('data')

        if data:
<<<<<<< HEAD
=======
            if not isinstance(data, list):
                raise ParseError('Data must be an array')
            for i, datum in enumerate(data):

                if datum.get('id') is None:
                    raise JSONAPIException(source={'pointer': '/data/{}/id'.format(str(i))}, detail=NO_ID_ERROR)

                if datum.get('type') is None:
                    raise JSONAPIException(source={'pointer': '/data/{}/type'.format(str(i))}, detail=NO_TYPE_ERROR)

            return {'data': data}

        return {'data': []}

class JSONAPIRelationshipParserForRegularJSON(JSONAPIRelationshipParser):
    """
    Allows same processing as JSONAPIRelationshipParser to occur for requests with application/json media type.
    """
    media_type = 'application/json'


class JSONAPIOnetoOneRelationshipParser(JSONParser):
    """
    Parses JSON-serialized data for relationship endpoints. Overrides media_type.
    """
    media_type = 'application/vnd.api+json'

    def parse(self, stream, media_type=None, parser_context=None):
        res = super(JSONAPIOnetoOneRelationshipParser, self).parse(stream, media_type, parser_context)

        if not isinstance(res, dict):
            raise ParseError('Request body must be dictionary')
        data = res.get('data')

        if data:
>>>>>>> f784ec26
            id_ = data.get('id')
            type_ = data.get('type')

            if id_ is None:
                raise JSONAPIException(source={'pointer': '/data/id'}, detail=NO_ID_ERROR)

            if type_ is None:
                raise JSONAPIException(source={'pointer': '/data/type'}, detail=NO_TYPE_ERROR)

            return data

        return {'type': None, 'id': None}

<<<<<<< HEAD
class JSONAPIRelationshipParserForRegularJSON(JSONAPIRelationshipParser):
=======

class JSONAPIOnetoOneRelationshipParserForRegularJSON(JSONAPIOnetoOneRelationshipParser):
>>>>>>> f784ec26
    """
    Allows same processing as JSONAPIRelationshipParser to occur for requests with application/json media type.
    """
    media_type = 'application/json'<|MERGE_RESOLUTION|>--- conflicted
+++ resolved
@@ -120,10 +120,6 @@
     """
     media_type = 'application/json'
 
-<<<<<<< HEAD
-
-=======
->>>>>>> f784ec26
 class JSONAPIRelationshipParser(JSONParser):
     """
     Parses JSON-serialized data for relationship endpoints. Overrides media_type.
@@ -138,8 +134,6 @@
         data = res.get('data')
 
         if data:
-<<<<<<< HEAD
-=======
             if not isinstance(data, list):
                 raise ParseError('Data must be an array')
             for i, datum in enumerate(data):
@@ -175,7 +169,6 @@
         data = res.get('data')
 
         if data:
->>>>>>> f784ec26
             id_ = data.get('id')
             type_ = data.get('type')
 
@@ -189,12 +182,8 @@
 
         return {'type': None, 'id': None}
 
-<<<<<<< HEAD
-class JSONAPIRelationshipParserForRegularJSON(JSONAPIRelationshipParser):
-=======
 
 class JSONAPIOnetoOneRelationshipParserForRegularJSON(JSONAPIOnetoOneRelationshipParser):
->>>>>>> f784ec26
     """
     Allows same processing as JSONAPIRelationshipParser to occur for requests with application/json media type.
     """
