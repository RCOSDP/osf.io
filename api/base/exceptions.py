--- conflicted
+++ resolved
@@ -21,17 +21,12 @@
                 if key in top_level_error_keys:
                     errors.append({key: value})
                 else:
-<<<<<<< HEAD
-                    errors.append({'detail': {key: value}})
-        elif isinstance(message, list):
-=======
                     if isinstance(value, list):
                         for reason in value:
                             errors.append({'detail': reason, 'meta': {'field': key}})
                     else:
                         errors.append({'detail': value, 'meta': {'field': key}})
         elif isinstance(message, (list, tuple)):
->>>>>>> 7b24e8df
             for error in message:
                 errors.append({'detail': error})
         else:
