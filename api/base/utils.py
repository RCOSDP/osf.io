# -*- coding: utf-8 -*-

from modularodm import Q
from modularodm.exceptions import NoResultsFound
from rest_framework.exceptions import NotFound
from rest_framework.reverse import reverse
import furl
import collections

from website import util as website_util  # noqa
from website import settings as website_settings
from framework.auth import Auth, User
from api.base.exceptions import Gone

# These values are copied from rest_framework.fields.BooleanField
# BooleanField cannot be imported here without raising an
# ImproperlyConfigured error
TRUTHY = set(('t', 'T', 'true', 'True', 'TRUE', '1', 1, True))
FALSY = set(('f', 'F', 'false', 'False', 'FALSE', '0', 0, 0.0, False))

def is_truthy(value):
    return value in TRUTHY

def is_falsy(value):
    return value in FALSY

def get_user_auth(request):
    """Given a Django request object, return an ``Auth`` object with the
    authenticated user attached to it.
    """
    user = request.user
    if user.is_anonymous():
        auth = Auth(None)
    else:
        auth = Auth(user)
    return auth


def absolute_reverse(view_name, query_kwargs=None, args=None, kwargs=None):
    """Like django's `reverse`, except returns an absolute URL. Also add query parameters."""
    relative_url = reverse(view_name, kwargs=kwargs)

    url = website_util.api_v2_url(relative_url, params=query_kwargs, base_prefix='')
    return url


def get_object_or_error(model_cls, query_or_pk, display_name=None):
    display_name = display_name or None

    if isinstance(query_or_pk, basestring):
        query = Q('_id', 'eq', query_or_pk)
    else:
        query = query_or_pk

    try:
        obj = model_cls.find_one(query)
        if getattr(obj, 'is_deleted', False) is True:
            if display_name is None:
                raise Gone
            else:
                raise Gone(detail='The requested {name} is no longer available.'.format(name=display_name))
        # For objects that have been disabled (is_active is False), return a 410.
        # The User model is an exception because we still want to allow
        # users who are unconfirmed or unregistered, but not users who have been
        # disabled.
        if model_cls is User:
            if obj.is_disabled:
                raise Gone(detail='The requested user is no longer available.')
        else:
            if not getattr(obj, 'is_active', True) or getattr(obj, 'is_deleted', False):
                if display_name is None:
                    raise Gone
                else:
                    raise Gone(detail='The requested {name} is no longer available.'.format(name=display_name))
        return obj

    except NoResultsFound:
        raise NotFound

def waterbutler_url_for(request_type, provider, path, node_id, token, obj_args=None, **query):
    """Reverse URL lookup for WaterButler routes
    :param str request_type: data or metadata
    :param str provider: The name of the requested provider
    :param str path: The path of the requested file or folder
    :param str node_id: The id of the node being accessed
    :param str token: The cookie to be used or None
    :param dict **query: Addition query parameters to be appended
    """
    url = furl.furl(website_settings.WATERBUTLER_URL)
    url.path.segments.append(request_type)

    url.args.update({
        'path': path,
        'nid': node_id,
        'provider': provider,
    })

    if token is not None:
        url.args['cookie'] = token

    if 'view_only' in obj_args:
        url.args['view_only'] = obj_args['view_only']

    url.args.update(query)
    return url.url

<<<<<<< HEAD

def soft_get(something, key):
    """
    Gently try to get key from something. Because we could all use a little softness ...
    """
    if not something:
        return None
    elif isinstance(something, collections.Mapping):
        return something.get(key)
    else:
        return getattr(something, key, None)

def deep_get(obj, key):
    """
    Using a dot-seperated key deeply fetch dict or class attributes
    E.g.:

    deep_get({
        'user': {
            'name': 'Miles Teg'
        }
    }, 'user.name')  # == 'Miles Teg'
    """
    if '.' in key:
        keychain = key.split('.')
        return deep_get(soft_get(obj, keychain.pop(0)), '.'.join(keychain))
    else:
        return soft_get(obj, key)
=======
def add_dev_only_items(items, dev_only_items):
    """Add some items to a dictionary if in ``DEV_MODE``.
    """
    items = items.copy()
    if website_settings.DEV_MODE:
        items.update(dev_only_items)
    return items
>>>>>>> 68c3d0e5
<|MERGE_RESOLUTION|>--- conflicted
+++ resolved
@@ -104,7 +104,6 @@
     url.args.update(query)
     return url.url
 
-<<<<<<< HEAD
 
 def soft_get(something, key):
     """
@@ -133,7 +132,7 @@
         return deep_get(soft_get(obj, keychain.pop(0)), '.'.join(keychain))
     else:
         return soft_get(obj, key)
-=======
+
 def add_dev_only_items(items, dev_only_items):
     """Add some items to a dictionary if in ``DEV_MODE``.
     """
@@ -141,4 +140,3 @@
     if website_settings.DEV_MODE:
         items.update(dev_only_items)
     return items
->>>>>>> 68c3d0e5
