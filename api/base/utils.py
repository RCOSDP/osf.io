--- conflicted
+++ resolved
@@ -58,26 +58,6 @@
         if obj is None:
             raise NotFound
     else:
-<<<<<<< HEAD
-        query = query_or_pk
-
-    try:
-        obj = model_cls.find_one(query, **kwargs)
-        if getattr(obj, 'is_deleted', False) is True:
-            if display_name is None:
-                raise Gone
-            else:
-                raise Gone(detail='The requested {name} is no longer available.'.format(name=display_name))
-        # For objects that have been disabled (is_active is False), return a 410.
-        # The User model is an exception because we still want to allow
-        # users who are unconfirmed or unregistered, but not users who have been
-        # disabled.
-        if model_cls is User:
-            if obj.is_disabled:
-                raise Gone(detail='The requested user is no longer available.',
-                           meta={'full_name': obj.fullname, 'family_name': obj.family_name, 'given_name': obj.given_name,
-                                 'middle_names': obj.middle_names, 'profile_image': obj.profile_image_url()})
-=======
         try:
             obj = model_cls.find_one(query_or_pk, **kwargs)
         except NoResultsFound:
@@ -88,11 +68,12 @@
     # users who are unconfirmed or unregistered, but not users who have been
     # disabled.
     if model_cls is User and obj.is_disabled:
-        raise Gone(detail='The requested user is no longer available.')
+        raise Gone(detail='The requested user is no longer available.',
+                   meta={'full_name': obj.fullname, 'family_name': obj.family_name, 'given_name': obj.given_name,
+                         'middle_names': obj.middle_names, 'profile_image': obj.profile_image_url()})
     elif not getattr(obj, 'is_active', True) or getattr(obj, 'is_deleted', False):
         if display_name is None:
             raise Gone
->>>>>>> d0428537
         else:
             raise Gone(detail='The requested {name} is no longer available.'.format(name=display_name))
     return obj
