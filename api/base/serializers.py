--- conflicted
+++ resolved
@@ -97,7 +97,14 @@
         return super(TypeField, self).to_internal_value(data)
 
 
-<<<<<<< HEAD
+class JSONAPIListField(ser.ListField):
+    def to_internal_value(self, data):
+        if not isinstance(data, list):
+            self.fail('not_a_list', input_type=type(data).__name__)
+
+        return super(JSONAPIListField, self).to_internal_value(data)
+
+
 class AuthorizedCharField(ser.CharField):
     """
     Passes auth of the logged-in user to the object's method
@@ -118,14 +125,6 @@
 
     def to_internal_value(self, data):
         return super(AuthorizedCharField, self).to_internal_value(data)
-=======
-class JSONAPIListField(ser.ListField):
-    def to_internal_value(self, data):
-        if not isinstance(data, list):
-            self.fail('not_a_list', input_type=type(data).__name__)
-
-        return super(JSONAPIListField, self).to_internal_value(data)
->>>>>>> 4a5d4e5a
 
 
 class JSONAPIHyperlinkedIdentityField(ser.HyperlinkedIdentityField):
