import collections
import re
from urlparse import urlparse

import furl
from django.core.urlresolvers import resolve, reverse, NoReverseMatch
from django.core.exceptions import ImproperlyConfigured
from django.utils import six

from rest_framework import exceptions, permissions
from rest_framework import serializers as ser
from rest_framework.fields import SkipField
from rest_framework.fields import get_attribute as get_nested_attributes
from rest_framework.mixins import RetrieveModelMixin

from api.base import utils
from osf.utils import permissions as osf_permissions
from osf.utils import sanitize
from osf.utils import functional
from api.base import exceptions as api_exceptions
from api.base.settings import BULK_SETTINGS
from framework.auth import core as auth_core
from osf.models import AbstractNode, MaintenanceState, Preprint
from website import settings
from website.project.model import has_anonymous_link


def format_relationship_links(related_link=None, self_link=None, rel_meta=None, self_meta=None):
    """
    Properly handles formatting of self and related links according to JSON API.

    Removes related or self link, if none.
    """

    ret = {'links': {}}

    if related_link:
        ret['links'].update({
            'related': {
                'href': related_link or {},
                'meta': rel_meta or {}
            }
        })

    if self_link:
        ret['links'].update({
            'self': {
                'href': self_link or {},
                'meta': self_meta or {}
            }
        })

    return ret


def is_anonymized(request):
    if hasattr(request, '_is_anonymized'):
        return request._is_anonymized
    private_key = request.query_params.get('view_only', None)
    request._is_anonymized = osf_permissions.check_private_key_for_anonymized_link(private_key)
    return request._is_anonymized


class ConditionalField(ser.Field):
    """
    Skips the inner field based on `should_show` or `should_hide`; override whichever makes the logic more readable.
    If you'd prefer to return `None` rather skipping the field, override `should_be_none` as well.
    """

    def __init__(self, field, **kwargs):
        super(ConditionalField, self).__init__(**kwargs)
        self.field = field
        self.source = self.field.source
        self.required = self.field.required
        self.read_only = self.field.read_only

    def should_show(self, instance):
        return not self.should_hide(instance)

    def should_hide(self, instance):
        raise NotImplementedError()

    def should_be_none(self, instance):
        return False

    def get_attribute(self, instance):
        if not self.should_show(instance):
            if self.should_be_none(instance):
                return None
            raise SkipField
        return self.field.get_attribute(instance)

    def bind(self, field_name, parent):
        super(ConditionalField, self).bind(field_name, parent)
        self.field.bind(field_name, self)

    def to_representation(self, value):
        if getattr(self.field.root, 'child', None):
            self.field.parent = self.field.root.child
        else:
            self.field.parent = self.field.root
        return self.field.to_representation(value)

    def to_esi_representation(self, value, envelope='data'):
        if getattr(self.field.root, 'child', None):
            self.field.parent = self.field.root.child
        else:
            self.field.parent = self.field.root
        return self.field.to_esi_representation(value, envelope)

    def to_internal_value(self, data):
        return self.field.to_internal_value(data)


class ShowIfVersion(ConditionalField):
    """
    Skips the field if the specified request version is not after a feature's earliest supported version,
    or not before the feature's latest supported version.
    """

    def __init__(self, field, min_version, max_version, **kwargs):
        super(ShowIfVersion, self).__init__(field, **kwargs)
        self.min_version = min_version
        self.max_version = max_version
        self.help_text = 'This field is deprecated as of version {}'.format(self.max_version) or kwargs.get('help_text')

    def should_hide(self, instance):
        request = self.context.get('request')
        return request and utils.is_deprecated(request.version, self.min_version, self.max_version)


class ShowIfCurrentUser(ConditionalField):

    def should_show(self, instance):
        request = self.context.get('request')
        return request and request.user == instance


class HideIfRegistration(ConditionalField):
    """
    If node is a registration, this field will return None.
    """

    def should_hide(self, instance):
        return instance.is_registration

    def should_be_none(self, instance):
        return not isinstance(self.field, RelationshipField)


class HideIfDisabled(ConditionalField):
    """
    If the user is disabled, returns None for attribute fields, or skips
    if a RelationshipField.
    """

    def should_hide(self, instance):
        return instance.is_disabled

    def should_be_none(self, instance):
        return not isinstance(self.field, RelationshipField)


class HideIfPreprint(ConditionalField):
    """
    If object is a preprint or related to a preprint, hide the field.
    """

    def should_hide(self, instance):
        if getattr(instance, 'node', False) and isinstance(getattr(instance, 'node'), Preprint):
            # Sometimes a "node" might be a preprint object where node/preprint code is shared
            return True

        return isinstance(instance, Preprint) or getattr(instance, 'preprint', False)

    def should_be_none(self, instance):
        return not isinstance(self.field, RelationshipField)


class HideIfWithdrawal(ConditionalField):
    """
    If registration is withdrawn, this field will return None.
    """

    def should_hide(self, instance):
        return instance.is_retracted

    def should_be_none(self, instance):
        return not isinstance(self.field, RelationshipField)


class HideIfWikiDisabled(ConditionalField):
    """
    If wiki is disabled, don't show relationship field, only available in version 2.8
    """

    def should_hide(self, instance):
        request = self.context.get('request')
        return not utils.is_deprecated(request.version, '2.8', '2.8') and 'wiki' not in instance.get_addon_names()


class HideIfNotNodePointerLog(ConditionalField):
    """
    This field will not be shown if the log is not a pointer log for a node
    """
    def should_hide(self, instance):
        pointer_param = instance.params.get('pointer', False)
        if pointer_param:
            node = AbstractNode.load(pointer_param['id'])
            if node:
                return node.type != 'osf.node'
        return True


class HideIfNotRegistrationPointerLog(ConditionalField):
    """
    This field will not be shown if the log is not a pointer log for a registration
    """

    def should_hide(self, instance):
        pointer_param = instance.params.get('pointer', False)
        if pointer_param:
            node = AbstractNode.load(pointer_param['id'])
            if node:
                return node.type != 'osf.registration'
        return True


class HideIfProviderCommentsAnonymous(ConditionalField):
    """
    If the action's provider has anonymous comments and the user does not have `view_actions`
    permission on the provider, hide the field.
    """

    def should_hide(self, instance):
        request = self.context.get('request')
        auth = utils.get_user_auth(request)
        if auth.logged_in:
            provider = instance.target.provider
            if provider.reviews_comments_anonymous is False or auth.user.has_perm('view_actions', provider):
                return False
        return True


class HideIfProviderCommentsPrivate(ConditionalField):
    """
    If the action's provider has private comments and the user does not have `view_actions`
    permission on the provider, hide the field.
    """

    def should_hide(self, instance):
        request = self.context.get('request')
        auth = utils.get_user_auth(request)
        if auth.logged_in:
            provider = instance.target.provider
            if provider.reviews_comments_private is False or auth.user.has_perm('view_actions', provider):
                return False
        return True


class AllowMissing(ser.Field):
    def __init__(self, field, **kwargs):
        super(AllowMissing, self).__init__(**kwargs)
        self.field = field

    def to_representation(self, value):
        return self.field.to_representation(value)

    def bind(self, field_name, parent):
        super(AllowMissing, self).bind(field_name, parent)
        self.field.bind(field_name, self)

    def get_attribute(self, instance):
        """
        Overwrite the error message to return a blank value is if there is no existing value.
        This allows the display of keys that do not exist in the DB (gitHub on a new OSF account for example.)
        """
        try:
            return self.field.get_attribute(instance)
        except SkipField:
            return ''

    def to_internal_value(self, data):
        return self.field.to_internal_value(data)


def _url_val(val, obj, serializer, request, **kwargs):
    """Function applied by `HyperlinksField` to get the correct value in the
    schema.
    """
    url = None
    if isinstance(val, Link):  # If a Link is passed, get the url value
        url = val.resolve_url(obj, request)
    elif isinstance(val, basestring):  # if a string is passed, it's a method of the serializer
        if getattr(serializer, 'field', None):
            serializer = serializer.parent
        url = getattr(serializer, val)(obj) if obj is not None else None
    else:
        url = val

    if not url and url != 0:
        raise SkipField
    else:
        return url


class VersionedDateTimeField(ser.DateTimeField):
    """
    Custom DateTimeField that forces dates into the ISO-8601 format with timezone information in version 2.2.
    """

    def to_representation(self, value):
        request = self.context.get('request')
        if request:
            if request.version >= '2.2':
                self.format = '%Y-%m-%dT%H:%M:%S.%fZ'
            else:
                self.format = '%Y-%m-%dT%H:%M:%S.%f' if value.microsecond else '%Y-%m-%dT%H:%M:%S'
        return super(VersionedDateTimeField, self).to_representation(value)


class IDField(ser.CharField):
    """
    ID field that validates that 'id' in the request body is the same as the instance 'id' for single requests.
    """

    def __init__(self, **kwargs):
        kwargs['label'] = 'ID'
        super(IDField, self).__init__(**kwargs)

    # Overrides CharField
    def to_internal_value(self, data):
        request = self.context.get('request')
        if request:
            if request.method in utils.UPDATE_METHODS and not utils.is_bulk_request(request):
                id_field = self.get_id(self.root.instance)
                if id_field != data:
                    raise api_exceptions.Conflict(detail=('The id you used in the URL, "{}", does not match the id you used in the json body\'s id field, "{}". The object "{}" exists, otherwise you\'d get a 404, so most likely you need to change the id field to match.'.format(id_field, data, id_field)))
        return super(IDField, self).to_internal_value(data)

    def get_id(self, obj):
        return getattr(obj, self.source, '_id')


class TypeField(ser.CharField):
    """
    Type field that validates that 'type' in the request body is the same as the Meta type.

    Also ensures that type is write-only and required.
    """

    def __init__(self, **kwargs):
        kwargs['write_only'] = True
        kwargs['required'] = True
        super(TypeField, self).__init__(**kwargs)

    # Overrides CharField
    def to_internal_value(self, data):
        if isinstance(self.root, JSONAPIListSerializer):
            type_ = self.root.child.Meta.type_
        else:
            type_ = self.root.Meta.type_

        if type_ != data:
            raise api_exceptions.Conflict(detail=('This resource has a type of "{}", but you set the json body\'s type field to "{}". You probably need to change the type field to match the resource\'s type.'.format(type_, data)))
        return super(TypeField, self).to_internal_value(data)


class TargetTypeField(ser.CharField):
    """
    Enforces that the related resource has the correct type
    """

    def __init__(self, **kwargs):
        kwargs['write_only'] = True
        kwargs['required'] = True
        self.target_type = kwargs.pop('target_type')
        super(TargetTypeField, self).__init__(**kwargs)

    def to_internal_value(self, data):
        if self.target_type != data:
            raise api_exceptions.Conflict(detail=('The target resource has a type of "{}", but you set the json body\'s type field to "{}".  You probably need to change the type field to match the target resource\'s type.'.format(self.target_type, data)))
        return super(TargetTypeField, self).to_internal_value(data)


class JSONAPIListField(ser.ListField):
    def to_internal_value(self, data):
        if not isinstance(data, list):
            self.fail('not_a_list', input_type=type(data).__name__)

        return super(JSONAPIListField, self).to_internal_value(data)


class ValuesListField(JSONAPIListField):
    """
    JSONAPIListField that uses a values_list with flat=True to return just
    an array of the specified field (attr_name) for optimization purposes.
    """
    def __init__(self, **kwargs):
        self.attr_name = kwargs.pop('attr_name')
        super(ValuesListField, self).__init__(**kwargs)

    def to_representation(self, val):
        return val.values_list(self.attr_name, flat=True)


class AuthorizedCharField(ser.CharField):
    """
    Passes auth of the logged-in user to the object's method
    defined as the field source.

    Example:
        content = AuthorizedCharField(source='get_content')
    """

    def __init__(self, source, **kwargs):
        self.source = source
        super(AuthorizedCharField, self).__init__(source=self.source, **kwargs)

    def get_attribute(self, obj):
        user = self.context['request'].user
        auth = auth_core.Auth(user)
        field_source_method = getattr(obj, self.source)
        return field_source_method(auth=auth)

class AnonymizedRegexField(AuthorizedCharField):
    """
    Performs a regex replace on the content of the authorized object's
    source field when an anonymous view is requested.

    Example:
        content = AnonymizedRegexField(source='get_content', regex='\[@[^\]]*\]\([^\) ]*\)', replace='@A User')
    """

    def __init__(self, source, regex, replace, **kwargs):
        self.source = source
        self.regex = regex
        self.replace = replace
        super(AnonymizedRegexField, self).__init__(source=self.source, **kwargs)

    def get_attribute(self, obj):
        value = super(AnonymizedRegexField, self).get_attribute(obj)

        if value:
            user = self.context['request'].user
            auth = auth_core.Auth(user)
            if 'view_only' in self.context['request'].query_params:
                auth.private_key = self.context['request'].query_params['view_only']
                if has_anonymous_link(obj.node, auth):
                    value = re.sub(self.regex, self.replace, value)

        return value

class RelationshipField(ser.HyperlinkedIdentityField):
    """
    RelationshipField that permits the return of both self and related links, along with optional
    meta information. ::

        children = RelationshipField(
            related_view='nodes:node-children',
            related_view_kwargs={'node_id': '<_id>'},
            self_view='nodes:node-node-children-relationship',
            self_view_kwargs={'node_id': '<_id>'},
            related_meta={'count': 'get_node_count'}
        )

    The lookup field must be surrounded in angular brackets to find the attribute on the target. Otherwise, the lookup
    field will be returned verbatim. ::

        wiki_home = RelationshipField(
            related_view='addon:addon-detail',
            related_view_kwargs={'node_id': '<_id>', 'provider': 'wiki'},
        )

    '_id' is enclosed in angular brackets, but 'wiki' is not. 'id' will be looked up on the target, but 'wiki' will not.
     The serialized result would be '/nodes/abc12/addons/wiki'.

    Field can handle nested attributes: ::

        node = RelationshipField(
            related_view='nodes:node-detail',
            related_view_kwargs={'node_id': '<wiki_page.node._id>'}
        )

    Field can handle a filter_key, which operates as the source field (but
    is named differently to not interfere with HyperLinkedIdentifyField's source

    The ``filter_key`` argument defines the Mongo key (or ODM field name) to filter on
    when using the ``FilterMixin`` on a view. ::

        parent = RelationshipField(
            related_view='nodes:node-detail',
            related_view_kwargs={'node_id': '<parent_node._id>'},
            filter_key='parent_node'
        )

    Field can include optional filters:

    Example:
    replies = RelationshipField(
        self_view='nodes:node-comments',
        self_view_kwargs={'node_id': '<node._id>'},
        filter={'target': '<_id>'})
    )
    """
    json_api_link = True  # serializes to a links object

    def __init__(self, related_view=None, related_view_kwargs=None, self_view=None, self_view_kwargs=None,
                 self_meta=None, related_meta=None, always_embed=False, filter=None, filter_key=None, required=False, **kwargs):
        related_view = related_view
        self_view = self_view
        related_kwargs = related_view_kwargs
        self_kwargs = self_view_kwargs
        self.views = {'related': related_view, 'self': self_view}
        self.view_kwargs = {'related': related_kwargs, 'self': self_kwargs}
        self.related_meta = related_meta
        self.self_meta = self_meta
        self.always_embed = always_embed
        self.filter = filter
        self.filter_key = filter_key

        assert (related_view is not None or self_view is not None), 'Self or related view must be specified.'
        if related_view:
            assert related_kwargs is not None, 'Must provide related view kwargs.'
            if not callable(related_kwargs):
                assert isinstance(related_kwargs,
                                  dict), "Related view kwargs must have format {'lookup_url_kwarg: lookup_field}."
        if self_view:
            assert self_kwargs is not None, 'Must provide self view kwargs.'
            assert isinstance(self_kwargs, dict), "Self view kwargs must have format {'lookup_url_kwarg: lookup_field}."

        view_name = related_view
        if view_name:
            lookup_kwargs = related_kwargs
        else:
            view_name = self_view
            lookup_kwargs = self_kwargs
        if kwargs.get('lookup_url_kwarg', None):
            lookup_kwargs = kwargs.pop('lookup_url_kwarg')
        super(RelationshipField, self).__init__(view_name, lookup_url_kwarg=lookup_kwargs, **kwargs)

        # Allow a RelationshipField to be modified if explicitly set so
        if kwargs.get('read_only') is not None:
            self.read_only = kwargs['read_only']

        # Allow a RelationshipField to be required
        if required:
            assert not self.read_only, 'May not set both `read_only` and `required`'
            self.required = required

    def resolve(self, resource, field_name, request):
        """
        Resolves the view when embedding.
        """
        lookup_url_kwarg = self.lookup_url_kwarg
        if callable(lookup_url_kwarg):
            lookup_url_kwarg = lookup_url_kwarg(getattr(resource, field_name))

        kwargs = {attr_name: self.lookup_attribute(resource, attr) for (attr_name, attr) in lookup_url_kwarg.items()}
        kwargs.update({'version': request.parser_context['kwargs']['version']})

        view = self.view_name
        if callable(self.view_name):
            view = view(getattr(resource, field_name))
        return resolve(
            reverse(
                view,
                kwargs=kwargs
            )
        )

    def process_related_counts_parameters(self, params, value):
        """
        Processes related_counts parameter.

        Can either be a True/False value for fetching counts on all fields, or a comma-separated list for specifying
        individual fields.  Ensures field for which we are requesting counts is a relationship field.
        """
        if utils.is_truthy(params) or utils.is_falsy(params):
            return params

        field_counts_requested = [val for val in params.split(',')]

        countable_fields = {field for field in self.parent.fields if
                            getattr(self.parent.fields[field], 'json_api_link', False) or
                            getattr(getattr(self.parent.fields[field], 'field', None), 'json_api_link', None)}
        for count_field in field_counts_requested:
            # Some fields will hide relationships, e.g. HideIfWithdrawal
            # Ignore related_counts for these fields
            fetched_field = self.parent.fields.get(count_field)

            hidden = fetched_field and isinstance(fetched_field, HideIfWithdrawal) and getattr(value, 'is_retracted', False)

            if not hidden and count_field not in countable_fields:
                raise api_exceptions.InvalidQueryStringError(
                    detail="Acceptable values for the related_counts query param are 'true', 'false', or any of the relationship fields; got '{0}'".format(
                        params),
                    parameter='related_counts'
                )
        return field_counts_requested

    def get_meta_information(self, meta_data, value):
        """
        For retrieving meta values, otherwise returns {}
        """
        meta = {}
        for key in meta_data or {}:
            if key == 'count' or key == 'unread':
                show_related_counts = self.context['request'].query_params.get('related_counts', False)
                if self.context['request'].parser_context.get('kwargs'):
                    if self.context['request'].parser_context['kwargs'].get('is_embedded'):
                        show_related_counts = False
                field_counts_requested = self.process_related_counts_parameters(show_related_counts, value)

                if utils.is_truthy(show_related_counts):
                    meta[key] = functional.rapply(meta_data[key], _url_val, obj=value, serializer=self.parent, request=self.context['request'])
                elif utils.is_falsy(show_related_counts):
                    continue
                elif self.field_name in field_counts_requested:
                    meta[key] = functional.rapply(meta_data[key], _url_val, obj=value, serializer=self.parent, request=self.context['request'])
                else:
                    continue
            elif key == 'projects_in_common':
                if not utils.get_user_auth(self.context['request']).user:
                    continue
                if not self.context['request'].query_params.get('show_projects_in_common', False):
                    continue
                meta[key] = functional.rapply(meta_data[key], _url_val, obj=value, serializer=self.parent, request=self.context['request'])
            else:
                meta[key] = functional.rapply(meta_data[key], _url_val, obj=value, serializer=self.parent, request=self.context['request'])
        return meta

    def lookup_attribute(self, obj, lookup_field):
        """
        Returns attribute from target object unless attribute surrounded in angular brackets where it returns the lookup field.

        Also handles the lookup of nested attributes.
        """
        bracket_check = _tpl(lookup_field)
        if bracket_check:
            source_attrs = bracket_check.split('.')
            # If you are using a nested attribute for lookup, and you get the attribute wrong, you will not get an
            # error message, you will just not see that field. This allows us to have slightly more dynamic use of
            # nested attributes in relationship fields.
            try:
                return_val = get_nested_attributes(obj, source_attrs)
            except KeyError:
                return None
            return return_val

        return lookup_field

    def kwargs_lookup(self, obj, kwargs_dict):
        """
        For returning kwargs dictionary of format {"lookup_url_kwarg": lookup_value}
        """
        if callable(kwargs_dict):
            kwargs_dict = kwargs_dict(obj)

        kwargs_retrieval = {}
        for lookup_url_kwarg, lookup_field in kwargs_dict.items():
            try:
                lookup_value = self.lookup_attribute(obj, lookup_field)
            except AttributeError as exc:
                raise AssertionError(exc)
            if lookup_value is None:
                return None
            kwargs_retrieval[lookup_url_kwarg] = lookup_value
        return kwargs_retrieval

    # Overrides HyperlinkedIdentityField
    def get_url(self, obj, view_name, request, format):
        urls = {}
        for view_name, view in self.views.items():
            if view is None:
                urls[view_name] = {}
            else:
                kwargs = self.kwargs_lookup(obj, self.view_kwargs[view_name])
                if kwargs is None:
                    urls[view_name] = {}
                else:
                    if callable(view):
                        view = view(getattr(obj, self.field_name))
                    kwargs.update({'version': request.parser_context['kwargs']['version']})
                    url = self.reverse(view, kwargs=kwargs, request=request, format=format)
                    if self.filter:
                        formatted_filters = self.format_filter(obj)
                        if formatted_filters:
                            for filter in formatted_filters:
                                url = utils.extend_querystring_params(
                                    url,
                                    {'filter[{}]'.format(filter['field_name']): filter['value']}
                                )
                        else:
                            url = None

                    if url:
                        url = utils.extend_querystring_if_key_exists(url, self.context['request'],
                                                               'view_only')
                    urls[view_name] = url

        if not urls['self'] and not urls['related']:
            urls = None
        return urls

    def to_esi_representation(self, value, envelope='data'):
        relationships = self.to_representation(value)
        try:
            href = relationships['links']['related']['href']
        except KeyError:
            raise SkipField
        else:
            if href and not href == '{}':
                if self.always_embed:
                    envelope = 'data'
                query_dict = dict(format=['jsonapi', ], envelope=[envelope, ])
                if 'view_only' in self.parent.context['request'].query_params.keys():
                    query_dict.update(view_only=[self.parent.context['request'].query_params['view_only']])
                esi_url = utils.extend_querystring_params(href, query_dict)
                return '<esi:include src="{}"/>'.format(esi_url)

    def format_filter(self, obj):
        """ Take filters specified in self.filter and format them in a way that can be easily parametrized

        :param obj: RelationshipField object
        :return: list of dictionaries with 'field_name' and 'value' for each filter
        """
        filter_fields = self.filter.keys()
        filters = []
        for field_name in filter_fields:
            try:
                # check if serializer method passed in
                serializer_method = getattr(self.parent, self.filter[field_name])
            except AttributeError:
                value = self.lookup_attribute(obj, self.filter[field_name])
            else:
                value = serializer_method(obj)
            if not value:
                continue
            filters.append({'field_name': field_name, 'value': value})
        return filters if filters else None

    def to_internal_value(self, data):
        return data

    # Overrides HyperlinkedIdentityField
    def to_representation(self, value):
        request = self.context.get('request', None)
        format = self.context.get('format', None)

        assert request is not None, (
            '`%s` requires the request in the serializer'
            " context. Add `context={'request': request}` when instantiating "
            'the serializer.' % self.__class__.__name__
        )

        # By default use whatever format is given for the current context
        # unless the target is a different type to the source.
        #
        # Eg. Consider a HyperlinkedIdentityField pointing from a json
        # representation to an html property of that representation...
        #
        # '/snippets/1/' should link to '/snippets/1/highlight/'
        # ...but...
        # '/snippets/1/.json' should link to '/snippets/1/highlight/.html'
        if format and self.format and self.format != format:
            format = self.format

        # Return the hyperlink, or error if incorrectly configured.
        try:
            url = self.get_url(value, self.view_name, request, format)
        except NoReverseMatch:
            msg = (
                'Could not resolve URL for hyperlinked relationship using '
                'view name "%s". You may have failed to include the related '
                'model in your API, or incorrectly configured the '
                '`lookup_field` attribute on this field.'
            )
            if value in ('', None):
                value_string = {'': 'the empty string', None: 'None'}[value]
                msg += (
                    ' WARNING: The value of the field on the model instance '
                    "was %s, which may be why it didn't match any "
                    'entries in your URL conf.' % value_string
                )
            raise ImproperlyConfigured(msg % self.view_name)

        if url is None:
            raise SkipField

        related_url = url['related']
        related_path = urlparse(related_url).path
        related_meta = self.get_meta_information(self.related_meta, value)
        self_url = url['self']
        self_meta = self.get_meta_information(self.self_meta, value)
        relationship = format_relationship_links(related_url, self_url, related_meta, self_meta)
        if related_url and (len(related_path.split('/')) & 1) == 1:
            resolved_url = resolve(related_path)
            related_class = resolved_url.func.view_class
            if issubclass(related_class, RetrieveModelMixin):
                related_type = resolved_url.namespace
                try:
                    # TODO: change kwargs to preprint_provider_id and registration_id
                    if related_type == 'preprint_providers':
                        related_id = resolved_url.kwargs['provider_id']
                    elif related_type == 'registrations':
                        related_id = resolved_url.kwargs['node_id']
                    else:
                        related_id = resolved_url.kwargs[related_type[:-1] + '_id']
                except KeyError:
                    return relationship
                relationship['data'] = {'id': related_id, 'type': related_type}
        return relationship


class FileCommentRelationshipField(RelationshipField):
    def get_url(self, obj, view_name, request, format):
        if obj.kind == 'folder':
            raise SkipField
        return super(FileCommentRelationshipField, self).get_url(obj, view_name, request, format)


class TargetField(ser.Field):
    """
    Field that returns a nested dict with the url (constructed based
    on the object's type), optional meta information, and link_type.

    Example:

        target = TargetField(link_type='related', meta={'type': 'get_target_type'})

    """
    json_api_link = True  # serializes to a links object
    view_map = {
        'node': {
            'view': 'nodes:node-detail',
            'lookup_kwarg': 'node_id'
        },
        'preprint': {
            'view': 'preprints:preprint-detail',
            'lookup_kwarg': 'preprint_id'
        },
        'comment': {
            'view': 'comments:comment-detail',
            'lookup_kwarg': 'comment_id'
        },
        'nodewikipage': {
            'view': None,
            'lookup_kwarg': None
        }
    }

    def __init__(self, **kwargs):
        self.meta = kwargs.pop('meta', {})
        self.link_type = kwargs.pop('link_type', 'url')
        super(TargetField, self).__init__(read_only=True, **kwargs)

    def resolve(self, resource, field_name, request):
        """
        Resolves the view for target node or target comment when embedding.
        """
        view_info = self.view_map.get(resource.target.referent._name, None)
        if not view_info:
            raise api_exceptions.TargetNotSupportedError('{} is not a supported target type'.format(
                resource.target._name
            ))
        if not view_info['view']:
            return None, None, None
        embed_value = resource.target._id

        return resolve(
            reverse(
                view_info['view'],
                kwargs={
                    view_info['lookup_kwarg']: embed_value,
                    'version': request.parser_context['kwargs']['version']
                }
            )
        )

    def to_esi_representation(self, value, envelope='data'):
        href = value.get_absolute_url()

        if href:
            esi_url = utils.extend_querystring_params(href, dict(envelope=[envelope, ], format=['jsonapi', ]))
            return '<esi:include src="{}"/>'.format(esi_url)
        return self.to_representation(value)

    def to_representation(self, value):
        """
        Returns nested dictionary in format {'links': {'self.link_type': ... }

        If no meta information, self.link_type is equal to a string containing link's URL.  Otherwise,
        the link is represented as a links object with 'href' and 'meta' members.
        """
<<<<<<< HEAD
        meta = utils.rapply(self.meta, _url_val, obj=value, serializer=self.parent, request=self.context['request'])
        referent = value if isinstance(value, AbstractNode) or isinstance(value, Preprint) else value.referent
        return {'links': {self.link_type: {'href': referent.get_absolute_url(), 'meta': meta}}}
=======
        meta = functional.rapply(self.meta, _url_val, obj=value, serializer=self.parent, request=self.context['request'])
        obj = getattr(value, 'referent', value)
        return {'links': {self.link_type: {'href': obj.get_absolute_url(), 'meta': meta}}}
>>>>>>> b26a4183


class LinksField(ser.Field):
    """Links field that resolves to a links object. Used in conjunction with `Link`.
    If the object to be serialized implements `get_absolute_url`, then the return value
    of that method is used for the `self` link.

    Example: ::

        links = LinksField({
            'html': 'absolute_url',
            'children': {
                'related': Link('nodes:node-children', node_id='<_id>'),
                'count': 'get_node_count'
            },
            'contributors': {
                'related': Link('nodes:node-contributors', node_id='<_id>'),
                'count': 'get_contrib_count'
            },
            'registrations': {
                'related': Link('nodes:node-registrations', node_id='<_id>'),
                'count': 'get_registration_count'
            },
        })
    """

    def __init__(self, links, *args, **kwargs):
        ser.Field.__init__(self, read_only=True, *args, **kwargs)
        self.links = links

    def get_attribute(self, obj):
        # We pass the object instance onto `to_representation`,
        # not just the field attribute.
        return obj

    def extend_absolute_info_url(self, obj):
        return utils.extend_querystring_if_key_exists(obj.get_absolute_info_url(), self.context['request'], 'view_only')

    def extend_absolute_url(self, obj):
        return utils.extend_querystring_if_key_exists(obj.get_absolute_url(), self.context['request'], 'view_only')

    def to_representation(self, obj):
        ret = {}
        for name, value in self.links.iteritems():
            try:
                url = _url_val(value, obj=obj, serializer=self.parent, request=self.context['request'])
            except SkipField:
                continue
            else:
                ret[name] = url
        if hasattr(obj, 'get_absolute_url') and 'self' not in self.links:
            ret['self'] = self.extend_absolute_url(obj)

        if 'info' in ret:
            if hasattr(obj, 'get_absolute_info_url'):
                ret['info'] = self.extend_absolute_info_url(obj)
            else:
                ret['info'] = utils.extend_querystring_if_key_exists(ret['info'], self.context['request'], 'view_only')

        return ret


class ListDictField(ser.DictField):

    def __init__(self, **kwargs):
        super(ListDictField, self).__init__(**kwargs)

    def to_representation(self, value):
        """
        Ensure the value of each key in the Dict to be a list
        """
        res = {}
        for key, val in value.items():
            if isinstance(self.child.to_representation(val), list):
                res[six.text_type(key)] = self.child.to_representation(val)
            else:
                if self.child.to_representation(val):
                    res[six.text_type(key)] = [self.child.to_representation(val)]
                else:
                    res[six.text_type(key)] = []
        return res


_tpl_pattern = re.compile(r'\s*<\s*(\S*)\s*>\s*')


def _tpl(val):
    """Return value within ``< >`` if possible, else return ``None``."""
    match = _tpl_pattern.match(val)
    if match:
        return match.groups()[0]
    return None


def _get_attr_from_tpl(attr_tpl, obj):
    attr_name = _tpl(str(attr_tpl))
    if attr_name:
        attribute_value = obj
        for attr_segment in attr_name.split('.'):
            attribute_value = getattr(attribute_value, attr_segment, ser.empty)
        if attribute_value is not ser.empty:
            return attribute_value
        elif attr_name in obj:
            return obj[attr_name]
        else:
            raise AttributeError(
                '{attr_name!r} is not a valid '
                'attribute of {obj!r}'.format(
                    attr_name=attr_name, obj=obj,
                ))
    else:
        return attr_tpl


# TODO: Make this a Field that is usable on its own?
class Link(object):
    """Link object to use in conjunction with Links field. Does reverse lookup of
    URLs given an endpoint name and attributed enclosed in `<>`. This includes
    complex key strings like 'user.id'
    """

    def __init__(self, endpoint, args=None, kwargs=None, query_kwargs=None, **kw):
        self.endpoint = endpoint
        self.kwargs = kwargs or {}
        self.args = args or tuple()
        self.reverse_kwargs = kw
        self.query_kwargs = query_kwargs or {}

    def resolve_url(self, obj, request):
        kwarg_values = {key: _get_attr_from_tpl(attr_tpl, obj) for key, attr_tpl in self.kwargs.items()}
        kwarg_values.update({'version': request.parser_context['kwargs']['version']})
        arg_values = [_get_attr_from_tpl(attr_tpl, obj) for attr_tpl in self.args]
        query_kwarg_values = {key: _get_attr_from_tpl(attr_tpl, obj) for key, attr_tpl in self.query_kwargs.items()}
        # Presumably, if you have are expecting a value but the value is empty, then the link is invalid.
        for item in kwarg_values:
            if kwarg_values[item] is None:
                raise SkipField
        return utils.absolute_reverse(
            self.endpoint,
            args=arg_values,
            kwargs=kwarg_values,
            query_kwargs=query_kwarg_values,
            **self.reverse_kwargs
        )


class WaterbutlerLink(Link):
    """Link object to use in conjunction with Links field. Builds a Waterbutler URL for files.
    """

    def __init__(self, must_be_file=None, must_be_folder=None, **kwargs):
        self.kwargs = kwargs
        self.must_be_file = must_be_file
        self.must_be_folder = must_be_folder

    def resolve_url(self, obj, request):
        """Reverse URL lookup for WaterButler routes
        """
        if self.must_be_folder is True and not obj.path.endswith('/'):
            raise SkipField
        if self.must_be_file is True and obj.path.endswith('/'):
            raise SkipField

        if 'view_only' not in self.kwargs:
            view_only = request.query_params.get('view_only', False)
            if view_only:
                self.kwargs['view_only'] = view_only

        url = utils.waterbutler_api_url_for(obj.target._id, obj.provider, obj.path, **self.kwargs)
        if not url:
            raise SkipField
        else:
            return url


class NodeFileHyperLinkField(RelationshipField):
    def __init__(self, kind=None, never_embed=False, **kws):
        self.kind = kind
        self.never_embed = never_embed
        super(NodeFileHyperLinkField, self).__init__(**kws)

    def get_url(self, obj, view_name, request, format):
        if self.kind and obj.kind != self.kind:
            raise SkipField
        return super(NodeFileHyperLinkField, self).get_url(obj, view_name, request, format)


class JSONAPIListSerializer(ser.ListSerializer):
    def to_representation(self, data):
        enable_esi = self.context.get('enable_esi', False)
        envelope = self.context.update({'envelope': None})
        # Don't envelope when serializing collection
        errors = {}
        bulk_skip_uneditable = utils.is_truthy(self.context['request'].query_params.get('skip_uneditable', False))

        if isinstance(data, collections.Mapping):
            errors = data.get('errors', None)
            data = data.get('data', None)
        if enable_esi:
            ret = [
                self.child.to_esi_representation(item, envelope=None) for item in data
            ]
        else:
            ret = [
                self.child.to_representation(item, envelope=envelope) for item in data
            ]

        if errors and bulk_skip_uneditable:
            ret.append({'errors': errors})

        return ret

    # Overrides ListSerializer which doesn't support multiple update by default
    def update(self, instance, validated_data):

        # avoiding circular import
        from api.nodes.serializers import ContributorIDField

        # if PATCH request, the child serializer's partial attribute needs to be True
        if self.context['request'].method == 'PATCH':
            self.child.partial = True

        bulk_skip_uneditable = utils.is_truthy(self.context['request'].query_params.get('skip_uneditable', False))
        if not bulk_skip_uneditable:
            if len(instance) != len(validated_data):
                raise exceptions.ValidationError({'non_field_errors': 'Could not find all objects to update.'})

        id_lookup = self.child.fields['id'].source
        data_mapping = {item.get(id_lookup): item for item in validated_data}

        if isinstance(self.child.fields['id'], ContributorIDField):
            instance_mapping = {self.child.fields['id'].get_id(item): item for item in instance}
        else:
            instance_mapping = {getattr(item, id_lookup): item for item in instance}

        ret = {'data': []}

        for resource_id, resource in instance_mapping.items():
            data = data_mapping.pop(resource_id, None)
            ret['data'].append(self.child.update(resource, data))

        # If skip_uneditable in request, add validated_data for nodes in which the user did not have edit permissions to errors
        if data_mapping and bulk_skip_uneditable:
            ret.update({'errors': data_mapping.values()})
        return ret

    # overrides ListSerializer
    def run_validation(self, data):
        meta = getattr(self, 'Meta', None)
        bulk_limit = getattr(meta, 'bulk_limit', BULK_SETTINGS['DEFAULT_BULK_LIMIT'])

        num_items = len(data)

        if num_items > bulk_limit:
            raise api_exceptions.JSONAPIException(source={'pointer': '/data'},
                                   detail='Bulk operation limit is {}, got {}.'.format(bulk_limit, num_items))

        return super(JSONAPIListSerializer, self).run_validation(data)

    # overrides ListSerializer: Add HTML-sanitization similar to that used by APIv1 front-end views
    def is_valid(self, clean_html=True, **kwargs):
        """
        After validation, scrub HTML from validated_data prior to saving (for create and update views)

        Exclude 'type' from validated_data.

        """
        ret = super(JSONAPIListSerializer, self).is_valid(**kwargs)

        if clean_html is True:
            self._validated_data = functional.rapply(self.validated_data, sanitize.strip_html)

        for data in self._validated_data:
            data.pop('type', None)

        return ret


class SparseFieldsetMixin(object):
    def parse_sparse_fields(self, allow_unsafe=False, **kwargs):
        request = kwargs.get('context', {}).get('request', None)
        if request and (allow_unsafe or request.method in permissions.SAFE_METHODS):
            sparse_fieldset_query_param = 'fields[{}]'.format(self.Meta.type_)
            if sparse_fieldset_query_param in request.query_params:
                fieldset = request.query_params[sparse_fieldset_query_param].split(',')
                for field_name in self.fields.fields.copy().keys():
                    if field_name in ('id', 'links', 'type'):
                        # MUST return these fields
                        continue
                    if field_name not in fieldset:
                        self.fields.pop(field_name)

class BaseAPISerializer(ser.Serializer, SparseFieldsetMixin):

    def __init__(self, *args, **kwargs):
        self.parse_sparse_fields(**kwargs)
        super(BaseAPISerializer, self).__init__(*args, **kwargs)
        self.model_field_names = [name if field.source == '*' else field.source
                                  for name, field in self.fields.iteritems()]


class JSONAPISerializer(BaseAPISerializer):
    """Base serializer. Requires that a `type_` option is set on `class Meta`. Also
    allows for enveloping of both single resources and collections.  Looks to nest fields
    according to JSON API spec. Relational fields must set json_api_link=True flag.
    Self/html links must be nested under "links".
    """
    writeable_method_fields = frozenset([])

    # Don't serialize relationships that use these views
    # when viewing thru an anonymous VOL
    views_to_hide_if_anonymous = {
        'users:user-detail',
        'nodes:node-registrations',
    }

    # overrides Serializer
    @classmethod
    def many_init(cls, *args, **kwargs):
        kwargs['child'] = cls(*args, **kwargs)
        return JSONAPIListSerializer(*args, **kwargs)

    def invalid_embeds(self, fields, embeds):
        fields_check = fields[:]
        for index, field in enumerate(fields_check):
            if getattr(field, 'field', None):
                fields_check[index] = field.field
        invalid_embeds = set(embeds.keys()) - set(
            [f.field_name for f in fields_check if getattr(f, 'json_api_link', False)])
        return invalid_embeds

    def to_esi_representation(self, data, envelope='data'):
        href = None
        query_params_blacklist = ['page[size]']
        href = self.get_absolute_url(data)
        if href and href != '{}':
            esi_url = furl.furl(href).add(args=dict(self.context['request'].query_params)).remove(
                args=query_params_blacklist).remove(args=['envelope']).add(args={'envelope': envelope}).url
            return '<esi:include src="{}"/>'.format(esi_url)
        # failsafe, let python do it if something bad happened in the ESI construction
        return super(JSONAPISerializer, self).to_representation(data)

    def run_validation(self, *args, **kwargs):
        # Overrides construtor for validated_data to allow writes to a SerializerMethodField
        # Validation for writeable SMFs is expected to happen in the model
        _validated_data = super(JSONAPISerializer, self).run_validation(*args, **kwargs)
        for field in self.writeable_method_fields:
            if field in self.initial_data:
                _validated_data[field] = self.initial_data[field]
        return _validated_data

    # overrides Serializer
    def to_representation(self, obj, envelope='data'):
        """Serialize to final representation.

        :param obj: Object to be serialized.
        :param envelope: Key for resource object.
        """
        ret = {}
        meta = getattr(self, 'Meta', None)
        type_ = getattr(meta, 'type_', None)
        assert type_ is not None, 'Must define Meta.type_'
        self.parse_sparse_fields(allow_unsafe=True, context=self.context)

        data = {
            'id': '',
            'type': type_,
            'attributes': {},
            'relationships': {},
            'embeds': {},
            'links': {},
        }

        embeds = self.context.get('embed', {})
        context_envelope = self.context.get('envelope', envelope)
        if context_envelope == 'None':
            context_envelope = None
        enable_esi = self.context.get('enable_esi', False)
        is_anonymous = is_anonymized(self.context['request'])
        to_be_removed = set()
        if is_anonymous and hasattr(self, 'non_anonymized_fields'):
            # Drop any fields that are not specified in the `non_anonymized_fields` variable.
            allowed = set(self.non_anonymized_fields)
            existing = set(self.fields.keys())
            to_be_removed = existing - allowed

        fields = [field for field in self.fields.values() if
                  not field.write_only and field.field_name not in to_be_removed]

        invalid_embeds = self.invalid_embeds(fields, embeds)
        invalid_embeds = invalid_embeds - to_be_removed
        if invalid_embeds:
            raise api_exceptions.InvalidQueryStringError(parameter='embed',
                                          detail='The following fields are not embeddable: {}'.format(
                                              ', '.join(invalid_embeds)))

        for field in fields:
            try:
                if hasattr(field, 'child_relation'):
                    attribute = field.child_relation.get_attribute(obj)
                else:
                    attribute = field.get_attribute(obj)
            except SkipField:
                continue

            if hasattr(field, 'child_relation'):
                nested_field = field.child_relation
            else:
                nested_field = getattr(field, 'field', None)
            if attribute is None:
                # We skip `to_representation` for `None` values so that
                # fields do not have to explicitly deal with that case.
                data['attributes'][field.field_name] = None
            else:
                try:
                    if hasattr(field, 'child_relation'):
                        if hasattr(attribute, 'all'):
                            representation = field.child_relation.to_representation(attribute.all())
                        else:
                            representation = field.child_relation.to_representation(attribute)
                    else:
                        if hasattr(attribute, 'all'):
                            representation = field.to_representation(attribute.all())
                        else:
                            representation = field.to_representation(attribute)
                except SkipField:
                    continue
                if getattr(field, 'json_api_link', False) or getattr(nested_field, 'json_api_link', False):
                    # If embed=field_name is appended to the query string or 'always_embed' flag is True, directly embed the
                    # results in addition to adding a relationship link
                    if embeds and (field.field_name in embeds or getattr(field, 'always_embed', None)):
                        if enable_esi:
                            try:
                                result = field.to_esi_representation(attribute, envelope=envelope)
                            except SkipField:
                                continue
                        else:
                            try:
                                # If a field has an empty representation, it should not be embedded.
                                result = self.context['embed'][field.field_name](obj)
                            except SkipField:
                                result = None

                        if result:
                            data['embeds'][field.field_name] = result
                        else:
                            data['embeds'][field.field_name] = {'error': 'This field is not embeddable.'}
                    try:
                        if not (is_anonymous and
                                    hasattr(field, 'view_name') and
                                        field.view_name in self.views_to_hide_if_anonymous):
                            data['relationships'][field.field_name] = representation
                    except SkipField:
                        continue
                elif field.field_name == 'id':
                    data['id'] = representation
                elif field.field_name == 'links':
                    data['links'] = representation
                else:
                    data['attributes'][field.field_name] = representation

        if not data['relationships']:
            del data['relationships']

        if not data['embeds']:
            del data['embeds']

        if context_envelope:
            ret[context_envelope] = data
            if is_anonymous:
                ret['meta'] = {'anonymous': True}
        else:
            ret = data
        return ret

    def get_absolute_url(self, obj):
        raise NotImplementedError()

    def get_absolute_html_url(self, obj):
        return utils.extend_querystring_if_key_exists(obj.absolute_url, self.context['request'], 'view_only')

    # overrides Serializer: Add HTML-sanitization similar to that used by APIv1 front-end views
    def is_valid(self, clean_html=True, **kwargs):
        """
        After validation, scrub HTML from validated_data prior to saving (for create and update views)

        Exclude 'type' and '_id' from validated_data.

        """
        ret = super(JSONAPISerializer, self).is_valid(**kwargs)

        if clean_html is True:
            self._validated_data = self.sanitize_data()

        self._validated_data.pop('type', None)
        self._validated_data.pop('target_type', None)

        if self.context['request'].method in utils.UPDATE_METHODS:
            self._validated_data.pop('_id', None)

        return ret

    def sanitize_data(self):
        return functional.rapply(self.validated_data, sanitize.strip_html)


class JSONAPIRelationshipSerializer(BaseAPISerializer):
    """Base Relationship serializer. Requires that a `type_` option is set on `class Meta`.
    Provides a simplified serialization of the relationship, allowing for simple update request
    bodies.
    """
    id = ser.CharField(required=False, allow_null=True)
    type = TypeField(required=False, allow_null=True)

    def to_representation(self, obj):
        meta = getattr(self, 'Meta', None)
        type_ = getattr(meta, 'type_', None)
        assert type_ is not None, 'Must define Meta.type_'
        relation_id_field = self.fields['id']
        attribute = relation_id_field.get_attribute(obj)
        relationship = relation_id_field.to_representation(attribute)

        data = {'type': type_, 'id': relationship} if relationship else None

        return data


def DevOnly(field):
    """Make a field only active in ``DEV_MODE``. ::

        experimental_field = DevMode(CharField(required=False))
    """
    return field if settings.DEV_MODE else None


class RestrictedDictSerializer(ser.Serializer):
    def to_representation(self, obj):
        data = {}
        fields = [field for field in self.fields.values() if not field.write_only]

        for field in fields:
            try:
                attribute = field.get_attribute(obj)
            except ser.SkipField:
                continue

            if attribute is None:
                # We skip `to_representation` for `None` values so that
                # fields do not have to explicitly deal with that case.
                data[field.field_name] = None
            else:
                data[field.field_name] = field.to_representation(attribute)
        return data


def relationship_diff(current_items, new_items):
    """
    To be used in POST and PUT/PATCH relationship requests, as, by JSON API specs,
    in update requests, the 'remove' items' relationships would be deleted, and the
    'add' would be added, while for create requests, only the 'add' would be added.

    :param current_items: The current items in the relationship
    :param new_items: The items passed in the request
    :return:
    """

    return {
        'add': {k: new_items[k] for k in (set(new_items.keys()) - set(current_items.keys()))},
        'remove': {k: current_items[k] for k in (set(current_items.keys()) - set(new_items.keys()))}
    }


class AddonAccountSerializer(JSONAPISerializer):
    id = ser.CharField(source='_id', read_only=True)
    provider = ser.CharField(read_only=True)
    profile_url = ser.CharField(required=False, read_only=True)
    display_name = ser.CharField(required=False, read_only=True)

    links = links = LinksField({
        'self': 'get_absolute_url',
    })

    class Meta:
        type_ = 'external_accounts'

    def get_absolute_url(self, obj):
        kwargs = self.context['request'].parser_context['kwargs']
        kwargs.update({'account_id': obj._id})
        return utils.absolute_reverse(
            'users:user-external_account-detail',
            kwargs=kwargs
        )
        return obj.get_absolute_url()


class LinkedNode(JSONAPIRelationshipSerializer):
    id = ser.CharField(source='_id', required=False, allow_null=True)

    class Meta:
        type_ = 'linked_nodes'


class LinkedRegistration(JSONAPIRelationshipSerializer):
    id = ser.CharField(source='_id', required=False, allow_null=True)

    class Meta:
        type_ = 'linked_registrations'


class LinkedNodesRelationshipSerializer(BaseAPISerializer):
    data = ser.ListField(child=LinkedNode())
    links = LinksField({'self': 'get_self_url',
                        'html': 'get_related_url'})

    def get_self_url(self, obj):
        return obj['self'].linked_nodes_self_url

    def get_related_url(self, obj):
        return obj['self'].linked_nodes_related_url

    class Meta:
        type_ = 'linked_nodes'

    def get_pointers_to_add_remove(self, pointers, new_pointers):
        diff = relationship_diff(
            current_items={pointer._id: pointer for pointer in pointers},
            new_items={val['_id']: val for val in new_pointers}
        )

        nodes_to_add = []
        for node_id in diff['add']:
            node = AbstractNode.load(node_id)
            if not node:
                raise exceptions.NotFound(detail='Node with id "{}" was not found'.format(node_id))
            nodes_to_add.append(node)

        return nodes_to_add, diff['remove'].values()

    def make_instance_obj(self, obj):
        # Convenience method to format instance based on view's get_object
        return {'data': [
            pointer for pointer in
            obj.linked_nodes.filter(is_deleted=False, type='osf.node')
        ], 'self': obj}

    def update(self, instance, validated_data):
        collection = instance['self']
        auth = utils.get_user_auth(self.context['request'])

        add, remove = self.get_pointers_to_add_remove(pointers=instance['data'], new_pointers=validated_data['data'])

        for pointer in remove:
            collection.rm_pointer(pointer, auth)
        for node in add:
            collection.add_pointer(node, auth)

        return self.make_instance_obj(collection)

    def create(self, validated_data):
        instance = self.context['view'].get_object()
        auth = utils.get_user_auth(self.context['request'])
        collection = instance['self']

        add, remove = self.get_pointers_to_add_remove(pointers=instance['data'], new_pointers=validated_data['data'])

        if not len(add):
            raise api_exceptions.RelationshipPostMakesNoChanges

        for node in add:
            collection.add_pointer(node, auth)

        return self.make_instance_obj(collection)


class LinkedRegistrationsRelationshipSerializer(BaseAPISerializer):
    data = ser.ListField(child=LinkedRegistration())
    links = LinksField({'self': 'get_self_url',
                        'html': 'get_related_url'})

    def get_self_url(self, obj):
        return obj['self'].linked_registrations_self_url

    def get_related_url(self, obj):
        return obj['self'].linked_registrations_related_url

    class Meta:
        type_ = 'linked_registrations'

    def get_pointers_to_add_remove(self, pointers, new_pointers):
        diff = relationship_diff(
            current_items={pointer._id: pointer for pointer in pointers},
            new_items={val['_id']: val for val in new_pointers}
        )

        nodes_to_add = []
        for node_id in diff['add']:
            node = AbstractNode.load(node_id)
            if not node:
                raise exceptions.NotFound(detail='Node with id "{}" was not found'.format(node_id))
            nodes_to_add.append(node)

        return nodes_to_add, diff['remove'].values()

    def make_instance_obj(self, obj):
        # Convenience method to format instance based on view's get_object
        return {'data': [
            pointer for pointer in
            obj.linked_nodes.filter(is_deleted=False, type='osf.registration')
        ], 'self': obj}

    def update(self, instance, validated_data):
        collection = instance['self']
        auth = utils.get_user_auth(self.context['request'])

        add, remove = self.get_pointers_to_add_remove(pointers=instance['data'], new_pointers=validated_data['data'])

        for pointer in remove:
            collection.rm_pointer(pointer, auth)
        for node in add:
            collection.add_pointer(node, auth)

        return self.make_instance_obj(collection)

    def create(self, validated_data):
        instance = self.context['view'].get_object()
        auth = utils.get_user_auth(self.context['request'])
        collection = instance['self']

        add, remove = self.get_pointers_to_add_remove(pointers=instance['data'], new_pointers=validated_data['data'])

        if not len(add):
            raise api_exceptions.RelationshipPostMakesNoChanges

        for node in add:
            collection.add_pointer(node, auth)

        return self.make_instance_obj(collection)


class MaintenanceStateSerializer(ser.ModelSerializer):

    class Meta:
        model = MaintenanceState
        fields = ('level', 'message', 'start', 'end')<|MERGE_RESOLUTION|>--- conflicted
+++ resolved
@@ -893,15 +893,9 @@
         If no meta information, self.link_type is equal to a string containing link's URL.  Otherwise,
         the link is represented as a links object with 'href' and 'meta' members.
         """
-<<<<<<< HEAD
-        meta = utils.rapply(self.meta, _url_val, obj=value, serializer=self.parent, request=self.context['request'])
-        referent = value if isinstance(value, AbstractNode) or isinstance(value, Preprint) else value.referent
-        return {'links': {self.link_type: {'href': referent.get_absolute_url(), 'meta': meta}}}
-=======
         meta = functional.rapply(self.meta, _url_val, obj=value, serializer=self.parent, request=self.context['request'])
         obj = getattr(value, 'referent', value)
         return {'links': {self.link_type: {'href': obj.get_absolute_url(), 'meta': meta}}}
->>>>>>> b26a4183
 
 
 class LinksField(ser.Field):
