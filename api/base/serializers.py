--- conflicted
+++ resolved
@@ -16,13 +16,10 @@
 from api.base.settings import BULK_SETTINGS
 from api.base.exceptions import InvalidQueryStringError, Conflict, JSONAPIException, TargetNotSupportedError
 
-<<<<<<< HEAD
 from website.models import PrivateLink, User
 from modularodm import Q
 
 
-=======
->>>>>>> 04056a55
 def format_relationship_links(related_link=None, self_link=None, rel_meta=None, self_meta=None):
     """
     Properly handles formatting of self and related links according to JSON API.
