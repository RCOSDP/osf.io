from datetime import datetime
from collections import OrderedDict

from django.core.urlresolvers import resolve, reverse
import furl
import pytz

from framework.auth.core import Auth
from osf.models import BaseFileNode, OSFUser, Comment, Preprint, AbstractNode
from rest_framework import serializers as ser
from rest_framework.fields import SkipField
from website import settings
from website.util import api_v2_url

from api.base.serializers import (
    FileCommentRelationshipField,
    format_relationship_links,
    IDField,
    JSONAPIListField,
    JSONAPISerializer,
    Link,
    LinksField,
    NodeFileHyperLinkField,
    RelationshipField,
    TypeField,
    WaterbutlerLink,
    VersionedDateTimeField,
    TargetField,
    HideIfPreprint,
    ShowIfVersion,
)
from api.base.exceptions import Conflict
from api.base.utils import absolute_reverse
from api.base.utils import get_user_auth

class CheckoutField(ser.HyperlinkedRelatedField):

    default_error_messages = {'invalid_data': 'Checkout must be either the current user or null'}
    json_api_link = True  # serializes to a links object

    def __init__(self, **kwargs):
        kwargs['queryset'] = True
        kwargs['read_only'] = False
        kwargs['allow_null'] = True
        kwargs['lookup_field'] = '_id'
        kwargs['lookup_url_kwarg'] = 'user_id'

        self.meta = {'id': 'user_id'}
        self.link_type = 'related'
        self.always_embed = kwargs.pop('always_embed', False)

        super(CheckoutField, self).__init__('users:user-detail', **kwargs)

    def resolve(self, resource, field_name, request):
        """
        Resolves the view when embedding.
        """
        embed_value = resource.checkout._id
        return resolve(
            reverse(
                self.view_name,
                kwargs={
                    self.lookup_url_kwarg: embed_value,
                    'version': request.parser_context['kwargs']['version'],
                },
            ),
        )

    def get_choices(self, cutoff=None):
        """Most of this was copied and pasted from rest_framework's RelatedField -- we needed to pass the
        correct value of a user's pk as a choice, while avoiding our custom implementation of `to_representation`
        which returns a dict for JSON API purposes.
        """
        queryset = self.get_queryset()
        if queryset is None:
            # Ensure that field.choices returns something sensible
            # even when accessed with a read-only field.
            return {}

        if cutoff is not None:
            queryset = queryset[:cutoff]

        return OrderedDict([
            (
                item.pk,
                self.display_value(item),
            )
            for item in queryset
        ])

    def get_queryset(self):
        return OSFUser.objects.filter(guids___id=self.context['request'].user._id, guids___id__isnull=False)

    def get_url(self, obj, view_name, request, format):
        if obj is None:
            return {}
        lookup_value = getattr(obj, self.lookup_field)
        return absolute_reverse(
            self.view_name, kwargs={
                self.lookup_url_kwarg: lookup_value,
                'version': self.context['request'].parser_context['kwargs']['version'],
            },
        )

    def to_internal_value(self, data):
        if data is None:
            return None
        try:
            return next(
                user for user in
                self.get_queryset()
                if user._id == data
            )
        except StopIteration:
            self.fail('invalid_data')

    def to_representation(self, value):

        url = super(CheckoutField, self).to_representation(value)

        rel_meta = None
        if value and hasattr(value, '_id'):
            rel_meta = {'id': value._id}

        ret = format_relationship_links(related_link=url, rel_meta=rel_meta)
        return ret


class FileTagField(ser.Field):
    def to_representation(self, obj):
        if obj is not None:
            return obj.name
        return None

    def to_internal_value(self, data):
        return data


class FileNodeRelationshipField(RelationshipField):
    def to_representation(self, value):
        if not isinstance(value.target, AbstractNode):
            raise SkipField
        return super(FileNodeRelationshipField, self).to_representation(value)


class BaseFileSerializer(JSONAPISerializer):
    filterable_fields = frozenset([
        'id',
        'name',
        'kind',
        'path',
        'materialized_path',
        'size',
        'provider',
        'last_touched',
        'tags',
    ])
    id = IDField(source='_id', read_only=True)
    type = TypeField()
    guid = ser.SerializerMethodField(
        read_only=True,
        method_name='get_file_guid',
        help_text='OSF GUID for this file (if one has been assigned)',
    )
    checkout = CheckoutField()
    name = ser.CharField(read_only=True, help_text='Display name used in the general user interface')
    kind = ser.CharField(read_only=True, help_text='Either folder or file')
    path = ser.CharField(read_only=True, help_text='The unique path used to reference this object')
    size = ser.SerializerMethodField(read_only=True, help_text='The size of this file at this version')
    provider = ser.CharField(read_only=True, help_text='The Add-on service this file originates from')
    materialized_path = ser.CharField(
        read_only=True, help_text='The Unix-style path of this object relative to the provider root',
    )
    last_touched = VersionedDateTimeField(read_only=True, help_text='The last time this file had information fetched about it via the OSF')
    date_modified = ser.SerializerMethodField(read_only=True, help_text='Timestamp when the file was last modified')
    date_created = ser.SerializerMethodField(read_only=True, help_text='Timestamp when the file was created')
    extra = ser.SerializerMethodField(read_only=True, help_text='Additional metadata about this file')
    tags = JSONAPIListField(child=FileTagField(), required=False)
    current_user_can_comment = ser.SerializerMethodField(help_text='Whether the current user is allowed to post comments')
    current_version = ser.IntegerField(help_text='Latest file version', read_only=True, source='current_version_number')
    delete_allowed = ser.BooleanField(read_only=True, required=False)

    files = NodeFileHyperLinkField(
        related_view='nodes:node-files',
        related_view_kwargs={'node_id': '<target._id>', 'path': '<path>', 'provider': '<provider>'},
        kind='folder',
    )
    versions = NodeFileHyperLinkField(
        related_view='files:file-versions',
        related_view_kwargs={'file_id': '<_id>'},
        kind='file',
    )
    comments = FileCommentRelationshipField(
        related_view='nodes:node-comments',
        related_view_kwargs={'node_id': '<target._id>'},
        related_meta={'unread': 'get_unread_comments_count'},
        filter={'target': 'get_file_guid'},
    )
<<<<<<< HEAD
    comments = HideIfPreprint(FileCommentRelationshipField(
        related_view='nodes:node-comments',
        related_view_kwargs={'node_id': '<target._id>'},
        related_meta={'unread': 'get_unread_comments_count'},
        filter={'target': 'get_file_guid'}
    ))
=======
>>>>>>> caf1aab1

    links = LinksField({
        'info': Link('files:file-detail', kwargs={'file_id': '<_id>'}),
        'move': WaterbutlerLink(),
        'upload': WaterbutlerLink(),
        'delete': WaterbutlerLink(),
        'download': 'get_download_link',
        'new_folder': WaterbutlerLink(must_be_folder=True, kind='folder'),
    })

    def get_download_link(self, obj):
        if obj.is_file:
            return get_file_download_link(obj, view_only=self.context['request'].query_params.get('view_only'))

    class Meta:
        type_ = 'files'

    def get_size(self, obj):
        if obj.versions.exists():
            self.size = obj.versions.first().size
            return self.size
        return None

    def get_date_modified(self, obj):
        mod_dt = None
        if obj.provider == 'osfstorage' and obj.versions.exists():
            # Each time an osfstorage file is added or uploaded, a new version object is created with its
            # date_created equal to the time of the update.  The external_modified is the modified date
            # from the backend the file is stored on.  This field refers to the modified date on osfstorage,
            # so prefer to use the created of the latest version.
            mod_dt = obj.versions.first().created
        elif obj.provider != 'osfstorage' and obj.history:
            mod_dt = obj.history[-1].get('modified', None)

        if self.context['request'].version >= '2.2' and obj.is_file and mod_dt:
            return datetime.strftime(mod_dt, '%Y-%m-%dT%H:%M:%S.%fZ')

        return mod_dt and mod_dt.replace(tzinfo=pytz.utc)

    def get_date_created(self, obj):
        creat_dt = None
        if obj.provider == 'osfstorage' and obj.versions.exists():
            creat_dt = obj.versions.last().created
        elif obj.provider != 'osfstorage' and obj.history:
            # Non-osfstorage files don't store a created date, so instead get the modified date of the
            # earliest entry in the file history.
            creat_dt = obj.history[0].get('modified', None)

        if self.context['request'].version >= '2.2' and obj.is_file and creat_dt:
            return datetime.strftime(creat_dt, '%Y-%m-%dT%H:%M:%S.%fZ')

        return creat_dt and creat_dt.replace(tzinfo=pytz.utc)

    def get_extra(self, obj):
        metadata = {}
        if obj.provider == 'osfstorage' and obj.versions.exists():
            metadata = obj.versions.first().metadata
        elif obj.provider != 'osfstorage' and obj.history:
            metadata = obj.history[-1].get('extra', {})

        extras = {}
        extras['hashes'] = {  # mimic waterbutler response
            'md5': metadata.get('md5', None),
            'sha256': metadata.get('sha256', None),
        }
        if obj.provider == 'osfstorage' and obj.is_file:
            extras['downloads'] = obj.get_download_count()
        return extras

    def get_current_user_can_comment(self, obj):
        user = self.context['request'].user
        auth = Auth(user if not user.is_anonymous else None)
        if isinstance(obj.target, AbstractNode):
            return obj.target.can_comment(auth)
        return False

    def get_unread_comments_count(self, obj):
        user = self.context['request'].user
        if user.is_anonymous:
            return 0
        return Comment.find_n_unread(user=user, node=obj.target, page='files', root_id=obj.get_guid()._id)

    def user_id(self, obj):
        # NOTE: obj is the user here, the meta field for
        # Hyperlinks is weird
        if obj:
            return obj._id
        return None

    def update(self, instance, validated_data):
        assert isinstance(instance, BaseFileNode), 'Instance must be a BaseFileNode'
        if instance.provider != 'osfstorage' and 'tags' in validated_data:
            raise Conflict('File service provider {} does not support tags on the OSF.'.format(instance.provider))
        auth = get_user_auth(self.context['request'])
        old_tags = set(instance.tags.values_list('name', flat=True))
        if 'tags' in validated_data:
            current_tags = set(validated_data.pop('tags', []))
        else:
            current_tags = set(old_tags)

        for new_tag in (current_tags - old_tags):
            instance.add_tag(new_tag, auth=auth)
        for deleted_tag in (old_tags - current_tags):
            instance.remove_tag(deleted_tag, auth=auth)

        for attr, value in validated_data.items():
            if attr == 'checkout':
                user = self.context['request'].user
                instance.check_in_or_out(user, value)
            else:
                setattr(instance, attr, value)
        instance.save()
        return instance

    def is_valid(self, **kwargs):
        return super(BaseFileSerializer, self).is_valid(clean_html=False, **kwargs)

    def get_file_guid(self, obj):
        if obj:
            guid = obj.get_guid()
            if guid:
                return guid._id
        return None

    def get_absolute_url(self, obj):
        return api_v2_url('files/{}/'.format(obj._id))


class FileSerializer(BaseFileSerializer):
    node = ShowIfVersion(
        FileNodeRelationshipField(
            related_view='nodes:node-detail',
            related_view_kwargs={'node_id': '<target._id>'},
            help_text='The project that this file belongs to',
        ),
        min_version='2.0', max_version='2.7',
    )
    target = TargetField(link_type='related', meta={'type': 'get_target_type'})

    def get_target_type(self, obj):
        target_type = 'node'
        if isinstance(obj, Preprint):
            target_type = 'preprint'
        return target_type


class OsfStorageFileSerializer(FileSerializer):
    """ Overrides `filterable_fields` to make `last_touched` non-filterable
    """
    filterable_fields = frozenset([
        'id',
        'name',
        'kind',
        'path',
        'size',
        'provider',
        'tags',
    ])

    def create(self, validated_data):
        return super(OsfStorageFileSerializer, self).create(validated_data)


class FileDetailSerializer(FileSerializer):
    """
    Overrides FileSerializer to make id required.
    """
    id = IDField(source='_id', required=True)


class QuickFilesSerializer(BaseFileSerializer):
    user = RelationshipField(
        related_view='users:user-detail',
        related_view_kwargs={'user_id': '<target.creator._id>'},
        help_text='The user who uploaded this file',
    )


class QuickFilesDetailSerializer(QuickFilesSerializer):
    id = IDField(source='_id', required=True)


class FileVersionSerializer(JSONAPISerializer):
    filterable_fields = frozenset([
        'id',
        'size',
        'identifier',
        'content_type',
    ])
    id = ser.CharField(read_only=True, source='identifier')
    size = ser.IntegerField(read_only=True, help_text='The size of this file at this version')
    content_type = ser.CharField(read_only=True, help_text='The mime type of this file at this verison')
    date_created = VersionedDateTimeField(source='created', read_only=True, help_text='The date that this version was created')
    links = LinksField({
        'self': 'self_url',
        'html': 'absolute_url',
        'download': 'get_download_link',
    })

    class Meta:
        type_ = 'file_versions'

    def self_url(self, obj):
        return absolute_reverse(
            'files:version-detail', kwargs={
                'version_id': obj.identifier,
                'file_id': self.context['view'].kwargs['file_id'],
                'version': self.context['request'].parser_context['kwargs']['version'],
            },
        )

    def absolute_url(self, obj):
        fobj = self.context['file']
        return furl.furl(settings.DOMAIN).set(
            path=(fobj.target._id, 'files', fobj.provider, fobj.path.lstrip('/')),
            query={fobj.version_identifier: obj.identifier},  # TODO this can probably just be changed to revision or version
        ).url

    def get_absolute_url(self, obj):
        return self.self_url(obj)

    def get_download_link(self, obj):
        return get_file_download_link(
            self.context['file'], version=obj.identifier,
            view_only=self.context['request'].query_params.get('view_only'),
        )


def get_file_download_link(obj, version=None, view_only=None):
    guid = obj.get_guid()
    # Add '' to the path to ensure thare's a trailing slash
    # The trailing slash avoids a 301
    url = furl.furl(settings.DOMAIN).set(
        path=('download', guid._id if guid else obj._id, ''),
    )

    if version:
        url.args[obj.version_identifier] = version

    if view_only:
        url.args['view_only'] = view_only
    return url.url<|MERGE_RESOLUTION|>--- conflicted
+++ resolved
@@ -190,21 +190,12 @@
         related_view_kwargs={'file_id': '<_id>'},
         kind='file',
     )
-    comments = FileCommentRelationshipField(
+    comments = HideIfPreprint(FileCommentRelationshipField(
         related_view='nodes:node-comments',
         related_view_kwargs={'node_id': '<target._id>'},
         related_meta={'unread': 'get_unread_comments_count'},
         filter={'target': 'get_file_guid'},
-    )
-<<<<<<< HEAD
-    comments = HideIfPreprint(FileCommentRelationshipField(
-        related_view='nodes:node-comments',
-        related_view_kwargs={'node_id': '<target._id>'},
-        related_meta={'unread': 'get_unread_comments_count'},
-        filter={'target': 'get_file_guid'}
     ))
-=======
->>>>>>> caf1aab1
 
     links = LinksField({
         'info': Link('files:file-detail', kwargs={'file_id': '<_id>'}),
