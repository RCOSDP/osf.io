import json

import jwe
import jwt
import waffle

#from django.utils import timezone
from rest_framework.authentication import BaseAuthentication
from rest_framework.exceptions import AuthenticationFailed

from api.base import settings

from framework import sentry
from framework.auth import get_or_create_user
from framework.auth.core import get_user

from osf import features
from osf.models import Institution
from website.mails import send_mail, WELCOME_OSF4I
from website.settings import OSF_SUPPORT_EMAIL, DOMAIN, to_bool
from website.util.quota import update_default_storage

import logging
logger = logging.getLogger(__name__)

NEW_USER_NO_NAME = 'New User (no name)'

def send_welcome(user, request):
    send_mail(
        to_addr=user.username,
        mail=WELCOME_OSF4I,
        mimetype='html',
        user=user,
        domain=DOMAIN,
        osf_support_email=OSF_SUPPORT_EMAIL,
        storage_flag_is_active=waffle.flag_is_active(request, 'storage_i18n'),
        use_viewonlylinks=to_bool('USE_VIEWONLYLINKS', True),
    )

class InstitutionAuthentication(BaseAuthentication):

    media_type = 'text/plain'

    def authenticate(self, request):
        """
        Handle CAS institution authentication request.

        The JWT `data` payload is expected in the following structure:
        {
            "provider": {
                "idp":  "",
                "id":   "",
                "user": {
                    "username":     "",  # email or eppn
                    "fullname":     "",
                    "familyName":   "",
                    "givenName":    "",
                    "middleNames":  "",
                    "suffix":       "",
                    "groups":       "",
                    "eptid":        "",
                }
            }
        }

        :param request: the POST request
        :return: user, None if authentication succeed
        :raises: AuthenticationFailed if authentication fails
        """

        try:
            payload = jwt.decode(
                jwe.decrypt(request.body, settings.JWE_SECRET),
                settings.JWT_SECRET,
                options={'verify_exp': False},
                algorithm='HS256',
            )
        except (jwt.InvalidTokenError, TypeError):
            raise AuthenticationFailed

        data = json.loads(payload['data'])
        provider = data['provider']

        institution = Institution.load(provider['id'])
        if not institution:
            raise AuthenticationFailed('Invalid institution id specified "{}"'.format(provider['id']))

        eppn = None
        eppn_tmp = None
        USE_EPPN = login_by_eppn()
        if USE_EPPN:
            eppn = provider['user'].get('username')
            if not eppn:
                message = 'login failed: eppn required'
                sentry.log_message(message)
                raise AuthenticationFailed(message)
            eppn_tmp = ('tmp_eppn_' + eppn).lower()
        logger.info('---InstitutionAuthentication.authenticate.user:{}'.format(provider))

        username = provider['user'].get('username')
        fullname = provider['user'].get('fullname')
        given_name = provider['user'].get('givenName')
        family_name = provider['user'].get('familyName')
        middle_names = provider['user'].get('middleNames')
        suffix = provider['user'].get('suffix')
        entitlement = provider['user'].get('entitlement')

        # use given name and family name to build full name if not provided
        if given_name and family_name and not fullname:
            fullname = given_name + ' ' + family_name

        if USE_EPPN and not fullname:
            fullname = NEW_USER_NO_NAME

        # institution must provide `fullname`, otherwise we fail the authentication and inform sentry
        if not fullname:
            message = 'Institution login failed: fullname required' \
                      ' for user {} from institution {}'.format(username, provider['id'])
            sentry.log_message(message)
            raise AuthenticationFailed(message)

        user = None
        created = False
        if USE_EPPN:
            # use user.eppn because user.username is not always ePPN.
            user = get_user(eppn=eppn)
            if user:
                created = False
            else:
                user, created = get_or_create_user(fullname, eppn_tmp, reset_password=False)
        else:
            user, created = get_or_create_user(fullname, username, reset_password=False)
        # `get_or_create_user()` guesses names from fullname
        # replace the guessed ones if the names are provided from the authentication

        if created:
            if given_name:
                user.given_name = given_name
            if family_name:
                user.family_name = family_name
            if middle_names:
                user.middle_names = middle_names
            if suffix:
                user.suffix = suffix
            user.update_date_last_login()

            ## Relying on front-end validation until `accepted_tos` is added to the JWT payload
            #user.accepted_terms_of_service = timezone.now()
            if settings.USER_TIMEZONE:
                user.timezone = settings.USER_TIMEZONE

            if settings.USER_LOCALE:
                user.locale = settings.USER_LOCALE

            if entitlement:
                if 'GakuninRDMAdmin' in entitlement:
                    user.is_staff = True

            if USE_EPPN:
                user.eppn = eppn
                user.have_email = False
                #user.unclaimed_records = {}
                username = eppn_tmp
            else:
                user.eppn = None
                user.have_email = True
                ### username is email address

            # save and register user
            user.save()
            user.register(username)

            # send confirmation email
            if user.have_email:
<<<<<<< HEAD
                send_welcome(user, request)
=======
                send_mail(
                    to_addr=user.username,
                    mail=WELCOME_OSF4I,
                    mimetype='html',
                    user=user,
                    domain=DOMAIN,
                    osf_support_email=OSF_SUPPORT_EMAIL,
                    storage_flag_is_active=waffle.flag_is_active(request, features.STORAGE_I18N),
                    use_viewonlylinks=to_bool('USE_VIEWONLYLINKS', True),
                )
>>>>>>> 7036ddd3
            ### the user is not available when have_email is False.

        # update every login.
        if USE_EPPN:
            for other in user.affiliated_institutions.exclude(id=institution.id):
                user.affiliated_institutions.remove(other)
        if not user.is_affiliated_with_institution(institution):
            user.affiliated_institutions.add(institution)
            user.save()
            update_default_storage(user)

        # update every login.
        init_cloud_gateway_groups(user, provider)

        return user, None

def login_by_eppn():
    return settings.LOGIN_BY_EPPN

def init_cloud_gateway_groups(user, provider):
    if not hasattr(settings, 'CLOUD_GATAWAY_ISMEMBEROF_PREFIX'):
        return
    prefix = settings.CLOUD_GATAWAY_ISMEMBEROF_PREFIX
    if not prefix:
        return

    eptid = provider['user'].get('eptid')
    if not eptid:
        return  # Cloud Gateway may not be alive.

    # set ePTID (eduPersonTargetedID, persistent-id)
    user.eptid = eptid

    debug = False
    #debug = True

    if debug:
        groups_str = ''
        if user.eppn == 'test002@nii.ac.jp':
            groups_str = 'https://sptest.cg.gakunin.jp/gr/group1;https://sptest.cg.gakunin.jp/gr/group1/admin;https://sptest.cg.gakunin.jp/gr/group2;https://sptest.cg.gakunin.jp/gr/group2/admin;https://sptest.cg.gakunin.jp/gr/group3'
        elif user.eppn == 'test003@nii.ac.jp':
            groups_str = 'https://sptest.cg.gakunin.jp/gr/group1;https://sptest.cg.gakunin.jp/gr/group1/admin;https://sptest.cg.gakunin.jp/gr/group2'
    else:
        groups_str = provider['user'].get('groups')
        if groups_str is None:
            groups_str = ''

    # clear groups
    user.cggroups.clear()
    user.cggroups_admin.clear()
    user.cggroups_sync.clear()
    user.cggroups_initialized = False  # for framework/auth/decorators.py

    # set groups
    import re
    patt_prefix = re.compile('^' + prefix)
    patt_admin = re.compile('(.+)/admin$')
    for group in groups_str.split(';'):
        if patt_prefix.match(group):
            groupname = patt_prefix.sub('', group)
            if groupname is None or groupname == '':
                continue
            m = patt_admin.search(groupname)
            if m:  # is admin
                user.add_group_admin(m.group(1))
            else:
                user.add_group(groupname)
    user.save()<|MERGE_RESOLUTION|>--- conflicted
+++ resolved
@@ -33,7 +33,10 @@
         user=user,
         domain=DOMAIN,
         osf_support_email=OSF_SUPPORT_EMAIL,
-        storage_flag_is_active=waffle.flag_is_active(request, 'storage_i18n'),
+        storage_flag_is_active=waffle.flag_is_active(
+            request,
+            features.STORAGE_I18N,
+        ),
         use_viewonlylinks=to_bool('USE_VIEWONLYLINKS', True),
     )
 
@@ -172,20 +175,7 @@
 
             # send confirmation email
             if user.have_email:
-<<<<<<< HEAD
                 send_welcome(user, request)
-=======
-                send_mail(
-                    to_addr=user.username,
-                    mail=WELCOME_OSF4I,
-                    mimetype='html',
-                    user=user,
-                    domain=DOMAIN,
-                    osf_support_email=OSF_SUPPORT_EMAIL,
-                    storage_flag_is_active=waffle.flag_is_active(request, features.STORAGE_I18N),
-                    use_viewonlylinks=to_bool('USE_VIEWONLYLINKS', True),
-                )
->>>>>>> 7036ddd3
             ### the user is not available when have_email is False.
 
         # update every login.
