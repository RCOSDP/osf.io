"""
Views related to OAuth2 platform applications. Intended for OSF internal use only
"""
from rest_framework.exceptions import APIException, NotFound
from rest_framework import generics
from rest_framework import permissions as drf_permissions

from api.base.renderers import JSONAPIRenderer, JSONRendererWithESISupport

from framework.auth import cas
from framework.auth.oauth_scopes import CoreScopes

from osf.models import ApiOAuth2Application

from api.base.filters import ListFilterMixin
from api.base.views import JSONAPIBaseView
from api.base import permissions as base_permissions
from api.applications.serializers import ApiOAuth2ApplicationSerializer, ApiOAuth2ApplicationDetailSerializer, ApiOAuth2ApplicationResetSerializer


class ApplicationMixin(object):
    """Mixin with convenience methods for retrieving the current application based on the
    current URL. By default, fetches the current application based on the client_id kwarg.
    """
    def get_app(self):
        try:
            app = ApiOAuth2Application.objects.get(client_id=self.kwargs['client_id'], is_active=True)
        except ApiOAuth2Application.DoesNotExist:
            raise NotFound
        self.check_object_permissions(self.request, app)
        return app


class ApplicationList(JSONAPIBaseView, generics.ListCreateAPIView, ListFilterMixin):
    """
    Get a list of API applications (eg OAuth2) that the user has registered
    """
    permission_classes = (
        drf_permissions.IsAuthenticated,
        base_permissions.OwnerOnly,
        base_permissions.TokenHasScope,
    )

    required_read_scopes = [CoreScopes.APPLICATIONS_READ]
    required_write_scopes = [CoreScopes.APPLICATIONS_WRITE]

    serializer_class = ApiOAuth2ApplicationSerializer
    view_category = 'applications'
    view_name = 'application-list'

    # TODO: When we switch to Swagger this should be removed in lieu of a better
    # solution for hiding this api endpoint
    renderer_classes = [JSONRendererWithESISupport, JSONAPIRenderer, ]  # Hide from web-browsable API tool

<<<<<<< HEAD
    def get_default_queryset(self):
        return ApiOAuth2Application.objects.filter(owner=self.request.user, is_active=True)
=======
    ordering = ('-date_created',)

    def get_default_odm_query(self):
        return (
            Q('owner', 'eq', self.request.user) &
            Q('is_active', 'eq', True)
        )
>>>>>>> 0afaba66

    # overrides ListAPIView
    def get_queryset(self):
        return self.get_queryset_from_request()

    def perform_create(self, serializer):
        """Add user to the created object"""
        serializer.validated_data['owner'] = self.request.user
        serializer.save()


class ApplicationDetail(JSONAPIBaseView, generics.RetrieveUpdateDestroyAPIView, ApplicationMixin):
    """
    Get information about a specific API application (eg OAuth2) that the user has registered

    Should not return information if the application belongs to a different user
    """
    permission_classes = (
        drf_permissions.IsAuthenticated,
        base_permissions.OwnerOnly,
        base_permissions.TokenHasScope,
    )

    required_read_scopes = [CoreScopes.APPLICATIONS_READ]
    required_write_scopes = [CoreScopes.APPLICATIONS_WRITE]

    serializer_class = ApiOAuth2ApplicationDetailSerializer
    view_category = 'applications'
    view_name = 'application-detail'

    # TODO: When we switch to Swagger this should be removed in lieu of a better
    # solution for hiding this api endpoint
    renderer_classes = [JSONRendererWithESISupport, JSONAPIRenderer, ]  # Hide from web-browsable API tool

    def get_object(self):
        return self.get_app()

    # overrides DestroyAPIView
    def perform_destroy(self, instance):
        """Instance is not actually deleted from DB- just flagged as inactive, which hides it from list views"""
        obj = self.get_object()
        try:
            obj.deactivate(save=True)
        except cas.CasHTTPError:
            raise APIException('Could not revoke application auth tokens; please try again later')

    def perform_update(self, serializer):
        """Necessary to prevent owner field from being blanked on updates"""
        serializer.validated_data['owner'] = self.request.user
        # TODO: Write code to transfer ownership
        serializer.save(owner=self.request.user)


class ApplicationReset(JSONAPIBaseView, generics.CreateAPIView, ApplicationMixin):
    """
    Resets client secret of a specific API application (eg OAuth2) that the user has registered

    Should not perform update or return information if the application belongs to a different user
    """
    permission_classes = (
        drf_permissions.IsAuthenticated,
        base_permissions.OwnerOnly,
        base_permissions.TokenHasScope,
    )

    required_read_scopes = [CoreScopes.APPLICATIONS_READ]
    required_write_scopes = [CoreScopes.APPLICATIONS_WRITE]

    serializer_class = ApiOAuth2ApplicationResetSerializer

    # TODO: When we switch to Swagger this should be removed in lieu of a better
    # solution for hiding this api endpoint
    renderer_classes = [JSONRendererWithESISupport, JSONAPIRenderer, ]  # Hide from web-browsable API tool

    view_category = 'applications'
    view_name = 'application-reset'

    def get_object(self):
        return self.get_app()

    def perform_create(self, serializer):
        """Resets the application client secret, revokes all tokens"""
        app = self.get_object()
        app.reset_secret(save=True)
        app.reload()
        serializer.validated_data['client_secret'] = app.client_secret<|MERGE_RESOLUTION|>--- conflicted
+++ resolved
@@ -52,18 +52,10 @@
     # solution for hiding this api endpoint
     renderer_classes = [JSONRendererWithESISupport, JSONAPIRenderer, ]  # Hide from web-browsable API tool
 
-<<<<<<< HEAD
+    ordering = ('-date_created',)
+
     def get_default_queryset(self):
         return ApiOAuth2Application.objects.filter(owner=self.request.user, is_active=True)
-=======
-    ordering = ('-date_created',)
-
-    def get_default_odm_query(self):
-        return (
-            Q('owner', 'eq', self.request.user) &
-            Q('is_active', 'eq', True)
-        )
->>>>>>> 0afaba66
 
     # overrides ListAPIView
     def get_queryset(self):
