import requests

from modularodm import Q
from rest_framework import generics, permissions as drf_permissions
from rest_framework.exceptions import PermissionDenied, ValidationError, NotFound
from rest_framework.status import is_server_error

from framework.auth.core import Auth
from framework.auth.oauth_scopes import CoreScopes

from api.base import permissions as base_permissions
from api.base.filters import ODMFilterMixin, ListFilterMixin
from api.base.utils import get_object_or_error
from api.files.serializers import FileSerializer
from api.users.views import UserMixin
from api.nodes.serializers import (
    NodeSerializer,
    NodeLinksSerializer,
    NodeDetailSerializer,
    NodeProviderSerializer,
    NodeContributorsSerializer,
    NodeRegistrationSerializer,
    NodeContributorDetailSerializer
)
from api.nodes.permissions import (
    AdminOrPublic,
    ContributorOrPublic,
    ContributorOrPublicForPointers,
    ContributorDetailPermissions,
    ReadOnlyIfRegistration,
)
from api.base.exceptions import ServiceUnavailableError

from website.exceptions import NodeStateError
from website.files.models import FileNode
from website.files.models import OsfStorageFileNode
from website.models import Node, Pointer
from website.util import waterbutler_api_url_for


class NodeMixin(object):
    """Mixin with convenience methods for retrieving the current node based on the
    current URL. By default, fetches the current node based on the node_id kwarg.
    """

    serializer_class = NodeSerializer
    node_lookup_url_kwarg = 'node_id'

    def get_node(self, check_object_permissions=True):
        node = get_object_or_error(
            Node,
            self.kwargs[self.node_lookup_url_kwarg],
            display_name='node'
        )
        # Nodes that are folders/collections are treated as a separate resource, so if the client
        # requests a collection through a node endpoint, we return a 404
        if node.is_folder:
            raise NotFound
        # May raise a permission denied
        if check_object_permissions:
            self.check_object_permissions(self.request, node)
        return node

class WaterButlerMixin(object):

    path_lookup_url_kwarg = 'path'
    provider_lookup_url_kwarg = 'provider'

    def get_file_item(self, item):
        file_node = FileNode.resolve_class(
            item['provider'],
            FileNode.FOLDER if item['kind'] == 'folder'
            else FileNode.FILE
        ).get_or_create(self.get_node(check_object_permissions=False), item['path'])

        file_node.update(None, item, user=self.request.user)

        self.check_object_permissions(self.request, file_node)

        return file_node

    def fetch_from_waterbutler(self):
        node = self.get_node(check_object_permissions=False)
        path = self.kwargs[self.path_lookup_url_kwarg]
        provider = self.kwargs[self.provider_lookup_url_kwarg]

        if provider == 'osfstorage':
            # Kinda like /me for a user
            # The one odd case where path is not really path
            if path == '/':
                obj = node.get_addon('osfstorage').get_root()
            else:
                obj = get_object_or_error(
                    OsfStorageFileNode,
                    Q('node', 'eq', node._id) &
                    Q('_id', 'eq', path.strip('/')) &
                    Q('is_file', 'eq', not path.endswith('/'))
                )

            self.check_object_permissions(self.request, obj)

            return obj

        url = waterbutler_api_url_for(node._id, provider, path, meta=True)

        waterbutler_request = requests.get(
            url,
            cookies=self.request.COOKIES,
            headers={'Authorization': self.request.META.get('HTTP_AUTHORIZATION')},
        )

        if waterbutler_request.status_code == 401:
            raise PermissionDenied

        if waterbutler_request.status_code == 404:
            raise NotFound

        if is_server_error(waterbutler_request.status_code):
            raise ServiceUnavailableError(detail='Could not retrieve files information at this time.')

        try:
            return waterbutler_request.json()['data']
        except KeyError:
            raise ServiceUnavailableError(detail='Could not retrieve files information at this time.')


class NodeList(generics.ListCreateAPIView, ODMFilterMixin):
    """Projects and components. *Writeable*.

    Paginated list of nodes ordered by their `date_modified`.  Each resource contains the full representation of the
    node, meaning a re-fetch is not necessary.

    On the front end, nodes are considered 'projects' or 'components'. The difference between a project and a component
    is that a project is the top-level node, and components are children of the project. There is also a category field
    that includes the option of project. The categorization essentially determines which icon is displayed by the
    Node in the front-end UI and helps with search organization. Top-level nodes may have a category other than
    project, and children nodes may have a category of project.

    ##Node Attributes

    <!--- Copied Attributes from NodeDetails -->

    **TODO: import Attributes from NodeDetails**

    ##Links

    See the [JSON-API spec regarding pagination](http://jsonapi.org/format/1.0/#fetching-pagination).

    ##Actions

    ###Creating New Nodes

        Method:        POST
        URL:           links.self
        Query Params:  <none>
        Body (JSON):   {
                         "data": {
                           "type": "nodes", # required
                           "attributes": {
                             "title":       "<mandatory>",
                             "category":    "<mandatory>",
                             "description": "<optional>",
                             "tags":        ["optional", "your-call"]
                           }
                         }
                       }
        Success:       201 CREATED + node representation

    New nodes are created by issuing a POST request to this endpoint.  The `title` and `category` fields are mandatory.
    All other fields not listed above will be ignored.  If the node creation is successful the API will return a 201
    response with the respresentation of the new node in the body.  For the new node's canonical URL, see the
    `links.self` field of the response.

    ##Query Params

    + `page=<Int>` -- page number of results to view, default 1

    + `filter[<fieldname>]=<Str>` -- fields and values to filter the search results on.

    Nodes may be filtered by their `title`, `description`, `public`, `registration`, `tags`, or `category`.  `title`,
    `description`, and `category` are string fields and will be filtered using simple substring matching.  `public` and
    `registration` are booleans, and can be filtered using truthy values, such as `true`, `false`, `0`, or `1`.  Note
    that quoting `true` or `false` in the query will cause the match to fail regardless.  `tags` is an array of simple strings.

    #This Request/Response
    """
    permission_classes = (
        drf_permissions.IsAuthenticatedOrReadOnly,
        base_permissions.TokenHasScope,
    )

    required_read_scopes = [CoreScopes.NODE_BASE_READ]
    required_write_scopes = [CoreScopes.NODE_BASE_WRITE]

    serializer_class = NodeSerializer

    ordering = ('-date_modified', )  # default ordering

    # overrides ODMFilterMixin
    def get_default_odm_query(self):
        base_query = (
            Q('is_deleted', 'ne', True) &
            Q('is_folder', 'ne', True)
        )
        user = self.request.user
        permission_query = Q('is_public', 'eq', True)
        if not user.is_anonymous():
            permission_query = (Q('is_public', 'eq', True) | Q('contributors', 'icontains', user._id))

        query = base_query & permission_query
        return query

    # overrides ListCreateAPIView
    def get_queryset(self):
        query = self.get_query_from_request()
        return Node.find(query)

    # overrides ListCreateAPIView
    def perform_create(self, serializer):
        """Create a node.

        :param serializer:
        """
        # On creation, make sure that current user is the creator
        user = self.request.user
        serializer.save(creator=user)


class NodeDetail(generics.RetrieveUpdateDestroyAPIView, NodeMixin):
    """Details about a given node (project or component). *Writeable*.

    On the front end, nodes are considered 'projects' or 'components'. The difference between a project and a component
    is that a project is the top-level node, and components are children of the project. There is also a category field
    that includes the option of project. The categorization essentially determines which icon is displayed by the
    Node in the front-end UI and helps with search organization. Top-level nodes may have a category other than
    project, and children nodes may have a category of project.

    ##Attributes

    `type` is "nodes"

        name           type               description
        ---------------------------------------------------------------------------------
        title          string             title of project or component
        description    string             description of the node
        category       string             node category, must be one of the allowed values
        date_created   iso8601 timestamp  timestamp that the node was created
        date_modified  iso8601 timestamp  timestamp when the node was last updated
        tags           array of strings   list of tags that describe the node
        registration   boolean            has this project been registered?
        collection     boolean            is this node a collection of other nodes?
        dashboard      boolean            is this node visible on the user dashboard?
        public         boolean            has this node been made publicly-visible?

    ##Relationships

    ###Children

    List of nodes that are children of this node.  New child nodes may be added through this endpoint.

    ###Contributors

    List of users who are contributors to this node.  Contributors may have "read", "write", or "admin" permissions.  A
    node must always have at least one "admin" contributor.  Contributors may be added via this endpoint.

    ###Files

    List of top-level folders (actually cloud-storage providers) associated with this node. This is the starting point
    for accessing the actual files stored with this node.

    ###Parent

    If this node is a child node of another node, the parent's canonical endpoint will be available in the
    `parent.links.self.href` key.

    ##Links

        self:  the canonical api endpoint of this node
        html:  this node's page on the OSF website

    ##Actions

    ###Update

        Method:        PUT / PATCH
        URL:           links.self
        Query Params:  <none>
        Body (JSON):   {
                         "data": {
                           "type": "nodes",     # required
                           "id":   "<node_id>", # required
                           "attributes": {
                             "title":       "<mandatory>",
                             "category":    "<mandatory>",
                             "description": "<optional>",
                             "tags":        ["optional", "your-call"]
                           }
                         }
                       }
        Success:       200 OK + node representation

    To update a node, issue either a PUT or a PATCH request against the `links.self` URL.  The `title` and `category`
    fields are mandatory if you PUT and optional if you PATCH.  The `tags` parameter must be an array of strings.
    Non-string values will be accepted and stringified, but we make no promises about the stringification output.  So
    don't do that.

    ###Delete

        Method:   DELETE
        URL:      links.self
        Params:   <none>
        Success:  204 No Content

    To delete a node, issue a DELETE request against `links.self`.  A successful delete will return a 204 No Content
    response. Attempting to delete a node you do not own will result in a 403 Forbidden.

    ##Query Params

    *None*.

    #This Request/Response
    """
    permission_classes = (
        drf_permissions.IsAuthenticatedOrReadOnly,
        ContributorOrPublic,
        ReadOnlyIfRegistration,
        base_permissions.TokenHasScope,
    )

    required_read_scopes = [CoreScopes.NODE_BASE_READ]
    required_write_scopes = [CoreScopes.NODE_BASE_WRITE]

    serializer_class = NodeDetailSerializer

    # overrides RetrieveUpdateDestroyAPIView
    def get_object(self):
        return self.get_node()

    # overrides RetrieveUpdateDestroyAPIView
    def get_serializer_context(self):
        # Serializer needs the request in order to make an update to privacy
        # TODO: The method it overrides already returns request (plus more stuff). Why does this method exist?
        return {'request': self.request}

    # overrides RetrieveUpdateDestroyAPIView
    def perform_destroy(self, instance):
        user = self.request.user
        auth = Auth(user)
        node = self.get_object()
        try:
            node.remove_node(auth=auth)
        except NodeStateError as err:
            raise ValidationError(err.message)
        node.save()


class NodeContributorsList(generics.ListCreateAPIView, ListFilterMixin, NodeMixin):
    """Contributors (users) for a node. *Writeable*.

    Contributors are users who can make changes to the node or, in the case of private nodes,
    have read access to the node. Contributors are divided between 'bibliographic' and 'non-bibliographic'
    contributors. From a permissions standpoint, both are the same, but bibliographic contributors
    are included in citations, while non-bibliographic contributors are not included in citations.

    ##Node Contributor Attributes

    <!--- Copied Attributes from NodeContributorDetail -->

    **TODO: import Attributes from NodeContributorDetail**

    ##Links

    See the [JSON-API spec regarding pagination](http://jsonapi.org/format/1.0/#fetching-pagination).

    ##Actions

    ###Adding Contributors

        Method:        POST
        URL:           links.self
        Query Params:  <none>
        Body (JSON):   {
                         "data": {
                           "type": "contributors", # required
                           "attributes": {
                             "id":            "8xp2s",               # mandatory
                             "bibliographic": true|false,            # optional
                             "permission":    "read"|"write"|"admin" # optional
                           }
                         }
                       }
        Success:       201 CREATED + node contributor representation

    Contributors can be added to nodes are by issuing a POST request to this endpoint.  The `id` attribute is mandatory and
    must be a valid user id.  `bibliographic` is a boolean and defaults to `true`.  `permission` must be a [valid OSF
    permission key](/v2/#osf-node-permission-keys) and defaults to `"write"`. All other fields not listed above will be
    ignored.  If the request is successful the API will return a 201 response with the respresentation of the new node
    contributor in the body.  For the new node contributor's canonical URL, see the `links.self` field of the response.

    ##Query Params

    + `page=<Int>` -- page number of results to view, default 1

    + `filter[<fieldname>]=<Str>` -- fields and values to filter the search results on.

    NodeContributors may be filtered by their `full_name`, `given_name`, `moddle_name`, `family_name`, `id`,
    `bibliographic`, or `permissions` attributes.  The `description`, and `category` are string fields and will be filtered
    using simple substring matching.  `bibliographic` is a boolean, and can be filtered using truthy values,
    such as `true`, `false`, `0`, or `1`.  Note that quoting `true` or `false` in the query will cause the match to fail
    regardless.

    #This Request/Response
    """
    permission_classes = (
        AdminOrPublic,
        drf_permissions.IsAuthenticatedOrReadOnly,
        ReadOnlyIfRegistration,
        base_permissions.TokenHasScope,
    )

    required_read_scopes = [CoreScopes.NODE_CONTRIBUTORS_READ]
    required_write_scopes = [CoreScopes.NODE_CONTRIBUTORS_WRITE]

    serializer_class = NodeContributorsSerializer

    def get_default_queryset(self):
        node = self.get_node()
        visible_contributors = node.visible_contributor_ids
        contributors = []
        for contributor in node.contributors:
            contributor.bibliographic = contributor._id in visible_contributors
            contributor.permission = node.get_permissions(contributor)[-1]
            contributor.node_id = node._id
            contributors.append(contributor)
        return contributors

    # overrides ListAPIView
    def get_queryset(self):
        return self.get_queryset_from_request()


class NodeContributorDetail(generics.RetrieveUpdateDestroyAPIView, NodeMixin, UserMixin):
    """Detail of a contributor for a node. *Writeable*.

    View, remove from, and change bibliographic and permissions for a given contributor on a given node.

    ##Attributes

    `type` is "contributors"

        name           type     description
        ---------------------------------------------------------------------------------
        bibliographic  boolean  Whether the user will be included in citations for this node or not
        permission     string   User permission level. Must be "read", "write", or "admin". Defaults to "write".

    All other attributes are inherited from the User object.

    ##Relationships

    ###Nodes

    This endpoint shows the list of all nodes the user contributes to.

    ##Links

    **TODO: this is buggy, will probably change**

    ##Actions

    ###Update Contributor

        Method:        PUT / PATCH
        URL:           links.self
        Query Params:  <none>
        Body (JSON):   {
                         "data": {
                           "type": "contributors",          # required
                           "id":   "<contributor_user_id>", # required
                           "attributes": {
                             "bibiliographic": true|false,            # optional
                             "permission":     "read"|"write"|"admin" # optional
                           }
                         }
                       }
        Success:       200 OK + node representation

    To update a contributor's bibliographic preferences or access permissions for the node, issue a PUT request to the
    `self` link. Since this endpoint has no mandatory attributes, PUT and PATCH are functionally the same.  If the given
    user is not already in the contributor list, a 404 Not Found error will be returned.  A node must always have at
    least one admin, and any attempt to downgrade the permissions of a sole admin will result in a 400 Bad Request
    error.

    ###Remove Contributor

        Method:        DELETE
        URL:           links.self
        Query Params:  <none>
        Success:       204 No Content

    To remove a contributor from a node, issue a DELETE request to the `self` link.  Attempting to remove the only admin
    from a node will result in a 400 Bad Request response.

    ##Query Params

    *None*.

    #This Request/Response
    """
    permission_classes = (
        ContributorDetailPermissions,
        drf_permissions.IsAuthenticatedOrReadOnly,
        ReadOnlyIfRegistration,
        base_permissions.TokenHasScope,
    )

    required_read_scopes = [CoreScopes.NODE_CONTRIBUTORS_READ]
    required_write_scopes = [CoreScopes.NODE_CONTRIBUTORS_WRITE]

    serializer_class = NodeContributorDetailSerializer

    # overrides RetrieveAPIView
    def get_object(self):
        node = self.get_node()
        user = self.get_user()
        # May raise a permission denied
        self.check_object_permissions(self.request, user)
        if user not in node.contributors:
            raise NotFound('{} cannot be found in the list of contributors.'.format(user))
        user.permission = node.get_permissions(user)[-1]
        user.bibliographic = node.get_visible(user)
        user.node_id = node._id
        return user

    # overrides DestroyAPIView
    def perform_destroy(self, instance):
        node = self.get_node()
        current_user = self.request.user
        auth = Auth(current_user)
        if len(node.visible_contributors) == 1 and node.get_visible(instance):
            raise ValidationError("Must have at least one visible contributor")
        removed = node.remove_contributor(instance, auth)
        if not removed:
            raise ValidationError("Must have at least one registered admin contributor")


# TODO: Support creating registrations
class NodeRegistrationsList(generics.ListAPIView, NodeMixin):
    """Registrations of the current node.

    Registrations are read-only snapshots of a project. This view lists all of the existing registrations
    created for the current node.

    **TODO: registrations via api are still a WIP**

     """
    permission_classes = (
        ContributorOrPublic,
        drf_permissions.IsAuthenticatedOrReadOnly,
        base_permissions.TokenHasScope,
    )

    required_read_scopes = [CoreScopes.NODE_REGISTRATIONS_READ]
    required_write_scopes = [CoreScopes.NODE_REGISTRATIONS_WRITE]

    serializer_class = NodeRegistrationSerializer

    # overrides ListAPIView
    # TODO: Filter out retractions by default
    def get_queryset(self):
        nodes = self.get_node().node__registrations
        user = self.request.user
        if user.is_anonymous():
            auth = Auth(None)
        else:
            auth = Auth(user)
        registrations = [node for node in nodes if node.can_view(auth)]
        return registrations


class NodeChildrenList(generics.ListCreateAPIView, NodeMixin, ODMFilterMixin):
    """Children of the current node. *Writeable*.

    This will get the next level of child nodes for the selected node if the current user has read access for those
    nodes. Currently, if there is a discrepancy between the children count and the number of children returned, it
    probably indicates private nodes that aren't being returned. That discrepancy should disappear before everything
    is finalized.

    ##Node Attributes

    <!--- Copied Attributes from NodeDetail -->

    **TODO: import Attributes from NodeDetail**

    ##Links

    See the [JSON-API spec regarding pagination](http://jsonapi.org/format/1.0/#fetching-pagination).

    ##Actions

    ###Create Child Node

    <!--- Copied Creating New Node from NodeList -->

    **TODO: import Creating New Nodes from NodeList**

    To create a child node of the current node, issue a POST request to this endpoint.  The request and response format
    are the same as for creating an unparented node via the [node list endpoint](/v2/nodes/).

    ##Query Params

    + `page=<Int>` -- page number of results to view, default 1

    + `filter[<fieldname>]=<Str>` -- fields and values to filter the search results on.

    <!--- Copied Query Params from NodeList -->

    **TODO: import Query Params from NodeList**

    #This Request/Response
    """
    permission_classes = (
        ContributorOrPublic,
        drf_permissions.IsAuthenticatedOrReadOnly,
        ReadOnlyIfRegistration,
        base_permissions.TokenHasScope,
    )

    required_read_scopes = [CoreScopes.NODE_CHILDREN_READ]
    required_write_scopes = [CoreScopes.NODE_CHILDREN_WRITE]

    serializer_class = NodeSerializer

    # overrides ODMFilterMixin
    def get_default_odm_query(self):
        return (
            Q('is_deleted', 'ne', True) &
            Q('is_folder', 'ne', True)
        )

    # overrides ListAPIView
    def get_queryset(self):
        node = self.get_node()
        req_query = self.get_query_from_request()

        query = (
            Q('_id', 'in', [e._id for e in node.nodes if e.primary]) &
            req_query
        )
        nodes = Node.find(query)
        user = self.request.user
        if user.is_anonymous():
            auth = Auth(None)
        else:
            auth = Auth(user)
        children = [each for each in nodes if each.can_view(auth)]
        return children

    # overrides ListCreateAPIView
    def perform_create(self, serializer):
        user = self.request.user
        serializer.save(creator=user, parent=self.get_node())


# TODO: Make NodeLinks filterable. They currently aren't filterable because we have can't
# currently query on a Pointer's node's attributes.
# e.g. Pointer.find(Q('node.title', 'eq', ...)) doesn't work
class NodeLinksList(generics.ListCreateAPIView, NodeMixin):
    """Node Links to other nodes. *Writeable*.

    Node Links act as pointers to other nodes. Unlike Forks, they are not copies of nodes;
    Node Links are a direct reference to the node that they point to.

    **TODO: this is placeholder documentation pending finish**

    ##Node Link Attributes

    **TODO: import from NodeLinksDetail**

    ##Links

    See the [JSON-API spec regarding pagination](http://jsonapi.org/format/1.0/#fetching-pagination).

    ##Actions

    ###Create

    ##Query Params

    + `page=<Int>` -- page number of results to view, default 1

    + `filter[<fieldname>]=<Str>` -- fields and values to filter the search results on.

    #This Request/Response
    """
    permission_classes = (
        drf_permissions.IsAuthenticatedOrReadOnly,
        ContributorOrPublic,
        ReadOnlyIfRegistration,
        base_permissions.TokenHasScope,
    )

    required_read_scopes = [CoreScopes.NODE_LINKS_READ]
    required_write_scopes = [CoreScopes.NODE_LINKS_WRITE]

    serializer_class = NodeLinksSerializer

    def get_queryset(self):
        return [
            pointer for pointer in
            self.get_node().nodes_pointer
            if not pointer.node.is_deleted
        ]


class NodeLinksDetail(generics.RetrieveDestroyAPIView, NodeMixin):
    """Node Link details. *Writeable*.

    Node Links act as pointers to other nodes. Unlike Forks, they are not copies of nodes;
    Node Links are a direct reference to the node that they point to.

    **TODO: this is placeholder documentation pending finish**

    ##Attributes

        name           type               description
        ---------------------------------------------------------------------------------
        $name          $type              $descr

    ##Relationships

    ##Links

    ##Actions

    ##Query Params

    *None*.

    #This Request/Response
    """
    permission_classes = (
        ContributorOrPublicForPointers,
        drf_permissions.IsAuthenticatedOrReadOnly,
        base_permissions.TokenHasScope,
        ReadOnlyIfRegistration,
    )

    required_read_scopes = [CoreScopes.NODE_LINKS_READ]
    required_write_scopes = [CoreScopes.NODE_LINKS_WRITE]

    serializer_class = NodeLinksSerializer

    # overrides RetrieveAPIView
    def get_object(self):
        node_link_lookup_url_kwarg = 'node_link_id'
        node_link = get_object_or_error(
            Pointer,
            self.kwargs[node_link_lookup_url_kwarg],
            'node link'
        )
        # May raise a permission denied
        self.check_object_permissions(self.request, node_link)
        return node_link

    # overrides DestroyAPIView
    def perform_destroy(self, instance):
        user = self.request.user
        auth = Auth(user)
        node = self.get_node()
        pointer = self.get_object()
        try:
            node.rm_pointer(pointer, auth=auth)
        except ValueError as err:  # pointer doesn't belong to node
            raise ValidationError(err.message)
        node.save()


<<<<<<< HEAD
class NodeFilesList(generics.ListAPIView, NodeMixin):
    """Files attached to a node for a given provider. *Read-only*.

    This gives a list of all of the files and folders that are attached to your project for the given storage provider.
    If the provider is not "osfstorage", the metadata for the files in the storage will be retrieved and cached whenver
    this endpoint is accessed.  To see the cached metadata, GET the endpoint for the file directly (available through
    its `links.info` attribute).

    ##File Attributes

    <!--- Copied Attributes from FileDetail -->

    **TODO: import Attributes from FileDetail**

    ##Links

    See the [JSON-API spec regarding pagination](http://jsonapi.org/format/1.0/#fetching-pagination).

    ##Actions

    *None*.

    ##Query Params

    + `page=<Int>` -- page number of results to view, default 1

    + `filter[<fieldname>]=<Str>` -- fields and values to filter the search results on.

    **TODO: write this!**

    #This Request/Response
=======
class NodeFilesList(generics.ListAPIView, WaterButlerMixin, NodeMixin):
    """Files attached to a node.

    This gives a list of all of the files that are on your project. Because this works with external services, some
    ours and some not, there is some extra data that you need for how to interact with those services.

    At the top level file list of your project you have a list of providers that are connected to this project. If you
    want to add more, you will need to do that in the Open Science Framework front end for now. For everything in the
    data.links dictionary, you'll have two types of fields: `self` and `related`. These are the same as everywhere else:
    self links are what you use to manipulate the object itself with GET, POST, DELETE, and PUT requests, while
    related links give you further data about that resource.

    So if you GET a self link for a file, it will return the file itself for downloading. If you GET a related link for
    a file, you'll get the metadata about the file. GETting a related link for a folder will get you the listing of
    what's in that folder. GETting a folder's self link won't work, because there's nothing to get.

    Which brings us to the other useful thing about the links here: there's a field called `self-methods`. This field
    will tell you what the valid methods are for the self links given the kind of thing they are (file vs folder) and
    given your permissions on the object.

    NOTE: Most of the API will be stable as far as how the links work because the things they are accessing are fairly
    stable and predictable, so if you felt the need, you could construct them in the normal REST way and they should
    be fine.
    The 'self' links from the NodeFilesList may have to change from time to time, so you are highly encouraged to use
    the links as we provide them before you use them, and not to reverse engineer the structure of the links as they
    are at any given time.
>>>>>>> 81248714
    """
    permission_classes = (
        drf_permissions.IsAuthenticatedOrReadOnly,
        base_permissions.PermissionWithGetter(ContributorOrPublic, 'node'),
        base_permissions.PermissionWithGetter(ReadOnlyIfRegistration, 'node'),
        base_permissions.TokenHasScope,
    )

    serializer_class = FileSerializer

    required_read_scopes = [CoreScopes.NODE_FILE_READ]
    required_write_scopes = [CoreScopes.NODE_FILE_WRITE]

    def get_queryset(self):
        # Don't bother going to waterbutler for osfstorage
        files_list = self.fetch_from_waterbutler()

        if isinstance(files_list, list):
            return [self.get_file_item(file) for file in files_list]

        if isinstance(files_list, dict) or getattr(files_list, 'is_file', False):
            # We should not have gotten a file here
            raise NotFound

        return list(files_list.children)


class NodeFileDetail(generics.RetrieveAPIView, WaterButlerMixin, NodeMixin):
    permission_classes = (
        drf_permissions.IsAuthenticatedOrReadOnly,
        base_permissions.PermissionWithGetter(ContributorOrPublic, 'node'),
        base_permissions.PermissionWithGetter(ReadOnlyIfRegistration, 'node'),
        base_permissions.TokenHasScope,
    )

    serializer_class = FileSerializer

    required_read_scopes = [CoreScopes.NODE_FILE_READ]
    required_write_scopes = [CoreScopes.NODE_FILE_WRITE]

    def get_object(self):
        fobj = self.fetch_from_waterbutler()
        if isinstance(fobj, dict):
            return self.get_file_item(fobj)

        if isinstance(fobj, list) or not getattr(fobj, 'is_file', True):
            # We should not have gotten a folder here
            raise NotFound

        return fobj


class NodeProvider(object):

    def __init__(self, provider, node):
        self.path = '/'
        self.node = node
        self.kind = 'folder'
        self.name = provider
        self.provider = provider
        self.node_id = node._id
        self.pk = node._id


class NodeProvidersList(generics.ListAPIView, NodeMixin):
    """List of storage providers enabled for this node. *Read-only*.

    Users of the OSF may access their data on a [number of cloud-storage](/v2/#storage-providers) services that have
    integratations with the OSF.  We call these "providers".  By default every node has access to the OSF-provided
    storage, but may use as many of the supported providers as desired.  This endpoint lists all of the providers that
    have been enabled to work with this node.  If you want to add more, you will need to do that in the Open Science
    Framework front end for now.

    In the OSF filesystem model, providers are treated as folders, but with special properties that distinguish them
    from regular folders.  Every provider folder is considered a root folder, and may not be deleted through the regular
    file API.

    To see the contents of the provider, issue a GET request to the `relationships.files.links.related.href` attribute
    of the provider resource.

    ##Provider Attributes

    `type` is "files"

        name      type    description
        ---------------------------------------------------------------------------------
        name      string  name of the provider
        kind      string  type of this file/folder.  always "folder"
        path      path    relative path of this folder within the provider filesys. always "/"
        node      string  node this provider belongs to
        provider  string  provider id, same as "name"

    ##Links

    See the [JSON-API spec regarding pagination](http://jsonapi.org/format/1.0/#fetching-pagination).

    ##Actions

    *None*.

    ##Query Params

    + `page=<Int>` -- page number of results to view, default 1

    #This Request/Response
    """
    permission_classes = (
        drf_permissions.IsAuthenticatedOrReadOnly,
        ContributorOrPublic,
        base_permissions.TokenHasScope,
    )

    required_read_scopes = [CoreScopes.NODE_FILE_READ]
    required_write_scopes = [CoreScopes.NODE_FILE_WRITE]

    serializer_class = NodeProviderSerializer

    def get_provider_item(self, provider):
        return NodeProvider(provider, self.get_node())

    def get_queryset(self):
        return [
            self.get_provider_item(addon.config.short_name)
            for addon
            in self.get_node().get_addons()
            if addon.config.has_hgrid_files
            and addon.complete
        ]<|MERGE_RESOLUTION|>--- conflicted
+++ resolved
@@ -775,8 +775,7 @@
         node.save()
 
 
-<<<<<<< HEAD
-class NodeFilesList(generics.ListAPIView, NodeMixin):
+class NodeFilesList(generics.ListAPIView, WaterButlerMixin, NodeMixin):
     """Files attached to a node for a given provider. *Read-only*.
 
     This gives a list of all of the files and folders that are attached to your project for the given storage provider.
@@ -807,34 +806,6 @@
     **TODO: write this!**
 
     #This Request/Response
-=======
-class NodeFilesList(generics.ListAPIView, WaterButlerMixin, NodeMixin):
-    """Files attached to a node.
-
-    This gives a list of all of the files that are on your project. Because this works with external services, some
-    ours and some not, there is some extra data that you need for how to interact with those services.
-
-    At the top level file list of your project you have a list of providers that are connected to this project. If you
-    want to add more, you will need to do that in the Open Science Framework front end for now. For everything in the
-    data.links dictionary, you'll have two types of fields: `self` and `related`. These are the same as everywhere else:
-    self links are what you use to manipulate the object itself with GET, POST, DELETE, and PUT requests, while
-    related links give you further data about that resource.
-
-    So if you GET a self link for a file, it will return the file itself for downloading. If you GET a related link for
-    a file, you'll get the metadata about the file. GETting a related link for a folder will get you the listing of
-    what's in that folder. GETting a folder's self link won't work, because there's nothing to get.
-
-    Which brings us to the other useful thing about the links here: there's a field called `self-methods`. This field
-    will tell you what the valid methods are for the self links given the kind of thing they are (file vs folder) and
-    given your permissions on the object.
-
-    NOTE: Most of the API will be stable as far as how the links work because the things they are accessing are fairly
-    stable and predictable, so if you felt the need, you could construct them in the normal REST way and they should
-    be fine.
-    The 'self' links from the NodeFilesList may have to change from time to time, so you are highly encouraged to use
-    the links as we provide them before you use them, and not to reverse engineer the structure of the links as they
-    are at any given time.
->>>>>>> 81248714
     """
     permission_classes = (
         drf_permissions.IsAuthenticatedOrReadOnly,
