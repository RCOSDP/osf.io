--- conflicted
+++ resolved
@@ -261,14 +261,7 @@
             query = Q('_id', 'in', [node['id'] for node in self.request.data])
             auth = get_user_auth(self.request)
 
-<<<<<<< HEAD
-            user = self.request.user
-            if user.is_anonymous():
-                auth = Auth(None)
-            else:
-                auth = Auth(user)
-
-            nodes = Node.find(query)
+            nodes = self.filter_non_retracted_nodes(query)
 
             # If skip_uneditable=True in query_params, skip nodes for which the user
             # does not have EDIT permissions.
@@ -281,9 +274,6 @@
                 query = Q('_id', 'in', [node._id for node in has_permission])
                 return Node.find(query)
 
-=======
-            nodes = self.filter_non_retracted_nodes(query)
->>>>>>> 402ac26b
             for node in nodes:
                 if not node.can_edit(auth):
                     raise PermissionDenied
