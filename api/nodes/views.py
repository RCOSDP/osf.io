--- conflicted
+++ resolved
@@ -330,18 +330,13 @@
     the links as we provide them before you use them, and not to reverse engineer the structure of the links as they
     are at any given time.
     """
-<<<<<<< HEAD
+    permission_classes = (
+        drf_permissions.IsAuthenticatedOrReadOnly,
+        ContributorOrPublic,
+        base_permissions.TokenHasScope
+    )
+
     serializer_class = FileSerializer
-
-=======
->>>>>>> bd5ee348
-    permission_classes = (
-        drf_permissions.IsAuthenticatedOrReadOnly,
-        ContributorOrPublic,
-        base_permissions.TokenHasScope
-    )
-
-    serializer_class = NodeFilesSerializer
 
     required_read_scopes = [CoreScopes.NODE_FILE_READ]
     required_write_scopes = [CoreScopes.NODE_FILE_WRITE]
