import requests

from modularodm import Q
from rest_framework import generics, permissions as drf_permissions
from rest_framework.exceptions import PermissionDenied, ValidationError, NotFound

from framework.auth.core import Auth
from framework.auth.oauth_scopes import CoreScopes

from api.base import permissions as base_permissions
from api.base.filters import ODMFilterMixin, ListFilterMixin
from api.base.utils import get_object_or_error
from api.files.serializers import FileSerializer
from api.nodes.serializers import (
    NodeSerializer,
    NodeLinksSerializer,
<<<<<<< HEAD
    NodeFilesSerializer,
    NodeUpdateSerializer,
=======
    NodeProviderSerializer,
>>>>>>> f0c308d4
    NodeContributorsSerializer,
    NodeRegistrationSerializer,
    NodeContributorDetailSerializer,
)
from api.nodes.permissions import (
    AdminOrPublic,
    ContributorOrPublic,
    ReadOnlyIfRegistration,
    ContributorOrPublicForPointers,
    ContributorDetailPermissions
)

<<<<<<< HEAD
=======
from website.exceptions import NodeStateError
from website.files.models import FileNode
from website.files.models import OsfStorageFileNode
from website.models import Node, Pointer, User
from website.util import waterbutler_api_url_for


>>>>>>> f0c308d4
class NodeMixin(object):
    """Mixin with convenience methods for retrieving the current node based on the
    current URL. By default, fetches the current node based on the node_id kwarg.
    """

    serializer_class = NodeSerializer
    node_lookup_url_kwarg = 'node_id'

    def get_node(self):
        node = get_object_or_error(
            Node,
            self.kwargs[self.node_lookup_url_kwarg],
            display_name='node'
        )
        # Nodes that are folders/collections are treated as a separate resource, so if the client
        # requests a collection through a node endpoint, we return a 404
        if node.is_folder:
            raise NotFound
        # May raise a permission denied
        self.check_object_permissions(self.request, node)
        return node


class NodeList(generics.ListCreateAPIView, ODMFilterMixin):
    """Projects and components.

    On the front end, nodes are considered 'projects' or 'components'. The difference between a project and a component
    is that a project is the top-level node, and components are children of the project. There is also a category field
    that includes the option of project. The categorization essentially determines which icon is displayed by the
    Node in the front-end UI and helps with search organization. Top-level Nodes may have a category other than
    project, and children nodes may have a category of project.

    By default, a GET will return a list of public nodes, sorted by date_modified. You can filter Nodes by their title,
    description, and public fields.
    """
    permission_classes = (
        drf_permissions.IsAuthenticatedOrReadOnly,
        base_permissions.TokenHasScope,
    )

    required_read_scopes = [CoreScopes.NODE_BASE_READ]
    required_write_scopes = [CoreScopes.NODE_BASE_WRITE]

    serializer_class = NodeSerializer

    ordering = ('-date_modified', )  # default ordering

    # overrides ODMFilterMixin
    def get_default_odm_query(self):
        base_query = (
            Q('is_deleted', 'ne', True) &
            Q('is_folder', 'ne', True)
        )
        user = self.request.user
        permission_query = Q('is_public', 'eq', True)
        if not user.is_anonymous():
            permission_query = (Q('is_public', 'eq', True) | Q('contributors', 'icontains', user._id))

        query = base_query & permission_query
        return query

    # overrides ListCreateAPIView
    def get_queryset(self):
        query = self.get_query_from_request()
        return Node.find(query)

    # overrides ListCreateAPIView
    def perform_create(self, serializer):
        """Create a node.

        :param serializer:
        """
        # On creation, make sure that current user is the creator
        user = self.request.user
        serializer.save(creator=user)


class NodeDetail(generics.RetrieveUpdateDestroyAPIView, NodeMixin):
    """Projects and component details.

    On the front end, nodes are considered 'projects' or 'components'. The difference between a project and a component
    is that a project is the top-level node, and components are children of the project. There is also a category field
    that includes the option of project. The categorization essentially determines which icon is displayed by the
    Node in the front-end UI and helps with search organization. Top-level Nodes may have a category other than
    project, and children nodes may have a category of project.
    """
    permission_classes = (
        ContributorOrPublic,
        ReadOnlyIfRegistration,
        base_permissions.TokenHasScope,
    )

<<<<<<< HEAD
    serializer_class = NodeUpdateSerializer
=======
    required_read_scopes = [CoreScopes.NODE_BASE_READ]
    required_write_scopes = [CoreScopes.NODE_BASE_WRITE]

    serializer_class = NodeSerializer
>>>>>>> f0c308d4

    # overrides RetrieveUpdateDestroyAPIView
    def get_object(self):
        return self.get_node()

    # overrides RetrieveUpdateDestroyAPIView
    def get_serializer_context(self):
        # Serializer needs the request in order to make an update to privacy
        # TODO: The method it overrides already returns request (plus more stuff). Why does this method exist?
        return {'request': self.request}

    # overrides RetrieveUpdateDestroyAPIView
    def perform_destroy(self, instance):
        user = self.request.user
        auth = Auth(user)
        node = self.get_object()
        try:
            node.remove_node(auth=auth)
        except NodeStateError as err:
            raise ValidationError(err.message)
        node.save()


class NodeContributorsList(generics.ListCreateAPIView, ListFilterMixin, NodeMixin):
    """Contributors (users) for a node.

    Contributors are users who can make changes to the node or, in the case of private nodes,
    have read access to the node. Contributors are divided between 'bibliographic' and 'non-bibliographic'
    contributors. From a permissions standpoint, both are the same, but bibliographic contributors
    are included in citations, while non-bibliographic contributors are not included in citations.
    """
    permission_classes = (
        AdminOrPublic,
        drf_permissions.IsAuthenticatedOrReadOnly,
        ReadOnlyIfRegistration,
        base_permissions.TokenHasScope,
    )

    required_read_scopes = [CoreScopes.NODE_CONTRIBUTORS_READ]
    required_write_scopes = [CoreScopes.NODE_CONTRIBUTORS_WRITE]

    serializer_class = NodeContributorsSerializer

    def get_default_queryset(self):
        node = self.get_node()
        visible_contributors = node.visible_contributor_ids
        contributors = []
        for contributor in node.contributors:
            contributor.bibliographic = contributor._id in visible_contributors
            contributor.permission = node.get_permissions(contributor)[-1]
            contributor.node_id = node._id
            contributors.append(contributor)
        return contributors

    # overrides ListAPIView
    def get_queryset(self):
        return self.get_queryset_from_request()


# TODO: Support creating registrations
class NodeContributorDetail(generics.RetrieveUpdateDestroyAPIView, NodeMixin):
    """Detail of a contributor for a node.

    View, remove from, and change bibliographic and permissions for a given contributor on a given node.
    """
    permission_classes = (
        ContributorDetailPermissions,
        drf_permissions.IsAuthenticatedOrReadOnly,
        ReadOnlyIfRegistration,
        base_permissions.TokenHasScope,
    )

    required_read_scopes = [CoreScopes.NODE_CONTRIBUTORS_READ]
    required_write_scopes = [CoreScopes.NODE_CONTRIBUTORS_WRITE]

    serializer_class = NodeContributorDetailSerializer

    # overrides RetrieveAPIView
    def get_object(self):
        node = self.get_node()
        user = get_object_or_error(User, self.kwargs['user_id'], display_name='user')
        # May raise a permission denied
        self.check_object_permissions(self.request, user)
        if user not in node.contributors:
            raise NotFound('{} cannot be found in the list of contributors.'.format(user))
        user.permission = node.get_permissions(user)[-1]
        user.bibliographic = node.get_visible(user)
        user.node_id = node._id
        return user

    # overrides DestroyAPIView
    def perform_destroy(self, instance):
        node = self.get_node()
        current_user = self.request.user
        auth = Auth(current_user)
        if len(node.visible_contributors) == 1 and node.get_visible(instance):
            raise ValidationError("Must have at least one visible contributor")
        removed = node.remove_contributor(instance, auth)
        if not removed:
            raise ValidationError("Must have at least one registered admin contributor")

class NodeRegistrationsList(generics.ListAPIView, NodeMixin):
    """Registrations of the current node.

    Registrations are read-only snapshots of a project. This view lists all of the existing registrations
    created for the current node.
     """
    permission_classes = (
        ContributorOrPublic,
        drf_permissions.IsAuthenticatedOrReadOnly,
        base_permissions.TokenHasScope,
    )

    required_read_scopes = [CoreScopes.NODE_REGISTRATIONS_READ]
    required_write_scopes = [CoreScopes.NODE_REGISTRATIONS_WRITE]

    serializer_class = NodeRegistrationSerializer

    # overrides ListAPIView
    # TODO: Filter out retractions by default
    def get_queryset(self):
        nodes = self.get_node().node__registrations
        user = self.request.user
        if user.is_anonymous():
            auth = Auth(None)
        else:
            auth = Auth(user)
        registrations = [node for node in nodes if node.can_view(auth)]
        return registrations


class NodeChildrenList(generics.ListCreateAPIView, NodeMixin, ODMFilterMixin):
    """Children of the current node.

    This will get the next level of child nodes for the selected node if the current user has read access for those
    nodes. Currently, if there is a discrepancy between the children count and the number of children returned, it
    probably indicates private nodes that aren't being returned. That discrepancy should disappear before everything
    is finalized.
    """
    permission_classes = (
        ContributorOrPublic,
        drf_permissions.IsAuthenticatedOrReadOnly,
        ReadOnlyIfRegistration,
        base_permissions.TokenHasScope,
    )

    required_read_scopes = [CoreScopes.NODE_CHILDREN_READ]
    required_write_scopes = [CoreScopes.NODE_CHILDREN_WRITE]

    serializer_class = NodeSerializer

    # overrides ODMFilterMixin
    def get_default_odm_query(self):
        return (
            Q('is_deleted', 'ne', True) &
            Q('is_folder', 'ne', True)
        )

    # overrides ListAPIView
    def get_queryset(self):
        node = self.get_node()
        req_query = self.get_query_from_request()

        query = (
            Q('_id', 'in', [e._id for e in node.nodes if e.primary]) &
            req_query
        )
        nodes = Node.find(query)
        user = self.request.user
        if user.is_anonymous():
            auth = Auth(None)
        else:
            auth = Auth(user)
        children = [each for each in nodes if each.can_view(auth)]
        return children

    # overrides ListCreateAPIView
    def perform_create(self, serializer):
        user = self.request.user
        serializer.save(creator=user, parent=self.get_node())


# TODO: Make NodeLinks filterable. They currently aren't filterable because we have can't
# currently query on a Pointer's node's attributes.
# e.g. Pointer.find(Q('node.title', 'eq', ...)) doesn't work
class NodeLinksList(generics.ListCreateAPIView, NodeMixin):
    """Node Links to other nodes.

    Node Links act as pointers to other nodes. Unlike Forks, they are not copies of nodes;
    Node Links are a direct reference to the node that they point to.
    """
    permission_classes = (
        drf_permissions.IsAuthenticatedOrReadOnly,
        ContributorOrPublic,
        ReadOnlyIfRegistration,
        base_permissions.TokenHasScope,
    )

    required_read_scopes = [CoreScopes.NODE_LINKS_READ]
    required_write_scopes = [CoreScopes.NODE_LINKS_WRITE]

    serializer_class = NodeLinksSerializer

    def get_queryset(self):
        return [
            pointer for pointer in
            self.get_node().nodes_pointer
            if not pointer.node.is_deleted
        ]


class NodeLinksDetail(generics.RetrieveDestroyAPIView, NodeMixin):
    """Node Link details.

    Node Links act as pointers to other nodes. Unlike Forks, they are not copies of nodes;
    Node Links are a direct reference to the node that they point to.
    """
    permission_classes = (
        ContributorOrPublicForPointers,
        drf_permissions.IsAuthenticatedOrReadOnly,
        base_permissions.TokenHasScope,
    )

    required_read_scopes = [CoreScopes.NODE_LINKS_READ]
    required_write_scopes = [CoreScopes.NODE_LINKS_WRITE]

    serializer_class = NodeLinksSerializer

    # overrides RetrieveAPIView
    def get_object(self):
        node_link_lookup_url_kwarg = 'node_link_id'
        node_link = get_object_or_error(
            Pointer,
            self.kwargs[node_link_lookup_url_kwarg],
            'node link'
        )
        # May raise a permission denied
        self.check_object_permissions(self.request, node_link)
        return node_link

    # overrides DestroyAPIView
    def perform_destroy(self, instance):
        user = self.request.user
        auth = Auth(user)
        node = self.get_node()
        pointer = self.get_object()
        try:
            node.rm_pointer(pointer, auth=auth)
        except ValueError as err:  # pointer doesn't belong to node
            raise ValidationError(err.message)
        node.save()


class NodeFilesList(generics.ListAPIView, NodeMixin):
    """Files attached to a node.

    This gives a list of all of the files that are on your project. Because this works with external services, some
    ours and some not, there is some extra data that you need for how to interact with those services.

    At the top level file list of your project you have a list of providers that are connected to this project. If you
    want to add more, you will need to do that in the Open Science Framework front end for now. For everything in the
    data.links dictionary, you'll have two types of fields: `self` and `related`. These are the same as everywhere else:
    self links are what you use to manipulate the object itself with GET, POST, DELETE, and PUT requests, while
    related links give you further data about that resource.

    So if you GET a self link for a file, it will return the file itself for downloading. If you GET a related link for
    a file, you'll get the metadata about the file. GETting a related link for a folder will get you the listing of
    what's in that folder. GETting a folder's self link won't work, because there's nothing to get.

    Which brings us to the other useful thing about the links here: there's a field called `self-methods`. This field
    will tell you what the valid methods are for the self links given the kind of thing they are (file vs folder) and
    given your permissions on the object.

    NOTE: Most of the API will be stable as far as how the links work because the things they are accessing are fairly
    stable and predictable, so if you felt the need, you could construct them in the normal REST way and they should
    be fine.
    The 'self' links from the NodeFilesList may have to change from time to time, so you are highly encouraged to use
    the links as we provide them before you use them, and not to reverse engineer the structure of the links as they
    are at any given time.
    """
    permission_classes = (
        drf_permissions.IsAuthenticatedOrReadOnly,
        ContributorOrPublic,
        ReadOnlyIfRegistration,
        base_permissions.TokenHasScope,
    )

    required_read_scopes = [CoreScopes.NODE_FILE_READ]
    required_write_scopes = [CoreScopes.NODE_FILE_WRITE]

    serializer_class = FileSerializer

    def get_file_item(self, item):
        file_node = FileNode.resolve_class(
            item['provider'],
            FileNode.FOLDER if item['kind'] == 'folder'
            else FileNode.FILE
        ).get_or_create(self.get_node(), item['path'])

        file_node.update(None, item, user=self.request.user)

        return file_node

    def get_queryset(self):
        # Don't bother going to waterbutler for osfstorage
        if self.kwargs['provider'] == 'osfstorage':
            self.check_object_permissions(self.request, self.get_node())
            # Kinda like /me for a user
            # The one odd case where path is not really path
            if self.kwargs['path'] == '/':
                return list(self.get_node().get_addon('osfstorage').get_root().children)

            fobj = OsfStorageFileNode.find_one(
                Q('node', 'eq', self.get_node()._id) &
                Q('path', 'eq', self.kwargs['path'])
            )

            if fobj.is_file:
                return [fobj]

            return list(fobj.children)

        url = waterbutler_api_url_for(
            self.get_node()._id,
            self.kwargs['provider'],
            self.kwargs['path'],
            meta=True
        )

        waterbutler_request = requests.get(
            url,
            cookies=self.request.COOKIES,
            headers={'Authorization': self.request.META.get('HTTP_AUTHORIZATION')},
        )
        if waterbutler_request.status_code == 401:
            raise PermissionDenied
        try:
            files_list = waterbutler_request.json()['data']
        except KeyError:
            raise ValidationError(detail='detail: Could not retrieve files information.')

        if isinstance(files_list, dict):
            files_list = [files_list]

        return [self.get_file_item(file) for file in files_list]


class NodeProvider(object):

    def __init__(self, provider, node):
        self.path = '/'
        self.node = node
        self.kind = 'folder'
        self.name = provider
        self.provider = provider
        self.node_id = node._id
        self.pk = node._id


class NodeProvidersList(generics.ListAPIView, NodeMixin):
    permission_classes = (
        drf_permissions.IsAuthenticatedOrReadOnly,
        ContributorOrPublic,
        base_permissions.TokenHasScope,
    )

    required_read_scopes = [CoreScopes.NODE_FILE_READ]
    required_write_scopes = [CoreScopes.NODE_FILE_WRITE]

    serializer_class = NodeProviderSerializer

    def get_provider_item(self, provider):
        return NodeProvider(provider, self.get_node())

    def get_queryset(self):
        return [
            self.get_provider_item(addon.config.short_name)
            for addon
            in self.get_node().get_addons()
            if addon.config.has_hgrid_files
            and addon.complete
        ]<|MERGE_RESOLUTION|>--- conflicted
+++ resolved
@@ -14,12 +14,8 @@
 from api.nodes.serializers import (
     NodeSerializer,
     NodeLinksSerializer,
-<<<<<<< HEAD
-    NodeFilesSerializer,
     NodeUpdateSerializer,
-=======
     NodeProviderSerializer,
->>>>>>> f0c308d4
     NodeContributorsSerializer,
     NodeRegistrationSerializer,
     NodeContributorDetailSerializer,
@@ -32,8 +28,6 @@
     ContributorDetailPermissions
 )
 
-<<<<<<< HEAD
-=======
 from website.exceptions import NodeStateError
 from website.files.models import FileNode
 from website.files.models import OsfStorageFileNode
@@ -41,7 +35,6 @@
 from website.util import waterbutler_api_url_for
 
 
->>>>>>> f0c308d4
 class NodeMixin(object):
     """Mixin with convenience methods for retrieving the current node based on the
     current URL. By default, fetches the current node based on the node_id kwarg.
@@ -133,16 +126,12 @@
         ReadOnlyIfRegistration,
         base_permissions.TokenHasScope,
     )
-
-<<<<<<< HEAD
-    serializer_class = NodeUpdateSerializer
-=======
+    
     required_read_scopes = [CoreScopes.NODE_BASE_READ]
     required_write_scopes = [CoreScopes.NODE_BASE_WRITE]
 
-    serializer_class = NodeSerializer
->>>>>>> f0c308d4
-
+    serializer_class = NodeUpdateSerializer
+   
     # overrides RetrieveUpdateDestroyAPIView
     def get_object(self):
         return self.get_node()
