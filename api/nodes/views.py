import requests

from modularodm import Q
from rest_framework import generics, permissions as drf_permissions
from rest_framework.exceptions import PermissionDenied, ValidationError, NotFound
from rest_framework.status import is_server_error

from framework.auth.core import Auth
from framework.auth.oauth_scopes import CoreScopes

from api.base import permissions as base_permissions
from api.base.filters import ODMFilterMixin, ListFilterMixin
from api.base.views import JSONAPIBaseView
from api.base.utils import get_object_or_error
from api.files.serializers import FileSerializer
from api.users.views import UserMixin
from api.nodes.serializers import (
    NodeSerializer,
    NodeLinksSerializer,
    NodeDetailSerializer,
    NodeProviderSerializer,
    NodeContributorsSerializer,
    NodeRegistrationSerializer,
    NodeContributorDetailSerializer
)
from api.nodes.permissions import (
    AdminOrPublic,
    ContributorOrPublic,
    ContributorOrPublicForPointers,
    ContributorDetailPermissions,
    ReadOnlyIfRegistration,
)
from api.base.exceptions import ServiceUnavailableError

from website.exceptions import NodeStateError
from website.files.models import FileNode
from website.files.models import OsfStorageFileNode
from website.models import Node, Pointer
from website.util import waterbutler_api_url_for


class NodeMixin(object):
    """Mixin with convenience methods for retrieving the current node based on the
    current URL. By default, fetches the current node based on the node_id kwarg.
    """

    serializer_class = NodeSerializer
    node_lookup_url_kwarg = 'node_id'

    def get_node(self, check_object_permissions=True):
        node = get_object_or_error(
            Node,
            self.kwargs[self.node_lookup_url_kwarg],
            display_name='node'
        )
        # Nodes that are folders/collections are treated as a separate resource, so if the client
        # requests a collection through a node endpoint, we return a 404
        if node.is_folder:
            raise NotFound
        # May raise a permission denied
        if check_object_permissions:
            self.check_object_permissions(self.request, node)
        return node

class WaterButlerMixin(object):

    path_lookup_url_kwarg = 'path'
    provider_lookup_url_kwarg = 'provider'

    def get_file_item(self, item):
        attrs = item['attributes']
        file_node = FileNode.resolve_class(
            attrs['provider'],
            FileNode.FOLDER if attrs['kind'] == 'folder'
            else FileNode.FILE
        ).get_or_create(self.get_node(check_object_permissions=False), attrs['path'])

        file_node.update(None, attrs, user=self.request.user)

        self.check_object_permissions(self.request, file_node)

        return file_node

    def fetch_from_waterbutler(self):
        node = self.get_node(check_object_permissions=False)
        path = self.kwargs[self.path_lookup_url_kwarg]
        provider = self.kwargs[self.provider_lookup_url_kwarg]

        if provider == 'osfstorage':
            # Kinda like /me for a user
            # The one odd case where path is not really path
            if path == '/':
                obj = node.get_addon('osfstorage').get_root()
            else:
                obj = get_object_or_error(
                    OsfStorageFileNode,
                    Q('node', 'eq', node._id) &
                    Q('_id', 'eq', path.strip('/')) &
                    Q('is_file', 'eq', not path.endswith('/'))
                )

            self.check_object_permissions(self.request, obj)

            return obj

        url = waterbutler_api_url_for(node._id, provider, path, meta=True)
        waterbutler_request = requests.get(
            url,
            cookies=self.request.COOKIES,
            headers={'Authorization': self.request.META.get('HTTP_AUTHORIZATION')},
        )

        if waterbutler_request.status_code == 401:
            raise PermissionDenied

        if waterbutler_request.status_code == 404:
            raise NotFound

        if is_server_error(waterbutler_request.status_code):
            raise ServiceUnavailableError(detail='Could not retrieve files information at this time.')

        try:
            return waterbutler_request.json()['data']
        except KeyError:
            raise ServiceUnavailableError(detail='Could not retrieve files information at this time.')


class NodeList(generics.ListCreateAPIView, ODMFilterMixin):
    """Nodes that represent projects and components. *Writeable*.

    Paginated list of nodes ordered by their `date_modified`.  Each resource contains the full representation of the
    node, meaning additional requests to an individual node's detail view are not necessary.

    <!--- Copied Spiel from NodeDetail -->

    On the front end, nodes are considered 'projects' or 'components'. The difference between a project and a component
    is that a project is the top-level node, and components are children of the project. There is also a [category
    field](/v2/#osf-node-categories) that includes 'project' as an option. The categorization essentially determines
    which icon is displayed by the node in the front-end UI and helps with search organization. Top-level nodes may have
    a category other than project, and children nodes may have a category of project.

    ##Node Attributes

    <!--- Copied Attributes from NodeDetail -->

    OSF Node entities have the "nodes" `type`.

        name           type               description
        ---------------------------------------------------------------------------------
        title          string             title of project or component
        description    string             description of the node
        category       string             node category, must be one of the allowed values
        date_created   iso8601 timestamp  timestamp that the node was created
        date_modified  iso8601 timestamp  timestamp when the node was last updated
        tags           array of strings   list of tags that describe the node
        registration   boolean            has this project been registered?
        collection     boolean            is this node a collection of other nodes?
        dashboard      boolean            is this node visible on the user dashboard?
        public         boolean            has this node been made publicly-visible?

    ##Links

    See the [JSON-API spec regarding pagination](http://jsonapi.org/format/1.0/#fetching-pagination).

    ##Actions

    ###Creating New Nodes

        Method:        POST
        URL:           links.self
        Query Params:  <none>
        Body (JSON):   {
                         "data": {
                           "type": "nodes", # required
                           "attributes": {
                             "title":       {title},          # required
                             "category":    {category},       # required
                             "description": {description},    # optional
                             "tags":        [{tag1}, {tag2}], # optional
                             "public":      true|false        # optional
                           }
                         }
                       }
        Success:       201 CREATED + node representation

    New nodes are created by issuing a POST request to this endpoint.  The `title` and `category` fields are
    mandatory. `category` must be one of the [permitted node categories](/v2/#osf-node-categories).  `public` defaults
    to false.  All other fields not listed above will be ignored.  If the node creation is successful the API will
    return a 201 response with the respresentation of the new node in the body.  For the new node's canonical URL, see
    the `links.self` field of the response.

    ##Query Params

    + `page=<Int>` -- page number of results to view, default 1

    + `filter[<fieldname>]=<Str>` -- fields and values to filter the search results on.

    Nodes may be filtered by their `title`, `category`, `description`, `public`, `registration`, or `tags`.  `title`,
    `description`, and `category` are string fields and will be filtered using simple substring matching.  `public` and
    `registration` are booleans, and can be filtered using truthy values, such as `true`, `false`, `0`, or `1`.  Note
    that quoting `true` or `false` in the query will cause the match to fail regardless.  `tags` is an array of simple strings.

    #This Request/Response

    """
    permission_classes = (
        drf_permissions.IsAuthenticatedOrReadOnly,
        base_permissions.TokenHasScope,
    )

    required_read_scopes = [CoreScopes.NODE_BASE_READ]
    required_write_scopes = [CoreScopes.NODE_BASE_WRITE]

    serializer_class = NodeSerializer

    ordering = ('-date_modified', )  # default ordering

    # overrides ODMFilterMixin
    def get_default_odm_query(self):
        base_query = (
            Q('is_deleted', 'ne', True) &
            Q('is_folder', 'ne', True)
        )
        user = self.request.user
        permission_query = Q('is_public', 'eq', True)
        if not user.is_anonymous():
            permission_query = (Q('is_public', 'eq', True) | Q('contributors', 'icontains', user._id))

        query = base_query & permission_query
        return query

    # overrides ListCreateAPIView
    def get_queryset(self):
        query = self.get_query_from_request()
        return Node.find(query)

    # overrides ListCreateAPIView
    def perform_create(self, serializer):
        """Create a node.

        :param serializer:
        """
        # On creation, make sure that current user is the creator
        user = self.request.user
        serializer.save(creator=user)


class NodeDetail(JSONAPIBaseView, generics.RetrieveUpdateDestroyAPIView, NodeMixin):
    """Details about a given node (project or component). *Writeable*.

    On the front end, nodes are considered 'projects' or 'components'. The difference between a project and a component
    is that a project is the top-level node, and components are children of the project. There is also a [category
    field](/v2/#osf-node-categories) that includes 'project' as an option. The categorization essentially determines
    which icon is displayed by the node in the front-end UI and helps with search organization. Top-level nodes may have
    a category other than project, and children nodes may have a category of project.

    ###Permissions

    Nodes that are made public will give read-only access to everyone. Private nodes require explicit read
    permission. Write and admin access are the same for public and private nodes. Administrators on a parent node have
    implicit read permissions for all child nodes.

    ##Attributes

    OSF Node entities have the "nodes" `type`.

        name           type               description
        ---------------------------------------------------------------------------------
        title          string             title of project or component
        description    string             description of the node
        category       string             node category, must be one of the allowed values
        date_created   iso8601 timestamp  timestamp that the node was created
        date_modified  iso8601 timestamp  timestamp when the node was last updated
        tags           array of strings   list of tags that describe the node
        registration   boolean            has this project been registered?
        collection     boolean            is this node a collection of other nodes?
        dashboard      boolean            is this node visible on the user dashboard?
        public         boolean            has this node been made publicly-visible?

    ##Relationships

    ###Children

    List of nodes that are children of this node.  New child nodes may be added through this endpoint.

    ###Contributors

    List of users who are contributors to this node.  Contributors may have "read", "write", or "admin" permissions.  A
    node must always have at least one "admin" contributor.  Contributors may be added via this endpoint.

    ###Files

    List of top-level folders (actually cloud-storage providers) associated with this node. This is the starting point
    for accessing the actual files stored within this node.

    ###Parent

    If this node is a child node of another node, the parent's canonical endpoint will be available in the
    `parent.links.self.href` key.  Otherwise, it will be null.

    ##Links

        self:  the canonical api endpoint of this node
        html:  this node's page on the OSF website

    ##Actions

    ###Update

        Method:        PUT / PATCH
        URL:           links.self
        Query Params:  <none>
        Body (JSON):   {
                         "data": {
                           "type": "nodes",   # required
                           "id":   {node_id}, # required
                           "attributes": {
                             "title":       {title},          # mandatory
                             "category":    {category},       # mandatory
                             "description": {description},    # optional
                             "tags":        [{tag1}, {tag2}], # optional
                             "public":      true|false        # optional
                           }
                         }
                       }
        Success:       200 OK + node representation

    To update a node, issue either a PUT or a PATCH request against the `links.self` URL.  The `title` and `category`
    fields are mandatory if you PUT and optional if you PATCH.  The `tags` parameter must be an array of strings.
    Non-string values will be accepted and stringified, but we make no promises about the stringification output.  So
    don't do that.

    ###Delete

        Method:   DELETE
        URL:      links.self
        Params:   <none>
        Success:  204 No Content

    To delete a node, issue a DELETE request against `links.self`.  A successful delete will return a 204 No Content
    response. Attempting to delete a node you do not own will result in a 403 Forbidden.

    ##Query Params

    *None*.

    #This Request/Response

    """
    permission_classes = (
        drf_permissions.IsAuthenticatedOrReadOnly,
        ContributorOrPublic,
        ReadOnlyIfRegistration,
        base_permissions.TokenHasScope,
    )

    required_read_scopes = [CoreScopes.NODE_BASE_READ]
    required_write_scopes = [CoreScopes.NODE_BASE_WRITE]

    serializer_class = NodeDetailSerializer

    # overrides RetrieveUpdateDestroyAPIView
    def get_object(self):
        return self.get_node()

    # overrides RetrieveUpdateDestroyAPIView
    def perform_destroy(self, instance):
        user = self.request.user
        auth = Auth(user)
        node = self.get_object()
        try:
            node.remove_node(auth=auth)
        except NodeStateError as err:
            raise ValidationError(err.message)
        node.save()


class NodeContributorsList(JSONAPIBaseView, generics.ListCreateAPIView, ListFilterMixin, NodeMixin):
    """Contributors (users) for a node. *Writeable*.

    Contributors are users who can make changes to the node or, in the case of private nodes,
    have read access to the node. Contributors are divided between 'bibliographic' and 'non-bibliographic'
    contributors. From a permissions standpoint, both are the same, but bibliographic contributors
    are included in citations, while non-bibliographic contributors are not included in citations.

    ##Node Contributor Attributes

    <!--- Copied Attributes from NodeContributorDetail -->

    `type` is "contributors"

        name           type     description
        ---------------------------------------------------------------------------------
        bibliographic  boolean  Whether the user will be included in citations for this node or not
        permission     string   User permission level. Must be "read", "write", or "admin". Defaults to "write".

    All other attributes are inherited from the User object.

    ##Links

    See the [JSON-API spec regarding pagination](http://jsonapi.org/format/1.0/#fetching-pagination).

    ##Actions

    ###Adding Contributors

        Method:        POST
        URL:           links.self
        Query Params:  <none>
        Body (JSON):   {
                         "data": {
                           "type": "contributors",        # required
                           "id":   {contributor_user_id}, # required
                           "attributes": {
                             "bibliographic": true|false,            # optional
                             "permission":    "read"|"write"|"admin" # optional
                           }
                         }
                       }
        Success:       201 CREATED + node contributor representation

    Contributors can be added to nodes are by issuing a POST request to this endpoint.  The `id` attribute is mandatory and
    must be a valid user id.  `bibliographic` is a boolean and defaults to `true`.  `permission` must be a [valid OSF
    permission key](/v2/#osf-node-permission-keys) and defaults to `"write"`. All other fields not listed above will be
    ignored.  If the request is successful the API will return a 201 response with the respresentation of the new node
    contributor in the body.  For the new node contributor's canonical URL, see the `links.self` field of the response.

    ##Query Params

    + `page=<Int>` -- page number of results to view, default 1

    + `filter[<fieldname>]=<Str>` -- fields and values to filter the search results on.

    NodeContributors may be filtered by their `full_name`, `given_name`, `middle_names`, `family_name`, `id`,
    `bibliographic`, or `permissions` attributes.  The `description`, and `category` are string fields and will be filtered
    using simple substring matching.  `bibliographic` is a boolean, and can be filtered using truthy values,
    such as `true`, `false`, `0`, or `1`.  Note that quoting `true` or `false` in the query will cause the match to fail
    regardless.

    #This Request/Response
    """
    permission_classes = (
        AdminOrPublic,
        drf_permissions.IsAuthenticatedOrReadOnly,
        ReadOnlyIfRegistration,
        base_permissions.TokenHasScope,
    )

    required_read_scopes = [CoreScopes.NODE_CONTRIBUTORS_READ]
    required_write_scopes = [CoreScopes.NODE_CONTRIBUTORS_WRITE]

    serializer_class = NodeContributorsSerializer

    def get_default_queryset(self):
        node = self.get_node()
        visible_contributors = node.visible_contributor_ids
        contributors = []
        for contributor in node.contributors:
            contributor.bibliographic = contributor._id in visible_contributors
            contributor.permission = node.get_permissions(contributor)[-1]
            contributor.node_id = node._id
            contributors.append(contributor)
        return contributors

    # overrides ListAPIView
    def get_queryset(self):
        return self.get_queryset_from_request()


class NodeContributorDetail(JSONAPIBaseView, generics.RetrieveUpdateDestroyAPIView, NodeMixin, UserMixin):
    """Detail of a contributor for a node. *Writeable*.

    Contributors are users who can make changes to the node or, in the case of private nodes,
    have read access to the node. Contributors are divided between 'bibliographic' and 'non-bibliographic'
    contributors. From a permissions standpoint, both are the same, but bibliographic contributors
    are included in citations, while non-bibliographic contributors are not included in citations.

    Contributors can be viewed, removed, and have their permissions and bibliographic status changed via this
    endpoint.

    ##Attributes

    `type` is "contributors"

        name           type     description
        ---------------------------------------------------------------------------------
        bibliographic  boolean  Whether the user will be included in citations for this node or not
        permission     string   User permission level. Must be "read", "write", or "admin". Defaults to "write".

    All other attributes are inherited from the User object.

    ##Relationships

    ###Nodes

    This endpoint shows the list of all nodes the user contributes to.

    ##Links

        self:  the canonical api endpoint of this node
        html:  this node's page on the OSF website

    ##Actions

    ###Update Contributor

        Method:        PUT / PATCH
        URL:           links.self
        Query Params:  <none>
        Body (JSON):   {
                         "data": {
                           "type": "contributors",        # required
                           "id":   {contributor_user_id}, # required
                           "attributes": {
                             "bibiliographic": true|false,            # optional
                             "permission":     "read"|"write"|"admin" # optional
                           }
                         }
                       }
        Success:       200 OK + node representation

    To update a contributor's bibliographic preferences or access permissions for the node, issue a PUT request to the
    `self` link. Since this endpoint has no mandatory attributes, PUT and PATCH are functionally the same.  If the given
    user is not already in the contributor list, a 404 Not Found error will be returned.  A node must always have at
    least one admin, and any attempt to downgrade the permissions of a sole admin will result in a 400 Bad Request
    error.

    ###Remove Contributor

        Method:        DELETE
        URL:           links.self
        Query Params:  <none>
        Success:       204 No Content

    To remove a contributor from a node, issue a DELETE request to the `self` link.  Attempting to remove the only admin
    from a node will result in a 400 Bad Request response.

    ##Query Params

    *None*.

    #This Request/Response

    """
    permission_classes = (
        ContributorDetailPermissions,
        drf_permissions.IsAuthenticatedOrReadOnly,
        ReadOnlyIfRegistration,
        base_permissions.TokenHasScope,
    )

    required_read_scopes = [CoreScopes.NODE_CONTRIBUTORS_READ]
    required_write_scopes = [CoreScopes.NODE_CONTRIBUTORS_WRITE]

    serializer_class = NodeContributorDetailSerializer

    # overrides RetrieveAPIView
    def get_object(self):
        node = self.get_node()
        user = self.get_user()
        # May raise a permission denied
        self.check_object_permissions(self.request, user)
        if user not in node.contributors:
            raise NotFound('{} cannot be found in the list of contributors.'.format(user))
        user.permission = node.get_permissions(user)[-1]
        user.bibliographic = node.get_visible(user)
        user.node_id = node._id
        return user

    # overrides DestroyAPIView
    def perform_destroy(self, instance):
        node = self.get_node()
        current_user = self.request.user
        auth = Auth(current_user)
        if len(node.visible_contributors) == 1 and node.get_visible(instance):
            raise ValidationError("Must have at least one visible contributor")
        removed = node.remove_contributor(instance, auth)
        if not removed:
            raise ValidationError("Must have at least one registered admin contributor")


# TODO: Support creating registrations
class NodeRegistrationsList(JSONAPIBaseView, generics.ListAPIView, NodeMixin):
    """Registrations of the current node.

    Registrations are read-only snapshots of a project. This view lists all of the existing registrations
    created for the current node.

    **TODO: registrations via api are still a WIP**

     """
    permission_classes = (
        ContributorOrPublic,
        drf_permissions.IsAuthenticatedOrReadOnly,
        base_permissions.TokenHasScope,
    )

    required_read_scopes = [CoreScopes.NODE_REGISTRATIONS_READ]
    required_write_scopes = [CoreScopes.NODE_REGISTRATIONS_WRITE]

    serializer_class = NodeRegistrationSerializer

    # overrides ListAPIView
    # TODO: Filter out retractions by default
    def get_queryset(self):
        nodes = self.get_node().node__registrations
        user = self.request.user
        if user.is_anonymous():
            auth = Auth(None)
        else:
            auth = Auth(user)
        registrations = [node for node in nodes if node.can_view(auth)]
        return registrations


class NodeChildrenList(JSONAPIBaseView, generics.ListCreateAPIView, NodeMixin, ODMFilterMixin):
    """Children of the current node. *Writeable*.

    This will get the next level of child nodes for the selected node if the current user has read access for those
    nodes. Creating a node via this endpoint will behave the same as the [node list endpoint](/v2/nodes/), but the new
    node will have the selected node set as its parent.

    ##Node Attributes

    <!--- Copied Attributes from NodeDetail -->

    OSF Node entities have the "nodes" `type`.

        name           type               description
        ---------------------------------------------------------------------------------
        title          string             title of project or component
        description    string             description of the node
        category       string             node category, must be one of the allowed values
        date_created   iso8601 timestamp  timestamp that the node was created
        date_modified  iso8601 timestamp  timestamp when the node was last updated
        tags           array of strings   list of tags that describe the node
        registration   boolean            has this project been registered?
        collection     boolean            is this node a collection of other nodes?
        dashboard      boolean            is this node visible on the user dashboard?
        public         boolean            has this node been made publicly-visible?

    ##Links

    See the [JSON-API spec regarding pagination](http://jsonapi.org/format/1.0/#fetching-pagination).

    ##Actions

    ###Create Child Node

    <!--- Copied Creating New Node from NodeList -->

        Method:        POST
        URL:           links.self
        Query Params:  <none>
        Body (JSON):   {
                         "data": {
                           "type": "nodes", # required
                           "attributes": {
                             "title":       {title},         # required
                             "category":    {category},      # required
                             "description": {description},   # optional
                             "tags":        [{tag1}, {tag2}] # optional
                           }
                         }
                       }
        Success:       201 CREATED + node representation

    To create a child node of the current node, issue a POST request to this endpoint.  The `title` and `category`
    fields are mandatory. `category` must be one of the [permitted node categories](/v2/#osf-node-categories).  If the
    node creation is successful the API will return a 201 response with the respresentation of the new node in the body.
    For the new node's canonical URL, see the `links.self` field of the response.

    ##Query Params

    + `page=<Int>` -- page number of results to view, default 1

    + `filter[<fieldname>]=<Str>` -- fields and values to filter the search results on.

    <!--- Copied Query Params from NodeList -->

    Nodes may be filtered by their `title`, `category`, `description`, `public`, `registration`, or `tags`.  `title`,
    `description`, and `category` are string fields and will be filtered using simple substring matching.  `public` and
    `registration` are booleans, and can be filtered using truthy values, such as `true`, `false`, `0`, or `1`.  Note
    that quoting `true` or `false` in the query will cause the match to fail regardless.  `tags` is an array of simple strings.

    #This Request/Response

    """
    permission_classes = (
        ContributorOrPublic,
        drf_permissions.IsAuthenticatedOrReadOnly,
        ReadOnlyIfRegistration,
        base_permissions.TokenHasScope,
    )

    required_read_scopes = [CoreScopes.NODE_CHILDREN_READ]
    required_write_scopes = [CoreScopes.NODE_CHILDREN_WRITE]

    serializer_class = NodeSerializer

    # overrides ODMFilterMixin
    def get_default_odm_query(self):
        return (
            Q('is_deleted', 'ne', True) &
            Q('is_folder', 'ne', True)
        )

    # overrides ListAPIView
    def get_queryset(self):
        node = self.get_node()
        req_query = self.get_query_from_request()

        query = (
            Q('_id', 'in', [e._id for e in node.nodes if e.primary]) &
            req_query
        )
        nodes = Node.find(query)
        user = self.request.user
        if user.is_anonymous():
            auth = Auth(None)
        else:
            auth = Auth(user)
        children = [each for each in nodes if each.can_view(auth)]
        return children

    # overrides ListCreateAPIView
    def perform_create(self, serializer):
        user = self.request.user
        serializer.save(creator=user, parent=self.get_node())


# TODO: Make NodeLinks filterable. They currently aren't filterable because we have can't
# currently query on a Pointer's node's attributes.
# e.g. Pointer.find(Q('node.title', 'eq', ...)) doesn't work
class NodeLinksList(JSONAPIBaseView, generics.ListCreateAPIView, NodeMixin):
    """Node Links to other nodes. *Writeable*.

    Node Links act as pointers to other nodes. Unlike Forks, they are not copies of nodes;
    Node Links are a direct reference to the node that they point to.

    **TODO: this is placeholder documentation pending finish**

    ##Node Link Attributes

    **TODO: import from NodeLinksDetail**

    ##Links

    See the [JSON-API spec regarding pagination](http://jsonapi.org/format/1.0/#fetching-pagination).

    ##Actions

    ###Create

    ##Query Params

    + `page=<Int>` -- page number of results to view, default 1

    + `filter[<fieldname>]=<Str>` -- fields and values to filter the search results on.

    #This Request/Response
    """
    permission_classes = (
        drf_permissions.IsAuthenticatedOrReadOnly,
        ContributorOrPublic,
        ReadOnlyIfRegistration,
        base_permissions.TokenHasScope,
    )

    required_read_scopes = [CoreScopes.NODE_LINKS_READ]
    required_write_scopes = [CoreScopes.NODE_LINKS_WRITE]

    serializer_class = NodeLinksSerializer

    def get_queryset(self):
        return [
            pointer for pointer in
            self.get_node().nodes_pointer
            if not pointer.node.is_deleted
        ]


class NodeLinksDetail(JSONAPIBaseView, generics.RetrieveDestroyAPIView, NodeMixin):
    """Node Link details. *Writeable*.

    Node Links act as pointers to other nodes. Unlike Forks, they are not copies of nodes;
    Node Links are a direct reference to the node that they point to.

    **TODO: this is placeholder documentation pending finish**

    ##Attributes

        name           type               description
        ---------------------------------------------------------------------------------
        $name          $type              $descr

    ##Relationships

    ##Links

    ##Actions

    ##Query Params

    *None*.

    #This Request/Response
    """
    permission_classes = (
        ContributorOrPublicForPointers,
        drf_permissions.IsAuthenticatedOrReadOnly,
        base_permissions.TokenHasScope,
        ReadOnlyIfRegistration,
    )

    required_read_scopes = [CoreScopes.NODE_LINKS_READ]
    required_write_scopes = [CoreScopes.NODE_LINKS_WRITE]

    serializer_class = NodeLinksSerializer

    # overrides RetrieveAPIView
    def get_object(self):
        node_link_lookup_url_kwarg = 'node_link_id'
        node_link = get_object_or_error(
            Pointer,
            self.kwargs[node_link_lookup_url_kwarg],
            'node link'
        )
        # May raise a permission denied
        self.check_object_permissions(self.request, node_link)
        return node_link

    # overrides DestroyAPIView
    def perform_destroy(self, instance):
        user = self.request.user
        auth = Auth(user)
        node = self.get_node()
        pointer = self.get_object()
        try:
            node.rm_pointer(pointer, auth=auth)
        except ValueError as err:  # pointer doesn't belong to node
            raise ValidationError(err.message)
        node.save()


<<<<<<< HEAD
class NodeFilesList(JSONAPIBaseView, generics.ListAPIView, WaterButlerMixin, NodeMixin):
=======
class NodeFilesList(generics.ListAPIView, WaterButlerMixin, ListFilterMixin, NodeMixin):
>>>>>>> 6b122baf
    """Files attached to a node for a given provider. *Read-only*.

    This gives a list of all of the files and folders that are attached to your project for the given storage provider.
    If the provider is not "osfstorage", the metadata for the files in the storage will be retrieved and cached whenever
    this endpoint is accessed.  To see the cached metadata, GET the endpoint for the file directly (available through
    its `links.info` attribute).

    When a create/update/delete action is performed against the file or folder, the action is handled by an external
    service called WaterButler.  The WaterButler response format differs slightly from the OSF's.

    <!--- Copied from FileDetail.Spiel -->

    ###Waterbutler Entities

    When an action is performed against a WaterButler endpoint, it will generally respond with a file entity, a folder
    entity, or no content.

    ####File Entity

        name          type       description
        -------------------------------------------------------------------------
        name          string     name of the file
        path          string     unique identifier for this file entity for this
                                 project and storage provider. may not end with '/'
        materialized  string     the full path of the file relative to the storage
                                 root.  may not end with '/'
        kind          string     "file"
        etag          string     etag - http caching identifier w/o wrapping quotes
        modified      timestamp  last modified timestamp - format depends on provider
        contentType   string     MIME-type when available
        provider      string     id of provider e.g. "osfstorage", "s3", "googledrive".
                                 equivalent to addon_short_name on the OSF
        size          integer    size of file in bytes
        extra         object     may contain additional data beyond what's describe here,
                                 depending on the provider
          version     integer    version number of file. will be 1 on initial upload
          downloads   integer    count of the number times the file has been downloaded
          hashes      object
            md5       string     md5 hash of file
            sha256    string     SHA-256 hash of file

    ####Folder Entity

        name          type    description
        ----------------------------------------------------------------------
        name          string  name of the folder
        path          string  unique identifier for this folder entity for this
                              project and storage provider. must end with '/'
        materialized  string  the full path of the folder relative to the storage
                              root.  must end with '/'
        kind          string  "folder"
        etag          string  etag - http caching identifier w/o wrapping quotes
        extra         object  varies depending on provider

    ##File Attributes

    <!--- Copied Attributes from FileDetail -->

    For an OSF File entity, the `type` is "files" regardless of whether the entity is actually a file or folder.  They
    can be distinguished by the `kind` attribute.  Files and folders use the same representation, but some attributes may
    be null for one kind but not the other. `size` will be null for folders.  A list of storage provider keys can be
    found [here](/v2/#storage-providers).

        name          type               description
        ---------------------------------------------------------------------------------
        name          string             name of the file or folder; use for display
        kind          string             "file" or "folder"
        path          url path           unique path for this entity, used in "move" actions
        size          integer            size of file in bytes, null for folders
        provider      string             storage provider for this file. "osfstorage" if stored on the OSF.  Other
                                         examples include "s3" for Amazon S3, "googledrive" for Google Drive, "box"
                                         for Box.com.
        last_touched  iso8601 timestamp  last time the metadata for the file was retrieved. only applies to non-OSF
                                         storage providers.

    ##Links

    See the [JSON-API spec regarding pagination](http://jsonapi.org/format/1.0/#fetching-pagination).

    ##Actions

    <!--- Copied from FileDetail.Actions -->

    The `links` property of the response provides endpoints for common file operations. The currently-supported actions
    are:

    ###Get Info (*files, folders*)

        Method:   GET
        URL:      links.info
        Params:   <none>
        Success:  200 OK + file representation

    The contents of a folder or details of a particular file can be retrieved by performing a GET request against the
    `info` link. The response will be a standard OSF response format with the [OSF File attributes](#attributes).

    ###Download (*files*)

        Method:   GET
        URL:      links.download
        Params:   <none>
        Success:  200 OK + file body

    To download a file, issue a GET request against the `download` link.  The response will have the Content-Disposition
    header set, which will will trigger a download in a browser.

    ###Create Subfolder (*folders*)

        Method:       PUT
        URL:          links.new_folder
        Query Params: ?kind=folder&name={new_folder_name}
        Body:         <empty>
        Success:      201 Created + new folder representation

    You can create a subfolder of an existing folder by issuing a PUT request against the `new_folder` link.  The
    `?kind=folder` portion of the query parameter is already included in the `new_folder` link.  The name of the new
    subfolder should be provided in the `name` query parameter.  The response will contain a [WaterButler folder
    entity](#folder-entity).  If a folder with that name already exists in the parent directory, the server will return
    a 409 Conflict error response.

    ###Upload New File (*folders*)

        Method:       PUT
        URL:          links.upload
        Query Params: ?kind=file&name={new_file_name}
        Body (Raw):   <file data (not form-encoded)>
        Success:      201 Created or 200 OK + new file representation

    To upload a file to a folder, issue a PUT request to the folder's `upload` link with the raw file data in the
    request body, and the `kind` and `name` query parameters set to `'file'` and the desired name of the file.  The
    response will contain a [WaterButler file entity](#file-entity) that describes the new file.  If a file with the
    same name already exists in the folder, it will be considered a new version.  In this case, the response will be a
    200 OK.

    ###Update Existing File (*file*)

        Method:       PUT
        URL:          links.upload
        Query Params: ?kind=file
        Body (Raw):   <file data (not form-encoded)>
        Success:      200 OK + updated file representation

    To update an existing file, issue a PUT request to the file's `upload` link with the raw file data in the request
    body and the `kind` query parameter set to `"file"`.  The update action will create a new version of the file.
    The response will contain a [WaterButler file entity](#file-entity) that describes the updated file.

    ###Rename (*files, folders*)

        Method:        POST
        URL:           links.move
        Query Params:  <none>
        Body (JSON):   {
                        "action": "rename",
                        "rename": {new_file_name}
                       }
        Success:       200 OK + new entity representation

    To rename a file or folder, issue a POST request to the `move` link with the `action` body parameter set to
    `"rename"` and the `rename` body parameter set to the desired name.  The response will contain either a folder
    entity or file entity with the new name.

    ###Move & Copy (*files, folders*)

        Method:        POST
        URL:           links.move
        Query Params:  <none>
        Body (JSON):   {
                        // mandatory
                        "action":   "move"|"copy",
                        "path":     {path_attribute_of_target_folder},
                        // optional
                        "rename":   {new_name},
                        "conflict": "replace"|"keep", // defaults to 'replace'
                        "resource": {node_id},        // defaults to current {node_id}
                        "provider": {provider}        // defaults to current {provider}
                       }
        Succes:        200 OK + new entity representation

    Move and copy actions both use the same request structure, a POST to the `move` url, but with different values for
    the `action` body parameters.  The `path` parameter is also required and should be the OSF `path` attribute of the
    folder being written to.  The `rename` and `conflict` parameters are optional.  If you wish to change the name of
    the file or folder at its destination, set the `rename` parameter to the new name.  The `conflict` param governs how
    name clashes are resolved.  Possible values are `replace` and `keep`.  `replace` is the default and will overwrite
    the file that already exists in the target folder.  `keep` will attempt to keep both by adding a suffix to the new
    file's name until it no longer conflicts.  The suffix will be ' (**x**)' where **x** is a increasing integer
    starting from 1.  This behavior is intended to mimic that of the OS X Finder.  The response will contain either a
    folder entity or file entity with the new name.

    Files and folders can also be moved between nodes and providers.  The `resource` parameter is the id of the node
    under which the file/folder should be moved.  It *must* agree with the `path` parameter, that is the `path` must
    identify a valid folder under the node identified by `resource`.  Likewise, the `provider` parameter may be used to
    move the file/folder to another storage provider, but both the `resource` and `path` parameters must belong to a
    node and folder already extant on that provider.  Both `resource` and `provider` default to the current node and
    providers.

    ###Delete (*file, folders*)

        Method:        DELETE
        URL:           links.delete
        Query Params:  <none>
        Success:       204 No Content

    To delete a file or folder send a DELETE request to the `delete` link.  Nothing will be returned in the response
    body.

    ##Query Params

    + `page=<Int>` -- page number of results to view, default 1

    + `filter[<fieldname>]=<Str>` -- fields and values to filter the search results on.

    Node files may be filtered by `id`, `name`, `node`, `kind`, `path`, `provider`, `size`, and `last_touched`.

    #This Request/Response

    """
    permission_classes = (
        drf_permissions.IsAuthenticatedOrReadOnly,
        base_permissions.PermissionWithGetter(ContributorOrPublic, 'node'),
        base_permissions.PermissionWithGetter(ReadOnlyIfRegistration, 'node'),
        base_permissions.TokenHasScope,
    )

    serializer_class = FileSerializer

    required_read_scopes = [CoreScopes.NODE_FILE_READ]
    required_write_scopes = [CoreScopes.NODE_FILE_WRITE]

    def get_default_queryset(self):
        # Don't bother going to waterbutler for osfstorage
        files_list = self.fetch_from_waterbutler()

        if isinstance(files_list, list):
            return [self.get_file_item(file) for file in files_list]

        if isinstance(files_list, dict) or getattr(files_list, 'is_file', False):
            # We should not have gotten a file here
            raise NotFound

        return list(files_list.children)

    # overrides ListAPIView
    def get_queryset(self):
        return self.get_queryset_from_request()


class NodeFileDetail(JSONAPIBaseView, generics.RetrieveAPIView, WaterButlerMixin, NodeMixin):
    permission_classes = (
        drf_permissions.IsAuthenticatedOrReadOnly,
        base_permissions.PermissionWithGetter(ContributorOrPublic, 'node'),
        base_permissions.PermissionWithGetter(ReadOnlyIfRegistration, 'node'),
        base_permissions.TokenHasScope,
    )

    serializer_class = FileSerializer

    required_read_scopes = [CoreScopes.NODE_FILE_READ]
    required_write_scopes = [CoreScopes.NODE_FILE_WRITE]

    def get_object(self):
        fobj = self.fetch_from_waterbutler()
        if isinstance(fobj, dict):
            return self.get_file_item(fobj)

        if isinstance(fobj, list) or not getattr(fobj, 'is_file', True):
            # We should not have gotten a folder here
            raise NotFound

        return fobj


class NodeProvider(object):

    def __init__(self, provider, node):
        self.path = '/'
        self.node = node
        self.kind = 'folder'
        self.name = provider
        self.provider = provider
        self.node_id = node._id
        self.pk = node._id


class NodeProvidersList(JSONAPIBaseView, generics.ListAPIView, NodeMixin):
    """List of storage providers enabled for this node. *Read-only*.

    Users of the OSF may access their data on a [number of cloud-storage](/v2/#storage-providers) services that have
    integratations with the OSF.  We call these "providers".  By default every node has access to the OSF-provided
    storage but may use as many of the supported providers as desired.  This endpoint lists all of the providers that are
    configured for this node.  If you want to add more, you will need to do that in the Open Science Framework front end
    for now.

    In the OSF filesystem model, providers are treated as folders, but with special properties that distinguish them
    from regular folders.  Every provider folder is considered a root folder, and may not be deleted through the regular
    file API.  To see the contents of the provider, issue a GET request to the `relationships.files.links.related.href`
    attribute of the provider resource.  The `new_folder` and `upload` actions are handled by another service called
    WaterButler, whose response format differs slightly from the OSF's.

    <!--- Copied from FileDetail.Spiel -->

    ###Waterbutler Entities

    When an action is performed against a WaterButler endpoint, it will generally respond with a file entity, a folder
    entity, or no content.

    ####File Entity

        name          type       description
        -------------------------------------------------------------------------
        name          string     name of the file
        path          string     unique identifier for this file entity for this
                                 project and storage provider. may not end with '/'
        materialized  string     the full path of the file relative to the storage
                                 root.  may not end with '/'
        kind          string     "file"
        etag          string     etag - http caching identifier w/o wrapping quotes
        modified      timestamp  last modified timestamp - format depends on provider
        contentType   string     MIME-type when available
        provider      string     id of provider e.g. "osfstorage", "s3", "googledrive".
                                 equivalent to addon_short_name on the OSF
        size          integer    size of file in bytes
        extra         object     may contain additional data beyond what's describe here,
                                 depending on the provider
          version     integer    version number of file. will be 1 on initial upload
          downloads   integer    count of the number times the file has been downloaded
          hashes      object
            md5       string     md5 hash of file
            sha256    string     SHA-256 hash of file

    ####Folder Entity

        name          type    description
        ----------------------------------------------------------------------
        name          string  name of the folder
        path          string  unique identifier for this folder entity for this
                              project and storage provider. must end with '/'
        materialized  string  the full path of the folder relative to the storage
                              root.  must end with '/'
        kind          string  "folder"
        etag          string  etag - http caching identifier w/o wrapping quotes
        extra         object  varies depending on provider

    ##Provider Attributes

    `type` is "files"

        name      type    description
        ---------------------------------------------------------------------------------
        name      string  name of the provider
        kind      string  type of this file/folder.  always "folder"
        path      path    relative path of this folder within the provider filesys. always "/"
        node      string  node this provider belongs to
        provider  string  provider id, same as "name"

    ##Links

    See the [JSON-API spec regarding pagination](http://jsonapi.org/format/1.0/#fetching-pagination).

    ##Actions

    <!--- Copied from FileDetail.Actions -->

    ###Create Subfolder (*folders*)

        Method:       PUT
        URL:          links.new_folder
        Query Params: ?kind=folder&name={new_folder_name}
        Body:         <empty>
        Success:      201 Created + new folder representation

    You can create a subfolder of an existing folder by issuing a PUT request against the `new_folder` link.  The
    `?kind=folder` portion of the query parameter is already included in the `new_folder` link.  The name of the new
    subfolder should be provided in the `name` query parameter.  The response will contain a [WaterButler folder
    entity](#folder-entity).  If a folder with that name already exists in the parent directory, the server will return
    a 409 Conflict error response.

    ###Upload New File (*folders*)

        Method:       PUT
        URL:          links.upload
        Query Params: ?kind=file&name={new_file_name}
        Body (Raw):   <file data (not form-encoded)>
        Success:      201 Created or 200 OK + new file representation

    To upload a file to a folder, issue a PUT request to the folder's `upload` link with the raw file data in the
    request body, and the `kind` and `name` query parameters set to `'file'` and the desired name of the file.  The
    response will contain a [WaterButler file entity](#file-entity) that describes the new file.  If a file with the
    same name already exists in the folder, it will be considered a new version.  In this case, the response will be a
    200 OK.

    ##Query Params

    + `page=<Int>` -- page number of results to view, default 1

    #This Request/Response

    """
    permission_classes = (
        drf_permissions.IsAuthenticatedOrReadOnly,
        ContributorOrPublic,
        base_permissions.TokenHasScope,
    )

    required_read_scopes = [CoreScopes.NODE_FILE_READ]
    required_write_scopes = [CoreScopes.NODE_FILE_WRITE]

    serializer_class = NodeProviderSerializer

    def get_provider_item(self, provider):
        return NodeProvider(provider, self.get_node())

    def get_queryset(self):
        return [
            self.get_provider_item(addon.config.short_name)
            for addon
            in self.get_node().get_addons()
            if addon.config.has_hgrid_files
            and addon.complete
        ]<|MERGE_RESOLUTION|>--- conflicted
+++ resolved
@@ -843,11 +843,7 @@
         node.save()
 
 
-<<<<<<< HEAD
-class NodeFilesList(JSONAPIBaseView, generics.ListAPIView, WaterButlerMixin, NodeMixin):
-=======
 class NodeFilesList(generics.ListAPIView, WaterButlerMixin, ListFilterMixin, NodeMixin):
->>>>>>> 6b122baf
     """Files attached to a node for a given provider. *Read-only*.
 
     This gives a list of all of the files and folders that are attached to your project for the given storage provider.
