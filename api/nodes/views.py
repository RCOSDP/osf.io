import re

from django.apps import apps
from django.db.models import Q, OuterRef, Exists, Subquery, F
from django.utils import timezone
from django.contrib.contenttypes.models import ContentType
from rest_framework import generics, permissions as drf_permissions
from rest_framework.exceptions import PermissionDenied, ValidationError, NotFound, MethodNotAllowed, NotAuthenticated
from rest_framework.response import Response
from rest_framework.status import HTTP_204_NO_CONTENT
from guardian.shortcuts import get_objects_for_user

from addons.base.exceptions import InvalidAuthError
from addons.osfstorage.models import OsfStorageFolder
from api.addons.serializers import NodeAddonFolderSerializer
from api.addons.views import AddonSettingsMixin
from api.base import generic_bulk_views as bulk_views
from api.base import permissions as base_permissions
from api.base.exceptions import (
    InvalidModelValueError,
    JSONAPIException,
    Gone,
    InvalidFilterOperator,
    InvalidFilterValue,
    RelationshipPostMakesNoChanges,
    EndpointNotImplementedError,
    InvalidQueryStringError,
)
from api.base.filters import ListFilterMixin, PreprintFilterMixin
from api.base.pagination import CommentPagination, NodeContributorPagination, MaxSizePagination
from api.base.parsers import (
    JSONAPIRelationshipParser,
    JSONAPIRelationshipParserForRegularJSON,
    JSONAPIMultipleRelationshipsParser,
    JSONAPIMultipleRelationshipsParserForRegularJSON,
)
from api.base.settings import ADDONS_OAUTH, API_BASE
from api.base.throttling import (
    UserRateThrottle,
    NonCookieAuthThrottle,
    AddContributorThrottle,
)
from api.base.utils import default_node_list_queryset, default_node_list_permission_queryset
from api.base.utils import get_object_or_error, is_bulk_request, get_user_auth, is_truthy
from api.base.views import JSONAPIBaseView
from api.base.views import (
    BaseContributorDetail,
    BaseContributorList,
    BaseLinkedList,
    BaseNodeLinksDetail,
    BaseNodeLinksList,
    LinkedNodesRelationship,
    LinkedRegistrationsRelationship,
    WaterButlerMixin,
)
from api.citations.utils import render_citation
from api.comments.permissions import CanCommentOrPublic
from api.comments.serializers import (
    CommentCreateSerializer,
    NodeCommentSerializer,
)
from api.files.serializers import FileSerializer, OsfStorageFileSerializer
from api.identifiers.serializers import NodeIdentifierSerializer
from api.identifiers.views import IdentifierList
from api.institutions.serializers import InstitutionSerializer
from api.logs.serializers import NodeLogSerializer
from api.nodes.filters import NodesFilterMixin
from api.nodes.permissions import (
    IsAdmin,
    IsAdminContributor,
    IsPublic,
    AdminOrPublic,
    ContributorOrPublic,
    AdminContributorOrPublic,
    RegistrationAndPermissionCheckForPointers,
    ContributorDetailPermissions,
    ReadOnlyIfRegistration,
    IsAdminContributorOrReviewer,
    NodeGroupDetailPermissions,
    IsContributorOrGroupMember,
    WriteOrPublicForRelationshipInstitutions,
    ExcludeWithdrawals,
    NodeLinksShowIfVersion,
)
from api.nodes.serializers import (
    NodeSerializer,
    ForwardNodeAddonSettingsSerializer,
    NodeAddonSettingsSerializer,
    NodeLinksSerializer,
    NodeForksSerializer,
    NodeDetailSerializer,
    NodeStorageProviderSerializer,
    DraftRegistrationSerializer,
    DraftRegistrationDetailSerializer,
    NodeContributorsSerializer,
    NodeContributorDetailSerializer,
    NodeInstitutionsRelationshipSerializer,
    NodeContributorsCreateSerializer,
    NodeViewOnlyLinkSerializer,
    NodeViewOnlyLinkUpdateSerializer,
    NodeSettingsSerializer,
    NodeSettingsUpdateSerializer,
    NodeCitationSerializer,
    NodeCitationStyleSerializer,
    NodeGroupsSerializer,
    NodeGroupsCreateSerializer,
    NodeGroupsDetailSerializer,
)
from api.nodes.utils import NodeOptimizationMixin
from api.osf_groups.views import OSFGroupMixin
from api.preprints.serializers import PreprintSerializer
from api.registrations.serializers import RegistrationSerializer, RegistrationCreateSerializer
from api.requests.permissions import NodeRequestPermission
from api.requests.serializers import NodeRequestSerializer, NodeRequestCreateSerializer
from api.requests.views import NodeRequestMixin
from api.users.views import UserMixin
from api.users.serializers import UserSerializer
from api.wikis.serializers import NodeWikiSerializer
from framework.exceptions import HTTPError, PermissionsError
from framework.auth.oauth_scopes import CoreScopes
from osf.models import AbstractNode
from osf.models import (Node, PrivateLink, Institution, Comment, DraftRegistration, Registration, )
from osf.models import OSFUser
from osf.models import OSFGroup
from osf.models import NodeRelation, Guid
from osf.models import BaseFileNode
from osf.models.files import File, Folder
from addons.osfstorage.models import Region
from osf.models.node import remove_addons
<<<<<<< HEAD
from osf.utils.permissions import ADMIN, API_CONTRIBUTOR_PERMISSIONS
=======
from osf.utils.permissions import ADMIN, PERMISSIONS
from osf.exceptions import NodeStateError
>>>>>>> cccbe11b
from website import mails
from website.project import signals as project_signals

# This is used to rethrow v1 exceptions as v2
HTTP_CODE_MAP = {
    400: ValidationError(detail='This add-on has made a bad request.'),
    401: NotAuthenticated('This add-on could not be authenticated.'),
    403: PermissionDenied('This add-on\'s credentials could not be validated.'),
    404: NotFound('This add-on\'s resources could not be found.'),
}

class NodeMixin(object):
    """Mixin with convenience methods for retrieving the current node based on the
    current URL. By default, fetches the current node based on the node_id kwarg.
    """

    serializer_class = NodeSerializer
    node_lookup_url_kwarg = 'node_id'

    def get_node(self, check_object_permissions=True):
        node = None

        if self.kwargs.get('is_embedded') is True:
            # If this is an embedded request, the node might be cached somewhere
            node = self.request.parents[Node].get(self.kwargs[self.node_lookup_url_kwarg])

        node_id = self.kwargs[self.node_lookup_url_kwarg]
        if node is None:
            node = get_object_or_error(
                Node.objects.filter(guids___id=node_id).annotate(region=F('addons_osfstorage_node_settings__region___id')).exclude(region=None),
                request=self.request,
                display_name='node',
            )
        # Nodes that are folders/collections are treated as a separate resource, so if the client
        # requests a collection through a node endpoint, we return a 404
        if node.is_collection or node.is_registration:
            raise NotFound
        # May raise a permission denied
        if check_object_permissions:
            self.check_object_permissions(self.request, node)
        return node


class DraftMixin(object):

    serializer_class = DraftRegistrationSerializer

    def get_draft(self, draft_id=None):
        node_id = self.kwargs['node_id']
        if draft_id is None:
            draft_id = self.kwargs['draft_id']
        draft = get_object_or_error(DraftRegistration, draft_id, self.request)

        if not draft.branched_from._id == node_id:
            raise ValidationError('This draft registration is not created from the given node.')

        if self.request.method not in drf_permissions.SAFE_METHODS:
            registered_and_deleted = draft.registered_node and draft.registered_node.is_deleted

            if draft.registered_node and not draft.registered_node.is_deleted:
                raise PermissionDenied('This draft has already been registered and cannot be modified.')

            if draft.is_pending_review:
                raise PermissionDenied('This draft is pending review and cannot be modified.')

            if draft.requires_approval and draft.is_approved and (not registered_and_deleted):
                raise PermissionDenied('This draft has already been approved and cannot be modified.')

        self.check_object_permissions(self.request, draft.branched_from)
        return draft


class NodeList(JSONAPIBaseView, bulk_views.BulkUpdateJSONAPIView, bulk_views.BulkDestroyJSONAPIView, bulk_views.ListBulkCreateJSONAPIView, NodesFilterMixin, WaterButlerMixin, NodeOptimizationMixin):
    """The documentation for this endpoint can be found [here](https://developer.osf.io/#operation/nodes_list).
    """
    permission_classes = (
        drf_permissions.IsAuthenticatedOrReadOnly,
        base_permissions.TokenHasScope,
    )

    required_read_scopes = [CoreScopes.NODE_BASE_READ]
    required_write_scopes = [CoreScopes.NODE_BASE_WRITE]
    model_class = apps.get_model('osf.AbstractNode')

    parser_classes = (JSONAPIMultipleRelationshipsParser, JSONAPIMultipleRelationshipsParserForRegularJSON,)
    serializer_class = NodeSerializer
    view_category = 'nodes'
    view_name = 'node-list'

    ordering = ('-modified', )  # default ordering

    # overrides NodesFilterMixin
    def get_default_queryset(self):
        return self.optimize_node_queryset(default_node_list_permission_queryset(user=self.request.user, model_cls=Node))

    # overrides ListBulkCreateJSONAPIView, BulkUpdateJSONAPIView
    def get_queryset(self):
        # For bulk requests, queryset is formed from request body.
        if is_bulk_request(self.request):
            auth = get_user_auth(self.request)
            nodes = Node.objects.filter(guids___id__in=[node['id'] for node in self.request.data])

            # If skip_uneditable=True in query_params, skip nodes for which the user
            # does not have EDIT permissions.
            if is_truthy(self.request.query_params.get('skip_uneditable', False)):
                return get_objects_for_user(auth.user, 'write_node', nodes, with_superuser=False)

            for node in nodes:
                if not node.can_edit(auth):
                    raise PermissionDenied
            return nodes
        else:
            return self.get_queryset_from_request()

    # overrides ListBulkCreateJSONAPIView, BulkUpdateJSONAPIView, BulkDestroyJSONAPIView
    def get_serializer_class(self):
        """
        Use NodeDetailSerializer which requires 'id'
        """
        if self.request.method in ('PUT', 'PATCH', 'DELETE'):
            return NodeDetailSerializer
        else:
            return NodeSerializer

    def get_serializer_context(self):
        context = super(NodeList, self).get_serializer_context()
        region_id = self.request.query_params.get('region', None)
        if region_id:
            try:
                region_id = Region.objects.filter(_id=region_id).values_list('id', flat=True).get()
            except Region.DoesNotExist:
                raise InvalidQueryStringError('Region {} is invalid.'.format(region_id))
            context.update({
                'region_id': region_id,
            })
        return context

    # overrides ListBulkCreateJSONAPIView
    def perform_create(self, serializer):
        """Create a node.

        :param serializer:
        """
        # On creation, make sure that current user is the creator
        user = self.request.user
        serializer.save(creator=user)

    # overrides BulkDestroyJSONAPIView
    def allow_bulk_destroy_resources(self, user, resource_list):
        """User must have admin permissions to delete nodes."""
        if is_truthy(self.request.query_params.get('skip_uneditable', False)):
            return any([node.has_permission(user, ADMIN) for node in resource_list])
        return all([node.has_permission(user, ADMIN) for node in resource_list])

    def bulk_destroy_skip_uneditable(self, resource_object_list, user, object_type):
        """
        If skip_uneditable=True in query_params, skip the resources for which the user does not have
        admin permissions and delete the remaining resources
        """
        allowed = []
        skipped = []

        if not is_truthy(self.request.query_params.get('skip_uneditable', False)):
            return None

        for resource in resource_object_list:
            if resource.has_permission(user, ADMIN):
                allowed.append(resource)
            else:
                skipped.append({'id': resource._id, 'type': object_type})

        return {'skipped': skipped, 'allowed': allowed}

    # Overrides BulkDestroyModelMixin
    def perform_bulk_destroy(self, resource_object_list):

        auth = get_user_auth(self.request)
        date = timezone.now()
        id_list = [x.id for x in resource_object_list]

        if NodeRelation.objects.filter(
            parent__in=resource_object_list,
            child__is_deleted=False,
        ).exclude(Q(child__in=resource_object_list) | Q(is_node_link=True)).exists():
            raise ValidationError('Any child components must be deleted prior to deleting this project.')

        remove_addons(auth, resource_object_list)

        for node in resource_object_list:
            node.add_remove_node_log(auth=auth, date=date)

        nodes = AbstractNode.objects.filter(id__in=id_list)
        nodes.update(is_deleted=True, deleted_date=date)
        if nodes.filter(is_public=True).exists():
            AbstractNode.bulk_update_search(resource_object_list)
        for node in nodes:
            project_signals.node_deleted.send(node)

    # Overrides BulkDestroyJSONAPIView
    def perform_destroy(self, instance):
        auth = get_user_auth(self.request)
        try:
            instance.remove_node(auth=auth)
        except NodeStateError as err:
            raise ValidationError(str(err))
        instance.save()


class NodeDetail(JSONAPIBaseView, generics.RetrieveUpdateDestroyAPIView, NodeMixin, WaterButlerMixin):
    """The documentation for this endpoint can be found [here](https://developer.osf.io/#operation/nodes_read).
    """
    permission_classes = (
        drf_permissions.IsAuthenticatedOrReadOnly,
        ContributorOrPublic,
        ReadOnlyIfRegistration,
        base_permissions.TokenHasScope,
        ExcludeWithdrawals,
    )

    required_read_scopes = [CoreScopes.NODE_BASE_READ]
    required_write_scopes = [CoreScopes.NODE_BASE_WRITE]

    parser_classes = (JSONAPIMultipleRelationshipsParser, JSONAPIMultipleRelationshipsParserForRegularJSON,)

    serializer_class = NodeDetailSerializer
    view_category = 'nodes'
    view_name = 'node-detail'

    # overrides RetrieveUpdateDestroyAPIView
    def get_object(self):
        return self.get_node()

    # overrides RetrieveUpdateDestroyAPIView
    def perform_destroy(self, instance):
        auth = get_user_auth(self.request)
        node = self.get_object()
        try:
            node.remove_node(auth=auth)
        except NodeStateError as err:
            raise ValidationError(str(err))
        node.save()

    def get_renderer_context(self):
        context = super(NodeDetail, self).get_renderer_context()
        show_counts = is_truthy(self.request.query_params.get('related_counts', False))
        if show_counts:
            node = self.get_object()
            context['meta'] = {
                'templated_by_count': node.templated_list.count(),
            }
        return context


class NodeContributorsList(BaseContributorList, bulk_views.BulkUpdateJSONAPIView, bulk_views.BulkDestroyJSONAPIView, bulk_views.ListBulkCreateJSONAPIView, NodeMixin):
    """The documentation for this endpoint can be found [here](https://developer.osf.io/#operation/nodes_contributors_list).
    """
    permission_classes = (
        AdminOrPublic,
        drf_permissions.IsAuthenticatedOrReadOnly,
        ReadOnlyIfRegistration,
        base_permissions.TokenHasScope,
    )

    required_read_scopes = [CoreScopes.NODE_CONTRIBUTORS_READ]
    required_write_scopes = [CoreScopes.NODE_CONTRIBUTORS_WRITE]
    model_class = OSFUser

    throttle_classes = (AddContributorThrottle, UserRateThrottle, NonCookieAuthThrottle, )

    pagination_class = NodeContributorPagination
    serializer_class = NodeContributorsSerializer
    view_category = 'nodes'
    view_name = 'node-contributors'
    ordering = ('_order',)  # default ordering

    def get_resource(self):
        return self.get_node()

    # overrides FilterMixin
    def postprocess_query_param(self, key, field_name, operation):
        if field_name == 'bibliographic':
            operation['source_field_name'] = 'visible'

    def build_query_from_field(self, field_name, operation):
        if field_name == 'permission':
            if operation['op'] != 'eq':
                raise InvalidFilterOperator(value=operation['op'], valid_operators=['eq'])
            # operation['value'] should be 'admin', 'write', or 'read'
            query_val = operation['value'].lower().strip()
            if query_val not in API_CONTRIBUTOR_PERMISSIONS:
                raise InvalidFilterValue(value=operation['value'])
            # Group members not returned under contributors endpoints
            return Q(user__in=self.get_resource().get_group(query_val).user_set.all())
        return super(NodeContributorsList, self).build_query_from_field(field_name, operation)

    # overrides ListBulkCreateJSONAPIView, BulkUpdateJSONAPIView, BulkDeleteJSONAPIView
    def get_serializer_class(self):
        """
        Use NodeContributorDetailSerializer which requires 'id'
        """
        if self.request.method == 'PUT' or self.request.method == 'PATCH' or self.request.method == 'DELETE':
            return NodeContributorDetailSerializer
        elif self.request.method == 'POST':
            return NodeContributorsCreateSerializer
        else:
            return NodeContributorsSerializer

    # overrides ListBulkCreateJSONAPIView, BulkUpdateJSONAPIView
    def get_queryset(self):
        queryset = self.get_queryset_from_request()
        # If bulk request, queryset only contains contributors in request
        if is_bulk_request(self.request):
            contrib_ids = []
            for item in self.request.data:
                try:
                    contrib_ids.append(item['id'].split('-')[1])
                except AttributeError:
                    raise ValidationError('Contributor identifier not provided.')
                except IndexError:
                    raise ValidationError('Contributor identifier incorrectly formatted.')
            queryset = queryset.filter(user__guids___id__in=contrib_ids)
        return queryset

    # Overrides BulkDestroyJSONAPIView
    def perform_destroy(self, instance):
        auth = get_user_auth(self.request)
        node = self.get_resource()
        if len(node.visible_contributors) == 1 and node.get_visible(instance):
            raise ValidationError('Must have at least one visible contributor')
        if not node.contributor_set.filter(user=instance).exists():
            raise NotFound('User cannot be found in the list of contributors.')
        removed = node.remove_contributor(instance, auth)
        if not removed:
            raise ValidationError('Must have at least one registered admin contributor')

    # Overrides BulkDestroyJSONAPIView
    def get_requested_resources(self, request, request_data):
        requested_ids = []
        for data in request_data:
            try:
                requested_ids.append(data['id'].split('-')[1])
            except IndexError:
                raise ValidationError('Contributor identifier incorrectly formatted.')

        resource_object_list = OSFUser.objects.filter(guids___id__in=requested_ids)
        for resource in resource_object_list:
            if getattr(resource, 'is_deleted', None):
                raise Gone

        if len(resource_object_list) != len(request_data):
            raise ValidationError({'non_field_errors': 'Could not find all objects to delete.'})

        return resource_object_list

    def get_serializer_context(self):
        context = JSONAPIBaseView.get_serializer_context(self)
        context['resource'] = self.get_resource()
        context['default_email'] = 'default'
        return context


class NodeContributorDetail(BaseContributorDetail, generics.RetrieveUpdateDestroyAPIView, NodeMixin, UserMixin):
    """The documentation for this endpoint can be found [here](https://developer.osf.io/#operation/nodes_contributors_read).
    """
    permission_classes = (
        ContributorDetailPermissions,
        drf_permissions.IsAuthenticatedOrReadOnly,
        ReadOnlyIfRegistration,
        base_permissions.TokenHasScope,
    )

    required_read_scopes = [CoreScopes.NODE_CONTRIBUTORS_READ]
    required_write_scopes = [CoreScopes.NODE_CONTRIBUTORS_WRITE]

    serializer_class = NodeContributorDetailSerializer
    view_category = 'nodes'
    view_name = 'node-contributor-detail'

    def get_resource(self):
        return self.get_node()

    # overrides DestroyAPIView
    def perform_destroy(self, instance):
        node = self.get_resource()
        auth = get_user_auth(self.request)
        if len(node.visible_contributors) == 1 and instance.visible:
            raise ValidationError('Must have at least one visible contributor')
        removed = node.remove_contributor(instance, auth)
        if not removed:
            raise ValidationError('Must have at least one registered admin contributor')

    def get_serializer_context(self):
        context = JSONAPIBaseView.get_serializer_context(self)
        context['resource'] = self.get_resource()
        context['default_email'] = 'default'
        return context


class NodeImplicitContributorsList(JSONAPIBaseView, generics.ListAPIView, ListFilterMixin, NodeMixin):
    permission_classes = (
        AdminOrPublic,
        drf_permissions.IsAuthenticatedOrReadOnly,
        base_permissions.TokenHasScope,
    )

    required_read_scopes = [CoreScopes.NODE_CONTRIBUTORS_READ]
    required_write_scopes = [CoreScopes.NULL]

    model_class = OSFUser

    throttle_classes = (UserRateThrottle, NonCookieAuthThrottle,)

    serializer_class = UserSerializer
    view_category = 'nodes'
    view_name = 'node-implicit-contributors'
    ordering = ('_order',)  # default ordering

    def get_default_queryset(self):
        node = self.get_node()

        return node.parent_admin_contributors

    def get_queryset(self):
        queryset = self.get_queryset_from_request()
        return queryset


class NodeDraftRegistrationsList(JSONAPIBaseView, generics.ListCreateAPIView, NodeMixin):
    """The documentation for this endpoint can be found [here](https://developer.osf.io/#operation/nodes_draft_registrations_list).
    """
    permission_classes = (
        IsAdminContributor,
        drf_permissions.IsAuthenticatedOrReadOnly,
        base_permissions.TokenHasScope,
    )

    parser_classes = (JSONAPIMultipleRelationshipsParser, JSONAPIMultipleRelationshipsParserForRegularJSON,)

    required_read_scopes = [CoreScopes.NODE_DRAFT_REGISTRATIONS_READ]
    required_write_scopes = [CoreScopes.NODE_DRAFT_REGISTRATIONS_WRITE]

    serializer_class = DraftRegistrationSerializer
    parser_classes = (JSONAPIMultipleRelationshipsParser, JSONAPIMultipleRelationshipsParserForRegularJSON, )
    view_category = 'nodes'
    view_name = 'node-draft-registrations'

    ordering = ('-modified',)

    # overrides ListCreateAPIView
    def get_queryset(self):
        node = self.get_node()
        return DraftRegistration.objects.filter(
            Q(registered_node=None) |
            Q(registered_node__is_deleted=True),
            branched_from=node,
            deleted__isnull=True,
        )


class NodeDraftRegistrationDetail(JSONAPIBaseView, generics.RetrieveUpdateDestroyAPIView, DraftMixin):
    """The documentation for this endpoint can be found [here](https://developer.osf.io/#operation/nodes_draft_registrations_read).
    """
    permission_classes = (
        IsAdminContributorOrReviewer,
        drf_permissions.IsAuthenticatedOrReadOnly,
        base_permissions.TokenHasScope,
    )
    parser_classes = (JSONAPIMultipleRelationshipsParser, JSONAPIMultipleRelationshipsParserForRegularJSON,)

    required_read_scopes = [CoreScopes.NODE_DRAFT_REGISTRATIONS_READ]
    required_write_scopes = [CoreScopes.NODE_DRAFT_REGISTRATIONS_WRITE]

    serializer_class = DraftRegistrationDetailSerializer
    view_category = 'nodes'
    view_name = 'node-draft-registration-detail'

    def get_object(self):
        return self.get_draft()

    def perform_destroy(self, draft):
        draft.deleted = timezone.now()
        draft.save(update_fields=['deleted'])


class NodeRegistrationsList(JSONAPIBaseView, generics.ListCreateAPIView, NodeMixin, DraftMixin):
    """The documentation for this endpoint can be found [here](https://developer.osf.io/#operation/nodes_registrations_list).
    """
    permission_classes = (
        AdminContributorOrPublic,
        drf_permissions.IsAuthenticatedOrReadOnly,
        base_permissions.TokenHasScope,
        ExcludeWithdrawals,
    )

    required_read_scopes = [CoreScopes.NODE_REGISTRATIONS_READ]
    required_write_scopes = [CoreScopes.NODE_REGISTRATIONS_WRITE]

    serializer_class = RegistrationSerializer
    view_category = 'nodes'
    view_name = 'node-registrations'

    ordering = ('-modified',)

    def get_serializer_class(self):
        if self.request.method in ('PUT', 'POST'):
            return RegistrationCreateSerializer
        return RegistrationSerializer

    # overrides ListCreateAPIView
    # TODO: Filter out withdrawals by default
    def get_queryset(self):
        nodes = self.get_node().registrations_all
        auth = get_user_auth(self.request)
        registrations = [node for node in nodes if node.can_view(auth)]
        return registrations

    # overrides ListCreateJSONAPIView
    def perform_create(self, serializer):
        """Create a registration from a draft.
        """
        # On creation, make sure that current user is the creator
        draft_id = self.request.data.get('draft_registration', None)
        draft = self.get_draft(draft_id)
        serializer.save(draft=draft)


class NodeChildrenList(JSONAPIBaseView, bulk_views.ListBulkCreateJSONAPIView, NodeMixin, NodesFilterMixin):
    """The documentation for this endpoint can be found [here](https://developer.osf.io/#operation/nodes_children_list).
    """
    permission_classes = (
        ContributorOrPublic,
        drf_permissions.IsAuthenticatedOrReadOnly,
        ReadOnlyIfRegistration,
        base_permissions.TokenHasScope,
        ExcludeWithdrawals,
    )

    required_read_scopes = [CoreScopes.NODE_CHILDREN_READ]
    required_write_scopes = [CoreScopes.NODE_CHILDREN_WRITE]

    serializer_class = NodeSerializer
    view_category = 'nodes'
    view_name = 'node-children'

    ordering = ('-modified',)

    def get_default_queryset(self):
        return default_node_list_queryset(model_cls=Node)

    # overrides ListBulkCreateJSONAPIView
    def get_queryset(self):
        node = self.get_node()
        auth = get_user_auth(self.request)
        node_pks = node.node_relations.filter(is_node_link=False).select_related('child')\
                .values_list('child__pk', flat=True)
        return self.get_queryset_from_request().filter(pk__in=node_pks).can_view(auth.user).order_by('-modified')

    def get_serializer_context(self):
        context = super(NodeChildrenList, self).get_serializer_context()
        region__id = self.request.query_params.get('region', None)
        id = None
        if region__id:
            try:
                id = Region.objects.filter(_id=region__id).values_list('id', flat=True).get()
            except Region.DoesNotExist:
                raise InvalidQueryStringError('Region {} is invalid.'.format(region__id))

        context.update({
            'region_id': id,
        })
        return context

    # overrides ListBulkCreateJSONAPIView
    def perform_create(self, serializer):
        user = self.request.user
        serializer.save(creator=user, parent=self.get_node())


class NodeCitationDetail(JSONAPIBaseView, generics.RetrieveAPIView, NodeMixin):
    """The documentation for this endpoint can be found [here](https://developer.osf.io/#operation/nodes_citation_list).
    """
    permission_classes = (
        drf_permissions.IsAuthenticatedOrReadOnly,
        base_permissions.TokenHasScope,
    )

    required_read_scopes = [CoreScopes.NODE_CITATIONS_READ]
    required_write_scopes = [CoreScopes.NODE_CITATIONS_WRITE]

    serializer_class = NodeCitationSerializer
    view_category = 'nodes'
    view_name = 'node-citation'

    def get_object(self):
        node = self.get_node()
        auth = get_user_auth(self.request)
        if not node.is_public and not node.can_view(auth):
            raise PermissionDenied if auth.user else NotAuthenticated
        return node.csl

class NodeCitationStyleDetail(JSONAPIBaseView, generics.RetrieveAPIView, NodeMixin):
    """ The documentation for this endpoint can be found [here](https://developer.osf.io/#operation/nodes_citation_read).
    """
    permission_classes = (
        drf_permissions.IsAuthenticatedOrReadOnly,
        base_permissions.TokenHasScope,
    )

    required_read_scopes = [CoreScopes.NODE_CITATIONS_READ]
    required_write_scopes = [CoreScopes.NULL]

    serializer_class = NodeCitationStyleSerializer
    view_category = 'nodes'
    view_name = 'node-citation'

    def get_object(self):
        node = self.get_node()
        auth = get_user_auth(self.request)
        if not node.is_public and not node.can_view(auth):
            raise PermissionDenied if auth.user else NotAuthenticated

        style = self.kwargs.get('style_id')
        try:
            citation = render_citation(node=node, style=style)
        except ValueError as err:  # style requested could not be found
            csl_name = re.findall(r'[a-zA-Z]+\.csl', str(err))[0]
            raise NotFound('{} is not a known style.'.format(csl_name))

        return {'citation': citation, 'id': style}


# TODO: Make NodeLinks filterable. They currently aren't filterable because we have can't
# currently query on a Pointer's node's attributes.
# e.g. Pointer.find(MQ('node.title', 'eq', ...)) doesn't work
class NodeLinksList(BaseNodeLinksList, bulk_views.BulkDestroyJSONAPIView, bulk_views.ListBulkCreateJSONAPIView, NodeMixin):
    """Node Links to other nodes. *Writeable*.

    Node Links act as pointers to other nodes. Unlike Forks, they are not copies of nodes;
    Node Links are a direct reference to the node that they point to.

    ##Node Link Attributes
    `type` is "node_links"

        None

    ##Links

    See the [JSON-API spec regarding pagination](http://jsonapi.org/format/1.0/#fetching-pagination).

    ##Relationships

    ### Target Node

    This endpoint shows the target node detail and is automatically embedded.

    ##Actions

    ###Adding Node Links
        Method:        POST
        URL:           /links/self
        Query Params:  <none>
        Body (JSON): {
                       "data": {
                          "type": "node_links",                  # required
                          "relationships": {
                            "nodes": {
                              "data": {
                                "type": "nodes",                 # required
                                "id": "{target_node_id}",        # required
                              }
                            }
                          }
                       }
                    }
        Success:       201 CREATED + node link representation

    To add a node link (a pointer to another node), issue a POST request to this endpoint.  This effectively creates a
    relationship between the node and the target node.  The target node must be described as a relationship object with
    a "data" member, containing the nodes `type` and the target node `id`.

    ##Query Params

    + `page=<Int>` -- page number of results to view, default 1

    + `filter[<fieldname>]=<Str>` -- fields and values to filter the search results on.

    #This Request/Response
    """
    permission_classes = (
        drf_permissions.IsAuthenticatedOrReadOnly,
        ContributorOrPublic,
        base_permissions.TokenHasScope,
        ExcludeWithdrawals,
        NodeLinksShowIfVersion,
    )

    required_read_scopes = [CoreScopes.NODE_LINKS_READ]
    required_write_scopes = [CoreScopes.NODE_LINKS_WRITE]
    model_class = NodeRelation

    serializer_class = NodeLinksSerializer
    view_category = 'nodes'
    view_name = 'node-pointers'

    def get_queryset(self):
        return self.get_node().node_relations.select_related('child').filter(is_node_link=True, child__is_deleted=False)

    # Overrides BulkDestroyJSONAPIView
    def perform_destroy(self, instance):
        auth = get_user_auth(self.request)
        node = get_object_or_error(
            Node,
            self.kwargs[self.node_lookup_url_kwarg],
            self.request,
            display_name='node',
        )
        if node.is_registration:
            raise MethodNotAllowed(method=self.request.method)
        node = self.get_node()
        try:
            node.rm_pointer(instance, auth=auth)
        except ValueError as err:  # pointer doesn't belong to node
            raise ValidationError(str(err))
        node.save()

    # overrides ListCreateAPIView
    def get_parser_context(self, http_request):
        """
        Tells parser that we are creating a relationship
        """
        res = super(NodeLinksList, self).get_parser_context(http_request)
        res['is_relationship'] = True
        return res


class NodeLinksDetail(BaseNodeLinksDetail, generics.RetrieveDestroyAPIView, NodeMixin):
    """Node Link details. *Writeable*.

    Node Links act as pointers to other nodes. Unlike Forks, they are not copies of nodes;
    Node Links are a direct reference to the node that they point to.

    ##Attributes
    `type` is "node_links"

        None

    ##Links

    *None*

    ##Relationships

    ###Target node

    This endpoint shows the target node detail and is automatically embedded.

    ##Actions

    ###Remove Node Link

        Method:        DELETE
        URL:           /links/self
        Query Params:  <none>
        Success:       204 No Content

    To remove a node link from a node, issue a DELETE request to the `self` link.  This request will remove the
    relationship between the node and the target node, not the nodes themselves.

    ##Query Params

    *None*.

    #This Request/Response
    """
    permission_classes = (
        base_permissions.TokenHasScope,
        drf_permissions.IsAuthenticatedOrReadOnly,
        RegistrationAndPermissionCheckForPointers,
        ExcludeWithdrawals,
        NodeLinksShowIfVersion,
    )

    required_read_scopes = [CoreScopes.NODE_LINKS_READ]
    required_write_scopes = [CoreScopes.NODE_LINKS_WRITE]

    serializer_class = NodeLinksSerializer
    view_category = 'nodes'
    view_name = 'node-pointer-detail'
    node_link_lookup_url_kwarg = 'node_link_id'

    # overrides RetrieveAPIView
    def get_object(self):
        node_link = get_object_or_error(
            NodeRelation,
            self.kwargs[self.node_link_lookup_url_kwarg],
            self.request,
            'node link',
        )
        self.check_object_permissions(self.request, node_link.parent)
        return node_link

    # overrides DestroyAPIView
    def perform_destroy(self, instance):
        auth = get_user_auth(self.request)
        node = self.get_node()
        pointer = self.get_object()
        try:
            node.rm_pointer(pointer, auth=auth)
        except ValueError as err:  # pointer doesn't belong to node
            raise NotFound(str(err))
        node.save()


class NodeForksList(JSONAPIBaseView, generics.ListCreateAPIView, NodeMixin, NodesFilterMixin):
    """The documentation for this endpoint can be found [here](https://developer.osf.io/#operation/nodes_forks_list).
    """
    permission_classes = (
        IsPublic,
        drf_permissions.IsAuthenticatedOrReadOnly,
        base_permissions.TokenHasScope,
        ExcludeWithdrawals,
    )

    required_read_scopes = [CoreScopes.NODE_FORKS_READ, CoreScopes.NODE_BASE_READ]
    required_write_scopes = [CoreScopes.NODE_FORKS_WRITE]

    serializer_class = NodeForksSerializer
    view_category = 'nodes'
    view_name = 'node-forks'

    ordering = ('-forked_date',)

    # overrides ListCreateAPIView
    def get_queryset(self):
        all_forks = (
            self.get_node().forks
            .annotate(region=F('addons_osfstorage_node_settings__region___id'))
            .exclude(region=None)
            .exclude(type='osf.registration')
            .exclude(is_deleted=True)
            .order_by('-forked_date')
        )
        auth = get_user_auth(self.request)

        node_pks = [node.pk for node in all_forks if node.can_view(auth)]
        return AbstractNode.objects.filter(pk__in=node_pks)

    # overrides ListCreateAPIView
    def perform_create(self, serializer):
        user = get_user_auth(self.request).user
        node = self.get_node()
        try:
            fork = serializer.save(node=node)
        except Exception as exc:
            mails.send_mail(user.email, mails.FORK_FAILED, title=node.title, guid=node._id, mimetype='html', can_change_preferences=False)
            raise exc
        else:
            mails.send_mail(user.email, mails.FORK_COMPLETED, title=node.title, guid=fork._id, mimetype='html', can_change_preferences=False)


class NodeLinkedByNodesList(JSONAPIBaseView, generics.ListAPIView, NodeMixin):
    permission_classes = (
        drf_permissions.IsAuthenticatedOrReadOnly,
        ContributorOrPublic,
        ExcludeWithdrawals,
        base_permissions.TokenHasScope,
    )

    required_read_scopes = [CoreScopes.NODE_BASE_READ]
    required_write_scopes = [CoreScopes.NULL]

    view_category = 'nodes'
    view_name = 'node-linked-by-nodes'
    ordering = ('-modified',)

    serializer_class = NodeSerializer

    def get_queryset(self):
        node = self.get_node()
        auth = get_user_auth(self.request)
        node_relation_subquery = node._parents.filter(is_node_link=True).values_list('parent', flat=True)
        return Node.objects.filter(id__in=Subquery(node_relation_subquery), is_deleted=False).can_view(user=auth.user, private_link=auth.private_link)


class NodeLinkedByRegistrationsList(JSONAPIBaseView, generics.ListAPIView, NodeMixin):
    permission_classes = (
        drf_permissions.IsAuthenticatedOrReadOnly,
        ContributorOrPublic,
        ExcludeWithdrawals,
        base_permissions.TokenHasScope,
    )

    required_read_scopes = [CoreScopes.NODE_BASE_READ]
    required_write_scopes = [CoreScopes.NULL]

    view_category = 'nodes'
    view_name = 'node-linked-by-registrations'
    ordering = ('-modified',)

    serializer_class = RegistrationSerializer

    def get_queryset(self):
        node = self.get_node()
        auth = get_user_auth(self.request)
        node_relation_subquery = node._parents.filter(is_node_link=True).values_list('parent', flat=True)
        return Registration.objects.filter(id__in=Subquery(node_relation_subquery), retraction__isnull=True).can_view(user=auth.user, private_link=auth.private_link)


class NodeFilesList(JSONAPIBaseView, generics.ListAPIView, WaterButlerMixin, ListFilterMixin, NodeMixin):
    """The documentation for this endpoint can be found [here](https://developer.osf.io/#operation/nodes_files_list).

    """
    permission_classes = (
        drf_permissions.IsAuthenticatedOrReadOnly,
        base_permissions.PermissionWithGetter(ContributorOrPublic, 'target'),
        base_permissions.PermissionWithGetter(ReadOnlyIfRegistration, 'target'),
        base_permissions.TokenHasScope,
        ExcludeWithdrawals,
    )

    ordering = ('_materialized_path',)  # default ordering

    required_read_scopes = [CoreScopes.NODE_FILE_READ]
    required_write_scopes = [CoreScopes.NODE_FILE_WRITE]

    view_category = 'nodes'
    view_name = 'node-files'

    @property
    def serializer_class(self):
        if self.kwargs[self.provider_lookup_url_kwarg] == 'osfstorage':
            return OsfStorageFileSerializer
        return FileSerializer

    # overrides FilterMixin
    def postprocess_query_param(self, key, field_name, operation):
        # tag queries will usually be on Tag.name,
        # ?filter[tags]=foo should be translated to MQ('tags__name', 'eq', 'foo')
        # But queries on lists should be tags, e.g.
        # ?filter[tags]=foo,bar should be translated to MQ('tags', 'isnull', True)
        # ?filter[tags]=[] should be translated to MQ('tags', 'isnull', True)
        if field_name == 'tags':
            if operation['value'] not in (list(), tuple()):
                operation['source_field_name'] = 'tags__name'
                operation['op'] = 'iexact'
        if field_name == 'path':
            operation['source_field_name'] = '_path'
        # NOTE: This is potentially fragile, if we ever add filtering on provider
        # we're going to have to get a bit tricky. get_default_queryset should ramain filtering on BaseFileNode, for now
        if field_name == 'kind':
            if operation['value'].lower() == 'folder':
                kind = Folder
            else:
                # Default to File, should probably raise an exception in the future
                kind = File  # Default to file

            operation['source_field_name'] = 'type'
            operation['op'] = 'in'
            operation['value'] = [
                sub._typedmodels_type
                for sub in kind.__subclasses__()
                if hasattr(sub, '_typedmodels_type')
            ]

    def get_default_queryset(self):
        files_list = self.fetch_from_waterbutler()

        if isinstance(files_list, list):
            provider = self.kwargs[self.provider_lookup_url_kwarg]
            # Resolve to a provider-specific subclass, so that
            # trashed file nodes are filtered out automatically
            ConcreteFileNode = BaseFileNode.resolve_class(provider, BaseFileNode.ANY)
            file_ids = [f.id for f in self.bulk_get_file_nodes_from_wb_resp(files_list)]
            return ConcreteFileNode.objects.filter(id__in=file_ids)

        if isinstance(files_list, list) or not isinstance(files_list, Folder):
            # We should not have gotten a file here
            raise NotFound

        sub_qs = OsfStorageFolder.objects.filter(_children=OuterRef('pk'), pk=files_list.pk)
        return files_list.children.annotate(folder=Exists(sub_qs)).filter(folder=True).prefetch_related('versions', 'tags', 'guids')

    # overrides ListAPIView
    def get_queryset(self):
        path = self.kwargs[self.path_lookup_url_kwarg]
        # query param info when used on a folder gives that folder's metadata instead of the metadata of it's children
        if 'info' in self.request.query_params and path.endswith('/'):
            fobj = self.fetch_from_waterbutler()

            if isinstance(fobj, list):
                node = self.get_node(check_object_permissions=False)
                base_class = BaseFileNode.resolve_class(self.kwargs[self.provider_lookup_url_kwarg], BaseFileNode.FOLDER)
                return base_class.objects.filter(
                    target_object_id=node.id, target_content_type=ContentType.objects.get_for_model(node), _path=path,
                )
            elif isinstance(fobj, OsfStorageFolder):
                return BaseFileNode.objects.filter(id=fobj.id)
            else:
                raise NotFound
        else:
            return self.get_queryset_from_request().distinct()


class NodeFileDetail(JSONAPIBaseView, generics.RetrieveAPIView, WaterButlerMixin, NodeMixin):
    """The documentation for this endpoint can be found [here](https://developer.osf.io/#operation/nodes_files_read).

    """
    permission_classes = (
        drf_permissions.IsAuthenticatedOrReadOnly,
        base_permissions.PermissionWithGetter(ContributorOrPublic, 'target'),
        base_permissions.PermissionWithGetter(ReadOnlyIfRegistration, 'target'),
        base_permissions.TokenHasScope,
        ExcludeWithdrawals,
    )

    serializer_class = FileSerializer

    required_read_scopes = [CoreScopes.NODE_FILE_READ]
    required_write_scopes = [CoreScopes.NODE_FILE_WRITE]
    view_category = 'nodes'
    view_name = 'node-file-detail'

    def get_object(self):
        fobj = self.fetch_from_waterbutler()
        if isinstance(fobj, dict):
            # if dict it is a wb response, not file object yet
            return self.get_file_node_from_wb_resp(fobj)

        if isinstance(fobj, list) or not isinstance(fobj, File):
            # We should not have gotten a folder here
            raise NotFound

        return fobj


class NodeGroupsList(JSONAPIBaseView, generics.ListCreateAPIView, NodeMixin, ListFilterMixin, OSFGroupMixin):
    """ The documentation for this endpoint can be found [here](https://developer.osf.io/#operation/nodes_groups_list)

    """
    permission_classes = (
        drf_permissions.IsAuthenticatedOrReadOnly,
        AdminOrPublic,
        base_permissions.TokenHasScope,
    )
    model_class = OSFGroup

    serializer_class = NodeGroupsSerializer

    required_read_scopes = [CoreScopes.NODE_OSF_GROUPS_READ]
    required_write_scopes = [CoreScopes.NODE_OSF_GROUPS_WRITE]
    view_category = 'nodes'
    view_name = 'node-groups'

    def get_default_queryset(self):
        return self.get_node().osf_groups

    def get_queryset(self):
        return self.get_queryset_from_request()

    # overrides FilterMixin
    def build_query_from_field(self, field_name, operation):
        if field_name == 'permission':
            node = self.get_node()
            try:
                groups_with_perm_ids = node.get_osf_groups_with_perms(operation['value']).values_list('id', flat=True)
            except ValueError:
                raise ValidationError('{} is not a filterable permission.'.format(operation['value']))
            return Q(id__in=groups_with_perm_ids)

        return super(NodeGroupsList, self).build_query_from_field(field_name, operation)

    # overrides ListCreateAPIView
    def get_serializer_class(self):
        if self.request.method == 'POST':
            return NodeGroupsCreateSerializer
        else:
            return NodeGroupsSerializer

    # overrides ListCreateAPIView
    def get_serializer_context(self):
        """
        Extra context for NodeGroupsSerializer
        """
        context = super(NodeGroupsList, self).get_serializer_context()
        context['node'] = self.get_node(check_object_permissions=False)
        return context


class NodeGroupsDetail(JSONAPIBaseView, generics.RetrieveUpdateDestroyAPIView, NodeMixin, OSFGroupMixin):
    """ The documentation for this endpoint can be found [here](https://developer.osf.io/#operation/nodes_groups_read)

    """
    permission_classes = (
        drf_permissions.IsAuthenticatedOrReadOnly,
        NodeGroupDetailPermissions,
        base_permissions.TokenHasScope,
    )

    serializer_class = NodeGroupsDetailSerializer

    required_read_scopes = [CoreScopes.NODE_OSF_GROUPS_READ]
    required_write_scopes = [CoreScopes.NODE_OSF_GROUPS_WRITE]
    view_category = 'nodes'
    view_name = 'node-group-detail'

    # Overrides RetrieveUpdateDestroyAPIView
    def get_object(self):
        node = self.get_node(check_object_permissions=False)
        # Node permissions checked when group is loaded
        group = self.get_osf_group(self.kwargs.get('group_id'))
        if not group.get_permission_to_node(node):
            raise NotFound('Group {} does not have permissions to node {}.'.format(group._id, node._id))
        return group

    # Overrides RetrieveUpdateDestroyAPIView
    def perform_destroy(self, instance):
        node = self.get_node(check_object_permissions=False)
        auth = get_user_auth(self.request)
        try:
            node.remove_osf_group(instance, auth)
        except PermissionsError:
            raise PermissionDenied('Not authorized to remove this group.')

    # Overrides RetrieveUpdateDestroyAPIView
    def get_serializer_context(self):
        """
        Extra context for NodeGroupsSerializer
        """
        context = super(NodeGroupsDetail, self).get_serializer_context()
        context['node'] = self.get_node(check_object_permissions=False)
        return context


class NodeAddonList(JSONAPIBaseView, generics.ListAPIView, ListFilterMixin, NodeMixin, AddonSettingsMixin):
    """The documentation for this endpoint can be found [here](https://developer.osf.io/#operation/nodes_addons_list).

    """

    permission_classes = (
        drf_permissions.IsAuthenticatedOrReadOnly,
        ContributorOrPublic,
        ExcludeWithdrawals,
        base_permissions.TokenHasScope,
    )

    required_read_scopes = [CoreScopes.NODE_ADDON_READ]
    required_write_scopes = [CoreScopes.NULL]

    serializer_class = NodeAddonSettingsSerializer
    view_category = 'nodes'
    view_name = 'node-addons'

    ordering = ('-id',)

    def get_default_queryset(self):
        qs = []
        for addon in ADDONS_OAUTH:
            obj = self.get_addon_settings(provider=addon, fail_if_absent=False, check_object_permissions=False)
            if obj:
                qs.append(obj)
        qs.sort()
        return qs

    get_queryset = get_default_queryset


class NodeAddonDetail(JSONAPIBaseView, generics.RetrieveUpdateDestroyAPIView, generics.CreateAPIView, NodeMixin, AddonSettingsMixin):
    """The documentation for this endpoint can be found [here](https://developer.osf.io/#operation/nodes_addon_read).
    """

    permission_classes = (
        drf_permissions.IsAuthenticatedOrReadOnly,
        ContributorOrPublic,
        ExcludeWithdrawals,
        ReadOnlyIfRegistration,
        base_permissions.TokenHasScope,
    )

    required_read_scopes = [CoreScopes.NODE_ADDON_READ]
    required_write_scopes = [CoreScopes.NODE_ADDON_WRITE]

    serializer_class = NodeAddonSettingsSerializer
    view_category = 'nodes'
    view_name = 'node-addon-detail'

    def get_object(self):
        return self.get_addon_settings(check_object_permissions=False)

    def perform_create(self, serializer):
        addon = self.kwargs['provider']
        if addon not in ADDONS_OAUTH:
            raise NotFound('Requested addon unavailable')

        node = self.get_node()
        if node.has_addon(addon):
            raise InvalidModelValueError(
                detail='Add-on {} already enabled for node {}'.format(addon, node._id),
            )

        return super(NodeAddonDetail, self).perform_create(serializer)

    def perform_destroy(self, instance):
        addon = instance.config.short_name
        node = self.get_node()
        if not node.has_addon(instance.config.short_name):
            raise NotFound('Node {} does not have add-on {}'.format(node._id, addon))

        node.delete_addon(addon, auth=get_user_auth(self.request))

    def get_serializer_class(self):
        """
        Use NodeDetailSerializer which requires 'id'
        """
        if 'provider' in self.kwargs and self.kwargs['provider'] == 'forward':
            return ForwardNodeAddonSettingsSerializer
        else:
            return NodeAddonSettingsSerializer


class NodeAddonFolderList(JSONAPIBaseView, generics.ListAPIView, NodeMixin, AddonSettingsMixin):
    """The documentation for this endpoint can be found [here](https://developer.osf.io/#operation/nodes_addons_folders_list).
    """
    permission_classes = (
        drf_permissions.IsAuthenticatedOrReadOnly,
        ContributorOrPublic,
        ExcludeWithdrawals,
        base_permissions.TokenHasScope,
    )

    required_read_scopes = [CoreScopes.NODE_ADDON_READ, CoreScopes.NODE_FILE_READ]
    required_write_scopes = [CoreScopes.NULL]

    pagination_class = MaxSizePagination
    serializer_class = NodeAddonFolderSerializer
    view_category = 'nodes'
    view_name = 'node-addon-folders'

    def get_queryset(self):
        # TODO: [OSF-6120] refactor this/NS models to be generalizable
        node_addon = self.get_addon_settings()
        if not node_addon.has_auth:
            raise JSONAPIException(
                detail='This addon is enabled but an account has not been imported from your user settings',
                meta={'link': '{}users/me/addons/{}/accounts/'.format(API_BASE, node_addon.config.short_name)},
            )

        path = self.request.query_params.get('path')
        folder_id = self.request.query_params.get('id')

        if not hasattr(node_addon, 'get_folders'):
            raise EndpointNotImplementedError('Endpoint not yet implemented for this addon')

        #  Convert v1 errors to v2 as much as possible.
        try:
            return node_addon.get_folders(path=path, folder_id=folder_id)
        except InvalidAuthError:
            raise NotAuthenticated('This add-on could not be authenticated.')
        except HTTPError as exc:
            raise HTTP_CODE_MAP.get(exc.code, exc)


class NodeStorageProvider(object):

    def __init__(self, provider, node):
        self.path = '/'
        self.node = node
        self.kind = 'folder'
        self.name = provider
        self.provider = provider
        self.node_id = node._id
        self.pk = node._id
        self.id = node.id

    @property
    def target(self):
        return self.node

class NodeStorageProvidersList(JSONAPIBaseView, generics.ListAPIView, NodeMixin):
    """The documentation for this endpoint can be found [here](https://developer.osf.io/#operation/nodes_providers_list).
    """
    permission_classes = (
        drf_permissions.IsAuthenticatedOrReadOnly,
        ContributorOrPublic,
        ExcludeWithdrawals,
        base_permissions.TokenHasScope,
    )

    required_read_scopes = [CoreScopes.NODE_FILE_READ]
    required_write_scopes = [CoreScopes.NODE_FILE_WRITE]

    serializer_class = NodeStorageProviderSerializer
    view_category = 'nodes'
    view_name = 'node-storage-providers'

    ordering = ('-id',)

    def get_provider_item(self, provider):
        return NodeStorageProvider(provider, self.get_node())

    def get_queryset(self):
        return [
            self.get_provider_item(addon.config.short_name)
            for addon
            in self.get_node().get_addons()
            if addon.config.has_hgrid_files
            and addon.configured
        ]

class NodeStorageProviderDetail(JSONAPIBaseView, generics.RetrieveAPIView, NodeMixin):
    """The documentation for this endpoint can be found [here](https://developer.osf.io/#operation/nodes_providers_read).
    """
    permission_classes = (
        drf_permissions.IsAuthenticatedOrReadOnly,
        ContributorOrPublic,
        ExcludeWithdrawals,
        base_permissions.TokenHasScope,
    )

    required_read_scopes = [CoreScopes.NODE_FILE_READ]
    required_write_scopes = [CoreScopes.NODE_FILE_WRITE]

    serializer_class = NodeStorageProviderSerializer
    view_category = 'nodes'
    view_name = 'node-storage-provider-detail'

    def get_object(self):
        return NodeStorageProvider(self.kwargs['provider'], self.get_node())


class NodeLogList(JSONAPIBaseView, generics.ListAPIView, NodeMixin, ListFilterMixin):
    """The documentation for this endpoint can be found [here](https://developer.osf.io/#operation/nodes_logs_list).
    """

    serializer_class = NodeLogSerializer
    view_category = 'nodes'
    view_name = 'node-logs'

    required_read_scopes = [CoreScopes.NODE_LOG_READ]
    required_write_scopes = [CoreScopes.NULL]

    log_lookup_url_kwarg = 'node_id'

    ordering = ('-date', )

    permission_classes = (
        drf_permissions.IsAuthenticatedOrReadOnly,
        ContributorOrPublic,
        base_permissions.TokenHasScope,
        ExcludeWithdrawals,
    )

    def get_default_queryset(self):
        auth = get_user_auth(self.request)
        return self.get_node().get_aggregate_logs_queryset(auth)

    def get_queryset(self):
        return self.get_queryset_from_request().include(
            'node__guids', 'user__guids', 'original_node__guids', limit_includes=10,
        )


class NodeCommentsList(JSONAPIBaseView, generics.ListCreateAPIView, ListFilterMixin, NodeMixin):
    """The documentation for this endpoint can be found [here](https://developer.osf.io/#operation/nodes_comments_list).
    """
    permission_classes = (
        drf_permissions.IsAuthenticatedOrReadOnly,
        CanCommentOrPublic,
        base_permissions.TokenHasScope,
        ExcludeWithdrawals,
    )

    required_read_scopes = [CoreScopes.NODE_COMMENTS_READ]
    required_write_scopes = [CoreScopes.NODE_COMMENTS_WRITE]

    pagination_class = CommentPagination
    serializer_class = NodeCommentSerializer
    view_category = 'nodes'
    view_name = 'node-comments'

    ordering = ('-created', )  # default ordering

    def get_default_queryset(self):
        return Comment.objects.filter(node=self.get_node(), root_target__isnull=False)

    # Hook to make filtering on 'target' work
    def postprocess_query_param(self, key, field_name, operation):
        if field_name == 'target':
            operation['value'] = Guid.load(operation['value'])

    def get_queryset(self):
        return self.get_queryset_from_request()

    def get_serializer_class(self):
        if self.request.method == 'POST':
            return CommentCreateSerializer
        else:
            return NodeCommentSerializer

    # overrides ListCreateAPIView
    def get_parser_context(self, http_request):
        """
        Tells parser that we are creating a relationship
        """
        res = super(NodeCommentsList, self).get_parser_context(http_request)
        res['is_relationship'] = True
        return res

    def perform_create(self, serializer):
        node = self.get_node()
        serializer.validated_data['user'] = self.request.user
        serializer.validated_data['node'] = node
        serializer.save()


class NodeInstitutionsList(JSONAPIBaseView, generics.ListAPIView, ListFilterMixin, NodeMixin):
    """The documentation for this endpoint can be found [here](https://developer.osf.io/#operation/nodes_institutions_list).
    """
    permission_classes = (
        drf_permissions.IsAuthenticatedOrReadOnly,
        base_permissions.TokenHasScope,
        AdminOrPublic,
    )

    required_read_scopes = [CoreScopes.NODE_BASE_READ, CoreScopes.INSTITUTION_READ]
    required_write_scopes = [CoreScopes.NULL]
    serializer_class = InstitutionSerializer

    model = Institution
    view_category = 'nodes'
    view_name = 'node-institutions'

    ordering = ('-id',)

    def get_queryset(self):
        node = self.get_node()
        return node.affiliated_institutions.all() or []


class NodeInstitutionsRelationship(JSONAPIBaseView, generics.RetrieveUpdateDestroyAPIView, generics.CreateAPIView, NodeMixin):
    """ Relationship Endpoint for Node -> Institutions Relationship

    Used to set, remove, update and retrieve the affiliated_institutions of a node to an institution

    ##Actions

    ###Create

        Method:        POST
        URL:           /links/self
        Query Params:  <none>
        Body (JSON):   {
                         "data": [{
                           "type": "institutions",   # required
                           "id": <institution_id>   # required
                         }]
                       }
        Success:       201

        This requires write permissions on the node and for the user making the request to
        have the institutions in the payload as affiliated in their account.

    ###Update

        Method:        PUT || PATCH
        URL:           /links/self
        Query Params:  <none>
        Body (JSON):   {
                         "data": [{
                           "type": "institutions",   # required
                           "id": <institution_id>   # required
                         }]
                       }
        Success:       200

        This requires write permissions on the node and for the user making the request to
        have the institutions in the payload as affiliated in their account. This will delete
        all institutions not listed, meaning a data: [] payload does the same as a DELETE with all
        the institutions.

    ###Destroy

        Method:        DELETE
        URL:           /links/self
        Query Params:  <none>
        Body (JSON):   {
                         "data": [{
                           "type": "institutions",   # required
                           "id": <institution_id>   # required
                         }]
                       }
        Success:       204

        This requires write permissions in the node. If the user has admin permissions, the institution in the payload does
        not need to be affiliated in their account.
    """
    permission_classes = (
        drf_permissions.IsAuthenticatedOrReadOnly,
        base_permissions.TokenHasScope,
        WriteOrPublicForRelationshipInstitutions,
    )
    required_read_scopes = [CoreScopes.NODE_BASE_READ]
    required_write_scopes = [CoreScopes.NODE_BASE_WRITE]
    serializer_class = NodeInstitutionsRelationshipSerializer
    parser_classes = (JSONAPIRelationshipParser, JSONAPIRelationshipParserForRegularJSON, )

    view_category = 'nodes'
    view_name = 'node-relationships-institutions'

    def get_object(self):
        node = self.get_node(check_object_permissions=False)
        obj = {
            'data': node.affiliated_institutions.all(),
            'self': node,
        }
        self.check_object_permissions(self.request, obj)
        return obj

    def perform_destroy(self, instance):
        data = self.request.data['data']
        user = self.request.user
        current_insts = {inst._id: inst for inst in instance['data']}
        node = instance['self']

        for val in data:
            if val['id'] in current_insts:
                if not user.is_affiliated_with_institution(current_insts[val['id']]) and not node.has_permission(user, 'admin'):
                    raise PermissionDenied
                node.remove_affiliated_institution(inst=current_insts[val['id']], user=user)
        node.save()

    def create(self, *args, **kwargs):
        try:
            ret = super(NodeInstitutionsRelationship, self).create(*args, **kwargs)
        except RelationshipPostMakesNoChanges:
            return Response(status=HTTP_204_NO_CONTENT)
        return ret


class NodeWikiList(JSONAPIBaseView, generics.ListCreateAPIView, NodeMixin, ListFilterMixin):
    """The documentation for this endpoint can be found [here](https://developer.osf.io/#operation/nodes_wikis_list).
    """

    permission_classes = (
        drf_permissions.IsAuthenticatedOrReadOnly,
        base_permissions.TokenHasScope,
        ContributorOrPublic,
        ExcludeWithdrawals,
    )

    required_read_scopes = [CoreScopes.WIKI_BASE_READ]
    required_write_scopes = [CoreScopes.WIKI_BASE_WRITE]
    serializer_class = NodeWikiSerializer

    view_category = 'nodes'
    view_name = 'node-wikis'

    ordering = ('-modified', )  # default ordering

    def get_default_queryset(self):
        node = self.get_node()
        if node.addons_wiki_node_settings.deleted:
            raise NotFound(detail='The wiki for this node has been disabled.')
        return node.wikis.filter(deleted__isnull=True)

    def get_queryset(self):
        return self.get_queryset_from_request()

    def perform_create(self, serializer):
        return serializer.save(node=self.get_node())


class NodeLinkedNodesRelationship(LinkedNodesRelationship, NodeMixin):
    """ Relationship Endpoint for Nodes -> Linked Node relationships

    Used to set, remove, update and retrieve the ids of the linked nodes attached to this collection. For each id, there
    exists a node link that contains that node.

    ##Actions

    ###Create

        Method:        POST
        URL:           /links/self
        Query Params:  <none>
        Body (JSON):   {
                         "data": [{
                           "type": "linked_nodes",   # required
                           "id": <node_id>   # required
                         }]
                       }
        Success:       201

    This requires both edit permission on the collection, and for the user that is
    making the request to be able to read the nodes requested. Data can be contain any number of
    node identifiers. This will create a node_link for all node_ids in the request that
    do not currently have a corresponding node_link in this collection.

    ###Update

        Method:        PUT || PATCH
        URL:           /links/self
        Query Params:  <none>
        Body (JSON):   {
                         "data": [{
                           "type": "linked_nodes",   # required
                           "id": <node_id>   # required
                         }]
                       }
        Success:       200

    This requires both edit permission on the collection, and for the user that is
    making the request to be able to read the nodes requested. Data can be contain any number of
    node identifiers. This will replace the contents of the node_links for this collection with
    the contents of the request. It will delete all node links that don't have a node_id in the data
    array, create node links for the node_ids that don't currently have a node id, and do nothing
    for node_ids that already have a corresponding node_link. This means a update request with
    {"data": []} will remove all node_links in this collection

    ###Destroy

        Method:        DELETE
        URL:           /links/self
        Query Params:  <none>
        Body (JSON):   {
                         "data": [{
                           "type": "linked_nodes",   # required
                           "id": <node_id>   # required
                         }]
                       }
        Success:       204

    This requires edit permission on the node. This will delete any node_links that have a
    corresponding node_id in the request.
    """

    view_category = 'nodes'
    view_name = 'node-pointer-relationship'


class LinkedNodesList(BaseLinkedList, NodeMixin):
    """The documentation for this endpoint can be found [here](https://developer.osf.io/#operation/nodes_linked_nodes_list).
    """
    serializer_class = NodeSerializer
    view_category = 'nodes'
    view_name = 'linked-nodes'

    def get_queryset(self):
        queryset = super(LinkedNodesList, self).get_queryset()
        return queryset.exclude(type='osf.registration')

    # overrides APIView
    def get_parser_context(self, http_request):
        """
        Tells parser that we are creating a relationship
        """
        res = super(LinkedNodesList, self).get_parser_context(http_request)
        res['is_relationship'] = True
        return res


class NodeLinkedRegistrationsRelationship(LinkedRegistrationsRelationship, NodeMixin):
    """ Relationship Endpoint for Node -> Linked Registration relationships

    Used to set, remove, update and retrieve the ids of the linked registrations attached to this node. For each id, there
    exists a node link that contains that node.

    ##Actions

    ###Create

        Method:        POST
        URL:           /links/self
        Query Params:  <none>
        Body (JSON):   {
                         "data": [{
                           "type": "linked_registrations",   # required
                           "id": <node_id>   # required
                         }]
                       }
        Success:       201

    This requires both edit permission on the node, and for the user that is
    making the request to be able to read the registrations requested. Data can contain any number of
    node identifiers. This will create a node_link for all node_ids in the request that
    do not currently have a corresponding node_link in this node.

    ###Update

        Method:        PUT || PATCH
        URL:           /links/self
        Query Params:  <none>
        Body (JSON):   {
                         "data": [{
                           "type": "linked_registrations",   # required
                           "id": <node_id>   # required
                         }]
                       }
        Success:       200

    This requires both edit permission on the node, and for the user that is
    making the request to be able to read the registrations requested. Data can contain any number of
    node identifiers. This will replace the contents of the node_links for this node with
    the contents of the request. It will delete all node links that don't have a node_id in the data
    array, create node links for the node_ids that don't currently have a node id, and do nothing
    for node_ids that already have a corresponding node_link. This means a update request with
    {"data": []} will remove all node_links in this node.

    ###Destroy

        Method:        DELETE
        URL:           /links/self
        Query Params:  <none>
        Body (JSON):   {
                         "data": [{
                           "type": "linked_registrations",   # required
                           "id": <node_id>   # required
                         }]
                       }
        Success:       204

    This requires edit permission on the node. This will delete any node_links that have a
    corresponding node_id in the request.
    """

    view_category = 'nodes'
    view_name = 'node-registration-pointer-relationship'


class NodeLinkedRegistrationsList(BaseLinkedList, NodeMixin):
    """List of registrations linked to this node. *Read-only*.

    Linked registrations are the registration nodes pointed to by node links.

    <!--- Copied Spiel from RegistrationDetail -->
    Registrations are read-only snapshots of a project. This view shows details about the given registration.

    Each resource contains the full representation of the registration, meaning additional requests to an individual
    registration's detail view are not necessary. A withdrawn registration will display a limited subset of information,
    namely, title, description, created, registration, withdrawn, date_registered, withdrawal_justification, and
    registration supplement. All other fields will be displayed as null. Additionally, the only relationships permitted
    to be accessed for a withdrawn registration are the contributors - other relationships will return a 403.

    ##Linked Registration Attributes

    <!--- Copied Attributes from RegistrationDetail -->

    Registrations have the "registrations" `type`.

        name                            type               description
        =======================================================================================================
        title                           string             title of the registered project or component
        description                     string             description of the registered node
        category                        string             bode category, must be one of the allowed values
        created                         iso8601 timestamp  timestamp that the node was created
        modified                        iso8601 timestamp  timestamp when the node was last updated
        tags                            array of strings   list of tags that describe the registered node
        current_user_can_comment        boolean            Whether the current user is allowed to post comments
        current_user_permissions        array of strings   list of strings representing the permissions for the current user on this node
        fork                            boolean            is this project a fork?
        registration                    boolean            has this project been registered? (always true - may be deprecated in future versions)
        collection                      boolean            is this registered node a collection? (always false - may be deprecated in future versions)
        node_license                    object             details of the license applied to the node
        year                            string             date range of the license
        copyright_holders               array of strings   holders of the applied license
        public                          boolean            has this registration been made publicly-visible?
        withdrawn                       boolean            has this registration been withdrawn?
        date_registered                 iso8601 timestamp  timestamp that the registration was created
        embargo_end_date                iso8601 timestamp  when the embargo on this registration will be lifted (if applicable)
        withdrawal_justification        string             reasons for withdrawing the registration
        pending_withdrawal              boolean            is this registration pending withdrawal?
        pending_withdrawal_approval     boolean            is this registration pending approval?
        pending_embargo_approval        boolean            is the associated Embargo awaiting approval by project admins?
        registered_meta                 dictionary         registration supplementary information
        registration_supplement         string             registration template

    ##Links

    See the [JSON-API spec regarding pagination](http://jsonapi.org/format/1.0/#fetching-pagination).

    ##Query Params

    + `page=<Int>` -- page number of results to view, default 1

    + `filter[<fieldname>]=<Str>` -- fields and values to filter the search results on.

    Nodes may be filtered by their `title`, `category`, `description`, `public`, `registration`, or `tags`.  `title`,
    `description`, and `category` are string fields and will be filtered using simple substring matching.  `public` and
    `registration` are booleans, and can be filtered using truthy values, such as `true`, `false`, `0`, or `1`.  Note
    that quoting `true` or `false` in the query will cause the match to fail regardless.  `tags` is an array of simple strings.

    #This Request/Response
    """
    serializer_class = RegistrationSerializer
    view_category = 'nodes'
    view_name = 'linked-registrations'

    def get_queryset(self):
        return super(NodeLinkedRegistrationsList, self).get_queryset().filter(type='osf.registration')

    # overrides APIView
    def get_parser_context(self, http_request):
        """
        Tells parser that we are creating a relationship
        """
        res = super(NodeLinkedRegistrationsList, self).get_parser_context(http_request)
        res['is_relationship'] = True
        return res


class NodeViewOnlyLinksList(JSONAPIBaseView, generics.ListCreateAPIView, ListFilterMixin, NodeMixin):
    """The documentation for this endpoint can be found [here](https://developer.osf.io/#operation/nodes_view_only_links_list).
    """
    permission_classes = (
        IsAdmin,
        base_permissions.TokenHasScope,
        drf_permissions.IsAuthenticatedOrReadOnly,
    )

    required_read_scopes = [CoreScopes.NODE_VIEW_ONLY_LINKS_READ]
    required_write_scopes = [CoreScopes.NODE_VIEW_ONLY_LINKS_WRITE]

    serializer_class = NodeViewOnlyLinkSerializer

    view_category = 'nodes'
    view_name = 'node-view-only-links'

    ordering = ('-created',)

    def get_default_queryset(self):
        return self.get_node().private_links.filter(is_deleted=False)

    def get_queryset(self):
        return self.get_queryset_from_request()


class NodeViewOnlyLinkDetail(JSONAPIBaseView, generics.RetrieveUpdateDestroyAPIView, NodeMixin):
    """The documentation for this endpoint can be found [here](https://developer.osf.io/#operation/nodes_view_only_links_read).
    """

    permission_classes = (
        IsAdmin,
        base_permissions.TokenHasScope,
        drf_permissions.IsAuthenticatedOrReadOnly,
    )

    required_read_scopes = [CoreScopes.NODE_VIEW_ONLY_LINKS_READ]
    required_write_scopes = [CoreScopes.NODE_VIEW_ONLY_LINKS_WRITE]

    serializer_class = NodeViewOnlyLinkSerializer

    view_category = 'nodes'
    view_name = 'node-view-only-link-detail'

    def get_serializer_class(self):
        if self.request.method == 'PUT' or self.request.method == 'PATCH':
            return NodeViewOnlyLinkUpdateSerializer
        return NodeViewOnlyLinkSerializer

    def get_object(self):
        try:
            return self.get_node().private_links.get(_id=self.kwargs['link_id'])
        except PrivateLink.DoesNotExist:
            raise NotFound

    def perform_destroy(self, link):
        assert isinstance(link, PrivateLink), 'link must be a PrivateLink'
        link.is_deleted = True
        link.save()
        # FIXME: Doesn't work because instance isn't JSON-serializable
        # enqueue_postcommit_task(ban_url, (self.get_node(),), {}, celery=False, once_per_request=True)

class NodeIdentifierList(NodeMixin, IdentifierList):
    """The documentation for this endpoint can be found [here](https://developer.osf.io/#operation/nodes_identifiers_list).
    """

    serializer_class = NodeIdentifierSerializer
    node_lookup_url_kwarg = 'node_id'

    view_category = 'nodes'
    view_name = 'identifier-list'

    # overrides IdentifierList
    def get_object(self, check_object_permissions=True):
        return self.get_node(check_object_permissions=check_object_permissions)

    def get_node(self, check_object_permissions=True):
        node = get_object_or_error(
            Node,
            self.kwargs[self.node_lookup_url_kwarg],
            self.request,
            display_name='node',
        )
        # Nodes that are folders/collections are treated as a separate resource, so if the client
        # requests a collection through a node endpoint, we return a 404
        if node.is_collection:
            raise NotFound
        # May raise a permission denied
        if check_object_permissions:
            self.check_object_permissions(self.request, node)
        return node


class NodePreprintsList(JSONAPIBaseView, generics.ListAPIView, NodeMixin, PreprintFilterMixin):
    """The documentation for this endpoint can be found [here](https://developer.osf.io/#operation/nodes_preprints_list).
    """
    permission_classes = (
        drf_permissions.IsAuthenticatedOrReadOnly,
        base_permissions.TokenHasScope,
        ContributorOrPublic,
    )
    parser_classes = (JSONAPIMultipleRelationshipsParser, JSONAPIMultipleRelationshipsParserForRegularJSON,)

    required_read_scopes = [CoreScopes.NODE_PREPRINTS_READ]
    required_write_scopes = [CoreScopes.NODE_PREPRINTS_WRITE]

    serializer_class = PreprintSerializer

    view_category = 'nodes'
    view_name = 'node-preprints'

    ordering = ('-modified',)

    def get_default_queryset(self):
        auth = get_user_auth(self.request)
        auth_user = getattr(auth, 'user', None)
        node = self.get_node()
        # Permissions on the node are handled by the permissions_classes
        # Permissions on the list objects are handled by the query
        return self.preprints_queryset(node.preprints.all(), auth_user)

    def get_queryset(self):
        return self.get_queryset_from_request()


class NodeRequestListCreate(JSONAPIBaseView, generics.ListCreateAPIView, ListFilterMixin, NodeRequestMixin):
    permission_classes = (
        drf_permissions.IsAuthenticatedOrReadOnly,
        base_permissions.TokenHasScope,
        NodeRequestPermission,
    )

    required_read_scopes = [CoreScopes.NODE_REQUESTS_READ]
    required_write_scopes = [CoreScopes.NODE_REQUESTS_WRITE]

    parser_classes = (JSONAPIMultipleRelationshipsParser, JSONAPIMultipleRelationshipsParserForRegularJSON,)

    serializer_class = NodeRequestSerializer

    view_category = 'node-requests'
    view_name = 'node-request-list'

    def get_serializer_class(self):
        if self.request.method == 'POST':
            return NodeRequestCreateSerializer
        else:
            return NodeRequestSerializer

    def get_default_queryset(self):
        return self.get_target().requests.all()

    def get_queryset(self):
        return self.get_queryset_from_request()


class NodeSettings(JSONAPIBaseView, generics.RetrieveUpdateAPIView, NodeMixin):
    permission_classes = (
        drf_permissions.IsAuthenticatedOrReadOnly,
        base_permissions.TokenHasScope,
        IsContributorOrGroupMember,
    )

    required_read_scopes = [CoreScopes.NODE_SETTINGS_READ]
    required_write_scopes = [CoreScopes.NODE_SETTINGS_WRITE]

    serializer_class = NodeSettingsSerializer

    view_category = 'nodes'
    view_name = 'node-settings'

    # overrides RetrieveUpdateAPIView
    def get_object(self):
        return self.get_node()

    def get_serializer_class(self):
        if self.request.method == 'PUT' or self.request.method == 'PATCH':
            return NodeSettingsUpdateSerializer
        return NodeSettingsSerializer

    def get_serializer_context(self):
        """
        Extra context for NodeSettingsSerializer - this will prevent loading
        addons multiple times in SerializerMethodFields
        """
        context = super(NodeSettings, self).get_serializer_context()
        node = self.get_node(check_object_permissions=False)
        context['wiki_addon'] = node.get_addon('wiki')
        context['forward_addon'] = node.get_addon('forward')
        return context<|MERGE_RESOLUTION|>--- conflicted
+++ resolved
@@ -127,12 +127,8 @@
 from osf.models.files import File, Folder
 from addons.osfstorage.models import Region
 from osf.models.node import remove_addons
-<<<<<<< HEAD
 from osf.utils.permissions import ADMIN, API_CONTRIBUTOR_PERMISSIONS
-=======
-from osf.utils.permissions import ADMIN, PERMISSIONS
 from osf.exceptions import NodeStateError
->>>>>>> cccbe11b
 from website import mails
 from website.project import signals as project_signals
 
