import requests

from modularodm import Q
from rest_framework import generics, permissions as drf_permissions
from rest_framework.exceptions import PermissionDenied, ValidationError, NotFound

from framework.auth.core import Auth
from website.exceptions import NodeStateError
from website.models import Node, Pointer, User
from api.base.filters import ODMFilterMixin, ListFilterMixin
<<<<<<< HEAD
from api.base.utils import get_object_or_error
from .serializers import NodeSerializer, NodeLinksSerializer
from .serializers import NodeProviderSerializer
from .permissions import ContributorOrPublic, ReadOnlyIfRegistration, ContributorOrPublicForPointers
=======
from api.base.utils import get_object_or_error, waterbutler_url_for
from api.nodes.serializers import (
    NodeSerializer,
    NodeLinksSerializer,
    NodeFilesSerializer,
    NodeContributorsSerializer,
    NodeRegistrationSerializer,
    NodeContributorDetailSerializer,
)
from api.nodes.permissions import (
    AdminOrPublic,
    ContributorOrPublic,
    ReadOnlyIfRegistration,
    ContributorOrPublicForPointers,
    ContributorDetailPermissions
)
>>>>>>> 16d88446

from website.files.models import FileNode
from website.files.models import OsfStorageFileNode
from website.util import waterbutler_api_url_for

from api.files.serializers import FileSerializer


class NodeMixin(object):
    """Mixin with convenience methods for retrieving the current node based on the
    current URL. By default, fetches the current node based on the node_id kwarg.
    """

    serializer_class = NodeSerializer
    node_lookup_url_kwarg = 'node_id'

    def get_node(self):
        node = get_object_or_error(
            Node,
            self.kwargs[self.node_lookup_url_kwarg],
            display_name='node'
        )
        # Nodes that are folders/collections are treated as a separate resource, so if the client
        # requests a collection through a node endpoint, we return a 404
        if node.is_folder:
            raise NotFound
        # May raise a permission denied
        self.check_object_permissions(self.request, node)
        return node


class NodeList(generics.ListCreateAPIView, ODMFilterMixin):
    """Projects and components.

    On the front end, nodes are considered 'projects' or 'components'. The difference between a project and a component
    is that a project is the top-level node, and components are children of the project. There is also a category field
    that includes the option of project. The categorization essentially determines which icon is displayed by the
    Node in the front-end UI and helps with search organization. Top-level Nodes may have a category other than
    project, and children nodes may have a category of project.

    By default, a GET will return a list of public nodes, sorted by date_modified. You can filter Nodes by their title,
    description, and public fields.
    """
    permission_classes = (
        drf_permissions.IsAuthenticatedOrReadOnly,
    )
    serializer_class = NodeSerializer
    ordering = ('-date_modified', )  # default ordering

    # overrides ODMFilterMixin
    def get_default_odm_query(self):
        base_query = (
            Q('is_deleted', 'ne', True) &
            Q('is_folder', 'ne', True)
        )
        user = self.request.user
        permission_query = Q('is_public', 'eq', True)
        if not user.is_anonymous():
            permission_query = (Q('is_public', 'eq', True) | Q('contributors', 'icontains', user._id))

        query = base_query & permission_query
        return query

    # overrides ListCreateAPIView
    def get_queryset(self):
        query = self.get_query_from_request()
        return Node.find(query)

    # overrides ListCreateAPIView
    def perform_create(self, serializer):
        """Create a node.

        :param serializer:
        """
        # On creation, make sure that current user is the creator
        user = self.request.user
        serializer.save(creator=user)


class NodeDetail(generics.RetrieveUpdateDestroyAPIView, NodeMixin):
    """Projects and component details.

    On the front end, nodes are considered 'projects' or 'components'. The difference between a project and a component
    is that a project is the top-level node, and components are children of the project. There is also a category field
    that includes the option of project. The categorization essentially determines which icon is displayed by the
    Node in the front-end UI and helps with search organization. Top-level Nodes may have a category other than
    project, and children nodes may have a category of project.
    """
    permission_classes = (
        ContributorOrPublic,
        ReadOnlyIfRegistration,
    )

    serializer_class = NodeSerializer

    # overrides RetrieveUpdateDestroyAPIView
    def get_object(self):
        return self.get_node()

    # overrides RetrieveUpdateDestroyAPIView
    def get_serializer_context(self):
        # Serializer needs the request in order to make an update to privacy
        return {'request': self.request}

    # overrides RetrieveUpdateDestroyAPIView
    def perform_destroy(self, instance):
        user = self.request.user
        auth = Auth(user)
        node = self.get_object()
        try:
            node.remove_node(auth=auth)
        except NodeStateError as err:
            raise ValidationError(err.message)
        node.save()


class NodeContributorsList(generics.ListCreateAPIView, ListFilterMixin, NodeMixin):
    """Contributors (users) for a node.

    Contributors are users who can make changes to the node or, in the case of private nodes,
    have read access to the node. Contributors are divided between 'bibliographic' and 'non-bibliographic'
    contributors. From a permissions standpoint, both are the same, but bibliographic contributors
    are included in citations, while non-bibliographic contributors are not included in citations.
    """

    permission_classes = (
        AdminOrPublic,
        drf_permissions.IsAuthenticatedOrReadOnly,
        ReadOnlyIfRegistration,
    )

    serializer_class = NodeContributorsSerializer

    def get_default_queryset(self):
        node = self.get_node()
        visible_contributors = node.visible_contributor_ids
        contributors = []
        for contributor in node.contributors:
            contributor.bibliographic = contributor._id in visible_contributors
            contributor.permission = node.get_permissions(contributor)[-1]
            contributor.node_id = node._id
            contributors.append(contributor)
        return contributors

    # overrides ListAPIView
    def get_queryset(self):
        return self.get_queryset_from_request()


# TODO: Support creating registrations
class NodeContributorDetail(generics.RetrieveUpdateDestroyAPIView, NodeMixin):
    """Detail of a contributor for a node.

    View, remove from, and change bibliographic and permissions for a given contributor on a given node.
    """

    permission_classes = (
        ContributorDetailPermissions,
        drf_permissions.IsAuthenticatedOrReadOnly,
        ReadOnlyIfRegistration,
    )

    serializer_class = NodeContributorDetailSerializer

    # overrides RetrieveAPIView
    def get_object(self):
        node = self.get_node()
        user = get_object_or_error(User, self.kwargs['user_id'], display_name='user')
        # May raise a permission denied
        self.check_object_permissions(self.request, user)
        if user not in node.contributors:
            raise NotFound('{} cannot be found in the list of contributors.'.format(user))
        user.permission = node.get_permissions(user)[-1]
        user.bibliographic = node.get_visible(user)
        user.node_id = node._id
        return user

    # overrides DestroyAPIView
    def perform_destroy(self, instance):
        node = self.get_node()
        current_user = self.request.user
        auth = Auth(current_user)
        if len(node.visible_contributors) == 1 and node.get_visible(instance):
            raise ValidationError("Must have at least one visible contributor")
        removed = node.remove_contributor(instance, auth)
        if not removed:
            raise ValidationError("Must have at least one registered admin contributor")

class NodeRegistrationsList(generics.ListAPIView, NodeMixin):
    """Registrations of the current node.

    Registrations are read-only snapshots of a project. This view lists all of the existing registrations
    created for the current node.
     """
    permission_classes = (
        ContributorOrPublic,
        drf_permissions.IsAuthenticatedOrReadOnly,
    )

    serializer_class = NodeRegistrationSerializer

    # overrides ListAPIView
    # TODO: Filter out retractions by default
    def get_queryset(self):
        nodes = self.get_node().node__registrations
        user = self.request.user
        if user.is_anonymous():
            auth = Auth(None)
        else:
            auth = Auth(user)
        registrations = [node for node in nodes if node.can_view(auth)]
        return registrations


class NodeChildrenList(generics.ListCreateAPIView, NodeMixin, ODMFilterMixin):
    """Children of the current node.

    This will get the next level of child nodes for the selected node if the current user has read access for those
    nodes. Currently, if there is a discrepancy between the children count and the number of children returned, it
    probably indicates private nodes that aren't being returned. That discrepancy should disappear before everything
    is finalized.
    """
    permission_classes = (
        ContributorOrPublic,
        drf_permissions.IsAuthenticatedOrReadOnly,
        ReadOnlyIfRegistration,
    )

    serializer_class = NodeSerializer

    # overrides ODMFilterMixin
    def get_default_odm_query(self):
        return (
            Q('is_deleted', 'ne', True) &
            Q('is_folder', 'ne', True)
        )

    # overrides ListAPIView
    def get_queryset(self):
        node = self.get_node()
        req_query = self.get_query_from_request()

        query = (
            Q('_id', 'in', [e._id for e in node.nodes if e.primary]) &
            req_query
        )
        nodes = Node.find(query)
        user = self.request.user
        if user.is_anonymous():
            auth = Auth(None)
        else:
            auth = Auth(user)
        children = [each for each in nodes if each.can_view(auth)]
        return children

    # overrides ListCreateAPIView
    def perform_create(self, serializer):
        user = self.request.user
        serializer.save(creator=user, parent=self.get_node())


# TODO: Make NodeLinks filterable. They currently aren't filterable because we have can't
# currently query on a Pointer's node's attributes.
# e.g. Pointer.find(Q('node.title', 'eq', ...)) doesn't work
class NodeLinksList(generics.ListCreateAPIView, NodeMixin):
    """Node Links to other nodes.

    Node Links act as pointers to other nodes. Unlike Forks, they are not copies of nodes;
    Node Links are a direct reference to the node that they point to.
    """
    permission_classes = (
        drf_permissions.IsAuthenticatedOrReadOnly,
        ContributorOrPublic,
        ReadOnlyIfRegistration,
    )

    serializer_class = NodeLinksSerializer

    def get_queryset(self):
        return [
            pointer for pointer in
            self.get_node().nodes_pointer
            if not pointer.node.is_deleted
        ]


class NodeLinksDetail(generics.RetrieveDestroyAPIView, NodeMixin):
    """Node Link details.

    Node Links act as pointers to other nodes. Unlike Forks, they are not copies of nodes;
    Node Links are a direct reference to the node that they point to.
    """
    permission_classes = (
        ContributorOrPublicForPointers,
        drf_permissions.IsAuthenticatedOrReadOnly,
    )

    serializer_class = NodeLinksSerializer

    # overrides RetrieveAPIView
    def get_object(self):
        node_link_lookup_url_kwarg = 'node_link_id'
        node_link = get_object_or_error(
            Pointer,
            self.kwargs[node_link_lookup_url_kwarg],
            'node link'
        )
        # May raise a permission denied
        self.check_object_permissions(self.request, node_link)
        return node_link

    # overrides DestroyAPIView
    def perform_destroy(self, instance):
        user = self.request.user
        auth = Auth(user)
        node = self.get_node()
        pointer = self.get_object()
        try:
            node.rm_pointer(pointer, auth=auth)
        except ValueError as err:  # pointer doesn't belong to node
            raise ValidationError(err.message)
        node.save()


class NodeFilesList(generics.ListAPIView, NodeMixin):
    """Files attached to a node.

    This gives a list of all of the files that are on your project. Because this works with external services, some
    ours and some not, there is some extra data that you need for how to interact with those services.

    At the top level file list of your project you have a list of providers that are connected to this project. If you
    want to add more, you will need to do that in the Open Science Framework front end for now. For everything in the
    data.links dictionary, you'll have two types of fields: `self` and `related`. These are the same as everywhere else:
    self links are what you use to manipulate the object itself with GET, POST, DELETE, and PUT requests, while
    related links give you further data about that resource.

    So if you GET a self link for a file, it will return the file itself for downloading. If you GET a related link for
    a file, you'll get the metadata about the file. GETting a related link for a folder will get you the listing of
    what's in that folder. GETting a folder's self link won't work, because there's nothing to get.

    Which brings us to the other useful thing about the links here: there's a field called `self-methods`. This field
    will tell you what the valid methods are for the self links given the kind of thing they are (file vs folder) and
    given your permissions on the object.

    NOTE: Most of the API will be stable as far as how the links work because the things they are accessing are fairly
    stable and predictable, so if you felt the need, you could construct them in the normal REST way and they should
    be fine.
    The 'self' links from the NodeFilesList may have to change from time to time, so you are highly encouraged to use
    the links as we provide them before you use them, and not to reverse engineer the structure of the links as they
    are at any given time.
    """
    serializer_class = FileSerializer

    permission_classes = (
        drf_permissions.IsAuthenticatedOrReadOnly,
        ContributorOrPublic,
        ReadOnlyIfRegistration,
    )

    def get_valid_self_link_methods(self, root_folder=False):
        valid_methods = {'file': ['GET'], 'folder': [], }
        user = self.request.user
        if user is None or user.is_anonymous():
            return valid_methods

        permissions = self.get_node().get_permissions(user)
        if 'write' in permissions:
            valid_methods['file'].append('POST')
            valid_methods['file'].append('DELETE')
            valid_methods['folder'].append('POST')
            if not root_folder:
                valid_methods['folder'].append('DELETE')

        return valid_methods

    def get_file_item(self, item):
        file_node = FileNode.resolve_class(
            item['provider'],
            FileNode.FOLDER if item['kind'] == 'folder'
            else FileNode.FILE
        ).get_or_create(self.get_node(), item['path'])

        file_node.update(None, item, user=self.request.user)

        return file_node

    def get_queryset(self):
        # Dont bother going to waterbutler for osfstorage
        if self.kwargs['provider'] == 'osfstorage':
            self.check_object_permissions(self.request, self.get_node())
            # Kinda like /me for a user
            # The one odd case where path is not really path
            if self.kwargs['path'] == '/':
                return list(self.get_node().get_addon('osfstorage').get_root().children)

            fobj = OsfStorageFileNode.find_one(
                Q('node', 'eq', self.get_node()._id) &
                Q('path', 'eq', self.kwargs['path'])
            )

            if fobj.is_file:
                return [fobj]

            return list(fobj.children)

        url = waterbutler_api_url_for(
            self.get_node()._id,
            self.kwargs['provider'],
            self.kwargs['path'],
            meta=True
        )

        waterbutler_request = requests.get(
            url,
            cookies=self.request.COOKIES,
            headers={'Authorization': self.request.META.get('HTTP_AUTHORIZATION')},
        )
        if waterbutler_request.status_code == 401:
            raise PermissionDenied
        try:
            files_list = waterbutler_request.json()['data']
        except KeyError:
            raise ValidationError(detail='detail: Could not retrieve files information.')

        if isinstance(files_list, dict):
            files_list = [files_list]

        return [self.get_file_item(file) for file in files_list]


class NodeProvider(object):

    def __init__(self, provider, node, valid_methods):
        self.path = '/'
        self.node = node
        self.kind = 'folder'
        self.name = provider
        self.provider = provider
        self.valid_self_link_methods = valid_methods
        self.node_id = node._id
        self.pk = node._id


class NodeProvidersList(generics.ListAPIView, NodeMixin):
    serializer_class = NodeProviderSerializer

    permission_classes = (
        drf_permissions.IsAuthenticatedOrReadOnly,
        ContributorOrPublic,
    )

    def get_valid_self_link_methods(self, root_folder=False):
        valid_methods = {'file': ['GET'], 'folder': [], }
        user = self.request.user
        if user is None or user.is_anonymous():
            return valid_methods

        permissions = self.get_node().get_permissions(user)
        if 'write' in permissions:
            valid_methods['file'].append('POST')
            valid_methods['file'].append('DELETE')
            valid_methods['folder'].append('POST')
            if not root_folder:
                valid_methods['folder'].append('DELETE')

        return valid_methods

    def get_provider_item(self, provider):
        return NodeProvider(provider, self.get_node(), self.get_valid_self_link_methods()['folder'])

    def get_queryset(self):
        return [
            self.get_provider_item(addon.config.short_name)
            for addon
            in self.get_node().get_addons()
            if addon.config.has_hgrid_files
            and addon.complete
        ]<|MERGE_RESOLUTION|>--- conflicted
+++ resolved
@@ -1,24 +1,17 @@
 import requests
-
 from modularodm import Q
 from rest_framework import generics, permissions as drf_permissions
 from rest_framework.exceptions import PermissionDenied, ValidationError, NotFound
 
 from framework.auth.core import Auth
-from website.exceptions import NodeStateError
-from website.models import Node, Pointer, User
+
+from api.files.serializers import FileSerializer
 from api.base.filters import ODMFilterMixin, ListFilterMixin
-<<<<<<< HEAD
 from api.base.utils import get_object_or_error
-from .serializers import NodeSerializer, NodeLinksSerializer
-from .serializers import NodeProviderSerializer
-from .permissions import ContributorOrPublic, ReadOnlyIfRegistration, ContributorOrPublicForPointers
-=======
-from api.base.utils import get_object_or_error, waterbutler_url_for
 from api.nodes.serializers import (
     NodeSerializer,
     NodeLinksSerializer,
-    NodeFilesSerializer,
+    NodeProviderSerializer,
     NodeContributorsSerializer,
     NodeRegistrationSerializer,
     NodeContributorDetailSerializer,
@@ -30,13 +23,12 @@
     ContributorOrPublicForPointers,
     ContributorDetailPermissions
 )
->>>>>>> 16d88446
-
+
+from website.exceptions import NodeStateError
 from website.files.models import FileNode
 from website.files.models import OsfStorageFileNode
+from website.models import Node, Pointer, User
 from website.util import waterbutler_api_url_for
-
-from api.files.serializers import FileSerializer
 
 
 class NodeMixin(object):
