--- conflicted
+++ resolved
@@ -49,16 +49,12 @@
 
 
 class IsAdmin(permissions.BasePermission):
-    acceptable_models = (AbstractNode,)
-
-    def has_object_permission(self, request, view, obj):
-<<<<<<< HEAD
-        assert_resource_type(obj, self.acceptable_models)
-=======
-        assert isinstance(obj, (AbstractNode, PrivateLink)), 'obj must be an Node or PrivateLink, got {}'.format(obj)
+    acceptable_models = (AbstractNode, PrivateLink)
+
+    def has_object_permission(self, request, view, obj):
+        assert_resource_type(obj, self.acceptable_models)
         if isinstance(obj, PrivateLink):
             obj = view.get_node()
->>>>>>> 7f4e3557
         auth = get_user_auth(request)
         return obj.has_permission(auth.user, osf_permissions.ADMIN)
 
@@ -77,13 +73,9 @@
     """
     Prereg admins can update draft registrations.
     """
-    acceptable_models = (AbstractNode, DraftRegistration, PrivateLink,)
-    def has_object_permission(self, request, view, obj):
-<<<<<<< HEAD
-        assert_resource_type(obj, self.acceptable_models)
-=======
-        assert isinstance(obj, (AbstractNode, DraftRegistration)), 'obj must be a Node or Draft Registration, got {}'.format(obj)
->>>>>>> 7f4e3557
+    acceptable_models = (AbstractNode, DraftRegistration,)
+    def has_object_permission(self, request, view, obj):
+        assert_resource_type(obj, self.acceptable_models)
         auth = get_user_auth(request)
         if request.method != 'DELETE' and is_prereg_admin(auth.user):
             return True
@@ -94,14 +86,10 @@
 
 class AdminOrPublic(permissions.BasePermission):
 
-    acceptable_models = (AbstractNode, OSFUser, Institution, BaseAddonSettings, DraftRegistration, PrivateLink)
-
-    def has_object_permission(self, request, view, obj):
-<<<<<<< HEAD
-        assert_resource_type(obj, self.acceptable_models)
-=======
-        assert isinstance(obj, (AbstractNode, OSFUser, Institution, BaseAddonSettings)), 'obj must be an Node, User, Institution, or AddonSettings; got {}'.format(obj)
->>>>>>> 7f4e3557
+    acceptable_models = (AbstractNode, OSFUser, Institution, BaseAddonSettings,)
+
+    def has_object_permission(self, request, view, obj):
+        assert_resource_type(obj, self.acceptable_models)
         auth = get_user_auth(request)
         if request.method in permissions.SAFE_METHODS:
             return obj.is_public or obj.can_view(auth)
