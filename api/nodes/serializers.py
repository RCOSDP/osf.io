from rest_framework import serializers as ser
from rest_framework import exceptions
from rest_framework.exceptions import ValidationError
from modularodm import Q
from modularodm.exceptions import ValidationValueError

from framework.auth.core import Auth
from framework.exceptions import PermissionsError

from website.models import Node, User, Comment, Institution
from website.exceptions import NodeStateError, UserNotAffiliatedError
from website.files.models.base import File
from website.util import permissions as osf_permissions

from api.nodes.utils import get_file_object
from api.base.utils import get_object_or_error, absolute_reverse
from api.base.serializers import (JSONAPISerializer, WaterbutlerLink, NodeFileHyperLinkField, IDField, TypeField,
                                  TargetTypeField, JSONAPIListField, LinksField, RelationshipField, DevOnly,
                                  HideIfRegistration)
from api.base.exceptions import InvalidModelValueError


class NodeTagField(ser.Field):
    def to_representation(self, obj):
        if obj is not None:
            return obj._id
        return None

    def to_internal_value(self, data):
        return data


class NodeSerializer(JSONAPISerializer):
    # TODO: If we have to redo this implementation in any of the other serializers, subclass ChoiceField and make it
    # handle blank choices properly. Currently DRF ChoiceFields ignore blank options, which is incorrect in this
    # instance
    filterable_fields = frozenset([
        'id',
        'title',
        'description',
        'public',
        'tags',
        'category',
        'date_created',
        'date_modified',
        'registration',
        'root',
        'parent'
    ])

    non_anonymized_fields = [
        'id',
        'title',
        'description',
        'category',
        'date_created',
        'date_modified',
        'registration',
        'tags',
        'public',
        'links',
        'children',
        'comments',
        'contributors',
        'files',
        'node_links',
        'parent',
        'root',
        'logs',
    ]

    id = IDField(source='_id', read_only=True)
    type = TypeField()

    category_choices = Node.CATEGORY_MAP.keys()
    category_choices_string = ', '.join(["'{}'".format(choice) for choice in category_choices])

    title = ser.CharField(required=True)
    description = ser.CharField(required=False, allow_blank=True, allow_null=True)
    category = ser.ChoiceField(choices=category_choices, help_text="Choices: " + category_choices_string)
    date_created = ser.DateTimeField(read_only=True)
    date_modified = ser.DateTimeField(read_only=True)
    registration = ser.BooleanField(read_only=True, source='is_registration')
    fork = ser.BooleanField(read_only=True, source='is_fork')
    collection = DevOnly(ser.BooleanField(read_only=True, source='is_collection'))
    tags = JSONAPIListField(child=NodeTagField(), required=False)
    template_from = ser.CharField(required=False, allow_blank=False, allow_null=False,
                                  help_text='Specify a node id for a node you would like to use as a template for the '
                                            'new node. Templating is like forking, except that you do not copy the '
                                            'files, only the project structure. Some information is changed on the top '
                                            'level project by submitting the appropriate fields in the request body, '
                                            'and some information will not change. By default, the description will '
                                            'be cleared and the project will be made private.')
    current_user_permissions = ser.SerializerMethodField(help_text='List of strings representing the permissions '
                                                                   'for the current user on this node.')

    # Public is only write-able by admins--see update method
    public = ser.BooleanField(source='is_public', required=False,
                              help_text='Nodes that are made public will give read-only access '
                                        'to everyone. Private nodes require explicit read '
                                        'permission. Write and admin access are the same for '
                                        'public and private nodes. Administrators on a parent '
                                        'node have implicit read permissions for all child nodes')

    links = LinksField({'html': 'get_absolute_url'})
    # TODO: When we have osf_permissions.ADMIN permissions, make this writable for admins

    children = RelationshipField(
        related_view='nodes:node-children',
        related_view_kwargs={'node_id': '<pk>'},
        related_meta={'count': 'get_node_count'},
    )

    comments = RelationshipField(
        related_view='nodes:node-comments',
        related_view_kwargs={'node_id': '<pk>'},
        related_meta={'unread': 'get_unread_comments_count'})

    contributors = RelationshipField(
        related_view='nodes:node-contributors',
        related_view_kwargs={'node_id': '<pk>'},
        related_meta={'count': 'get_contrib_count'},
    )

    files = RelationshipField(
        related_view='nodes:node-providers',
        related_view_kwargs={'node_id': '<pk>'}
    )

    forked_from = RelationshipField(
        related_view='nodes:node-detail',
        related_view_kwargs={'node_id': '<forked_from_id>'}
    )

    node_links = DevOnly(RelationshipField(
        related_view='nodes:node-pointers',
        related_view_kwargs={'node_id': '<pk>'},
        related_meta={'count': 'get_pointers_count'},
    ))

    parent = RelationshipField(
        related_view='nodes:node-detail',
        related_view_kwargs={'node_id': '<parent_node._id>'},
        filter_key='parent_node'
    )

    registrations = DevOnly(HideIfRegistration(RelationshipField(
        related_view='nodes:node-registrations',
        related_view_kwargs={'node_id': '<pk>'},
        related_meta={'count': 'get_registration_count'}
    )))

    primary_institution = RelationshipField(
        related_view='nodes:node-institution-detail',
        related_view_kwargs={'node_id': '<pk>'},
        self_view='nodes:node-relationships-institution',
        self_view_kwargs={'node_id': '<pk>'}
    )

    root = RelationshipField(
        related_view='nodes:node-detail',
        related_view_kwargs={'node_id': '<root._id>'}
    )

    logs = RelationshipField(
        related_view='nodes:node-logs',
        related_view_kwargs={'node_id': '<pk>'},
    )

    def get_current_user_permissions(self, obj):
        user = self.context['request'].user
        if user.is_anonymous():
            return ["read"]
        else:
            return obj.get_permissions(user=user)

    class Meta:
        type_ = 'nodes'

    def get_absolute_url(self, obj):
        return obj.absolute_url

    # TODO: See if we can get the count filters into the filter rather than the serializer.

    def get_user_auth(self, request):
        user = request.user
        if user.is_anonymous():
            auth = Auth(None)
        else:
            auth = Auth(user)
        return auth

    def get_node_count(self, obj):
        auth = self.get_user_auth(self.context['request'])
        nodes = [node for node in obj.nodes if node.can_view(auth) and node.primary and not node.is_deleted]
        return len(nodes)

    def get_contrib_count(self, obj):
        return len(obj.contributors)

    def get_registration_count(self, obj):
        auth = self.get_user_auth(self.context['request'])
        registrations = [node for node in obj.node__registrations if node.can_view(auth)]
        return len(registrations)

    def get_pointers_count(self, obj):
        return len(obj.nodes_pointer)

    def get_unread_comments_count(self, obj):
        user = self.get_user_auth(self.context['request']).user
        node_comments = Comment.find_n_unread(user=user, node=obj, page='node')
        file_comments = self.get_unread_file_comments(obj)

        return {
            'total': node_comments + file_comments,
            'node': node_comments,
            'files': file_comments
        }

    def get_unread_file_comments(self, obj):
        user = self.get_user_auth(self.context['request']).user
        n_unread = 0
        commented_files = File.find(Q('_id', 'in', obj.commented_files.keys()))
        for file_obj in commented_files:
            if obj.get_addon(file_obj.provider):
                try:
                    get_file_object(node=obj, path=file_obj.path, provider=file_obj.provider, request=self.context['request'])
                except (exceptions.NotFound, exceptions.PermissionDenied):
                    continue
                n_unread += Comment.find_n_unread(user, obj, page='files', root_id=file_obj._id)
        return n_unread

    def create(self, validated_data):
        if 'template_from' in validated_data:
            request = self.context['request']
            user = request.user
            template_from = validated_data.pop('template_from')
            template_node = Node.load(key=template_from)
            if template_node is None:
                raise exceptions.NotFound
            if not template_node.has_permission(user, 'read', check_parent=False):
                raise exceptions.PermissionDenied

            validated_data.pop('creator')
            changed_data = {template_from: validated_data}
            node = template_node.use_as_template(auth=self.get_user_auth(request), changes=changed_data)
        else:
            node = Node(**validated_data)
        try:
            node.save()
        except ValidationValueError as e:
            raise InvalidModelValueError(detail=e.message)
        return node

    def update(self, node, validated_data):
        """Update instance with the validated data. Requires
        the request to be in the serializer context.
        """
        assert isinstance(node, Node), 'node must be a Node'
        auth = self.get_user_auth(self.context['request'])
        old_tags = set([tag._id for tag in node.tags])
        if 'tags' in validated_data:
            current_tags = set(validated_data.get('tags'))
            del validated_data['tags']
        elif self.partial:
            current_tags = set(old_tags)
        else:
            current_tags = set()

        for new_tag in (current_tags - old_tags):
            node.add_tag(new_tag, auth=auth)
        for deleted_tag in (old_tags - current_tags):
            node.remove_tag(deleted_tag, auth=auth)

        if validated_data:
            try:
                node.update(validated_data, auth=auth)
            except ValidationValueError as e:
                raise InvalidModelValueError(detail=e.message)
            except PermissionsError:
                raise exceptions.PermissionDenied

        return node


class NodeDetailSerializer(NodeSerializer):
    """
    Overrides NodeSerializer to make id required.
    """
    id = IDField(source='_id', required=True)


class NodeContributorsSerializer(JSONAPISerializer):
    """ Separate from UserSerializer due to necessity to override almost every field as read only
    """
    non_anonymized_fields = ['bibliographic', 'permission']
    filterable_fields = frozenset([
        'id',
        'bibliographic',
        'permission'
    ])

    id = IDField(source='_id', required=True)
    type = TypeField()

    bibliographic = ser.BooleanField(help_text='Whether the user will be included in citations for this node or not.',
                                     default=True)
    permission = ser.ChoiceField(choices=osf_permissions.PERMISSIONS, required=False, allow_null=True,
                                 default=osf_permissions.reduce_permissions(osf_permissions.DEFAULT_CONTRIBUTOR_PERMISSIONS),
                                 help_text='User permission level. Must be "read", "write", or "admin". Defaults to "write".')

    links = LinksField({
        'self': 'get_absolute_url'
    })

    users = RelationshipField(
        related_view='users:user-detail',
        related_view_kwargs={'user_id': '<pk>'},
        always_embed=True
    )

    class Meta:
        type_ = 'contributors'

    def get_absolute_url(self, obj):
        node_id = self.context['request'].parser_context['kwargs']['node_id']
        return absolute_reverse(
            'nodes:node-contributor-detail',
            kwargs={
                'node_id': node_id,
                'user_id': obj._id
            }
        )


class NodeContributorsCreateSerializer(NodeContributorsSerializer):
    """
    Overrides NodeContributorsSerializer to add target_type field
    """
    target_type = TargetTypeField(target_type='users')

    def create(self, validated_data):
        auth = Auth(self.context['request'].user)
        node = self.context['view'].get_node()
        contributor = get_object_or_error(User, validated_data['_id'], display_name='user')
        # Node object checks for contributor existence but can still change permissions anyway
        if contributor in node.contributors:
            raise exceptions.ValidationError('{} is already a contributor'.format(contributor.fullname))

        bibliographic = validated_data['bibliographic']
        permissions = osf_permissions.expand_permissions(validated_data.get('permission')) or osf_permissions.DEFAULT_CONTRIBUTOR_PERMISSIONS
        node.add_contributor(contributor=contributor, auth=auth, visible=bibliographic, permissions=permissions, save=True)
        contributor.permission = osf_permissions.reduce_permissions(node.get_permissions(contributor))
        contributor.bibliographic = node.get_visible(contributor)
        contributor.node_id = node._id
        return contributor


class NodeContributorDetailSerializer(NodeContributorsSerializer):
    """
    Overrides node contributor serializer to add additional methods
    """

    def update(self, instance, validated_data):
        contributor = instance
        auth = Auth(self.context['request'].user)
        node = self.context['view'].get_node()

        visible = validated_data.get('bibliographic')
        permission = validated_data.get('permission')
        try:
            node.update_contributor(contributor, permission, visible, auth, save=True)
        except NodeStateError as e:
            raise exceptions.ValidationError(e)
        contributor.permission = osf_permissions.reduce_permissions(node.get_permissions(contributor))
        contributor.bibliographic = node.get_visible(contributor)
        contributor.node_id = node._id
        return contributor


class NodeLinksSerializer(JSONAPISerializer):

    id = IDField(source='_id')
    type = TypeField()
    target_type = TargetTypeField(target_type='nodes')

    # TODO: We don't show the title because the current user may not have access to this node. We may want to conditionally
    # include this field in the future.
    # title = ser.CharField(read_only=True, source='node.title', help_text='The title of the node that this Node Link '
    #                                                                      'points to')

    target_node = RelationshipField(
        related_view='nodes:node-detail',
        related_view_kwargs={'node_id': '<pk>'},
        always_embed=True

    )
    class Meta:
        type_ = 'node_links'

    links = LinksField({
        'self': 'get_absolute_url'
    })

    def get_absolute_url(self, obj):
        node_id = self.context['request'].parser_context['kwargs']['node_id']
        return absolute_reverse(
            'nodes:node-pointer-detail',
            kwargs={
                'node_id': node_id,
                'node_link_id': obj._id
            }
        )

    def create(self, validated_data):
        request = self.context['request']
        user = request.user
        auth = Auth(user)
        node = self.context['view'].get_node()
        target_node_id = validated_data['_id']
        pointer_node = Node.load(target_node_id)
        if not pointer_node or pointer_node.is_collection:
            raise InvalidModelValueError(
                source={'pointer': '/data/relationships/node_links/data/id'},
                detail='Target Node \'{}\' not found.'.format(target_node_id)
            )
        try:
            pointer = node.add_pointer(pointer_node, auth, save=True)
            return pointer
        except ValueError:
            raise InvalidModelValueError(
                source={'pointer': '/data/relationships/node_links/data/id'},
                detail='Target Node \'{}\' already pointed to by \'{}\'.'.format(target_node_id, node._id)
            )

    def update(self, instance, validated_data):
        pass


class NodeProviderSerializer(JSONAPISerializer):

    id = ser.SerializerMethodField(read_only=True)
    kind = ser.CharField(read_only=True)
    name = ser.CharField(read_only=True)
    path = ser.CharField(read_only=True)
    node = ser.CharField(source='node_id', read_only=True)
    provider = ser.CharField(read_only=True)
    files = NodeFileHyperLinkField(
        related_view='nodes:node-files',
        related_view_kwargs={'node_id': '<node_id>', 'path': '<path>', 'provider': '<provider>'},
        kind='folder',
        never_embed=True
    )
    links = LinksField({
        'upload': WaterbutlerLink(),
        'new_folder': WaterbutlerLink(kind='folder')
    })

    class Meta:
        type_ = 'files'

    @staticmethod
    def get_id(obj):
        return '{}:{}'.format(obj.node._id, obj.provider)

class NodeInstitutionRelationshipSerializer(ser.Serializer):
    id = ser.CharField(source='institution_id', required=False, allow_null=True)
    type = TypeField(required=False, allow_null=True)

    links = LinksField({
        'self': 'get_self_link',
        'related': 'get_related_link',
    })

    class Meta:
        type_ = 'institutions'

    def get_self_link(self, obj):
        return obj.institution_relationship_url()

    def get_related_link(self, obj):
        return obj.institution_url()

    def update(self, instance, validated_data):
        node = instance
        user = self.context['request'].user

        inst = validated_data.get('institution_id', None)
        if inst:
            inst = Institution.load(inst)
            if not inst:
                raise exceptions.NotFound
<<<<<<< HEAD
            if not inst.auth(user):
                raise exceptions.PermissionDenied
            node.add_primary_institution(inst=inst, user=user)
            return node
        node.remove_primary_institution(user)
=======
            try:
                node.add_primary_institution(inst=inst, user=user)
            except UserNotAffiliatedError:
                raise exceptions.ValidationError(detail='User not affiliated with institution')
            node.save()
            return node
        node.remove_primary_institution(user)
        node.save()
>>>>>>> e3eda387
        return node

    def to_representation(self, obj):
        data = {}
        meta = getattr(self, 'Meta', None)
        type_ = getattr(meta, 'type_', None)
        assert type_ is not None, 'Must define Meta.type_'
        relation_id_field = self.fields['id']
        attribute = relation_id_field.get_attribute(obj)
        relationship = relation_id_field.to_representation(attribute)

        data['data'] = {'type': type_, 'id': relationship} if relationship else None
        data['links'] = {key: val for key, val in self.fields.get('links').to_representation(obj).iteritems()}

        return data


class NodeAlternativeCitationSerializer(JSONAPISerializer):

    id = IDField(source="_id", read_only=True)
    type = TypeField()
    name = ser.CharField(required=True)
    text = ser.CharField(required=True)

    class Meta:
        type_ = 'citations'

    def create(self, validated_data):
        errors = self.error_checker(validated_data)
        if len(errors) > 0:
            raise ValidationError(detail=errors)
        node = self.context['view'].get_node()
        auth = Auth(self.context['request']._user)
        citation = node.add_citation(auth, save=True, **validated_data)
        return citation

    def update(self, instance, validated_data):
        errors = self.error_checker(validated_data)
        if len(errors) > 0:
            raise ValidationError(detail=errors)
        node = self.context['view'].get_node()
        auth = Auth(self.context['request']._user)
        instance = node.edit_citation(auth, instance, save=True, **validated_data)
        return instance

    def error_checker(self, data):
        errors = []
        name = data.get('name', None)
        text = data.get('text', None)
        citations = self.context['view'].get_node().alternative_citations
        if not (self.instance and self.instance.name == name) and citations.find(Q('name', 'eq', name)).count() > 0:
            errors.append("There is already a citation named '{}'".format(name))
        if not (self.instance and self.instance.text == text):
            matching_citations = citations.find(Q('text', 'eq', text))
            if matching_citations.count() > 0:
                names = "', '".join([str(citation.name) for citation in matching_citations])
                errors.append("Citation matches '{}'".format(names))
        return errors<|MERGE_RESOLUTION|>--- conflicted
+++ resolved
@@ -490,13 +490,6 @@
             inst = Institution.load(inst)
             if not inst:
                 raise exceptions.NotFound
-<<<<<<< HEAD
-            if not inst.auth(user):
-                raise exceptions.PermissionDenied
-            node.add_primary_institution(inst=inst, user=user)
-            return node
-        node.remove_primary_institution(user)
-=======
             try:
                 node.add_primary_institution(inst=inst, user=user)
             except UserNotAffiliatedError:
@@ -505,7 +498,6 @@
             return node
         node.remove_primary_institution(user)
         node.save()
->>>>>>> e3eda387
         return node
 
     def to_representation(self, obj):
