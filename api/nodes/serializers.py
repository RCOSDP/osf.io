from django.db import connection

from api.base.exceptions import (Conflict, EndpointNotImplementedError,
                                 InvalidModelValueError,
                                 RelationshipPostMakesNoChanges)
from api.base.serializers import (DateByVersion, HideIfRegistration, IDField,
                                  JSONAPIListField,
                                  JSONAPIRelationshipSerializer,
                                  JSONAPISerializer, LinksField,
                                  NodeFileHyperLinkField, RelationshipField,
                                  ShowIfVersion, TargetTypeField, TypeField,
                                  WaterbutlerLink, relationship_diff, BaseAPISerializer)
from api.base.settings import ADDONS_FOLDER_CONFIGURABLE
from api.base.utils import (absolute_reverse, get_object_or_error,
                            get_user_auth, is_truthy)
from django.apps import apps
from django.conf import settings
from framework.auth.core import Auth
from framework.exceptions import PermissionsError
from modularodm.exceptions import ValidationError
from osf.models import Tag
from rest_framework import serializers as ser
from rest_framework import exceptions
from addons.base.exceptions import InvalidAuthError, InvalidFolderError
from website.exceptions import NodeStateError
from osf.models import (Comment, DraftRegistration, Institution,
                        MetaSchema, AbstractNode as Node, PrivateLink)
from osf.models.external import ExternalAccount
from osf.models.licenses import NodeLicense
from osf.models.preprint_service import PreprintService
from website.project import new_private_link
<<<<<<< HEAD
from website.project.licenses import NodeLicense
from website.project.metadata.schemas import LATEST_SCHEMA_VERSION
=======
from website.project.metadata.schemas import (ACTIVE_META_SCHEMAS,
                                              LATEST_SCHEMA_VERSION)
>>>>>>> d30b34a5
from website.project.metadata.utils import is_prereg_admin_not_project_admin
from website.project.model import NodeUpdateError
from website.util import permissions as osf_permissions


class NodeTagField(ser.Field):
    def to_representation(self, obj):
        if obj is not None:
            return obj.name
        return None

    def to_internal_value(self, data):
        return data


class NodeLicenseSerializer(BaseAPISerializer):

    copyright_holders = ser.ListField(allow_empty=True)
    year = ser.CharField(allow_blank=True)

    class Meta:
        type_ = 'node_licenses'

class NodeLicenseRelationshipField(RelationshipField):

    def to_internal_value(self, license_id):
        node_license = NodeLicense.load(license_id)
        if node_license:
            return {'license_type': node_license}
        raise exceptions.NotFound('Unable to find specified license.')


class NodeCitationSerializer(JSONAPISerializer):
    id = IDField(read_only=True)
    title = ser.CharField(allow_blank=True, read_only=True)
    author = ser.ListField(read_only=True)
    publisher = ser.CharField(allow_blank=True, read_only=True)
    type = ser.CharField(allow_blank=True, read_only=True)
    doi = ser.CharField(allow_blank=True, read_only=True)

    links = LinksField({'self': 'get_absolute_url'})

    def get_absolute_url(self, obj):
        return obj['URL']

    class Meta:
        type_ = 'node-citation'

class NodeCitationStyleSerializer(JSONAPISerializer):

    id = ser.CharField(read_only=True)
    citation = ser.CharField(allow_blank=True, read_only=True)

    def get_absolute_url(self, obj):
        return obj['URL']

    class Meta:
        type_ = 'styled-citations'


def get_license_details(node, validated_data):
    license = node.license if isinstance(node, PreprintService) else node.node_license

    license_id = license.node_license.license_id if license else None
    license_year = license.year if license else None
    license_holders = license.copyright_holders if license else []

    if 'license' in validated_data:
        license_year = validated_data['license'].get('year', license_year)
        license_holders = validated_data['license'].get('copyright_holders', license_holders)
    if 'license_type' in validated_data:
        license_id = validated_data['license_type'].license_id

    return {
        'id': license_id,
        'year': license_year,
        'copyrightHolders': license_holders
    }

class NodeSerializer(JSONAPISerializer):
    # TODO: If we have to redo this implementation in any of the other serializers, subclass ChoiceField and make it
    # handle blank choices properly. Currently DRF ChoiceFields ignore blank options, which is incorrect in this
    # instance
    filterable_fields = frozenset([
        'id',
        'title',
        'description',
        'public',
        'tags',
        'category',
        'date_created',
        'date_modified',
        'root',
        'parent',
        'contributors',
        'preprint'
    ])

    non_anonymized_fields = [
        'id',
        'title',
        'description',
        'category',
        'date_created',
        'date_modified',
        'registration',
        'tags',
        'public',
        'license',
        'links',
        'children',
        'comments',
        'contributors',
        'files',
        'node_links',
        'parent',
        'root',
        'logs',
        'wikis'
    ]

    id = IDField(source='_id', read_only=True)
    type = TypeField()

    category_choices = settings.NODE_CATEGORY_MAP.items()
    category_choices_string = ', '.join(["'{}'".format(choice[0]) for choice in category_choices])

    title = ser.CharField(required=True)
    description = ser.CharField(required=False, allow_blank=True, allow_null=True)
    category = ser.ChoiceField(choices=category_choices, help_text='Choices: ' + category_choices_string)
    date_created = DateByVersion(read_only=True)
    date_modified = DateByVersion(read_only=True)
    registration = ser.BooleanField(read_only=True, source='is_registration')
    preprint = ser.BooleanField(read_only=True, source='is_preprint')
    fork = ser.BooleanField(read_only=True, source='is_fork')
    collection = ser.BooleanField(read_only=True, source='is_collection')
    tags = JSONAPIListField(child=NodeTagField(), required=False)
    node_license = NodeLicenseSerializer(required=False, source='license')
    template_from = ser.CharField(required=False, allow_blank=False, allow_null=False,
                                  help_text='Specify a node id for a node you would like to use as a template for the '
                                            'new node. Templating is like forking, except that you do not copy the '
                                            'files, only the project structure. Some information is changed on the top '
                                            'level project by submitting the appropriate fields in the request body, '
                                            'and some information will not change. By default, the description will '
                                            'be cleared and the project will be made private.')

    current_user_can_comment = ser.SerializerMethodField(help_text='Whether the current user is allowed to post comments')
    current_user_permissions = ser.SerializerMethodField(help_text='List of strings representing the permissions '
                                                                   'for the current user on this node.')

    # Public is only write-able by admins--see update method
    public = ser.BooleanField(source='is_public', required=False,
                              help_text='Nodes that are made public will give read-only access '
                                        'to everyone. Private nodes require explicit read '
                                        'permission. Write and admin access are the same for '
                                        'public and private nodes. Administrators on a parent '
                                        'node have implicit read permissions for all child nodes')

    links = LinksField({'html': 'get_absolute_html_url'})
    # TODO: When we have osf_permissions.ADMIN permissions, make this writable for admins

    license = NodeLicenseRelationshipField(
        related_view='licenses:license-detail',
        related_view_kwargs={'license_id': '<license.node_license._id>'},
        read_only=False
    )

    children = RelationshipField(
        related_view='nodes:node-children',
        related_view_kwargs={'node_id': '<_id>'},
        related_meta={'count': 'get_node_count'},
    )

    comments = RelationshipField(
        related_view='nodes:node-comments',
        related_view_kwargs={'node_id': '<_id>'},
        related_meta={'unread': 'get_unread_comments_count'},
        filter={'target': '<_id>'}
    )

    contributors = RelationshipField(
        related_view='nodes:node-contributors',
        related_view_kwargs={'node_id': '<_id>'},
        related_meta={'count': 'get_contrib_count'},
    )

    files = RelationshipField(
        related_view='nodes:node-providers',
        related_view_kwargs={'node_id': '<_id>'}
    )

    wikis = RelationshipField(
        related_view='nodes:node-wikis',
        related_view_kwargs={'node_id': '<_id>'}
    )

    forked_from = RelationshipField(
        related_view=lambda n: 'registrations:registration-detail' if getattr(n, 'is_registration', False) else 'nodes:node-detail',
        related_view_kwargs={'node_id': '<forked_from_guid>'}
    )

    template_node = RelationshipField(
        related_view='nodes:node-detail',
        related_view_kwargs={'node_id': '<template_node._id>'}
    )

    forks = RelationshipField(
        related_view='nodes:node-forks',
        related_view_kwargs={'node_id': '<_id>'}
    )

    node_links = ShowIfVersion(RelationshipField(
        related_view='nodes:node-pointers',
        related_view_kwargs={'node_id': '<_id>'},
        related_meta={'count': 'get_pointers_count'},
        help_text='This feature is deprecated as of version 2.1. Use linked_nodes instead.'
    ), min_version='2.0', max_version='2.0')

    parent = RelationshipField(
        related_view='nodes:node-detail',
        related_view_kwargs={'node_id': '<parent_node._id>'},
        filter_key='parent_node'
    )

    identifiers = RelationshipField(
        related_view='nodes:identifier-list',
        related_view_kwargs={'node_id': '<_id>'}
    )

    draft_registrations = HideIfRegistration(RelationshipField(
        related_view='nodes:node-draft-registrations',
        related_view_kwargs={'node_id': '<_id>'}
    ))

    registrations = HideIfRegistration(RelationshipField(
        related_view='nodes:node-registrations',
        related_view_kwargs={'node_id': '<_id>'},
        related_meta={'count': 'get_registration_count'}
    ))

    affiliated_institutions = RelationshipField(
        related_view='nodes:node-institutions',
        related_view_kwargs={'node_id': '<_id>'},
        self_view='nodes:node-relationships-institutions',
        self_view_kwargs={'node_id': '<_id>'}
    )

    root = RelationshipField(
        related_view='nodes:node-detail',
        related_view_kwargs={'node_id': '<root._id>'}
    )

    logs = RelationshipField(
        related_view='nodes:node-logs',
        related_view_kwargs={'node_id': '<_id>'},
        related_meta={'count': 'get_logs_count'}
    )

    linked_nodes = RelationshipField(
        related_view='nodes:linked-nodes',
        related_view_kwargs={'node_id': '<_id>'},
        related_meta={'count': 'get_node_links_count'},
        self_view='nodes:node-pointer-relationship',
        self_view_kwargs={'node_id': '<_id>'},
        self_meta={'count': 'get_node_links_count'}
    )

    linked_registrations = RelationshipField(
        related_view='nodes:linked-registrations',
        related_view_kwargs={'node_id': '<_id>'},
        related_meta={'count': 'get_registration_links_count'},
        self_view='nodes:node-registration-pointer-relationship',
        self_view_kwargs={'node_id': '<_id>'},
        self_meta={'count': 'get_node_links_count'}
    )

    view_only_links = RelationshipField(
        related_view='nodes:node-view-only-links',
        related_view_kwargs={'node_id': '<_id>'},
    )

    citation = RelationshipField(
        related_view='nodes:node-citation',
        related_view_kwargs={'node_id': '<_id>'}
    )

    preprints = HideIfRegistration(RelationshipField(
        related_view='nodes:node-preprints',
        related_view_kwargs={'node_id': '<_id>'}
    ))

    def get_current_user_permissions(self, obj):
        user = self.context['request'].user
        if user.is_anonymous:
            return ['read']
        permissions = obj.get_permissions(user=user)
        if not permissions:
            permissions = ['read']
        return permissions

    def get_current_user_can_comment(self, obj):
        user = self.context['request'].user
        auth = Auth(user if not user.is_anonymous else None)
        return obj.can_comment(auth)

    class Meta:
        type_ = 'nodes'

    def get_absolute_url(self, obj):
        return obj.get_absolute_url()

    # TODO: See if we can get the count filters into the filter rather than the serializer.

    def get_logs_count(self, obj):
        return obj.logs.count()

    def get_node_count(self, obj):
        auth = get_user_auth(self.context['request'])
        user_id = getattr(auth.user, 'id', None)
        with connection.cursor() as cursor:
            cursor.execute('''
                WITH RECURSIVE parents AS (
                  SELECT parent_id, child_id
                  FROM osf_noderelation
                  WHERE child_id = %s AND is_node_link IS FALSE
                UNION ALL
                  SELECT osf_noderelation.parent_id, parents.parent_id AS child_id
                  FROM parents JOIN osf_noderelation ON parents.PARENT_ID = osf_noderelation.child_id
                  WHERE osf_noderelation.is_node_link IS FALSE
                ), has_admin AS (SELECT * FROM osf_contributor WHERE (node_id IN (SELECT parent_id FROM parents) OR node_id = %s) AND user_id = %s AND admin IS TRUE LIMIT 1)
                SELECT DISTINCT
                  COUNT(child_id)
                FROM
                  osf_noderelation
                JOIN osf_abstractnode ON osf_noderelation.child_id = osf_abstractnode.id
                JOIN osf_contributor ON osf_abstractnode.id = osf_contributor.node_id
                LEFT JOIN osf_privatelink_nodes ON osf_abstractnode.id = osf_privatelink_nodes.abstractnode_id
                LEFT JOIN osf_privatelink ON osf_privatelink_nodes.privatelink_id = osf_privatelink.id
                WHERE parent_id = %s AND is_node_link IS FALSE
                AND osf_abstractnode.is_deleted IS FALSE
                AND (
                  osf_abstractnode.is_public
                  OR (TRUE IN (SELECT TRUE FROM has_admin))
                  OR (osf_contributor.user_id = %s AND osf_contributor.read IS TRUE)
                  OR (osf_privatelink.key = %s AND osf_privatelink.is_deleted = FALSE)
                );
            ''', [obj.id, obj.id, user_id, obj.id, user_id, auth.private_key])

            return int(cursor.fetchone()[0])

    def get_contrib_count(self, obj):
        return len(obj.contributors)

    def get_registration_count(self, obj):
        auth = get_user_auth(self.context['request'])
        registrations = [node for node in obj.registrations_all if node.can_view(auth)]
        return len(registrations)

    def get_pointers_count(self, obj):
        return obj.linked_nodes.count()

    def get_node_links_count(self, obj):
        count = 0
        auth = get_user_auth(self.context['request'])
        for pointer in obj.linked_nodes.filter(is_deleted=False).exclude(type='osf.collection').exclude(type='osf.registration'):
            if pointer.can_view(auth):
                count += 1
        return count

    def get_registration_links_count(self, obj):
        count = 0
        auth = get_user_auth(self.context['request'])
        for pointer in obj.linked_nodes.filter(is_deleted=False, type='osf.registration').exclude(type='osf.collection'):
            if pointer.can_view(auth):
                count += 1
        return count

    def get_unread_comments_count(self, obj):
        user = get_user_auth(self.context['request']).user
        node_comments = Comment.find_n_unread(user=user, node=obj, page='node')

        return {
            'node': node_comments
        }

    def create(self, validated_data):
        request = self.context['request']
        user = request.user
        Node = apps.get_model('osf.Node')
        tag_instances = []
        if 'tags' in validated_data:
            tags = validated_data.pop('tags')
            for tag in tags:
                tag_instance, created = Tag.objects.get_or_create(name=tag, defaults=dict(system=False))
                tag_instances.append(tag_instance)
        if 'template_from' in validated_data:
            template_from = validated_data.pop('template_from')
            template_node = Node.load(template_from)
            if template_node is None:
                raise exceptions.NotFound
            if not template_node.has_permission(user, 'read', check_parent=False):
                raise exceptions.PermissionDenied

            validated_data.pop('creator')
            changed_data = {template_from: validated_data}
            node = template_node.use_as_template(auth=get_user_auth(request), changes=changed_data)
        else:
            node = Node(**validated_data)
        try:
            node.save()
        except ValidationError as e:
            raise InvalidModelValueError(detail=e.messages[0])
        if len(tag_instances):
            node.tags.add(*tag_instances)
        if is_truthy(request.GET.get('inherit_contributors')) and validated_data['parent'].has_permission(user, 'write'):
            auth = get_user_auth(request)
            parent = validated_data['parent']
            contributors = []
            for contributor in parent.contributor_set.exclude(user=user):
                contributors.append({
                    'user': contributor.user,
                    'permissions': parent.get_permissions(contributor.user),
                    'visible': contributor.visible
                })
                if not contributor.user.is_registered:
                    node.add_unregistered_contributor(
                        fullname=contributor.user.fullname, email=contributor.user.email, auth=auth,
                        permissions=parent.get_permissions(contributor.user), existing_user=contributor.user
                    )
            node.add_contributors(contributors, auth=auth, log=True, save=True)
        return node

    def update(self, node, validated_data):
        """Update instance with the validated data. Requires
        the request to be in the serializer context.
        """
        assert isinstance(node, Node), 'node must be a Node'
        auth = get_user_auth(self.context['request'])
        old_tags = set(node.tags.values_list('name', flat=True))
        if 'tags' in validated_data:
            current_tags = set(validated_data.pop('tags', []))
        elif self.partial:
            current_tags = set(old_tags)
        else:
            current_tags = set()

        for new_tag in (current_tags - old_tags):
            node.add_tag(new_tag, auth=auth)
        for deleted_tag in (old_tags - current_tags):
            node.remove_tag(deleted_tag, auth=auth)

        if validated_data:

            if 'license_type' in validated_data or 'license' in validated_data:
                license_details = get_license_details(node, validated_data)
                validated_data['node_license'] = license_details

            try:
                node.update(validated_data, auth=auth)
            except ValidationError as e:
                raise InvalidModelValueError(detail=e.message)
            except PermissionsError:
                raise exceptions.PermissionDenied
            except NodeUpdateError as e:
                raise exceptions.ValidationError(detail=e.reason)
            except NodeStateError as e:
                raise InvalidModelValueError(detail=e.message)

        return node


class NodeAddonSettingsSerializerBase(JSONAPISerializer):
    class Meta:
        type_ = 'node_addons'

    id = ser.CharField(source='config.short_name', read_only=True)
    node_has_auth = ser.BooleanField(source='has_auth', read_only=True)
    configured = ser.BooleanField(read_only=True)
    external_account_id = ser.CharField(source='external_account._id', required=False, allow_null=True)
    folder_id = ser.CharField(required=False, allow_null=True)
    folder_path = ser.CharField(required=False, allow_null=True)

    # Forward-specific
    label = ser.CharField(required=False, allow_null=True)
    url = ser.CharField(required=False, allow_null=True)

    links = LinksField({
        'self': 'get_absolute_url',
    })

    def get_absolute_url(self, obj):
        kwargs = self.context['request'].parser_context['kwargs']
        if 'provider' not in kwargs or (obj and obj.config.short_name != kwargs.get('provider')):
            kwargs.update({'provider': obj.config.short_name})

        return absolute_reverse(
            'nodes:node-addon-detail',
            kwargs=kwargs
        )

    def create(self, validated_data):
        auth = Auth(self.context['request'].user)
        node = self.context['view'].get_node()
        addon = self.context['request'].parser_context['kwargs']['provider']

        return node.get_or_add_addon(addon, auth=auth)

class ForwardNodeAddonSettingsSerializer(NodeAddonSettingsSerializerBase):

    def update(self, instance, validated_data):
        auth = Auth(self.context['request'].user)
        set_url = 'url' in validated_data
        set_label = 'label' in validated_data

        url_changed = False

        url = validated_data.get('url')
        label = validated_data.get('label')

        if set_url and not url and label:
            raise exceptions.ValidationError(detail='Cannot set label without url')

        if not instance:
            node = self.context['view'].get_node()
            instance = node.get_or_add_addon('forward', auth)

        if instance and instance.url:
            # url required, label optional
            if set_url and not url:
                instance.reset()
            elif set_url and url:
                instance.url = url
                url_changed = True
            if set_label:
                instance.label = label
        elif instance and not instance.url:
            instance.url = url
            instance.label = label
            url_changed = True

        instance.save()

        if url_changed:
            # add log here because forward architecture isn't great
            # TODO [OSF-6678]: clean this up
            instance.owner.add_log(
                action='forward_url_changed',
                params=dict(
                    node=instance.owner._id,
                    project=instance.owner.parent_id,
                    forward_url=instance.url,
                ),
                auth=auth,
                save=True,
            )

        return instance


class NodeAddonSettingsSerializer(NodeAddonSettingsSerializerBase):

    def check_for_update_errors(self, node_settings, folder_info, external_account_id):
        if (not node_settings.has_auth and folder_info and not external_account_id):
            raise Conflict('Cannot set folder without authorization')

    def get_account_info(self, data):
        try:
            external_account_id = data['external_account']['_id']
            set_account = True
        except KeyError:
            external_account_id = None
            set_account = False
        return set_account, external_account_id

    def get_folder_info(self, data, addon_name):
        try:
            folder_info = data['folder_id']
            set_folder = True
        except KeyError:
            folder_info = None
            set_folder = False

        if addon_name == 'googledrive':
            folder_id = folder_info
            try:
                folder_path = data['folder_path']
            except KeyError:
                folder_path = None

            if (folder_id or folder_path) and not (folder_id and folder_path):
                raise exceptions.ValidationError(detail='Must specify both folder_id and folder_path for {}'.format(addon_name))

            folder_info = {
                'id': folder_id,
                'path': folder_path
            }
        return set_folder, folder_info

    def get_account_or_error(self, addon_name, external_account_id, auth):
            external_account = ExternalAccount.load(external_account_id)
            if not external_account:
                raise exceptions.NotFound('Unable to find requested account.')
            if not auth.user.external_accounts.filter(id=external_account.id).exists():
                raise exceptions.PermissionDenied('Requested action requires account ownership.')
            if external_account.provider != addon_name:
                raise Conflict('Cannot authorize the {} addon with an account for {}'.format(addon_name, external_account.provider))
            return external_account

    def should_call_set_folder(self, folder_info, instance, auth, node_settings):
        if (folder_info and not (   # If we have folder information to set
                instance and getattr(instance, 'folder_id', False) and (  # and the settings aren't already configured with this folder
                    instance.folder_id == folder_info or (hasattr(folder_info, 'get') and instance.folder_id == folder_info.get('id', False))
                ))):
            if auth.user._id != node_settings.user_settings.owner._id:  # And the user is allowed to do this
                raise exceptions.PermissionDenied('Requested action requires addon ownership.')
            return True
        return False

    def update(self, instance, validated_data):
        addon_name = instance.config.short_name
        if addon_name not in ADDONS_FOLDER_CONFIGURABLE:
            raise EndpointNotImplementedError('Requested addon not currently configurable via API.')

        auth = get_user_auth(self.context['request'])

        set_account, external_account_id = self.get_account_info(validated_data)
        set_folder, folder_info = self.get_folder_info(validated_data, addon_name)

        # Maybe raise errors
        self.check_for_update_errors(instance, folder_info, external_account_id)

        if instance and instance.configured and set_folder and not folder_info:
            # Enabled and configured, user requesting folder unset
            instance.clear_settings()
            instance.save()

        if instance and instance.has_auth and set_account and not external_account_id:
            # Settings authorized, User requesting deauthorization
            instance.deauthorize(auth=auth)  # clear_auth performs save
            return instance
        elif external_account_id:
            # Settings may or may not be authorized, user requesting to set instance.external_account
            account = self.get_account_or_error(addon_name, external_account_id, auth)
            if instance.external_account and external_account_id != instance.external_account._id:
                # Ensure node settings are deauthorized first, logs
                instance.deauthorize(auth=auth)
            instance.set_auth(account, auth.user)

        if set_folder and self.should_call_set_folder(folder_info, instance, auth, instance):
            # Enabled, user requesting to set folder
            try:
                instance.set_folder(folder_info, auth)
                instance.save()
            except InvalidFolderError:
                raise exceptions.NotFound('Unable to find requested folder.')
            except InvalidAuthError:
                raise exceptions.PermissionDenied('Addon credentials are invalid.')

        return instance


class NodeDetailSerializer(NodeSerializer):
    """
    Overrides NodeSerializer to make id required.
    """
    id = IDField(source='_id', required=True)


class NodeForksSerializer(NodeSerializer):

    category_choices = settings.NODE_CATEGORY_MAP.items()
    category_choices_string = ', '.join(["'{}'".format(choice[0]) for choice in category_choices])

    title = ser.CharField(required=False)
    category = ser.ChoiceField(read_only=True, choices=category_choices, help_text='Choices: ' + category_choices_string)
    forked_date = DateByVersion(read_only=True)

    def create(self, validated_data):
        node = validated_data.pop('node')
        fork_title = validated_data.pop('title', None)
        request = self.context['request']
        auth = get_user_auth(request)
        fork = node.fork_node(auth, title=fork_title)

        try:
            fork.save()
        except ValidationError as e:
            raise InvalidModelValueError(detail=e.message)

        return fork


class ContributorIDField(IDField):
    """ID field to use with the contributor resource. Contributor IDs have the form "<node-id>-<user-id>"."""

    def __init__(self, *args, **kwargs):
        kwargs['source'] = kwargs.pop('source', '_id')
        kwargs['help_text'] = kwargs.get('help_text', 'Unique contributor ID. Has the form "<node-id>-<user-id>". Example: "abc12-xyz34"')
        super(ContributorIDField, self).__init__(*args, **kwargs)

    def _get_node_id(self):
        return self.context['request'].parser_context['kwargs']['node_id']

    # override IDField
    def get_id(self, obj):
        node_id = self._get_node_id()
        user_id = obj._id
        return '{}-{}'.format(node_id, user_id)

    def to_representation(self, value):
        node_id = self._get_node_id()
        user_id = super(ContributorIDField, self).to_representation(value)
        return '{}-{}'.format(node_id, user_id)


class NodeContributorsSerializer(JSONAPISerializer):
    """ Separate from UserSerializer due to necessity to override almost every field as read only
    """
    non_anonymized_fields = ['bibliographic', 'permission']
    filterable_fields = frozenset([
        'id',
        'bibliographic',
        'permission',
        'index'
    ])

    id = IDField(source='_id', read_only=True)
    type = TypeField()
    index = ser.IntegerField(required=False, read_only=True, source='_order')

    bibliographic = ser.BooleanField(help_text='Whether the user will be included in citations for this node or not.',
                                     default=True)
    permission = ser.ChoiceField(choices=osf_permissions.PERMISSIONS, required=False, allow_null=True,
                                 default=osf_permissions.reduce_permissions(osf_permissions.DEFAULT_CONTRIBUTOR_PERMISSIONS),
                                 help_text='User permission level. Must be "read", "write", or "admin". Defaults to "write".')
    unregistered_contributor = ser.SerializerMethodField()

    links = LinksField({
        'self': 'get_absolute_url'
    })

    users = RelationshipField(
        related_view='users:user-detail',
        related_view_kwargs={'user_id': '<user._id>'},
        always_embed=True
    )

    node = RelationshipField(
        related_view='nodes:node-detail',
        related_view_kwargs={'node_id': '<node._id>'}
    )

    class Meta:
        type_ = 'contributors'

    def get_absolute_url(self, obj):
        return absolute_reverse(
            'nodes:node-contributor-detail',
            kwargs={
                'user_id': obj.user._id,
                'node_id': self.context['request'].parser_context['kwargs']['node_id'],
                'version': self.context['request'].parser_context['kwargs']['version']
            }
        )

    def get_unregistered_contributor(self, obj):
        unclaimed_records = obj.user.unclaimed_records.get(obj.node._id, None)
        if unclaimed_records:
            return unclaimed_records.get('name', None)


class NodeContributorsCreateSerializer(NodeContributorsSerializer):
    """
    Overrides NodeContributorsSerializer to add email, full_name, send_email, and non-required index and users field.
    """

    id = IDField(source='_id', required=False, allow_null=True)
    full_name = ser.CharField(required=False)
    email = ser.EmailField(required=False, source='user.email')
    index = ser.IntegerField(required=False, source='_order')

    users = RelationshipField(
        related_view='users:user-detail',
        related_view_kwargs={'user_id': '<user._id>'},
        required=False
    )

    email_preferences = ['default', 'preprint', 'false']

    def validate_data(self, node, user_id=None, full_name=None, email=None, index=None):
        if user_id and (full_name or email):
            raise Conflict(detail='Full name and/or email should not be included with a user ID.')
        if not user_id and not full_name:
            raise exceptions.ValidationError(detail='A user ID or full name must be provided to add a contributor.')
        if index > len(node.contributors):
            raise exceptions.ValidationError(detail='{} is not a valid contributor index for node with id {}'.format(index, node._id))

    def create(self, validated_data):
        id = validated_data.get('_id')
        email = validated_data.get('user', {}).get('email', None)
        index = None
        if '_order' in validated_data:
            index = validated_data.pop('_order')
        node = self.context['view'].get_node()
        auth = Auth(self.context['request'].user)
        full_name = validated_data.get('full_name')
        bibliographic = validated_data.get('bibliographic')
        send_email = self.context['request'].GET.get('send_email') or 'default'
        permissions = osf_permissions.expand_permissions(validated_data.get('permission')) or osf_permissions.DEFAULT_CONTRIBUTOR_PERMISSIONS

        self.validate_data(node, user_id=id, full_name=full_name, email=email, index=index)

        if send_email not in self.email_preferences:
            raise exceptions.ValidationError(detail='{} is not a valid email preference.'.format(send_email))

        try:
            contributor_obj = node.add_contributor_registered_or_not(
                auth=auth, user_id=id, email=email, full_name=full_name, send_email=send_email,
                permissions=permissions, bibliographic=bibliographic, index=index, save=True
            )
        except ValidationError as e:
            raise exceptions.ValidationError(detail=e.messages[0])
        except ValueError as e:
            raise exceptions.NotFound(detail=e.args[0])
        return contributor_obj


class NodeContributorDetailSerializer(NodeContributorsSerializer):
    """
    Overrides node contributor serializer to add additional methods
    """
    id = IDField(required=True, source='_id')
    index = ser.IntegerField(required=False, read_only=False, source='_order')

    def update(self, instance, validated_data):
        index = None
        if '_order' in validated_data:
            index = validated_data.pop('_order')

        auth = Auth(self.context['request'].user)
        node = self.context['view'].get_node()

        if 'bibliographic' in validated_data:
            bibliographic = validated_data.get('bibliographic')
        else:
            bibliographic = node.get_visible(instance.user)
        permission = validated_data.get('permission') or instance.permission
        try:
            if index is not None:
                node.move_contributor(instance.user, auth, index, save=True)
            node.update_contributor(instance.user, permission, bibliographic, auth, save=True)
        except NodeStateError as e:
            raise exceptions.ValidationError(detail=e.message)
        except ValueError as e:
            raise exceptions.ValidationError(detail=e.message)
        instance.refresh_from_db()
        return instance


class NodeLinksSerializer(JSONAPISerializer):

    id = IDField(source='_id')
    type = TypeField()
    target_type = TargetTypeField(target_type='nodes')

    # TODO: We don't show the title because the current user may not have access to this node. We may want to conditionally
    # include this field in the future.
    # title = ser.CharField(read_only=True, source='node.title', help_text='The title of the node that this Node Link '
    #                                                                      'points to')

    target_node = RelationshipField(
        related_view='nodes:node-detail',
        related_view_kwargs={'node_id': '<child._id>'},
        always_embed=True

    )
    class Meta:
        type_ = 'node_links'

    links = LinksField({
        'self': 'get_absolute_url'
    })

    def get_absolute_url(self, obj):
        return absolute_reverse(
            'nodes:node-pointer-detail',
            kwargs={
                'node_link_id': obj._id,
                'node_id': self.context['request'].parser_context['kwargs']['node_id'],
                'version': self.context['request'].parser_context['kwargs']['version']
            }
        )

    def create(self, validated_data):
        request = self.context['request']
        user = request.user
        auth = Auth(user)
        node = self.context['view'].get_node()
        target_node_id = validated_data['_id']
        pointer_node = Node.load(target_node_id)
        if not pointer_node or pointer_node.is_collection:
            raise InvalidModelValueError(
                source={'pointer': '/data/relationships/node_links/data/id'},
                detail='Target Node \'{}\' not found.'.format(target_node_id)
            )
        try:
            pointer = node.add_pointer(pointer_node, auth, save=True)
            return pointer
        except ValueError:
            raise InvalidModelValueError(
                source={'pointer': '/data/relationships/node_links/data/id'},
                detail='Target Node \'{}\' already pointed to by \'{}\'.'.format(target_node_id, node._id)
            )

    def update(self, instance, validated_data):
        pass


class NodeProviderSerializer(JSONAPISerializer):
    id = ser.SerializerMethodField(read_only=True)
    kind = ser.CharField(read_only=True)
    name = ser.CharField(read_only=True)
    path = ser.CharField(read_only=True)
    node = ser.CharField(source='node_id', read_only=True)
    provider = ser.CharField(read_only=True)
    files = NodeFileHyperLinkField(
        related_view='nodes:node-files',
        related_view_kwargs={'node_id': '<node._id>', 'path': '<path>', 'provider': '<provider>'},
        kind='folder',
        never_embed=True
    )
    links = LinksField({
        'upload': WaterbutlerLink(),
        'new_folder': WaterbutlerLink(kind='folder'),
        'storage_addons': 'get_storage_addons_url'
    })

    class Meta:
        type_ = 'files'

    @staticmethod
    def get_id(obj):
        return '{}:{}'.format(obj.node._id, obj.provider)

    def get_absolute_url(self, obj):
        return absolute_reverse(
            'nodes:node-provider-detail',
            kwargs={
                'node_id': obj.node._id,
                'provider': obj.provider,
                'version': self.context['request'].parser_context['kwargs']['version']
            }
        )

    def get_storage_addons_url(self, obj):
        return absolute_reverse(
            'addons:addon-list',
            kwargs={
                'version': self.context['request'].parser_context['kwargs']['version']
            },
            query_kwargs={
                'filter[categories]': 'storage'
            }
        )

class InstitutionRelated(JSONAPIRelationshipSerializer):
    id = ser.CharField(source='_id', required=False, allow_null=True)
    class Meta:
        type_ = 'institutions'

class NodeInstitutionsRelationshipSerializer(BaseAPISerializer):
    data = ser.ListField(child=InstitutionRelated())
    links = LinksField({'self': 'get_self_url',
                        'html': 'get_related_url'})

    def get_self_url(self, obj):
        return obj['self'].institutions_relationship_url

    def get_related_url(self, obj):
        return obj['self'].institutions_url

    class Meta:
        type_ = 'institutions'

    def get_institutions_to_add_remove(self, institutions, new_institutions):
        diff = relationship_diff(
            current_items={inst._id: inst for inst in institutions.all()},
            new_items={inst['_id']: inst for inst in new_institutions}
        )

        insts_to_add = []
        for inst_id in diff['add']:
            inst = Institution.load(inst_id)
            if not inst:
                raise exceptions.NotFound(detail='Institution with id "{}" was not found'.format(inst_id))
            insts_to_add.append(inst)

        return insts_to_add, diff['remove'].values()

    def make_instance_obj(self, obj):
        return {
            'data': obj.affiliated_institutions.all(),
            'self': obj
        }

    def update(self, instance, validated_data):
        node = instance['self']
        user = self.context['request'].user

        add, remove = self.get_institutions_to_add_remove(
            institutions=instance['data'],
            new_institutions=validated_data['data']
        )

        for inst in remove:
            if not user.is_affiliated_with_institution(inst) and not node.has_permission(user, 'admin'):
                raise exceptions.PermissionDenied(detail='User needs to be affiliated with {}'.format(inst.name))
            node.remove_affiliated_institution(inst, user)

        for inst in add:
            if not user.is_affiliated_with_institution(inst):
                raise exceptions.PermissionDenied(detail='User needs to be affiliated with {}'.format(inst.name))
            node.add_affiliated_institution(inst, user)

        node.save()

        return self.make_instance_obj(node)

    def create(self, validated_data):
        instance = self.context['view'].get_object()
        user = self.context['request'].user
        node = instance['self']

        add, remove = self.get_institutions_to_add_remove(
            institutions=instance['data'],
            new_institutions=validated_data['data']
        )
        if not len(add):
            raise RelationshipPostMakesNoChanges

        for inst in add:
            if not user.is_affiliated_with_institution(inst):
                raise exceptions.PermissionDenied(detail='User needs to be affiliated with {}'.format(inst.name))

        for inst in add:
            node.add_affiliated_institution(inst, user)
        node.save()

        return self.make_instance_obj(node)


class NodeAlternativeCitationSerializer(JSONAPISerializer):

    id = IDField(source='_id', read_only=True)
    type = TypeField()
    name = ser.CharField(required=True)
    text = ser.CharField(required=True)

    class Meta:
        type_ = 'citations'

    def create(self, validated_data):
        errors = self.error_checker(validated_data)
        if len(errors) > 0:
            raise exceptions.ValidationError(detail=errors)
        node = self.context['view'].get_node()
        auth = Auth(self.context['request']._user)
        citation = node.add_citation(auth, save=True, **validated_data)
        return citation

    def update(self, instance, validated_data):
        errors = self.error_checker(validated_data)
        if len(errors) > 0:
            raise exceptions.ValidationError(detail=errors)
        node = self.context['view'].get_node()
        auth = Auth(self.context['request']._user)
        instance = node.edit_citation(auth, instance, save=True, **validated_data)
        return instance

    def error_checker(self, data):
        errors = []
        name = data.get('name', None)
        text = data.get('text', None)
        citations = self.context['view'].get_node().alternative_citations
        if not (self.instance and self.instance.name == name) and citations.filter(name=name).count() > 0:
            errors.append("There is already a citation named '{}'".format(name))
        if not (self.instance and self.instance.text == text):
            matching_citations = citations.filter(text=text)
            if matching_citations.count() > 0:
                names = "', '".join([str(citation.name) for citation in matching_citations])
                errors.append("Citation matches '{}'".format(names))
        return errors

    def get_absolute_url(self, obj):
        #  Citations don't have urls
        raise NotImplementedError


class DraftRegistrationSerializer(JSONAPISerializer):

    id = IDField(source='_id', read_only=True)
    type = TypeField()
    registration_supplement = ser.CharField(source='registration_schema._id', required=True)
    registration_metadata = ser.DictField(required=False)
    datetime_initiated = DateByVersion(read_only=True)
    datetime_updated = DateByVersion(read_only=True)

    branched_from = RelationshipField(
        related_view='nodes:node-detail',
        related_view_kwargs={'node_id': '<branched_from._id>'}
    )

    initiator = RelationshipField(
        related_view='users:user-detail',
        related_view_kwargs={'user_id': '<initiator._id>'},
    )

    registration_schema = RelationshipField(
        related_view='metaschemas:metaschema-detail',
        related_view_kwargs={'metaschema_id': '<registration_schema._id>'}
    )

    links = LinksField({
        'html': 'get_absolute_url'
    })

    def get_absolute_url(self, obj):
        return obj.absolute_url

    def create(self, validated_data):
        node = validated_data.pop('node')
        initiator = validated_data.pop('initiator')
        metadata = validated_data.pop('registration_metadata', None)

        schema_id = validated_data.pop('registration_schema').get('_id')
        schema = get_object_or_error(MetaSchema, schema_id)
        if schema.schema_version != LATEST_SCHEMA_VERSION or not schema.active:
            raise exceptions.ValidationError('Registration supplement must be an active schema.')

        draft = DraftRegistration.create_from_node(node=node, user=initiator, schema=schema)
        reviewer = is_prereg_admin_not_project_admin(self.context['request'], draft)

        if metadata:
            try:
                # Required fields are only required when creating the actual registration, not updating the draft.
                draft.validate_metadata(metadata=metadata, reviewer=reviewer, required_fields=False)
            except ValidationError as e:
                raise exceptions.ValidationError(e.message)
            draft.update_metadata(metadata)
            draft.save()
        return draft

    class Meta:
        type_ = 'draft_registrations'


class DraftRegistrationDetailSerializer(DraftRegistrationSerializer):
    """
    Overrides DraftRegistrationSerializer to make id and registration_metadata required.
    registration_supplement cannot be changed after draft has been created.

    Also makes registration_supplement read-only.
    """
    id = IDField(source='_id', required=True)
    registration_metadata = ser.DictField(required=True)
    registration_supplement = ser.CharField(read_only=True, source='registration_schema._id')

    def update(self, draft, validated_data):
        """
        Update draft instance with the validated metadata.
        """
        metadata = validated_data.pop('registration_metadata', None)
        reviewer = is_prereg_admin_not_project_admin(self.context['request'], draft)
        if metadata:
            try:
                # Required fields are only required when creating the actual registration, not updating the draft.
                draft.validate_metadata(metadata=metadata, reviewer=reviewer, required_fields=False)
            except ValidationError as e:
                raise exceptions.ValidationError(e.message)
            draft.update_metadata(metadata)
            draft.save()
        return draft


class NodeVOL(ser.Field):
    def to_representation(self, obj):
        if obj is not None:
            return obj._id
        return None

    def to_internal_value(self, data):
        return data


class NodeViewOnlyLinkSerializer(JSONAPISerializer):
    filterable_fields = frozenset([
        'anonymous',
        'name',
        'date_created'
    ])

    key = ser.CharField(read_only=True)
    id = IDField(source='_id', read_only=True)
    date_created = DateByVersion(read_only=True)
    anonymous = ser.BooleanField(required=False, default=False)
    name = ser.CharField(required=False, default='Shared project link')

    links = LinksField({
        'self': 'get_absolute_url'
    })

    creator = RelationshipField(
        related_view='users:user-detail',
        related_view_kwargs={'user_id': '<creator._id>'},
    )

    nodes = RelationshipField(
        related_view='view-only-links:view-only-link-nodes',
        related_view_kwargs={'link_id': '<_id>'},
        self_view='view-only-links:view-only-link-nodes-relationships',
        self_view_kwargs={'link_id': '<_id>'}
    )

    def create(self, validated_data):
        name = validated_data.pop('name')
        user = get_user_auth(self.context['request']).user
        anonymous = validated_data.pop('anonymous')
        node = self.context['view'].get_node()

        try:
            view_only_link = new_private_link(
                name=name,
                user=user,
                nodes=[node],
                anonymous=anonymous
            )
        except ValidationError:
            raise exceptions.ValidationError('Invalid link name.')

        return view_only_link

    def get_absolute_url(self, obj):
        return absolute_reverse(
            'nodes:node-view-only-link-detail',
            kwargs={
                'link_id': obj._id,
                'node_id': self.context['request'].parser_context['kwargs']['node_id'],
                'version': self.context['request'].parser_context['kwargs']['version']
            }
        )

    class Meta:
        type_ = 'view_only_links'


class NodeViewOnlyLinkUpdateSerializer(NodeViewOnlyLinkSerializer):
    """
    Overrides NodeViewOnlyLinkSerializer to not default name and anonymous on update.
    """
    name = ser.CharField(required=False)
    anonymous = ser.BooleanField(required=False)

    def update(self, link, validated_data):
        assert isinstance(link, PrivateLink), 'link must be a PrivateLink'

        name = validated_data.get('name')
        anonymous = validated_data.get('anonymous')

        if name:
            link.name = name
        if anonymous:
            link.anonymous = anonymous

        link.save()
        return link<|MERGE_RESOLUTION|>--- conflicted
+++ resolved
@@ -29,13 +29,7 @@
 from osf.models.licenses import NodeLicense
 from osf.models.preprint_service import PreprintService
 from website.project import new_private_link
-<<<<<<< HEAD
-from website.project.licenses import NodeLicense
 from website.project.metadata.schemas import LATEST_SCHEMA_VERSION
-=======
-from website.project.metadata.schemas import (ACTIVE_META_SCHEMAS,
-                                              LATEST_SCHEMA_VERSION)
->>>>>>> d30b34a5
 from website.project.metadata.utils import is_prereg_admin_not_project_admin
 from website.project.model import NodeUpdateError
 from website.util import permissions as osf_permissions
