from django.db import connection
from distutils.version import StrictVersion

from api.base.exceptions import (
    Conflict, EndpointNotImplementedError,
    InvalidModelValueError,
    RelationshipPostMakesNoChanges,
)
from api.base.serializers import (
    VersionedDateTimeField, HideIfRegistration, IDField,
    JSONAPIRelationshipSerializer,
    JSONAPISerializer, LinksField,
    NodeFileHyperLinkField, RelationshipField,
    ShowIfVersion, TargetTypeField, TypeField,
    WaterbutlerLink, relationship_diff, BaseAPISerializer,
    HideIfWikiDisabled, ShowIfAdminScopeOrAnonymous,
    ValuesListField,
)
from api.base.settings import ADDONS_FOLDER_CONFIGURABLE, WARNING_THRESHOLD
from api.base.utils import (
    absolute_reverse, get_object_or_error,
    get_user_auth, is_truthy,
)
from api.base.versioning import get_kebab_snake_case_field
from api.taxonomies.serializers import TaxonomizableSerializerMixin
from django.apps import apps
from django.conf import settings
from django.core.exceptions import ValidationError
from framework.auth.core import Auth
from framework.exceptions import PermissionsError
from osf.models import Tag
from rest_framework import serializers as ser
from rest_framework import exceptions
from addons.base.exceptions import InvalidAuthError, InvalidFolderError
from addons.osfstorage.models import Region
from osf.exceptions import NodeStateError
from osf.models import (
    Comment, DraftRegistration, ExternalAccount, Institution,
    RegistrationSchema, AbstractNode, PrivateLink, Preprint,
    RegistrationProvider, OSFGroup, NodeLicense,
)
from website.project import new_private_link
from website.project.model import NodeUpdateError
from website.util import quota
from osf.utils import permissions as osf_permissions
from api.base import settings as api_settings


class RegistrationProviderRelationshipField(RelationshipField):
    def get_object(self, _id):
        return RegistrationProvider.load(_id)

    def to_internal_value(self, data):
        provider = self.get_object(data)
        return {'provider': provider}

def get_institutions_to_add_remove(institutions, new_institutions):
    diff = relationship_diff(
        current_items={inst._id: inst for inst in institutions.all()},
        new_items={inst['_id']: inst for inst in new_institutions},
    )

    insts_to_add = []
    for inst_id in diff['add']:
        inst = Institution.load(inst_id)
        if not inst:
            raise exceptions.NotFound(detail='Institution with id "{}" was not found'.format(inst_id))
        insts_to_add.append(inst)

    return insts_to_add, diff['remove'].values()


def update_institutions(node, new_institutions, user, post=False):
    add, remove = get_institutions_to_add_remove(
        institutions=node.affiliated_institutions,
        new_institutions=new_institutions,
    )

    if post and not len(add):
        raise RelationshipPostMakesNoChanges

    if not post:
        for inst in remove:
            if not user.is_affiliated_with_institution(inst) and not node.has_permission(user, osf_permissions.ADMIN):
                raise exceptions.PermissionDenied(
                    detail='User needs to be affiliated with {}'.format(inst.name),
                )
            node.remove_affiliated_institution(inst, user)

    for inst in add:
        if not user.is_affiliated_with_institution(inst):
            raise exceptions.PermissionDenied(
                detail='User needs to be affiliated with {}'.format(inst.name),
            )
        node.add_affiliated_institution(inst, user)


class RegionRelationshipField(RelationshipField):

    def to_internal_value(self, data):
        try:
            region_id = Region.objects.filter(_id=data).values_list('id', flat=True).get()
        except Region.DoesNotExist:
            raise exceptions.ValidationError(detail='Region {} is invalid.'.format(data))
        return {'region_id': region_id}


class NodeTagField(ser.Field):
    def to_representation(self, obj):
        if obj is not None:
            return obj.name
        return None

    def to_internal_value(self, data):
        return data


def get_or_add_license_to_serializer_context(serializer, node):
    """
    Returns license, and adds license to serializer context with format
    serializer.context['licenses'] = {<node_id>: <NodeLicenseRecord object>}
    Used for both node_license field and license relationship.
    Prevents license from having to be fetched 2x per node.
    """
    license_context = serializer.context.get('licenses', {})
    if license_context and node._id in license_context:
        return license_context.get(node._id)
    else:
        license = node.license
        if license_context:
            license_context[node._id] = license
        else:
            serializer.context['licenses'] = {}
            serializer.context['licenses'][node._id] = license
        return license


class NodeLicenseSerializer(BaseAPISerializer):

    copyright_holders = ser.ListField(allow_empty=True, required=False)
    year = ser.CharField(allow_blank=True, required=False)

    class Meta:
        type_ = 'node_licenses'

    def get_attribute(self, instance):
        """
        Returns node license and caches license in serializer context for optimization purposes.
        """
        return get_or_add_license_to_serializer_context(self, instance)


class NodeLicenseRelationshipField(RelationshipField):

    def lookup_attribute(self, obj, lookup_field):
        """
        Returns node license id and caches license in serializer context for optimization purposes.
        """
        license = get_or_add_license_to_serializer_context(self, obj)
        return license.node_license._id if getattr(license, 'node_license', None) else None

    def to_internal_value(self, license_id):
        node_license = NodeLicense.load(license_id)
        if node_license:
            return {'license_type': node_license}
        raise exceptions.NotFound('Unable to find specified license.')


class NodeCitationSerializer(JSONAPISerializer):
    non_anonymized_fields = [
        'doi',
        'id',
        'links',
        'publisher',
        'title',
        'type',
    ]
    id = IDField(read_only=True)
    title = ser.CharField(allow_blank=True, read_only=True)
    author = ser.ListField(read_only=True)
    publisher = ser.CharField(allow_blank=True, read_only=True)
    type = ser.CharField(allow_blank=True, read_only=True)
    doi = ser.CharField(allow_blank=True, read_only=True)

    links = LinksField({'self': 'get_absolute_url'})

    def get_absolute_url(self, obj):
        return obj['URL']

    class Meta:
        type_ = 'node-citation'

class NodeCitationStyleSerializer(JSONAPISerializer):

    id = ser.CharField(read_only=True)
    citation = ser.CharField(allow_blank=True, read_only=True)

    def get_absolute_url(self, obj):
        return obj['URL']

    class Meta:
        type_ = 'styled-citations'

def get_license_details(node, validated_data):
    if node:
        license = node.license if isinstance(node, Preprint) else node.node_license
    else:
        license = None
    if ('license_type' not in validated_data and not (license and license.node_license.license_id)):
        raise exceptions.ValidationError(detail='License ID must be provided for a Node License.')
    license_id = license.node_license.license_id if license else None
    license_year = license.year if license else None
    license_holders = license.copyright_holders if license else []

    if 'license' in validated_data:
        license_year = validated_data['license'].get('year', license_year)
        license_holders = validated_data['license'].get('copyright_holders', license_holders)
    if 'license_type' in validated_data:
        license_id = validated_data['license_type'].license_id

    return {
        'id': license_id,
        'year': license_year,
        'copyrightHolders': license_holders,
    }

class NodeSerializer(TaxonomizableSerializerMixin, JSONAPISerializer):
    # TODO: If we have to redo this implementation in any of the other serializers, subclass ChoiceField and make it
    # handle blank choices properly. Currently DRF ChoiceFields ignore blank options, which is incorrect in this
    # instance
    filterable_fields = frozenset([
        'id',
        'title',
        'description',
        'public',
        'tags',
        'category',
        'date_created',
        'date_modified',
        'root',
        'parent',
        'contributors',
        'preprint',
        'subjects',
    ])

    # If you add a field to this serializer, be sure to add to this
    # list if it doesn't expose user data
    non_anonymized_fields = [
        'access_requests_enabled',
        'affiliated_institutions',
        'analytics_key',
        'category',
        'children',
        'collection',
        'comments',
        'current_user_is_contributor',
        'current_user_is_contributor_or_group_member',
        'current_user_permissions',
        'date_created',
        'date_modified',
        'description',
        'draft_registrations',
        'files',
        'fork',
        'forked_from',
        'id',
        'identifiers',
        'license',
        'linked_by_nodes',
        'linked_by_registrations',
        'linked_nodes',
        'linked_registrations',
        'links',
        'logs',
        'node_links',
        'parent',
        'preprint',
        'preprints',
        'public',
        'region',
        'registration',
        'root',
        'settings',
        'subjects',
        'tags',
        'template_from',
        'template_node',
        'title',
        'type',
        'view_only_links',
        'wiki_enabled',
        'wikis',
    ]

    id = IDField(source='_id', read_only=True)
    type = TypeField()

    category_choices = list(settings.NODE_CATEGORY_MAP.items())
    category_choices_string = ', '.join(["'{}'".format(choice[0]) for choice in category_choices])

    title = ser.CharField(required=True)
    description = ser.CharField(required=False, allow_blank=True, allow_null=True)
    category = ser.ChoiceField(choices=category_choices, help_text='Choices: ' + category_choices_string)

    custom_citation = ser.CharField(allow_blank=True, required=False)
    date_created = VersionedDateTimeField(source='created', read_only=True)
    date_modified = VersionedDateTimeField(source='last_logged', read_only=True)
    registration = ser.BooleanField(read_only=True, source='is_registration')
    preprint = ser.SerializerMethodField()
    fork = ser.BooleanField(read_only=True, source='is_fork')
    collection = ser.BooleanField(read_only=True, source='is_collection')
    tags = ValuesListField(attr_name='name', child=ser.CharField(), required=False)
    access_requests_enabled = ShowIfVersion(ser.BooleanField(read_only=False, required=False), min_version='2.0', max_version='2.8')
    node_license = NodeLicenseSerializer(required=False, source='license')
    analytics_key = ShowIfAdminScopeOrAnonymous(ser.CharField(read_only=True, source='keenio_read_key'))
    template_from = ser.CharField(
        required=False, allow_blank=False, allow_null=False,
        help_text='Specify a node id for a node you would like to use as a template for the '
                  'new node. Templating is like forking, except that you do not copy the '
                  'files, only the project structure. Some information is changed on the top '
                  'level project by submitting the appropriate fields in the request body, '
                  'and some information will not change. By default, the description will '
                  'be cleared and the project will be made private.',
    )
    current_user_can_comment = ser.SerializerMethodField(help_text='Whether the current user is allowed to post comments')
    current_user_permissions = ser.SerializerMethodField(
        help_text='List of strings representing the permissions '
        'for the current user on this node. As of version 2.11, this field will only return the permissions '
        'explicitly assigned to the current user, and will not automatically return read for all public nodes',
    )
    current_user_is_contributor = ser.SerializerMethodField(
        help_text='Whether the current user is a contributor on this node.',
    )
    current_user_is_contributor_or_group_member = ser.SerializerMethodField(
        help_text='Whether the current user is a contributor or group member on this node.',
    )
    wiki_enabled = ser.SerializerMethodField(help_text='Whether the wiki addon is enabled')

    # Public is only write-able by admins--see update method
    public = ser.BooleanField(
        source='is_public', required=False,
        help_text='Nodes that are made public will give read-only access '
                  'to everyone. Private nodes require explicit read '
                  'permission. Write and admin access are the same for '
                  'public and private nodes. Administrators on a parent '
                  'node have implicit read permissions for all child nodes',
    )

    links = LinksField({'html': 'get_absolute_html_url'})
    # TODO: When we have osf_permissions.ADMIN permissions, make this writable for admins

    license = NodeLicenseRelationshipField(
        related_view='licenses:license-detail',
        related_view_kwargs={'license_id': '<license.node_license._id>'},
        read_only=False,
    )

    creator = RelationshipField(
        related_view='users:user-detail',
        related_view_kwargs={'user_id': '<creator._id>'},
    )

    children = RelationshipField(
        related_view='nodes:node-children',
        related_view_kwargs={'node_id': '<_id>'},
        related_meta={'count': 'get_node_count'},
    )

    comments = RelationshipField(
        related_view='nodes:node-comments',
        related_view_kwargs={'node_id': '<_id>'},
        related_meta={'unread': 'get_unread_comments_count'},
        filter={'target': '<_id>'},
    )

    contributors = RelationshipField(
        related_view='nodes:node-contributors',
        related_view_kwargs={'node_id': '<_id>'},
        related_meta={'count': 'get_contrib_count'},
    )

    bibliographic_contributors = RelationshipField(
        related_view='nodes:node-bibliographic-contributors',
        related_view_kwargs={'node_id': '<_id>'},
    )

    implicit_contributors = RelationshipField(
        related_view='nodes:node-implicit-contributors',
        related_view_kwargs={'node_id': '<_id>'},
        help_text='This feature is experimental and being tested. It may be deprecated.',
    )

    files = RelationshipField(
        related_view='nodes:node-storage-providers',
        related_view_kwargs={'node_id': '<_id>'},
    )

    settings = RelationshipField(
        related_view='nodes:node-settings',
        related_view_kwargs={'node_id': '<_id>'},
    )

    wikis = HideIfWikiDisabled(RelationshipField(
        related_view='nodes:node-wikis',
        related_view_kwargs={'node_id': '<_id>'},
        related_meta={'count': 'get_wiki_page_count'},
    ))

    forked_from = RelationshipField(
        related_view=lambda n: 'registrations:registration-detail' if getattr(n, 'is_registration', False) else 'nodes:node-detail',
        related_view_kwargs={'node_id': '<forked_from_guid>'},
    )

    template_node = RelationshipField(
        related_view='nodes:node-detail',
        related_view_kwargs={'node_id': '<template_node._id>'},
    )

    forks = RelationshipField(
        related_view='nodes:node-forks',
        related_view_kwargs={'node_id': '<_id>'},
        related_meta={'count': 'get_forks_count'},
    )

    groups = RelationshipField(
        related_view='nodes:node-groups',
        related_view_kwargs={'node_id': '<_id>'},
    )

    node_links = ShowIfVersion(
        RelationshipField(
            related_view='nodes:node-pointers',
            related_view_kwargs={'node_id': '<_id>'},
            related_meta={'count': 'get_pointers_count'},
            help_text='This feature is deprecated as of version 2.1. Use linked_nodes instead.',
        ), min_version='2.0', max_version='2.0',
    )

    linked_by_nodes = RelationshipField(
        related_view='nodes:node-linked-by-nodes',
        related_view_kwargs={'node_id': '<_id>'},
        related_meta={'count': 'get_linked_by_nodes_count'},
    )

    linked_by_registrations = RelationshipField(
        related_view='nodes:node-linked-by-registrations',
        related_view_kwargs={'node_id': '<_id>'},
        related_meta={'count': 'get_linked_by_registrations_count'},
    )

    parent = RelationshipField(
        related_view='nodes:node-detail',
        related_view_kwargs={'node_id': '<parent_id>'},
        filter_key='parent_node',
    )

    identifiers = RelationshipField(
        related_view='nodes:identifier-list',
        related_view_kwargs={'node_id': '<_id>'},
    )

    affiliated_institutions = RelationshipField(
        related_view='nodes:node-institutions',
        related_view_kwargs={'node_id': '<_id>'},
        self_view='nodes:node-relationships-institutions',
        self_view_kwargs={'node_id': '<_id>'},
        read_only=False,
        many=True,
        required=False,
    )

    draft_registrations = HideIfRegistration(RelationshipField(
        related_view='nodes:node-draft-registrations',
        related_view_kwargs={'node_id': '<_id>'},
        related_meta={'count': 'get_draft_registration_count'},
    ))

    registrations = HideIfRegistration(RelationshipField(
        related_view='nodes:node-registrations',
        related_view_kwargs={'node_id': '<_id>'},
        related_meta={'count': 'get_registration_count'},
    ))

    region = RegionRelationshipField(
        related_view='regions:region-detail',
        related_view_kwargs={'region_id': 'get_region_id'},
        read_only=False,
    )

    root = RelationshipField(
        related_view='nodes:node-detail',
        related_view_kwargs={'node_id': '<root._id>'},
    )

    logs = RelationshipField(
        related_view='nodes:node-logs',
        related_view_kwargs={'node_id': '<_id>'},
        related_meta={'count': 'get_logs_count'},
    )

    linked_nodes = RelationshipField(
        related_view='nodes:linked-nodes',
        related_view_kwargs={'node_id': '<_id>'},
        related_meta={'count': 'get_node_links_count'},
        self_view='nodes:node-pointer-relationship',
        self_view_kwargs={'node_id': '<_id>'},
        self_meta={'count': 'get_node_links_count'},
    )

    linked_registrations = RelationshipField(
        related_view='nodes:linked-registrations',
        related_view_kwargs={'node_id': '<_id>'},
        related_meta={'count': 'get_registration_links_count'},
        self_view='nodes:node-registration-pointer-relationship',
        self_view_kwargs={'node_id': '<_id>'},
        self_meta={'count': 'get_node_links_count'},
    )

    view_only_links = RelationshipField(
        related_view='nodes:node-view-only-links',
        related_view_kwargs={'node_id': '<_id>'},
    )

    citation = RelationshipField(
        related_view='nodes:node-citation',
        related_view_kwargs={'node_id': '<_id>'},
    )

    preprints = HideIfRegistration(RelationshipField(
        related_view='nodes:node-preprints',
        related_view_kwargs={'node_id': '<_id>'},
    ))

<<<<<<< HEAD
    quota_rate = ser.SerializerMethodField()
    quota_threshold = ser.SerializerMethodField()

    def get_quota_rate(self, obj):
        max_quota, used_quota = quota.get_quota_info(
            obj.creator, quota.get_project_storage_type(obj),
        )
        return float(used_quota) / (max_quota * api_settings.SIZE_UNIT_GB)

    def get_quota_threshold(self, obj):
        return WARNING_THRESHOLD
=======
    @property
    def subjects_related_view(self):
        # Overrides TaxonomizableSerializerMixin
        return 'nodes:node-subjects'

    @property
    def subjects_view_kwargs(self):
        # Overrides TaxonomizableSerializerMixin
        return {'node_id': '<_id>'}

    @property
    def subjects_self_view(self):
        # Overrides TaxonomizableSerializerMixin
        return 'nodes:node-relationships-subjects'
>>>>>>> 8cd8f127

    def get_current_user_permissions(self, obj):
        """
        Returns the logged-in user's permissions to the
        current node.  Implicit admin factored in.
        Can have contributor or group member permissions.
        """
        user = self.context['request'].user
        request_version = self.context['request'].version
        default_perm = [osf_permissions.READ] if StrictVersion(request_version) < StrictVersion('2.11') else []
        if user.is_anonymous:
            return default_perm

        if hasattr(obj, 'has_admin'):
            user_perms = []
            if obj.has_admin:
                user_perms = [osf_permissions.ADMIN, osf_permissions.WRITE, osf_permissions.READ]
            elif obj.has_write:
                user_perms = [osf_permissions.WRITE, osf_permissions.READ]
            elif obj.has_read:
                user_perms = [osf_permissions.READ]
        else:
            user_perms = obj.get_permissions(user)[::-1]

        user_perms = user_perms or default_perm
        if not user_perms and user in obj.parent_admin_users:
            user_perms = [osf_permissions.READ]
        return user_perms

    def get_current_user_can_comment(self, obj):
        user = self.context['request'].user
        auth = Auth(user if not user.is_anonymous else None)

        if hasattr(obj, 'has_read'):
            if obj.comment_level == 'public':
                return auth.logged_in and (
                    obj.is_public or
                    (auth.user and obj.has_read)
                )
            return obj.has_read or False
        else:
            return obj.can_comment(auth)

    def get_preprint(self, obj):
        # Whether the node has supplemental material for a preprint the user can view
        if hasattr(obj, 'has_viewable_preprints'):
            # if queryset has been annotated with "has_viewable_preprints", use this value
            return obj.has_viewable_preprints
        else:
            user = self.context['request'].user
            return Preprint.objects.can_view(base_queryset=obj.preprints, user=user).exists()

    def get_current_user_is_contributor(self, obj):
        # Returns whether user is a contributor (does not include group members)
        if hasattr(obj, 'user_is_contrib'):
            return obj.user_is_contrib

        user = self.context['request'].user
        if user.is_anonymous:
            return False
        return obj.is_contributor(user)

    def get_current_user_is_contributor_or_group_member(self, obj):
        # Returns whether user is a contributor -or- a group member
        if hasattr(obj, 'has_read'):
            return obj.has_read

        user = self.context['request'].user
        if user.is_anonymous:
            return False
        return obj.is_contributor_or_group_member(user)

    class Meta:
        type_ = 'nodes'

    def get_absolute_url(self, obj):
        return obj.get_absolute_url()

    # TODO: See if we can get the count filters into the filter rather than the serializer.

    def get_logs_count(self, obj):
        return obj.logs.count()

    def get_node_count(self, obj):
        """
        Returns the count of a node's direct children that the user has permission to view.
        Implict admin and group membership are factored in when determining perms.
        """
        auth = get_user_auth(self.context['request'])
        user_id = getattr(auth.user, 'id', None)
        with connection.cursor() as cursor:
            cursor.execute(
                """
                WITH RECURSIVE parents AS (
                  SELECT parent_id, child_id
                  FROM osf_noderelation
                  WHERE child_id = %s AND is_node_link IS FALSE
                UNION ALL
                  SELECT osf_noderelation.parent_id, parents.parent_id AS child_id
                  FROM parents JOIN osf_noderelation ON parents.PARENT_ID = osf_noderelation.child_id
                  WHERE osf_noderelation.is_node_link IS FALSE
                ), has_admin AS (SELECT EXISTS(
                    SELECT P.codename
                    FROM auth_permission AS P
                    INNER JOIN osf_nodegroupobjectpermission AS G ON (P.id = G.permission_id)
                    INNER JOIN osf_osfuser_groups AS UG ON (G.group_id = UG.group_id)
                    WHERE (P.codename = 'admin_node'
                           AND (G.content_object_id IN (
                                SELECT parent_id
                                FROM parents
                           ) OR G.content_object_id = %s)
                           AND UG.osfuser_id = %s)
                ))
                SELECT COUNT(DISTINCT child_id)
                FROM
                  osf_noderelation
                JOIN osf_abstractnode ON osf_noderelation.child_id = osf_abstractnode.id
                LEFT JOIN osf_privatelink_nodes ON osf_abstractnode.id = osf_privatelink_nodes.abstractnode_id
                LEFT JOIN osf_privatelink ON osf_privatelink_nodes.privatelink_id = osf_privatelink.id
                WHERE parent_id = %s AND is_node_link IS FALSE
                AND osf_abstractnode.is_deleted IS FALSE
                AND (
                  osf_abstractnode.is_public
                  OR (SELECT exists from has_admin) = TRUE
                  OR (SELECT EXISTS(
                      SELECT P.codename
                      FROM auth_permission AS P
                      INNER JOIN osf_nodegroupobjectpermission AS G ON (P.id = G.permission_id)
                      INNER JOIN osf_osfuser_groups AS UG ON (G.group_id = UG.group_id)
                      WHERE (P.codename = 'read_node'
                             AND G.content_object_id = osf_abstractnode.id
                             AND UG.osfuser_id = %s)
                      )
                  )
                  OR (osf_privatelink.key = %s AND osf_privatelink.is_deleted = FALSE)
                );
            """, [obj.id, obj.id, user_id, obj.id, user_id, auth.private_key],
            )

            return int(cursor.fetchone()[0])

    def get_contrib_count(self, obj):
        return len(obj.contributors)

    def get_registration_count(self, obj):
        auth = get_user_auth(self.context['request'])
        registrations = [node for node in obj.registrations_all if node.can_view(auth)]
        return len(registrations)

    def get_draft_registration_count(self, obj):
        auth = get_user_auth(self.context['request'])
        if obj.has_permission(auth.user, osf_permissions.ADMIN):
            return obj.draft_registrations_active.count()

    def get_pointers_count(self, obj):
        return obj.linked_nodes.count()

    def get_wiki_page_count(self, obj):
        return obj.wikis.filter(deleted__isnull=True).count()

    def get_node_links_count(self, obj):
        auth = get_user_auth(self.context['request'])
        linked_nodes = obj.linked_nodes.filter(is_deleted=False).exclude(type='osf.collection').exclude(type='osf.registration')
        return linked_nodes.can_view(auth.user, auth.private_link).count()

    def get_registration_links_count(self, obj):
        auth = get_user_auth(self.context['request'])
        linked_registrations = obj.linked_nodes.filter(is_deleted=False, type='osf.registration').exclude(type='osf.collection')
        return linked_registrations.can_view(auth.user, auth.private_link).count()

    def get_linked_by_nodes_count(self, obj):
        return obj._parents.filter(is_node_link=True, parent__is_deleted=False, parent__type='osf.node').count()

    def get_linked_by_registrations_count(self, obj):
        return obj._parents.filter(is_node_link=True, parent__type='osf.registration', parent__retraction__isnull=True).count()

    def get_forks_count(self, obj):
        return obj.forks.exclude(type='osf.registration').exclude(is_deleted=True).count()

    def get_unread_comments_count(self, obj):
        user = get_user_auth(self.context['request']).user
        node_comments = Comment.find_n_unread(user=user, node=obj, page='node')

        return {
            'node': node_comments,
        }

    def get_region_id(self, obj):
        try:
            # use the annotated value if possible
            region_id = obj.region
        except AttributeError:
            # use computed property if region annotation does not exist
            # i.e. after creating a node
            region_id = obj.osfstorage_region._id
        return region_id

    def get_wiki_enabled(self, obj):
        return obj.has_wiki_addon if hasattr(obj, 'has_wiki_addon') else obj.has_addon('wiki')

    def create(self, validated_data):
        request = self.context['request']
        user = request.user
        Node = apps.get_model('osf.Node')
        tag_instances = []
        affiliated_institutions = None
        region_id = None
        license_details = None
        if 'affiliated_institutions' in validated_data:
            affiliated_institutions = validated_data.pop('affiliated_institutions')
        if 'region_id' in validated_data:
            region_id = validated_data.pop('region_id')
        if 'license_type' in validated_data or 'license' in validated_data:
            try:
                license_details = get_license_details(None, validated_data)
            except ValidationError as e:
                raise InvalidModelValueError(detail=str(e.messages[0]))
            validated_data.pop('license', None)
            validated_data.pop('license_type', None)
        if 'tags' in validated_data:
            tags = validated_data.pop('tags')
            for tag in tags:
                tag_instance, created = Tag.objects.get_or_create(name=tag, defaults=dict(system=False))
                tag_instances.append(tag_instance)
        if 'template_from' in validated_data:
            template_from = validated_data.pop('template_from')
            template_node = Node.load(template_from)
            if template_node is None:
                raise exceptions.NotFound
            if not template_node.has_permission(user, osf_permissions.READ, check_parent=False):
                raise exceptions.PermissionDenied
            validated_data.pop('creator')
            changed_data = {template_from: validated_data}
            node = template_node.use_as_template(auth=get_user_auth(request), changes=changed_data)
        else:
            node = Node(**validated_data)
        try:
            node.save()
        except ValidationError as e:
            raise InvalidModelValueError(detail=e.messages[0])
        if affiliated_institutions:
            new_institutions = [{'_id': institution} for institution in affiliated_institutions]
            try:
                update_institutions(node, new_institutions, user, post=True)
                node.save()
            except RelationshipPostMakesNoChanges:
                # ignore this exception after use_as_template(). [GRDM-17261]
                pass
        if len(tag_instances):
            for tag in tag_instances:
                node.tags.add(tag)
        if is_truthy(request.GET.get('inherit_contributors')) and validated_data['parent'].has_permission(user, osf_permissions.WRITE):
            auth = get_user_auth(request)
            parent = validated_data['parent']
            contributors = []
            for contributor in parent.contributor_set.exclude(user=user):
                contributors.append({
                    'user': contributor.user,
                    'permissions': contributor.permission,
                    'visible': contributor.visible,
                })
                if not contributor.user.is_registered:
                    try:
                        node.add_unregistered_contributor(
                            fullname=contributor.user.fullname, email=contributor.user.email, auth=auth,
                            permissions=contributor.permission, existing_user=contributor.user,
                        )
                    except ValidationError as e:
                        raise InvalidModelValueError(detail=list(e)[0])
            node.add_contributors(contributors, auth=auth, log=True, save=True)
            for group in parent.osf_groups:
                if group.is_manager(user):
                    node.add_osf_group(group, group.get_permission_to_node(parent), auth=auth)
        if is_truthy(request.GET.get('inherit_subjects')) and validated_data['parent'].has_permission(user, osf_permissions.WRITE):
            parent = validated_data['parent']
            node.subjects.add(parent.subjects.all())
            node.save()

        if license_details:
            try:
                node.set_node_license(
                    {
                        'id': license_details.get('id') if license_details.get('id') else 'NONE',
                        'year': license_details.get('year'),
                        'copyrightHolders': license_details.get('copyrightHolders') or license_details.get('copyright_holders', []),
                    },
                    auth=get_user_auth(request),
                    save=True,
                )
            except ValidationError as e:
                raise InvalidModelValueError(detail=str(e.message))

        if not region_id:
            region_id = self.context.get('region_id')
        if region_id:
            node_settings = node.get_addon('osfstorage')
            node_settings.region_id = region_id
            node_settings.save()

        return node

    def update(self, node, validated_data):
        """Update instance with the validated data. Requires
        the request to be in the serializer context.
        """
        assert isinstance(node, AbstractNode), 'node must be a Node'
        user = self.context['request'].user
        auth = get_user_auth(self.context['request'])

        if validated_data:
            if 'custom_citation' in validated_data:
                node.update_custom_citation(validated_data.pop('custom_citation'), auth)
            if 'tags' in validated_data:
                new_tags = set(validated_data.pop('tags', []))
                node.update_tags(new_tags, auth=auth)
            if 'region' in validated_data:
                validated_data.pop('region')
            if 'license_type' in validated_data or 'license' in validated_data:
                license_details = get_license_details(node, validated_data)
                validated_data['node_license'] = license_details
            if 'affiliated_institutions' in validated_data:
                institutions_list = validated_data.pop('affiliated_institutions')
                new_institutions = [{'_id': institution} for institution in institutions_list]

                update_institutions(node, new_institutions, user)
                node.save()
            if 'subjects' in validated_data:
                subjects = validated_data.pop('subjects', None)
                self.update_subjects(node, subjects, auth)

            try:
                node.update(validated_data, auth=auth)
            except ValidationError as e:
                raise InvalidModelValueError(detail=e.message)
            except PermissionsError:
                raise exceptions.PermissionDenied
            except NodeUpdateError as e:
                raise exceptions.ValidationError(detail=e.reason)
            except NodeStateError as e:
                raise InvalidModelValueError(detail=str(e))

        return node


class NodeAddonSettingsSerializerBase(JSONAPISerializer):
    class Meta:
        @staticmethod
        def get_type(request):
            return get_kebab_snake_case_field(request.version, 'node-addons')

    id = ser.CharField(source='config.short_name', read_only=True)
    node_has_auth = ser.BooleanField(source='has_auth', read_only=True)
    configured = ser.BooleanField(read_only=True)
    external_account_id = ser.CharField(source='external_account._id', required=False, allow_null=True)
    folder_id = ser.CharField(required=False, allow_null=True)
    folder_path = ser.CharField(required=False, allow_null=True)

    # Forward-specific
    label = ser.CharField(required=False, allow_blank=True)
    url = ser.URLField(required=False, allow_blank=True)

    links = LinksField({
        'self': 'get_absolute_url',
    })

    def get_absolute_url(self, obj):
        kwargs = self.context['request'].parser_context['kwargs']
        if 'provider' not in kwargs or (obj and obj.config.short_name != kwargs.get('provider')):
            kwargs.update({'provider': obj.config.short_name})

        return absolute_reverse(
            'nodes:node-addon-detail',
            kwargs=kwargs,
        )

    def create(self, validated_data):
        auth = Auth(self.context['request'].user)
        node = self.context['view'].get_node()
        addon = self.context['request'].parser_context['kwargs']['provider']

        return node.get_or_add_addon(addon, auth=auth)

class ForwardNodeAddonSettingsSerializer(NodeAddonSettingsSerializerBase):

    def update(self, instance, validated_data):
        request = self.context['request']
        user = request.user
        auth = Auth(user)
        set_url = 'url' in validated_data
        set_label = 'label' in validated_data

        url_changed = False

        url = validated_data.get('url')
        label = validated_data.get('label')

        if set_url and not url and label:
            raise exceptions.ValidationError(detail='Cannot set label without url')

        if not instance:
            node = self.context['view'].get_node()
            instance = node.get_or_add_addon('forward', auth)

        if instance and instance.url:
            # url required, label optional
            if set_url and not url:
                instance.reset()
            elif set_url and url:
                instance.url = url
                url_changed = True
            if set_label:
                instance.label = label
        elif instance and not instance.url:
            instance.url = url
            instance.label = label
            url_changed = True

        try:
            instance.save(request=request)
        except ValidationError as e:
            raise exceptions.ValidationError(detail=str(e))

        if url_changed:
            # add log here because forward architecture isn't great
            # TODO [OSF-6678]: clean this up
            instance.owner.add_log(
                action='forward_url_changed',
                params=dict(
                    node=instance.owner._id,
                    project=instance.owner.parent_id,
                    forward_url=instance.url,
                ),
                auth=auth,
                save=True,
            )
        return instance


class NodeAddonSettingsSerializer(NodeAddonSettingsSerializerBase):

    def check_for_update_errors(self, node_settings, folder_info, external_account_id):
        if (not node_settings.has_auth and folder_info and not external_account_id):
            raise Conflict('Cannot set folder without authorization')

    def get_account_info(self, data):
        try:
            external_account_id = data['external_account']['_id']
            set_account = True
        except KeyError:
            external_account_id = None
            set_account = False
        return set_account, external_account_id

    def get_folder_info(self, data, addon_name):
        try:
            folder_info = data['folder_id']
            set_folder = True
        except KeyError:
            folder_info = None
            set_folder = False

        if addon_name in ['googledrive', 'iqbrims']:
            folder_id = folder_info
            try:
                folder_path = data['folder_path']
            except KeyError:
                folder_path = None

            if (folder_id or folder_path) and not (folder_id and folder_path):
                raise exceptions.ValidationError(detail='Must specify both folder_id and folder_path for {}'.format(addon_name))

            folder_info = {
                'id': folder_id,
                'path': folder_path,
            }
        return set_folder, folder_info

    def get_account_or_error(self, addon_name, external_account_id, auth):
        external_account = ExternalAccount.load(external_account_id)
        if not external_account:
            raise exceptions.NotFound('Unable to find requested account.')
        if not auth.user.external_accounts.filter(id=external_account.id).exists():
            raise exceptions.PermissionDenied('Requested action requires account ownership.')
        if external_account.provider != addon_name:
            raise Conflict('Cannot authorize the {} addon with an account for {}'.format(addon_name, external_account.provider))
        return external_account

    def should_call_set_folder(self, folder_info, instance, auth, node_settings):
        if (folder_info and not (   # If we have folder information to set
                instance and getattr(instance, 'folder_id', False) and (  # and the settings aren't already configured with this folder
                    instance.folder_id == folder_info or (hasattr(folder_info, 'get') and instance.folder_id == folder_info.get('id', False))
                )
        )):
            if auth.user._id != node_settings.user_settings.owner._id:  # And the user is allowed to do this
                raise exceptions.PermissionDenied('Requested action requires addon ownership.')
            return True
        return False

    def update(self, instance, validated_data):
        addon_name = instance.config.short_name
        if addon_name not in ADDONS_FOLDER_CONFIGURABLE:
            raise EndpointNotImplementedError('Requested addon not currently configurable via API.')

        auth = get_user_auth(self.context['request'])

        set_account, external_account_id = self.get_account_info(validated_data)
        set_folder, folder_info = self.get_folder_info(validated_data, addon_name)

        # Maybe raise errors
        self.check_for_update_errors(instance, folder_info, external_account_id)

        if instance and instance.configured and set_folder and not folder_info:
            # Enabled and configured, user requesting folder unset
            instance.clear_settings()
            instance.save()

        if instance and instance.has_auth and set_account and not external_account_id:
            # Settings authorized, User requesting deauthorization
            instance.deauthorize(auth=auth)  # clear_auth performs save
            return instance
        elif external_account_id:
            # Settings may or may not be authorized, user requesting to set instance.external_account
            account = self.get_account_or_error(addon_name, external_account_id, auth)
            if instance.external_account and external_account_id != instance.external_account._id:
                # Ensure node settings are deauthorized first, logs
                instance.deauthorize(auth=auth)
            instance.set_auth(account, auth.user)

        if set_folder and self.should_call_set_folder(folder_info, instance, auth, instance):
            # Enabled, user requesting to set folder
            try:
                instance.set_folder(folder_info, auth)
                instance.save()
            except InvalidFolderError:
                raise exceptions.NotFound('Unable to find requested folder.')
            except InvalidAuthError:
                raise exceptions.PermissionDenied('Addon credentials are invalid.')

        return instance


class NodeDetailSerializer(NodeSerializer):
    """
    Overrides NodeSerializer to make id required.
    """
    id = IDField(source='_id', required=True)


class NodeForksSerializer(NodeSerializer):

    category_choices = list(settings.NODE_CATEGORY_MAP.items())
    category_choices_string = ', '.join(["'{}'".format(choice[0]) for choice in category_choices])

    title = ser.CharField(required=False)
    category = ser.ChoiceField(read_only=True, choices=category_choices, help_text='Choices: ' + category_choices_string)
    forked_date = VersionedDateTimeField(read_only=True)

    def create(self, validated_data):
        node = validated_data.pop('node')
        fork_title = validated_data.pop('title', None)
        request = self.context['request']
        auth = get_user_auth(request)
        fork = node.fork_node(auth, title=fork_title)

        try:
            fork.save()
        except ValidationError as e:
            raise InvalidModelValueError(detail=e.message)

        return fork


class CompoundIDField(IDField):
    """ID field to use with another resource related to the node. CompoundIDField IDs have the form "<resource-id>-<related-id>"."""

    def __init__(self, *args, **kwargs):
        kwargs['source'] = kwargs.pop('source', '_id')
        kwargs['help_text'] = kwargs.get('help_text', 'Unique ID that is a compound of two objects. Has the form "<resource-id>-<related-id>". Example: "abc12-xyz34"')
        super(CompoundIDField, self).__init__(*args, **kwargs)

    def _get_resource_id(self):
        return self.context['request'].parser_context['kwargs']['node_id']

    # override IDField
    def get_id(self, obj):
        resource_id = self._get_resource_id()
        related_id = obj._id
        return '{}-{}'.format(resource_id, related_id)

    def to_representation(self, value):
        resource_id = self._get_resource_id()
        related_id = super(CompoundIDField, self).to_representation(value)
        return '{}-{}'.format(resource_id, related_id)


class NodeContributorsSerializer(JSONAPISerializer):
    """ Separate from UserSerializer due to necessity to override almost every field as read only
    """
    non_anonymized_fields = [
        'bibliographic',
        'permission',
    ]
    filterable_fields = frozenset([
        'id',
        'bibliographic',
        'permission',
        'index',
    ])

    id = IDField(source='_id', read_only=True)
    type = TypeField()
    index = ser.IntegerField(required=False, read_only=True, source='_order')

    bibliographic = ser.BooleanField(
        help_text='Whether the user will be included in citations for this node or not.',
        default=True,
    )
    permission = ser.ChoiceField(
        choices=osf_permissions.API_CONTRIBUTOR_PERMISSIONS, required=False, allow_null=True,
        default=osf_permissions.WRITE,
        help_text='User permission level. Must be "read", "write", or "admin". Defaults to "write".',
    )
    unregistered_contributor = ser.SerializerMethodField()

    links = LinksField({
        'self': 'get_absolute_url',
    })

    users = RelationshipField(
        related_view='users:user-detail',
        related_view_kwargs={'user_id': '<user._id>'},
        always_embed=True,
    )

    node = RelationshipField(
        related_view='nodes:node-detail',
        related_view_kwargs={'node_id': '<node._id>'},
    )

    class Meta:
        type_ = 'contributors'

    def get_absolute_url(self, obj):
        return absolute_reverse(
            'nodes:node-contributor-detail',
            kwargs={
                'user_id': obj.user._id,
                'node_id': self.context['request'].parser_context['kwargs']['node_id'],
                'version': self.context['request'].parser_context['kwargs']['version'],
            },
        )

    def get_unregistered_contributor(self, obj):
        # SerializerMethodField works for Node/DraftRegistration/Preprint contributors
        if hasattr(obj, 'preprint'):
            unclaimed_records = obj.user.unclaimed_records.get(obj.preprint._id, None)
        elif hasattr(obj, 'draft_registration'):
            unclaimed_records = obj.user.unclaimed_records.get(obj.draft_registration._id, None)
        else:
            unclaimed_records = obj.user.unclaimed_records.get(obj.node._id, None)
        if unclaimed_records:
            return unclaimed_records.get('name', None)


class NodeContributorsCreateSerializer(NodeContributorsSerializer):
    """
    Overrides NodeContributorsSerializer to add email, full_name, send_email, and non-required index and users field.
    """

    id = IDField(source='_id', required=False, allow_null=True)
    full_name = ser.CharField(required=False)
    email = ser.EmailField(required=False, source='user.email', write_only=True)
    index = ser.IntegerField(required=False, source='_order')

    users = RelationshipField(
        related_view='users:user-detail',
        related_view_kwargs={'user_id': '<user._id>'},
        always_embed=True,
        required=False,
    )

    email_preferences = ['default', 'false']

    def get_proposed_permissions(self, validated_data):
        return validated_data.get('permission') or osf_permissions.DEFAULT_CONTRIBUTOR_PERMISSIONS

    def validate_data(self, node, user_id=None, full_name=None, email=None, index=None):
        if not user_id and not full_name:
            raise exceptions.ValidationError(detail='A user ID or full name must be provided to add a contributor.')
        if user_id and email:
            raise exceptions.ValidationError(detail='Do not provide an email when providing this user_id.')
        if index is not None and index > len(node.contributors):
            raise exceptions.ValidationError(detail='{} is not a valid contributor index for node with id {}'.format(index, node._id))

    def create(self, validated_data):
        id = validated_data.get('_id')
        email = validated_data.get('user', {}).get('email', None)
        index = None
        if '_order' in validated_data:
            index = validated_data.pop('_order')
        node = self.context['resource']
        auth = Auth(self.context['request'].user)
        full_name = validated_data.get('full_name')
        bibliographic = validated_data.get('bibliographic')
        send_email = self.context['request'].GET.get('send_email') or self.context['default_email']
        permissions = self.get_proposed_permissions(validated_data)

        self.validate_data(node, user_id=id, full_name=full_name, email=email, index=index)

        if send_email not in self.email_preferences:
            raise exceptions.ValidationError(detail='{} is not a valid email preference.'.format(send_email))

        try:
            contributor_dict = {
                'auth': auth, 'user_id': id, 'email': email, 'full_name': full_name, 'send_email': send_email,
                'bibliographic': bibliographic, 'index': index, 'save': True,
            }

            contributor_dict['permissions'] = permissions
            contributor_obj = node.add_contributor_registered_or_not(**contributor_dict)
        except ValidationError as e:
            raise exceptions.ValidationError(detail=e.messages[0])
        except ValueError as e:
            raise exceptions.NotFound(detail=e.args[0])
        return contributor_obj


class NodeContributorDetailSerializer(NodeContributorsSerializer):
    """
    Overrides node contributor serializer to add additional methods
    """
    id = IDField(required=True, source='_id')
    index = ser.IntegerField(required=False, read_only=False, source='_order')

    def update(self, instance, validated_data):
        index = None
        if '_order' in validated_data:
            index = validated_data.pop('_order')

        auth = Auth(self.context['request'].user)
        node = self.context['resource']

        if 'bibliographic' in validated_data:
            bibliographic = validated_data.get('bibliographic')
        else:
            bibliographic = node.get_visible(instance.user)
        permission = validated_data.get('permission') or instance.permission
        try:
            if index is not None:
                node.move_contributor(instance.user, auth, index, save=True)
            node.update_contributor(instance.user, permission, bibliographic, auth, save=True)
        except node.state_error as e:
            raise exceptions.ValidationError(detail=str(e))
        except ValueError as e:
            raise exceptions.ValidationError(detail=str(e))
        instance.refresh_from_db()
        return instance


class NodeLinksSerializer(JSONAPISerializer):

    id = IDField(source='_id')
    type = TypeField()
    target_type = TargetTypeField(target_type='nodes')

    # TODO: We don't show the title because the current user may not have access to this node. We may want to conditionally
    # include this field in the future.
    # title = ser.CharField(read_only=True, source='node.title', help_text='The title of the node that this Node Link '
    #                                                                      'points to')

    target_node = RelationshipField(
        related_view='nodes:node-detail',
        related_view_kwargs={'node_id': '<child._id>'},
        always_embed=True,

    )
    class Meta:
        @staticmethod
        def get_type(request):
            return get_kebab_snake_case_field(request.version, 'node-links')

    links = LinksField({
        'self': 'get_absolute_url',
    })

    def get_absolute_url(self, obj):
        return absolute_reverse(
            'nodes:node-pointer-detail',
            kwargs={
                'node_link_id': obj._id,
                'node_id': self.context['request'].parser_context['kwargs']['node_id'],
                'version': self.context['request'].parser_context['kwargs']['version'],
            },
        )

    def create(self, validated_data):
        request = self.context['request']
        user = request.user
        auth = Auth(user)
        node = self.context['view'].get_node()
        target_node_id = validated_data['_id']
        pointer_node = AbstractNode.load(target_node_id)
        if not pointer_node or pointer_node.is_collection:
            raise InvalidModelValueError(
                source={'pointer': '/data/relationships/node_links/data/id'},
                detail='Target Node \'{}\' not found.'.format(target_node_id),
            )
        try:
            pointer = node.add_pointer(pointer_node, auth, save=True)
            return pointer
        except ValueError as e:
            raise InvalidModelValueError(
                source={'pointer': '/data/relationships/node_links/data/id'},
                detail=str(e),
            )

    def update(self, instance, validated_data):
        pass


class NodeStorageProviderSerializer(JSONAPISerializer):
    id = ser.SerializerMethodField(read_only=True)
    kind = ser.CharField(read_only=True)
    name = ser.CharField(read_only=True)
    path = ser.CharField(read_only=True)
    node = ser.CharField(source='node_id', read_only=True)
    provider = ser.CharField(read_only=True)
    files = NodeFileHyperLinkField(
        related_view='nodes:node-files',
        related_view_kwargs={'node_id': '<node._id>', 'path': '<path>', 'provider': '<provider>'},
        kind='folder',
        never_embed=True,
    )
    links = LinksField({
        'upload': WaterbutlerLink(),
        'new_folder': WaterbutlerLink(kind='folder'),
        'storage_addons': 'get_storage_addons_url',
    })
    root_folder = RelationshipField(
        related_view='files:file-detail',
        related_view_kwargs={'file_id': '<root_folder._id>'},
        help_text='The folder in which this file exists',
    )

    class Meta:
        type_ = 'files'

    @staticmethod
    def get_id(obj):
        return '{}:{}'.format(obj.node._id, obj.provider)

    def get_absolute_url(self, obj):
        return absolute_reverse(
            'nodes:node-provider-detail',
            kwargs={
                'node_id': obj.node._id,
                'provider': obj.provider,
                'version': self.context['request'].parser_context['kwargs']['version'],
            },
        )

    def get_storage_addons_url(self, obj):
        return absolute_reverse(
            'addons:addon-list',
            kwargs={
                'version': self.context['request'].parser_context['kwargs']['version'],
            },
            query_kwargs={
                'filter[categories]': 'storage',
            },
        )

class InstitutionRelated(JSONAPIRelationshipSerializer):
    id = ser.CharField(source='_id', required=False, allow_null=True)
    class Meta:
        type_ = 'institutions'


class NodeInstitutionsRelationshipSerializer(BaseAPISerializer):
    data = ser.ListField(child=InstitutionRelated())
    links = LinksField({
        'self': 'get_self_url',
        'html': 'get_related_url',
    })

    def get_self_url(self, obj):
        return obj['self'].institutions_relationship_url

    def get_related_url(self, obj):
        return obj['self'].institutions_url

    class Meta:
        type_ = 'institutions'

    def make_instance_obj(self, obj):
        return {
            'data': obj.affiliated_institutions.all(),
            'self': obj,
        }

    def update(self, instance, validated_data):
        node = instance['self']
        user = self.context['request'].user
        update_institutions(node, validated_data['data'], user)
        node.save()

        return self.make_instance_obj(node)

    def create(self, validated_data):
        instance = self.context['view'].get_object()
        user = self.context['request'].user
        node = instance['self']
        update_institutions(node, validated_data['data'], user, post=True)
        node.save()

        return self.make_instance_obj(node)

class RegistrationSchemaRelationshipField(RelationshipField):

    def to_internal_value(self, registration_schema_id):
        schema = get_object_or_error(RegistrationSchema, registration_schema_id, self.context['request'])
        latest_version = RegistrationSchema.objects.get_latest_version(schema.name).schema_version
        if latest_version != schema.schema_version or not schema.active:
            raise exceptions.ValidationError('Registration supplement must be an active schema.')
        return {'registration_schema': schema}


class DraftRegistrationLegacySerializer(JSONAPISerializer):

    id = IDField(source='_id', read_only=True)
    type = TypeField()
    # Will be eventually deprecated in favor of registration_responses
    registration_metadata = ser.DictField(required=False)
    registration_responses = ser.DictField(required=False)
    datetime_initiated = VersionedDateTimeField(read_only=True)
    datetime_updated = VersionedDateTimeField(read_only=True)

    initiator = RelationshipField(
        related_view='users:user-detail',
        related_view_kwargs={'user_id': '<initiator._id>'},
    )

    branched_from = RelationshipField(
        related_view=lambda n: 'draft_nodes:draft-node-detail' if getattr(n, 'type', False) == 'osf.draftnode' else 'nodes:node-detail',
        related_view_kwargs={'node_id': '<branched_from._id>'},
    )

    registration_schema = RegistrationSchemaRelationshipField(
        related_view='schemas:registration-schema-detail',
        related_view_kwargs={'schema_id': '<registration_schema._id>'},
        required=True,
        read_only=False,
    )

    provider = RegistrationProviderRelationshipField(
        related_view='providers:registration-providers:registration-provider-detail',
        related_view_kwargs={'provider_id': '<provider._id>'},
        read_only=False,
        required=False,
    )

    links = LinksField({
        'html': 'get_absolute_url',
    })

    def get_absolute_url(self, obj):
        return obj.absolute_url

    def update_metadata(self, draft, metadata, reviewer=False, required_fields=False):
        try:
            # Required fields are only required when creating the actual registration, not updating the draft.
            draft.validate_metadata(metadata=metadata, reviewer=reviewer, required_fields=required_fields)
        except ValidationError as e:
            raise exceptions.ValidationError(e.message)
        draft.update_metadata(metadata)
        draft.save()

    def update_registration_responses(self, draft, registration_responses, required_fields=False):
        # New workflow - at some point `registration_metadata` will be deprecated, but for now,
        # we support data coming in on either field, registration_metadata (expanded) or registration_responses (flat)
        try:
            draft.validate_registration_responses(registration_responses=registration_responses, required_fields=required_fields)
        except ValidationError as e:
            raise exceptions.ValidationError(e.message)
        draft.update_registration_responses(registration_responses)
        draft.save()

    def enforce_metadata_or_registration_responses(self, metadata=None, registration_responses=None):
        if metadata and registration_responses:
            raise exceptions.ValidationError(
                'You cannot include both `registration_metadata` and `registration_responses` in your request. Please use' +
                ' `registration_responses` as `registration_metadata` will be deprecated in the future.',
            )

    def get_node(self, validated_data=None):
        return self.context['view'].get_node()

    def create(self, validated_data):
        initiator = get_user_auth(self.context['request']).user
        node = self.get_node(validated_data)
        # Old workflow - deeply nested
        metadata = validated_data.pop('registration_metadata', None)
        registration_responses = validated_data.pop('registration_responses', None)
        schema = validated_data.pop('registration_schema')

        provider = validated_data.pop('provider', None) or RegistrationProvider.load('osf')
        # TODO: this
        # if not provider.schemas_acceptable.filter(id=schema.id).exists():
        #     raise exceptions.ValidationError('Invalid schema for provider.')

        self.enforce_metadata_or_registration_responses(metadata, registration_responses)

        draft = DraftRegistration.create_from_node(node=node, user=initiator, schema=schema, provider=provider)

        if metadata:
            self.update_metadata(draft, metadata)

        if registration_responses:
            self.update_registration_responses(draft, registration_responses)

        return draft

    class Meta:
        @staticmethod
        def get_type(request):
            return get_kebab_snake_case_field(request.version, 'draft-registrations')


class DraftRegistrationDetailLegacySerializer(DraftRegistrationLegacySerializer):
    """
    Overrides DraftRegistrationLegacySerializer to make id required.
    registration_supplement cannot be changed after draft has been created.

    Also makes registration_supplement read-only.

    Either pass in registration_metadata (old workflow) or registration_responses
    (new workflow), not both.  registration_metadata will eventually be deprecated.
    """
    id = IDField(source='_id', required=True)

    registration_schema = RelationshipField(
        related_view='schemas:registration-schema-detail',
        related_view_kwargs={'schema_id': '<registration_schema._id>'},
    )

    provider = RegistrationProviderRelationshipField(
        related_view='providers:registration-providers:registration-provider-detail',
        related_view_kwargs={'provider_id': '<provider._id>'},
        read_only=True,
    )

    def update(self, draft, validated_data):
        """
        Update draft instance with the validated metadata.
        """
        metadata = validated_data.pop('registration_metadata', None)
        registration_responses = validated_data.pop('registration_responses', None)

        self.enforce_metadata_or_registration_responses(metadata, registration_responses)

        if metadata:
            self.update_metadata(draft, metadata)
        if registration_responses:
            self.update_registration_responses(draft, registration_responses)
        return draft


class NodeVOL(ser.Field):
    def to_representation(self, obj):
        if obj is not None:
            return obj._id
        return None

    def to_internal_value(self, data):
        return data


class NodeViewOnlyLinkSerializer(JSONAPISerializer):
    filterable_fields = frozenset([
        'anonymous',
        'name',
        'date_created',
    ])

    key = ser.CharField(read_only=True)
    id = IDField(source='_id', read_only=True)
    date_created = VersionedDateTimeField(source='created', read_only=True)
    anonymous = ser.BooleanField(required=False, default=False)
    name = ser.CharField(required=False, default='Shared project link')

    links = LinksField({
        'self': 'get_absolute_url',
    })

    creator = RelationshipField(
        related_view='users:user-detail',
        related_view_kwargs={'user_id': '<creator._id>'},
    )

    nodes = RelationshipField(
        related_view='view-only-links:view-only-link-nodes',
        related_view_kwargs={'link_id': '<_id>'},
        self_view='view-only-links:view-only-link-nodes-relationships',
        self_view_kwargs={'link_id': '<_id>'},
    )

    def create(self, validated_data):
        name = validated_data.pop('name')
        user = get_user_auth(self.context['request']).user
        anonymous = validated_data.pop('anonymous')
        node = self.context['view'].get_node()

        try:
            view_only_link = new_private_link(
                name=name,
                user=user,
                nodes=[node],
                anonymous=anonymous,
            )
        except ValidationError:
            raise exceptions.ValidationError('Invalid link name.')

        return view_only_link

    def get_absolute_url(self, obj):
        return absolute_reverse(
            'nodes:node-view-only-link-detail',
            kwargs={
                'link_id': obj._id,
                'node_id': self.context['request'].parser_context['kwargs']['node_id'],
                'version': self.context['request'].parser_context['kwargs']['version'],
            },
        )

    class Meta:
        @staticmethod
        def get_type(request):
            return get_kebab_snake_case_field(request.version, 'view-only-links')


class NodeViewOnlyLinkUpdateSerializer(NodeViewOnlyLinkSerializer):
    """
    Overrides NodeViewOnlyLinkSerializer to not default name and anonymous on update.
    """
    name = ser.CharField(required=False)
    anonymous = ser.BooleanField(required=False)

    def update(self, link, validated_data):
        assert isinstance(link, PrivateLink), 'link must be a PrivateLink'

        if 'name' in validated_data:
            link.name = validated_data.get('name')
        if 'anonymous' in validated_data:
            link.anonymous = validated_data.get('anonymous')

        link.save()
        return link


class NodeSettingsSerializer(JSONAPISerializer):
    id = IDField(source='_id', read_only=True)
    type = TypeField()
    access_requests_enabled = ser.BooleanField()
    anyone_can_comment = ser.SerializerMethodField()
    anyone_can_edit_wiki = ser.SerializerMethodField()
    wiki_enabled = ser.SerializerMethodField()
    redirect_link_enabled = ser.SerializerMethodField()
    redirect_link_url = ser.SerializerMethodField()
    redirect_link_label = ser.SerializerMethodField()

    view_only_links = RelationshipField(
        related_view='nodes:node-view-only-links',
        related_view_kwargs={'node_id': '<_id>'},
    )

    links = LinksField({
        'self': 'get_absolute_url',
    })

    def get_anyone_can_comment(self, obj):
        return obj.comment_level == 'public'

    def get_wiki_enabled(self, obj):
        return self.context['wiki_addon'] is not None

    def get_anyone_can_edit_wiki(self, obj):
        wiki_addon = self.context['wiki_addon']
        return wiki_addon.is_publicly_editable if wiki_addon else None

    def get_redirect_link_enabled(self, obj):
        return self.context['forward_addon'] is not None

    def get_redirect_link_url(self, obj):
        forward_addon = self.context['forward_addon']
        return forward_addon.url if forward_addon else None

    def get_redirect_link_label(self, obj):
        forward_addon = self.context['forward_addon']
        return forward_addon.label if forward_addon else None

    def get_absolute_url(self, obj):
        return absolute_reverse(
            'nodes:node-settings',
            kwargs={
                'node_id': self.context['request'].parser_context['kwargs']['node_id'],
                'version': self.context['request'].parser_context['kwargs']['version'],
            },
        )

    class Meta:
        type_ = 'node-settings'


class NodeSettingsUpdateSerializer(NodeSettingsSerializer):
    anyone_can_comment = ser.BooleanField(write_only=True, required=False)
    wiki_enabled = ser.BooleanField(write_only=True, required=False)
    anyone_can_edit_wiki = ser.BooleanField(write_only=True, required=False)
    redirect_link_enabled = ser.BooleanField(write_only=True, required=False)
    redirect_link_url = ser.URLField(write_only=True, required=False)
    redirect_link_label = ser.CharField(max_length=50, write_only=True, required=False)

    def to_representation(self, instance):
        """
        Overriding to_representation allows using different serializers for the request and response.
        """
        context = self.context
        context['wiki_addon'] = instance.get_addon('wiki')
        context['forward_addon'] = instance.get_addon('forward')
        return NodeSettingsSerializer(instance=instance, context=context).data

    def update(self, obj, validated_data):
        user = self.context['request'].user
        auth = get_user_auth(self.context['request'])
        admin_only_field_names = [
            'access_requests_enabled',
            'anyone_can_comment',
            'anyone_can_edit_wiki',
            'wiki_enabled',
        ]

        if set(validated_data.keys()).intersection(set(admin_only_field_names)) and not obj.has_permission(user, osf_permissions.ADMIN):
            raise exceptions.PermissionDenied

        self.update_node_fields(obj, validated_data, auth)
        self.update_wiki_fields(obj, validated_data, auth)
        self.update_forward_fields(obj, validated_data, auth)
        return obj

    def update_node_fields(self, obj, validated_data, auth):
        access_requests_enabled = validated_data.get('access_requests_enabled')
        anyone_can_comment = validated_data.get('anyone_can_comment')
        save_node = False

        if access_requests_enabled is not None:
            obj.set_access_requests_enabled(access_requests_enabled, auth=auth)
            save_node = True
        if anyone_can_comment is not None:
            obj.comment_level = 'public' if anyone_can_comment else 'private'
            save_node = True
        if save_node:
            obj.save()

    def update_wiki_fields(self, obj, validated_data, auth):
        wiki_enabled = validated_data.get('wiki_enabled')
        anyone_can_edit_wiki = validated_data.get('anyone_can_edit_wiki')
        wiki_addon = self.context['wiki_addon']

        if wiki_enabled is not None:
            wiki_addon = self.enable_or_disable_addon(obj, wiki_enabled, 'wiki', auth)

        if anyone_can_edit_wiki is not None:
            if not obj.is_public and anyone_can_edit_wiki:
                raise exceptions.ValidationError(detail='To allow all OSF users to edit the wiki, the project must be public.')
            if wiki_addon:
                try:
                    wiki_addon.set_editing(permissions=anyone_can_edit_wiki, auth=auth, log=True)
                except NodeStateError:
                    return
                wiki_addon.save()
            else:
                raise exceptions.ValidationError(detail='You must have the wiki enabled before changing wiki settings.')

    def update_forward_fields(self, obj, validated_data, auth):
        redirect_link_enabled = validated_data.get('redirect_link_enabled')
        redirect_link_url = validated_data.get('redirect_link_url')
        redirect_link_label = validated_data.get('redirect_link_label')

        save_forward = False
        forward_addon = self.context['forward_addon']

        if redirect_link_enabled is not None:
            if not redirect_link_url and redirect_link_enabled:
                raise exceptions.ValidationError(detail='You must include a redirect URL to enable a redirect.')
            forward_addon = self.enable_or_disable_addon(obj, redirect_link_enabled, 'forward', auth)

        if redirect_link_url is not None:
            if not forward_addon:
                raise exceptions.ValidationError(detail='You must first set redirect_link_enabled to True before specifying a redirect link URL.')
            forward_addon.url = redirect_link_url
            obj.add_log(
                action='forward_url_changed',
                params=dict(
                    node=obj._id,
                    project=obj.parent_id,
                    forward_url=redirect_link_url,
                ),
                auth=auth,
            )
            save_forward = True

        if redirect_link_label is not None:
            if not forward_addon:
                raise exceptions.ValidationError(detail='You must first set redirect_link_enabled to True before specifying a redirect link label.')
            forward_addon.label = redirect_link_label
            save_forward = True

        if save_forward:
            try:
                forward_addon.save(request=self.context['request'])
            except ValidationError as e:
                raise exceptions.ValidationError(detail=str(e))

    def enable_or_disable_addon(self, obj, should_enable, addon_name, auth):
        """
        Returns addon, if exists, otherwise returns None
        """
        addon = obj.get_or_add_addon(addon_name, auth=auth) if should_enable else obj.delete_addon(addon_name, auth)
        if type(addon) == bool:
            addon = None
        return addon


class NodeGroupsSerializer(JSONAPISerializer):
    filterable_fields = frozenset([
        'name',
        'permission',
        'date_created',
    ])

    writeable_method_fields = frozenset([
        'permission',
    ])

    non_anonymized_fields = [
        'type',
        'permission',
    ]

    id = CompoundIDField(source='_id', read_only=True)
    type = TypeField()
    permission = ser.SerializerMethodField()
    name = ser.CharField(read_only=True)
    date_created = VersionedDateTimeField(source='created', read_only=True)
    date_modified = VersionedDateTimeField(source='modified', read_only=True)

    groups = RelationshipField(
        related_view='groups:group-detail',
        related_view_kwargs={'group_id': '<_id>'},
        required=False,
    )

    links = LinksField({
        'self': 'get_absolute_url',
    })

    def get_absolute_url(self, obj):
        node = self.context['node']
        return absolute_reverse(
            'nodes:node-group-detail', kwargs={
                'group_id': obj._id,
                'node_id': node._id,
                'version': self.context['request'].parser_context['kwargs']['version'],
            },
        )

    def get_permission(self, obj):
        node = self.context['node']
        return obj.get_permission_to_node(node)

    class Meta:
        type_ = 'node-groups'


class NodeGroupsCreateSerializer(NodeGroupsSerializer):
    """
    Overrides NodeGroupSerializer so groups relationship is properly parsed
    (JSONAPIParser will flatten groups relationship into {'_id': 'group_id'},
    so _id field needs to be writeable so it's not dropped from validated_data)

    """
    id = IDField(source='_id', required=False, allow_null=True)

    groups = RelationshipField(
        related_view='groups:group-detail',
        related_view_kwargs={'group_id': '<_id>'},
        required=False,
    )

    def load_osf_group(self, _id):
        if not _id:
            raise exceptions.ValidationError(detail='Group relationship must be specified.')
        try:
            osf_group = OSFGroup.objects.get(_id=_id)
        except OSFGroup.DoesNotExist:
            raise exceptions.NotFound(detail='Group {} is invalid.'.format(_id))
        return osf_group

    def create(self, validated_data):
        auth = get_user_auth(self.context['request'])
        node = self.context['node']
        permission = validated_data.get('permission', osf_permissions.DEFAULT_CONTRIBUTOR_PERMISSIONS)
        group = self.load_osf_group(validated_data.get('_id'))
        if group in node.osf_groups:
            raise exceptions.ValidationError(
                'The group {} has already been added to the node {}'.format(group._id, node._id),
            )

        try:
            node.add_osf_group(group, permission, auth)
        except PermissionsError as e:
            raise exceptions.PermissionDenied(detail=str(e))
        except ValueError as e:
            # permission is in writeable_method_fields, so validation happens on OSF Group model
            raise exceptions.ValidationError(detail=str(e))
        return group


class NodeGroupsDetailSerializer(NodeGroupsSerializer):
    """
    Overrides NodeGroupsSerializer to make id required.  Adds update method here.
    """
    id = CompoundIDField(source='_id', required=True)

    def update(self, obj, validated_data):
        auth = get_user_auth(self.context['request'])
        node = self.context['node']
        permission = validated_data.get('permission')
        if not permission:
            return obj
        try:
            node.update_osf_group(obj, permission, auth)
        except PermissionsError as e:
            raise exceptions.PermissionDenied(detail=str(e.message))
        except ValueError as e:
            # permission is in writeable_method_fields, so validation happens on OSF Group model
            raise exceptions.ValidationError(detail=str(e))
        return obj<|MERGE_RESOLUTION|>--- conflicted
+++ resolved
@@ -532,7 +532,6 @@
         related_view_kwargs={'node_id': '<_id>'},
     ))
 
-<<<<<<< HEAD
     quota_rate = ser.SerializerMethodField()
     quota_threshold = ser.SerializerMethodField()
 
@@ -544,7 +543,7 @@
 
     def get_quota_threshold(self, obj):
         return WARNING_THRESHOLD
-=======
+
     @property
     def subjects_related_view(self):
         # Overrides TaxonomizableSerializerMixin
@@ -559,7 +558,6 @@
     def subjects_self_view(self):
         # Overrides TaxonomizableSerializerMixin
         return 'nodes:node-relationships-subjects'
->>>>>>> 8cd8f127
 
     def get_current_user_permissions(self, obj):
         """
