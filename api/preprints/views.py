import re

from rest_framework import generics
from django.db.models import Q
from rest_framework.exceptions import NotFound, PermissionDenied, NotAuthenticated
from rest_framework import permissions as drf_permissions

from framework.auth.oauth_scopes import CoreScopes
from osf.models import ReviewAction, Preprint, PreprintContributor
from osf.utils.requests import check_select_for_update
from osf.utils.permissions import PERMISSIONS

from api.actions.permissions import ReviewActionPermission
from api.actions.serializers import ReviewActionSerializer
from api.actions.views import get_review_actions_queryset
from api.base.pagination import PreprintContributorPagination
from api.base.exceptions import Conflict, InvalidFilterOperator, InvalidFilterValue
from api.base.views import JSONAPIBaseView, WaterButlerMixin
from api.base.filters import ListFilterMixin, PreprintFilterMixin
from api.base.parsers import (
    JSONAPIMultipleRelationshipsParser,
    JSONAPIMultipleRelationshipsParserForRegularJSON,
)
from api.base.utils import absolute_reverse, get_user_auth
from api.base import permissions as base_permissions
from api.citations.utils import render_citation
from api.preprints.serializers import (
    PreprintSerializer,
    PreprintCreateSerializer,
    PreprintCitationSerializer,
    PreprintContributorDetailSerializer,
    PreprintContributorsSerializer,
    PreprintStorageProviderSerializer,
    PreprintContributorsCreateSerializer
)
from api.files.serializers import OsfStorageFileSerializer
from api.nodes.serializers import (
    NodeCitationStyleSerializer,
)

from api.identifiers.views import IdentifierList
from api.identifiers.serializers import PreprintIdentifierSerializer
<<<<<<< HEAD
from api.nodes.views import NodeMixin, NodeContributorsList, NodeContributorDetail, NodeFilesList, NodeStorageProvidersList, NodeStorageProvider
from api.preprints.permissions import (
    PreprintPublishedOrAdmin,
    PreprintPublishedOrWrite,
    ModeratorIfNeverPublicWithdrawn,
    AdminOrPublic,
    ContributorDetailPermissions,
    PreprintFilesPermissions
)
from api.nodes.permissions import (
    ContributorOrPublic
)
from addons.osfstorage.models import OsfStorageFile
=======
from api.nodes.views import NodeMixin, NodeContributorsList
from api.nodes.permissions import ContributorOrPublic
from api.preprints.permissions import PreprintPublishedOrAdmin, ModeratorIfNeverPublicWithdrawn
>>>>>>> e1baf604
from api.requests.permissions import PreprintRequestPermission
from api.requests.serializers import PreprintRequestSerializer, PreprintRequestCreateSerializer
from api.requests.views import PreprintRequestMixin


class PreprintMixin(NodeMixin):
    serializer_class = PreprintSerializer
    preprint_lookup_url_kwarg = 'preprint_id'

    def get_preprint(self, check_object_permissions=True):
        qs = Preprint.objects.filter(guids___id=self.kwargs[self.preprint_lookup_url_kwarg], guids___id__isnull=False)
        try:
            preprint = qs.select_for_update().get() if check_select_for_update(self.request) else qs.select_related('node').get()
        except Preprint.DoesNotExist:
            raise NotFound

<<<<<<< HEAD
        if preprint.deleted or (preprint.is_retracted and not preprint.ever_public):
=======
        if preprint.node.is_deleted:
>>>>>>> e1baf604
            raise NotFound

        # May raise a permission denied
        if check_object_permissions:
            self.check_object_permissions(self.request, preprint)

        return preprint


class PreprintList(JSONAPIBaseView, generics.ListCreateAPIView, PreprintFilterMixin):
    """The documentation for this endpoint can be found [here](https://developer.osf.io/#operation/preprints_list).
    """
    # These permissions are not checked for the list of preprints, permissions handled by the query
    permission_classes = (
        drf_permissions.IsAuthenticatedOrReadOnly,
        base_permissions.TokenHasScope,
        ContributorOrPublic,
    )

    parser_classes = (JSONAPIMultipleRelationshipsParser, JSONAPIMultipleRelationshipsParserForRegularJSON,)

    required_read_scopes = [CoreScopes.PREPRINTS_READ]
    required_write_scopes = [CoreScopes.PREPRINTS_WRITE]

    serializer_class = PreprintSerializer

    ordering = ('-created')
    ordering_fields = ('created', 'date_last_transitioned')
    view_category = 'preprints'
    view_name = 'preprint-list'

    def get_serializer_class(self):
        if self.request.method == 'POST':
            return PreprintCreateSerializer
        else:
            return PreprintSerializer

    def get_default_queryset(self):
        auth = get_user_auth(self.request)
        auth_user = getattr(auth, 'user', None)

        # Permissions on the list objects are handled by the query
        return self.preprints_queryset(Preprint.objects.all(), auth_user)

    # overrides ListAPIView
    def get_queryset(self):
        return self.get_queryset_from_request()


class PreprintDetail(JSONAPIBaseView, generics.RetrieveUpdateAPIView, PreprintMixin, WaterButlerMixin):
    """The documentation for this endpoint can be found [here](https://developer.osf.io/#operation/preprints_read).
    """
    permission_classes = (
        drf_permissions.IsAuthenticatedOrReadOnly,
        base_permissions.TokenHasScope,
        ModeratorIfNeverPublicWithdrawn,
        ContributorOrPublic,
        PreprintPublishedOrWrite,
    )
    parser_classes = (
        JSONAPIMultipleRelationshipsParser,
        JSONAPIMultipleRelationshipsParserForRegularJSON,
    )

    required_read_scopes = [CoreScopes.PREPRINTS_READ]
    required_write_scopes = [CoreScopes.PREPRINTS_WRITE]

    serializer_class = PreprintSerializer

    view_category = 'preprints'
    view_name = 'preprint-detail'

    def get_object(self):
        return self.get_preprint()

    def get_parser_context(self, http_request):
        """
        Tells parser that type is required in request
        """
        res = super(PreprintDetail, self).get_parser_context(http_request)
        res['legacy_type_allowed'] = True
        return res


class PreprintCitationDetail(JSONAPIBaseView, generics.RetrieveAPIView, PreprintMixin):
    """The documentation for this endpoint can be found [here](https://developer.osf.io/#operation/preprints_citation_list).
    """
    permission_classes = (
        drf_permissions.IsAuthenticatedOrReadOnly,
        base_permissions.TokenHasScope,
    )

    required_read_scopes = [CoreScopes.PREPRINT_CITATIONS_READ]
    required_write_scopes = [CoreScopes.NULL]

    serializer_class = PreprintCitationSerializer
    view_category = 'preprints'
    view_name = 'preprint-citation'

    def get_object(self):
        preprint = self.get_preprint()
        auth = get_user_auth(self.request)

        if preprint.can_view(auth):
            return preprint.csl

        raise PermissionDenied if auth.user else NotAuthenticated


class PreprintCitationStyleDetail(JSONAPIBaseView, generics.RetrieveAPIView, PreprintMixin):
    """The documentation for this endpoint can be found [here](https://developer.osf.io/#operation/preprints_citation_read).
    """
    permission_classes = (
        drf_permissions.IsAuthenticatedOrReadOnly,
        base_permissions.TokenHasScope,
    )

    required_read_scopes = [CoreScopes.PREPRINT_CITATIONS_READ]
    required_write_scopes = [CoreScopes.NULL]

    serializer_class = NodeCitationStyleSerializer
    view_category = 'preprint'
    view_name = 'preprint-citation'

    def get_object(self):
        preprint = self.get_preprint()
        auth = get_user_auth(self.request)
        style = self.kwargs.get('style_id')

        if preprint.can_view(auth):
            try:
                citation = render_citation(node=preprint, style=style)
            except ValueError as err:  # style requested could not be found
                csl_name = re.findall('[a-zA-Z]+\.csl', err.message)[0]
                raise NotFound('{} is not a known style.'.format(csl_name))

            return {'citation': citation, 'id': style}

        raise PermissionDenied if auth.user else NotAuthenticated


class PreprintIdentifierList(IdentifierList, PreprintMixin):
    """List of identifiers for a specified preprint. *Read-only*.

    ##Identifier Attributes

    OSF Identifier entities have the "identifiers" `type`.

        name           type                   description
        ----------------------------------------------------------------------------
        category       string                 e.g. 'ark', 'doi'
        value          string                 the identifier value itself

    ##Links

        self: this identifier's detail page

    ##Relationships

    ###Referent

    The identifier is refers to this preprint.

    ##Actions

    *None*.

    ##Query Params

     Identifiers may be filtered by their category.

    #This Request/Response

    """

    permission_classes = (
        PreprintPublishedOrAdmin,
        drf_permissions.IsAuthenticatedOrReadOnly,
        base_permissions.TokenHasScope,
    )
    serializer_class = PreprintIdentifierSerializer
    required_read_scopes = [CoreScopes.IDENTIFIERS_READ]
    required_write_scopes = [CoreScopes.NULL]

    preprint_lookup_url_kwarg = 'preprint_id'

    view_category = 'preprints'
    view_name = 'identifier-list'

    # overrides IdentifierList
    def get_object(self, check_object_permissions=True):
        return self.get_preprint(check_object_permissions=check_object_permissions)


class PreprintContributorsList(NodeContributorsList, PreprintMixin):
    permission_classes = (
        AdminOrPublic,
        drf_permissions.IsAuthenticatedOrReadOnly,
        base_permissions.TokenHasScope,
        PreprintPublishedOrAdmin,
    )

    pagination_class = PreprintContributorPagination

    required_read_scopes = [CoreScopes.PREPRINT_CONTRIBUTORS_READ]
    required_write_scopes = [CoreScopes.PREPRINT_CONTRIBUTORS_WRITE]

    view_category = 'preprints'
    view_name = 'preprint-contributors'
    serializer_class = PreprintContributorsSerializer

    def get_default_queryset(self):
        preprint = self.get_preprint()
        return preprint.preprintcontributor_set.all().include('user__guids')

    # overrides NodeContributorsList
    def get_serializer_class(self):
        """
        Use NodeContributorDetailSerializer which requires 'id'
        """
        if self.request.method == 'PUT' or self.request.method == 'PATCH' or self.request.method == 'DELETE':
            return PreprintContributorDetailSerializer
        elif self.request.method == 'POST':
            return PreprintContributorsCreateSerializer
        else:
            return PreprintContributorsSerializer

    def get_resource(self):
        return self.get_preprint()

    # Overrides NodeContributorsList
    def build_query_from_field(self, field_name, operation):
        if field_name == 'permission':
            if operation['op'] != 'eq':
                raise InvalidFilterOperator(value=operation['op'], valid_operators=['eq'])
            # operation['value'] should be 'admin', 'write', or 'read'
            query_val = operation['value'].lower().strip()
            if query_val not in PERMISSIONS:
                raise InvalidFilterValue(value=operation['value'])
            return Q(user__in=self.get_resource().get_group(query_val).user_set.all())
        return super(PreprintContributorsList, self).build_query_from_field(field_name, operation)

    # Overrides NodeContributorsList
    def get_serializer_context(self):
        context = JSONAPIBaseView.get_serializer_context(self)
        context['resource'] = self.get_resource()
        context['default_email'] = 'preprint'
        return context


class PreprintContributorDetail(NodeContributorDetail, PreprintMixin):

    permission_classes = (
        ContributorDetailPermissions,
        drf_permissions.IsAuthenticatedOrReadOnly,
        base_permissions.TokenHasScope,
    )

    view_category = 'preprints'
    view_name = 'preprint-contributor-detail'
    serializer_class = PreprintContributorDetailSerializer

    required_read_scopes = [CoreScopes.PREPRINT_CONTRIBUTORS_READ]
    required_write_scopes = [CoreScopes.PREPRINT_CONTRIBUTORS_WRITE]

    def get_resource(self):
        return self.get_preprint()

    # overrides RetrieveAPIView
    def get_object(self):
        preprint = self.get_preprint()
        user = self.get_user()
        # May raise a permission denied
        self.check_object_permissions(self.request, user)
        try:
            return preprint.preprintcontributor_set.get(user=user)
        except PreprintContributor.DoesNotExist:
            raise NotFound('{} cannot be found in the list of contributors.'.format(user))

    def get_serializer_context(self):
        context = JSONAPIBaseView.get_serializer_context(self)
        context['resource'] = self.get_preprint()
        context['default_email'] = 'preprint'
        return context


class PreprintActionList(JSONAPIBaseView, generics.ListCreateAPIView, ListFilterMixin, PreprintMixin):
    """Action List *Read-only*

    Actions represent state changes and/or comments on a reviewable object (e.g. a preprint)

    ##Action Attributes

        name                            type                                description
        ====================================================================================
        date_created                    iso8601 timestamp                   timestamp that the action was created
        date_modified                   iso8601 timestamp                   timestamp that the action was last modified
        from_state                      string                              state of the reviewable before this action was created
        to_state                        string                              state of the reviewable after this action was created
        comment                         string                              comment explaining the state change
        trigger                         string                              name of the trigger for this action

    ##Relationships

    ###Target
    Link to the object (e.g. preprint) this action acts on

    ###Provider
    Link to detail for the target object's provider

    ###Creator
    Link to the user that created this action

    ##Links
    - `self` -- Detail page for the current action

    ##Query Params

    + `page=<Int>` -- page number of results to view, default 1

    + `filter[<fieldname>]=<Str>` -- fields and values to filter the search results on.

    Actions may be filtered by their `id`, `from_state`, `to_state`, `date_created`, `date_modified`, `creator`, `provider`, `target`
    """
    permission_classes = (
        drf_permissions.IsAuthenticatedOrReadOnly,
        base_permissions.TokenHasScope,
        ReviewActionPermission,
    )

    required_read_scopes = [CoreScopes.ACTIONS_READ]
    required_write_scopes = [CoreScopes.ACTIONS_WRITE]

    parser_classes = (JSONAPIMultipleRelationshipsParser, JSONAPIMultipleRelationshipsParserForRegularJSON,)
    serializer_class = ReviewActionSerializer
    model_class = ReviewAction

    ordering = ('-created',)
    view_category = 'preprints'
    view_name = 'preprint-review-action-list'

    # overrides ListCreateAPIView
    def perform_create(self, serializer):
        target = serializer.validated_data['target']
        self.check_object_permissions(self.request, target)

        if not target.provider.is_reviewed:
            raise Conflict('{} is an unmoderated provider. If you are an admin, set up moderation by setting `reviews_workflow` at {}'.format(
                target.provider.name,
                absolute_reverse('providers:preprint-providers:preprint-provider-detail', kwargs={
                    'provider_id': target.provider._id,
                    'version': self.request.parser_context['kwargs']['version']
                })
            ))

        serializer.save(user=self.request.user)

    # overrides ListFilterMixin
    def get_default_queryset(self):
        return get_review_actions_queryset().filter(target_id=self.get_preprint().id)

    # overrides ListAPIView
    def get_queryset(self):
        return self.get_queryset_from_request()


class PreprintStorageProvidersList(NodeStorageProvidersList, PreprintMixin):
    permission_classes = (
        drf_permissions.IsAuthenticatedOrReadOnly,
        ContributorOrPublic,
        base_permissions.TokenHasScope,
        PreprintFilesPermissions,
    )

    required_read_scopes = [CoreScopes.PREPRINT_FILE_READ]
    required_write_scopes = [CoreScopes.PREPRINT_FILE_WRITE]

    serializer_class = PreprintStorageProviderSerializer
    view_category = 'preprints'
    view_name = 'preprint-storage-providers'

    def get_provider_item(self, provider):
        return NodeStorageProvider(provider, self.get_preprint())

    def get_queryset(self):
        # Preprints Providers restricted so only osfstorage is allowed
        return [
            self.get_provider_item('osfstorage')
        ]


class PreprintFilesList(NodeFilesList, PreprintMixin):
    permission_classes = (
        drf_permissions.IsAuthenticatedOrReadOnly,
        base_permissions.TokenHasScope,
        PreprintFilesPermissions,
    )
    required_read_scopes = [CoreScopes.PREPRINT_FILE_READ]
    required_write_scopes = [CoreScopes.PREPRINT_FILE_WRITE]

    view_category = 'preprints'
    view_name = 'preprint-files'

    serializer_class = OsfStorageFileSerializer

    def get_queryset(self):
        # Restricting queryset so only primary file is returned.
        preprint = self.get_preprint()
        return OsfStorageFile.objects.filter(id=getattr(preprint.primary_file, 'id', None))


class PreprintRequestListCreate(JSONAPIBaseView, generics.ListCreateAPIView, ListFilterMixin, PreprintRequestMixin):
    permission_classes = (
        drf_permissions.IsAuthenticatedOrReadOnly,
        base_permissions.TokenHasScope,
        PreprintRequestPermission
    )

    required_read_scopes = [CoreScopes.PREPRINT_REQUESTS_READ]
    required_write_scopes = [CoreScopes.PREPRINT_REQUESTS_WRITE]

    parser_classes = (JSONAPIMultipleRelationshipsParser, JSONAPIMultipleRelationshipsParserForRegularJSON,)

    serializer_class = PreprintRequestSerializer

    view_category = 'preprint-requests'
    view_name = 'preprint-request-list'

    def get_serializer_class(self):
        if self.request.method == 'POST':
            return PreprintRequestCreateSerializer
        else:
            return PreprintRequestSerializer

    def get_default_queryset(self):
        return self.get_target().requests.all()

    def get_queryset(self):
        return self.get_queryset_from_request()<|MERGE_RESOLUTION|>--- conflicted
+++ resolved
@@ -40,7 +40,6 @@
 
 from api.identifiers.views import IdentifierList
 from api.identifiers.serializers import PreprintIdentifierSerializer
-<<<<<<< HEAD
 from api.nodes.views import NodeMixin, NodeContributorsList, NodeContributorDetail, NodeFilesList, NodeStorageProvidersList, NodeStorageProvider
 from api.preprints.permissions import (
     PreprintPublishedOrAdmin,
@@ -54,11 +53,6 @@
     ContributorOrPublic
 )
 from addons.osfstorage.models import OsfStorageFile
-=======
-from api.nodes.views import NodeMixin, NodeContributorsList
-from api.nodes.permissions import ContributorOrPublic
-from api.preprints.permissions import PreprintPublishedOrAdmin, ModeratorIfNeverPublicWithdrawn
->>>>>>> e1baf604
 from api.requests.permissions import PreprintRequestPermission
 from api.requests.serializers import PreprintRequestSerializer, PreprintRequestCreateSerializer
 from api.requests.views import PreprintRequestMixin
@@ -75,11 +69,7 @@
         except Preprint.DoesNotExist:
             raise NotFound
 
-<<<<<<< HEAD
-        if preprint.deleted or (preprint.is_retracted and not preprint.ever_public):
-=======
-        if preprint.node.is_deleted:
->>>>>>> e1baf604
+        if preprint.deleted is not None:
             raise NotFound
 
         # May raise a permission denied
