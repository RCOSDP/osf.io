<<<<<<< HEAD
from modularodm.exceptions import ValidationError
from modularodm import Q
=======
from modularodm import Q
from modularodm.exceptions import ValidationValueError
>>>>>>> 38d5c180
from rest_framework import exceptions
from rest_framework import serializers as ser

from api.base.exceptions import Conflict
from api.base.serializers import (
    JSONAPISerializer, IDField, JSONAPIListField,
<<<<<<< HEAD
    LinksField, RelationshipField
=======
    LinksField, RelationshipField, DateByVersion,
>>>>>>> 38d5c180
)
from api.base.utils import absolute_reverse, get_user_auth
from api.taxonomies.serializers import TaxonomyField
from framework.exceptions import PermissionsError
from website.util import permissions
from website.project import signals as project_signals
from website.models import StoredFileNode, PreprintService, PreprintProvider, Node


class PrimaryFileRelationshipField(RelationshipField):
    def get_object(self, file_id):
        return StoredFileNode.load(file_id)

    def to_internal_value(self, data):
        file = self.get_object(data)
        return {'primary_file': file}

class NodeRelationshipField(RelationshipField):
    def get_object(self, node_id):
        return Node.load(node_id)

    def to_internal_value(self, data):
        node = self.get_object(data)
        return {'node': node}

class PreprintProviderRelationshipField(RelationshipField):
    def get_object(self, node_id):
        return PreprintProvider.load(node_id)

    def to_internal_value(self, data):
        provider = self.get_object(data)
        return {'provider': provider}

class PreprintSerializer(JSONAPISerializer):
    filterable_fields = frozenset([
        'id',
        'date_created',
        'date_modified',
        'date_published',
        'provider',
        'is_published',
    ])

    id = IDField(source='_id', read_only=True)
    subjects = JSONAPIListField(child=JSONAPIListField(child=TaxonomyField()), allow_null=True, required=False)
<<<<<<< HEAD
    date_created = ser.DateTimeField(read_only=True)
    date_modified = ser.DateTimeField(read_only=True)
    date_published = ser.DateTimeField(read_only=True)
=======
    date_created = DateByVersion(read_only=True)
    date_modified = DateByVersion(read_only=True)
    date_published = DateByVersion(read_only=True)
>>>>>>> 38d5c180
    doi = ser.CharField(source='article_doi', required=False, allow_null=True)
    is_published = ser.BooleanField(required=False)
    is_preprint_orphan = ser.BooleanField(read_only=True)

    node = NodeRelationshipField(
        related_view='nodes:node-detail',
        related_view_kwargs={'node_id': '<node._id>'},
<<<<<<< HEAD
        read_only=False
    )
    provider = PreprintProviderRelationshipField(
        related_view='preprint_providers:preprint_provider-detail',
        related_view_kwargs={'provider_id': '<provider._id>'},
        read_only=False
    )

    primary_file = PrimaryFileRelationshipField(
        related_view='files:file-detail',
        related_view_kwargs={'file_id': '<primary_file._id>'},
        lookup_url_kwarg='file_id',
        read_only=False
    )

=======
        read_only=False
    )

    provider = PreprintProviderRelationshipField(
        related_view='preprint_providers:preprint_provider-detail',
        related_view_kwargs={'provider_id': '<provider._id>'},
        read_only=False
    )

    primary_file = PrimaryFileRelationshipField(
        related_view='files:file-detail',
        related_view_kwargs={'file_id': '<primary_file._id>'},
        lookup_url_kwarg='file_id',
        read_only=False
    )

>>>>>>> 38d5c180
    links = LinksField(
        {
            'self': 'get_preprint_url',
            'html': 'get_absolute_html_url',
            'doi': 'get_doi_url'
        }
    )

    class Meta:
        type_ = 'preprints'

    def get_preprint_url(self, obj):
        return absolute_reverse('preprints:preprint-detail', kwargs={'preprint_id': obj._id, 'version': self.context['request'].parser_context['kwargs']['version']})

    def get_absolute_url(self, obj):
        return self.get_preprint_url(obj)

    def get_doi_url(self, obj):
        return 'https://dx.doi.org/{}'.format(obj.article_doi) if obj.article_doi else None

    def update(self, preprint, validated_data):
        assert isinstance(preprint, PreprintService), 'You must specify a valid preprint to be updated'
        assert isinstance(preprint.node, Node), 'You must specify a preprint with a valid node to be updated.'

        auth = get_user_auth(self.context['request'])
        if not preprint.node.has_permission(auth.user, 'admin'):
            raise exceptions.PermissionDenied(detail='User must be an admin to update a preprint.')

        save_node = False
        save_preprint = False
        recently_published = False

        primary_file = validated_data.pop('primary_file', None)
        if primary_file:
            self.set_field(preprint.set_primary_file, primary_file, auth)
            save_node = True

        if 'subjects' in validated_data:
            subjects = validated_data.pop('subjects', None)
            self.set_field(preprint.set_subjects, subjects, auth)
            save_preprint = True

        if 'article_doi' in validated_data:
            preprint.node.preprint_article_doi = validated_data['article_doi']
            save_node = True

        published = validated_data.pop('is_published', None)
        if published is not None:
            self.set_field(preprint.set_published, published, auth)
            save_preprint = True
            recently_published = published

        if save_node:
            try:
                preprint.node.save()
<<<<<<< HEAD
            except ValidationError as e:
                # Raised from invalid DOI
                raise exceptions.ValidationError(detail=e.messages[0])
=======
            except ValidationValueError as e:
                # Raised from invalid DOI
                raise exceptions.ValidationError(detail=e.message)
>>>>>>> 38d5c180

        if save_preprint:
            preprint.save()

        # Send preprint confirmation email signal to new authors on preprint! -- only when published
        # TODO: Some more thought might be required on this; preprints made from existing
        # nodes will send emails making it seem like a new node.
        if recently_published:
            for author in preprint.node.contributors:
                if author != auth.user:
                    project_signals.contributor_added.send(preprint.node, contributor=author, auth=auth, email_template='preprint')

        return preprint

    def set_field(self, func, val, auth, save=False):
        try:
            func(val, auth, save=save)
        except PermissionsError:
            raise exceptions.PermissionDenied('Not authorized to update this node.')
        except ValueError as e:
            raise exceptions.ValidationError(detail=e.message)


class PreprintCreateSerializer(PreprintSerializer):
    # Overrides PreprintSerializer to make id nullable, adds `create`
    id = IDField(source='_id', required=False, allow_null=True)

    def create(self, validated_data):
<<<<<<< HEAD
        node = validated_data.pop('node', None)
=======
        node = Node.load(validated_data.pop('node', None))
>>>>>>> 38d5c180
        if not node:
            raise exceptions.NotFound('Unable to find Node with specified id.')

        auth = get_user_auth(self.context['request'])
        if not node.has_permission(auth.user, permissions.ADMIN):
            raise exceptions.PermissionDenied

        primary_file = validated_data.pop('primary_file', None)
        if not primary_file:
            raise exceptions.ValidationError(detail='You must specify a valid primary_file to create a preprint.')

        provider = validated_data.pop('provider', None)
        if not provider:
            raise exceptions.ValidationError(detail='You must specify a valid provider to create a preprint.')

        if PreprintService.find(Q('node', 'eq', node) & Q('provider', 'eq', provider)).count():
            conflict = PreprintService.find_one(Q('node', 'eq', node) & Q('provider', 'eq', provider))
            raise Conflict('Only one preprint per provider can be submitted for a node. Check `meta[existing_resource_id]`.', meta={'existing_resource_id': conflict._id})

        preprint = PreprintService(node=node, provider=provider)
        self.set_field(preprint.set_primary_file, primary_file, auth, save=True)
        preprint.node._has_abandoned_preprint = True
        preprint.node.save()

        return self.update(preprint, validated_data)<|MERGE_RESOLUTION|>--- conflicted
+++ resolved
@@ -1,21 +1,12 @@
-<<<<<<< HEAD
 from modularodm.exceptions import ValidationError
 from modularodm import Q
-=======
-from modularodm import Q
-from modularodm.exceptions import ValidationValueError
->>>>>>> 38d5c180
 from rest_framework import exceptions
 from rest_framework import serializers as ser
 
 from api.base.exceptions import Conflict
 from api.base.serializers import (
     JSONAPISerializer, IDField, JSONAPIListField,
-<<<<<<< HEAD
-    LinksField, RelationshipField
-=======
     LinksField, RelationshipField, DateByVersion,
->>>>>>> 38d5c180
 )
 from api.base.utils import absolute_reverse, get_user_auth
 from api.taxonomies.serializers import TaxonomyField
@@ -61,15 +52,9 @@
 
     id = IDField(source='_id', read_only=True)
     subjects = JSONAPIListField(child=JSONAPIListField(child=TaxonomyField()), allow_null=True, required=False)
-<<<<<<< HEAD
-    date_created = ser.DateTimeField(read_only=True)
-    date_modified = ser.DateTimeField(read_only=True)
-    date_published = ser.DateTimeField(read_only=True)
-=======
     date_created = DateByVersion(read_only=True)
     date_modified = DateByVersion(read_only=True)
     date_published = DateByVersion(read_only=True)
->>>>>>> 38d5c180
     doi = ser.CharField(source='article_doi', required=False, allow_null=True)
     is_published = ser.BooleanField(required=False)
     is_preprint_orphan = ser.BooleanField(read_only=True)
@@ -77,23 +62,6 @@
     node = NodeRelationshipField(
         related_view='nodes:node-detail',
         related_view_kwargs={'node_id': '<node._id>'},
-<<<<<<< HEAD
-        read_only=False
-    )
-    provider = PreprintProviderRelationshipField(
-        related_view='preprint_providers:preprint_provider-detail',
-        related_view_kwargs={'provider_id': '<provider._id>'},
-        read_only=False
-    )
-
-    primary_file = PrimaryFileRelationshipField(
-        related_view='files:file-detail',
-        related_view_kwargs={'file_id': '<primary_file._id>'},
-        lookup_url_kwarg='file_id',
-        read_only=False
-    )
-
-=======
         read_only=False
     )
 
@@ -110,7 +78,6 @@
         read_only=False
     )
 
->>>>>>> 38d5c180
     links = LinksField(
         {
             'self': 'get_preprint_url',
@@ -166,15 +133,9 @@
         if save_node:
             try:
                 preprint.node.save()
-<<<<<<< HEAD
             except ValidationError as e:
                 # Raised from invalid DOI
                 raise exceptions.ValidationError(detail=e.messages[0])
-=======
-            except ValidationValueError as e:
-                # Raised from invalid DOI
-                raise exceptions.ValidationError(detail=e.message)
->>>>>>> 38d5c180
 
         if save_preprint:
             preprint.save()
@@ -203,11 +164,7 @@
     id = IDField(source='_id', required=False, allow_null=True)
 
     def create(self, validated_data):
-<<<<<<< HEAD
         node = validated_data.pop('node', None)
-=======
-        node = Node.load(validated_data.pop('node', None))
->>>>>>> 38d5c180
         if not node:
             raise exceptions.NotFound('Unable to find Node with specified id.')
 
