from urlparse import urlparse
from nose.tools import *  # flake8: noqa

from api.base.settings.defaults import API_BASE
from api.base.settings import osf_settings
<<<<<<< HEAD
from api_tests.utils import create_test_file
=======
>>>>>>> e2222058
from tests.base import ApiTestCase
from tests.factories import ProjectFactory, AuthUserFactory, CommentFactory, RegistrationFactory


class TestCommentDetailView(ApiTestCase):
    def setUp(self):
        super(TestCommentDetailView, self).setUp()
        self.user = AuthUserFactory()
        self.contributor = AuthUserFactory()
        self.non_contributor = AuthUserFactory()

    def _set_up_private_project_with_comment(self):
        self.private_project = ProjectFactory.build(is_public=False, creator=self.user)
        self.private_project.add_contributor(self.contributor, save=True)
        self.comment = CommentFactory(node=self.private_project, target=self.private_project, user=self.user)
        self.private_url = '/{}comments/{}/'.format(API_BASE, self.comment._id)
        self.payload = {
            'data': {
                'id': self.comment._id,
                'type': 'comments',
                'attributes': {
                    'content': 'Updating this comment',
                    'deleted': False
                }
            }
        }

    def _set_up_public_project_with_comment(self):
        self.public_project = ProjectFactory.build(is_public=True, creator=self.user)
        self.public_project.add_contributor(self.contributor, save=True)
        self.public_comment = CommentFactory(node=self.public_project, target=self.public_project, user=self.user)
        self.public_url = '/{}comments/{}/'.format(API_BASE, self.public_comment._id)
        self.public_comment_payload = {
            'data': {
                'id': self.public_comment._id,
                'type': 'comments',
                'attributes': {
                    'content': 'Updating this comment',
                    'deleted': False
                }
            }
        }

    def _set_up_registration_with_comment(self):
        self.registration = RegistrationFactory(creator=self.user)
        self.registration_comment = CommentFactory(node=self.registration, user=self.user)
        self.registration_url = '/{}comments/{}/'.format(API_BASE, self.registration_comment._id)

    def test_private_node_logged_in_contributor_can_view_comment(self):
        self._set_up_private_project_with_comment()
        res = self.app.get(self.private_url, auth=self.user.auth)
        assert_equal(res.status_code, 200)
        assert_equal(self.comment._id, res.json['data']['id'])
        assert_equal(self.comment.content, res.json['data']['attributes']['content'])

    def test_private_node_logged_in_non_contributor_cannot_view_comment(self):
        self._set_up_private_project_with_comment()
        res = self.app.get(self.private_url, auth=self.non_contributor.auth, expect_errors=True)
        assert_equal(res.status_code, 403)

    def test_private_node_logged_out_user_cannot_view_comment(self):
        self._set_up_private_project_with_comment()
        res = self.app.get(self.private_url, expect_errors=True)
        assert_equal(res.status_code, 401)

    def test_public_node_logged_in_contributor_can_view_comment(self):
        self._set_up_public_project_with_comment()
        res = self.app.get(self.public_url, auth=self.user.auth)
        assert_equal(res.status_code, 200)
        assert_equal(self.public_comment._id, res.json['data']['id'])
        assert_equal(self.public_comment.content, res.json['data']['attributes']['content'])

    def test_public_node_logged_in_non_contributor_can_view_comment(self):
        self._set_up_public_project_with_comment()
        res = self.app.get(self.public_url, auth=self.non_contributor.auth)
        assert_equal(res.status_code, 200)
        assert_equal(self.public_comment._id, res.json['data']['id'])
        assert_equal(self.public_comment.content, res.json['data']['attributes']['content'])

    def test_public_node_logged_out_user_can_view_comment(self):
        self._set_up_public_project_with_comment()
        res = self.app.get(self.public_url)
        assert_equal(res.status_code, 200)
        assert_equal(self.public_comment._id, res.json['data']['id'])
        assert_equal(self.public_comment.content, res.json['data']['attributes']['content'])

    def test_registration_logged_in_contributor_can_view_comment(self):
        self._set_up_registration_with_comment()
        res = self.app.get(self.registration_url, auth=self.user.auth)
        assert_equal(res.status_code, 200)
        assert_equal(self.registration_comment._id, res.json['data']['id'])
        assert_equal(self.registration_comment.content, res.json['data']['attributes']['content'])

    def test_comment_has_user_link(self):
        self._set_up_public_project_with_comment()
        res = self.app.get(self.public_url)
        url = res.json['data']['relationships']['user']['links']['related']['href']
        expected_url = '/{}users/{}/'.format(API_BASE, self.user._id)
        assert_equal(res.status_code, 200)
        assert_equal(urlparse(url).path, expected_url)

    def test_comment_has_node_link(self):
        self._set_up_public_project_with_comment()
        res = self.app.get(self.public_url)
        url = res.json['data']['relationships']['node']['links']['related']['href']
        expected_url = '/{}nodes/{}/'.format(API_BASE, self.public_project._id)
        assert_equal(res.status_code, 200)
        assert_equal(urlparse(url).path, expected_url)

    def test_comment_has_target_link_with_correct_type(self):
        self._set_up_public_project_with_comment()
        res = self.app.get(self.public_url)
        url = res.json['data']['relationships']['target']['links']['related']['href']
        expected_url = '/{}nodes/{}/'.format(API_BASE, self.public_project._id)
        target_type = res.json['data']['relationships']['target']['links']['related']['meta']['type']
        expected_type = 'nodes'
        assert_equal(res.status_code, 200)
        assert_equal(urlparse(url).path, expected_url)
        assert_equal(target_type, expected_type)

    def test_comment_has_replies_link(self):
        self._set_up_public_project_with_comment()
        res = self.app.get(self.public_url)
        url = res.json['data']['relationships']['replies']['links']['self']['href']
        expected_url = '/{}comments/{}/replies/'.format(API_BASE, self.public_comment)
        assert_equal(res.status_code, 200)
        assert_equal(urlparse(url).path, expected_url)

    def test_comment_has_reports_link(self):
        self._set_up_public_project_with_comment()
        res = self.app.get(self.public_url)
        url = res.json['data']['relationships']['reports']['links']['related']['href']
        expected_url = '/{}comments/{}/reports/'.format(API_BASE, self.public_comment)
        assert_equal(res.status_code, 200)
        assert_equal(urlparse(url).path, expected_url)

    def test_private_node_only_logged_in_contributor_commenter_can_update_comment(self):
        self._set_up_private_project_with_comment()
        res = self.app.put_json_api(self.private_url, self.payload, auth=self.user.auth)
        assert_equal(res.status_code, 200)
        assert_equal(self.payload['data']['attributes']['content'], res.json['data']['attributes']['content'])

    def test_private_node_logged_in_non_contributor_cannot_update_comment(self):
        self._set_up_private_project_with_comment()
        res = self.app.put_json_api(self.private_url, self.payload, auth=self.non_contributor.auth, expect_errors=True)
        assert_equal(res.status_code, 403)

    def test_private_node_logged_out_user_cannot_update_comment(self):
        self._set_up_private_project_with_comment()
        res = self.app.put_json_api(self.private_url, self.payload, expect_errors=True)
        assert_equal(res.status_code, 401)

    def test_public_node_only_contributor_commenter_can_update_comment(self):
        self._set_up_public_project_with_comment()
        res = self.app.put_json_api(self.public_url, self.public_comment_payload, auth=self.user.auth)
        assert_equal(res.status_code, 200)
        assert_equal(self.public_comment_payload['data']['attributes']['content'], res.json['data']['attributes']['content'])

    def test_public_node_contributor_cannot_update_other_users_comment(self):
        self._set_up_public_project_with_comment()
        res = self.app.put_json_api(self.public_url, self.public_comment_payload, auth=self.contributor.auth, expect_errors=True)
        assert_equal(res.status_code, 403)

    def test_public_node_non_contributor_cannot_update_other_users_comment(self):
        self._set_up_public_project_with_comment()
        res = self.app.put_json_api(self.public_url, self.public_comment_payload, auth=self.non_contributor.auth, expect_errors=True)
        assert_equal(res.status_code, 403)

    def test_public_node_logged_out_user_cannot_update_comment(self):
        self._set_up_public_project_with_comment()
        res = self.app.put_json_api(self.public_url, self.public_comment_payload, expect_errors=True)
        assert_equal(res.status_code, 401)

    def test_public_node_non_contributor_commenter_can_update_comment(self):
        project = ProjectFactory(is_public=True, comment_level='public')
        comment = CommentFactory(node=project, target=project, user=self.non_contributor)
        url = '/{}comments/{}/'.format(API_BASE, comment._id)
        payload = {
            'data': {
                'id': comment._id,
                'type': 'comments',
                'attributes': {
                    'content': 'Updating this comment',
                    'deleted': False
                }
            }
        }
        res = self.app.put_json_api(url, payload, auth=self.non_contributor.auth)
        assert_equal(res.status_code, 200)
        assert_equal(payload['data']['attributes']['content'], res.json['data']['attributes']['content'])

    def test_update_comment_cannot_exceed_max_length(self):
        self._set_up_private_project_with_comment()
        payload = {
            'data': {
                'id': self.comment._id,
                'type': 'comments',
                'attributes': {
<<<<<<< HEAD
                    'content': ('contentcontentcontentcontentcontentcontentcontentcontentcontentcontentcontentcontent'
                    + 'contentcontentcontentcontentcontentcontentcontentcontentcontentcontentcontentcontentcontentcon'
                    + 'tentcontentcontentcontentcontentcontentcontentcontentcontentcontentcontentcontentcontentconten'
                    + 'tcontentcontentcontentcontentcontentcontentcontentcontentcontentcontentcontentcontentcontentco'
                    + 'ntentcontentcontentcontentcontentcontentcontentcontentcontentcontentcontentcontentcontentconte'
                    + 'ntcontentcontentcontentcontentcontentcontent'),
=======
                    'content': ''.join(['c' for c in range(osf_settings.COMMENT_MAXLENGTH + 1)]),
>>>>>>> e2222058
                    'deleted': False
                }
            }
        }
        res = self.app.put_json_api(self.private_url, payload, auth=self.user.auth, expect_errors=True)
        assert_equal(res.status_code, 400)
        assert_equal(res.json['errors'][0]['detail'],
<<<<<<< HEAD
                     'Ensure this field has no more than ' + str(osf_settings.COMMENT_MAXLENGTH) + ' characters.')
=======
                     'Ensure this field has no more than {} characters.'.format(str(osf_settings.COMMENT_MAXLENGTH)))
>>>>>>> e2222058

    def test_update_comment_cannot_be_empty(self):
        self._set_up_private_project_with_comment()
        payload = {
            'data': {
                'id': self.comment._id,
                'type': 'comments',
                'attributes': {
                    'content': '',
                    'deleted': False
                }
            }
        }
        res = self.app.put_json_api(self.private_url, payload, auth=self.user.auth, expect_errors=True)
        assert_equal(res.status_code, 400)
        assert_equal(res.json['errors'][0]['detail'], 'This field may not be blank.')

    def test_private_node_only_logged_in_contributor_commenter_can_delete_comment(self):
        self._set_up_private_project_with_comment()
        comment = CommentFactory(node=self.private_project, target=self.private_project, user=self.user)
        url = '/{}comments/{}/'.format(API_BASE, comment._id)
        payload = {
            'data': {
                'id': comment._id,
                'type': 'comments',
                'attributes': {
                    'deleted': True
                }
            }
        }
        res = self.app.patch_json_api(url, payload, auth=self.user.auth)
        assert_equal(res.status_code, 200)
        assert_true(res.json['data']['attributes']['deleted'])
        assert_equal(res.json['data']['attributes']['content'], comment.content)

    def test_private_node_contributor_cannot_delete_other_users_comment(self):
        self._set_up_private_project_with_comment()
        comment = CommentFactory(node=self.private_project, target=self.private_project, user=self.user)
        url = '/{}comments/{}/'.format(API_BASE, comment._id)
        payload = {
            'data': {
                'id': comment._id,
                'type': 'comments',
                'attributes': {
                    'deleted': True
                }
            }
        }
        res = self.app.patch_json_api(url, payload, auth=self.contributor.auth, expect_errors=True)
        assert_equal(res.status_code, 403)

    def test_private_node_non_contributor_cannot_delete_comment(self):
        self._set_up_private_project_with_comment()
        comment = CommentFactory(node=self.private_project, target=self.private_project, user=self.user)
        url = '/{}comments/{}/'.format(API_BASE, comment._id)
        payload = {
            'data': {
                'id': comment._id,
                'type': 'comments',
                'attributes': {
                    'deleted': True
                }
            }
        }
        res = self.app.patch_json_api(url, payload, auth=self.non_contributor.auth, expect_errors=True)
        assert_equal(res.status_code, 403)

    def test_private_node_logged_out_user_cannot_delete_comment(self):
        self._set_up_private_project_with_comment()
        comment = CommentFactory(node=self.private_project, target=self.private_project, user=self.user)
        url = '/{}comments/{}/'.format(API_BASE, comment._id)
        payload = {
            'data': {
                'id': comment._id,
                'type': 'comments',
                'attributes': {
                    'deleted': True
                }
            }
        }
        res = self.app.patch_json_api(url, payload, expect_errors=True)
        assert_equal(res.status_code, 401)

    def test_private_node_only_logged_in_contributor_commenter_can_undelete_comment(self):
        self._set_up_private_project_with_comment()
        comment = CommentFactory.build(node=self.private_project, target=self.private_project, user=self.user)
        comment.is_deleted = True
        comment.save()
        url = '/{}comments/{}/'.format(API_BASE, comment._id)
        payload = {
            'data': {
                'id': comment._id,
                'type': 'comments',
                'attributes': {
                    'deleted': False
                }
            }
        }
        res = self.app.patch_json_api(url, payload, auth=self.user.auth)
        assert_equal(res.status_code, 200)
        assert_false(res.json['data']['attributes']['deleted'])
        assert_equal(res.json['data']['attributes']['content'], comment.content)

    def test_private_node_contributor_cannot_undelete_other_users_comment(self):
        self._set_up_private_project_with_comment()
        comment = CommentFactory.build(node=self.private_project, target=self.private_project, user=self.user)
        comment.is_deleted = True
        comment.save()
        url = '/{}comments/{}/'.format(API_BASE, comment._id)
        payload = {
            'data': {
                'id': comment._id,
                'type': 'comments',
                'attributes': {
                    'deleted': False
                }
            }
        }
        res = self.app.patch_json_api(url, payload, auth=self.contributor.auth, expect_errors=True)
        assert_equal(res.status_code, 403)

    def test_private_node_non_contributor_cannot_undelete_comment(self):
        self._set_up_private_project_with_comment()
        comment = CommentFactory.build(node=self.private_project, target=self.private_project, user=self.user)
        comment.is_deleted = True
        comment.save()
        url = '/{}comments/{}/'.format(API_BASE, comment._id)
        payload = {
            'data': {
                'id': comment._id,
                'type': 'comments',
                'attributes': {
                    'deleted': False
                }
            }
        }
        res = self.app.patch_json_api(url, payload, auth=self.non_contributor.auth, expect_errors=True)
        assert_equal(res.status_code, 403)

    def test_private_node_logged_out_user_cannot_undelete_comment(self):
        self._set_up_private_project_with_comment()
        comment = CommentFactory.build(node=self.private_project, target=self.private_project, user=self.user)
        comment.is_deleted = True
        comment.save()
        url = '/{}comments/{}/'.format(API_BASE, comment._id)
        payload = {
            'data': {
                'id': comment._id,
                'type': 'comments',
                'attributes': {
                    'deleted': False
                }
            }
        }
        res = self.app.patch_json_api(url, payload, expect_errors=True)
        assert_equal(res.status_code, 401)

    def test_public_node_only_logged_in_contributor_commenter_can_delete_comment(self):
        public_project = ProjectFactory(is_public=True, creator=self.user)
        comment = CommentFactory(node=public_project, target=public_project, user=self.user)
        url = '/{}comments/{}/'.format(API_BASE, comment._id)
        payload = {
            'data': {
                'id': comment._id,
                'type': 'comments',
                'attributes': {
                    'deleted': True
                }
            }
        }
        res = self.app.patch_json_api(url, payload, auth=self.user.auth)
        assert_equal(res.status_code, 200)
        assert_true(res.json['data']['attributes']['deleted'])
        assert_equal(res.json['data']['attributes']['content'], comment.content)

    def test_public_node_contributor_cannot_delete_other_users_comment(self):
        public_project = ProjectFactory(is_public=True, creator=self.user)
        comment = CommentFactory(node=public_project, target=public_project, user=self.user)
        url = '/{}comments/{}/'.format(API_BASE, comment._id)
        payload = {
            'data': {
                'id': comment._id,
                'type': 'comments',
                'attributes': {
                    'deleted': True
                }
            }
        }
        res = self.app.patch_json_api(url, payload, auth=self.contributor.auth, expect_errors=True)
        assert_equal(res.status_code, 403)

    def test_public_node_non_contributor_cannot_delete_other_users_comment(self):
        public_project = ProjectFactory(is_public=True, creator=self.user)
        comment = CommentFactory(node=public_project, target=public_project, user=self.user)
        url = '/{}comments/{}/'.format(API_BASE, comment._id)
        payload = {
            'data': {
                'id': comment._id,
                'type': 'comments',
                'attributes': {
                    'deleted': True
                }
            }
        }
        res = self.app.patch_json_api(url, payload, auth=self.non_contributor.auth, expect_errors=True)
        assert_equal(res.status_code, 403)

    def test_public_node_logged_out_user_cannot_delete_comment(self):
        public_project = ProjectFactory(is_public=True, creator=self.user)
        comment = CommentFactory(node=public_project, target=public_project, user=self.user)
        url = '/{}comments/{}/'.format(API_BASE, comment._id)
        payload = {
            'data': {
                'id': comment._id,
                'type': 'comments',
                'attributes': {
                    'deleted': True
                }
            }
        }
        res = self.app.patch_json_api(url, payload, expect_errors=True)
        assert_equal(res.status_code, 401)

    def test_public_node_non_contributor_commenter_can_delete_comment(self):
        project = ProjectFactory(is_public=True, comment_level='public')
        comment = CommentFactory(node=project, target=project, user=self.non_contributor)
        url = '/{}comments/{}/'.format(API_BASE, comment._id)
        payload = {
            'data': {
                'id': comment._id,
                'type': 'comments',
                'attributes': {
                    'deleted': True
                }
            }
        }
        res = self.app.patch_json_api(url, payload, auth=self.non_contributor.auth)
        assert_equal(res.status_code, 200)
        assert_true(res.json['data']['attributes']['deleted'])
        assert_equal(res.json['data']['attributes']['content'], comment.content)

    def test_private_node_only_logged_in_commenter_can_view_deleted_comment(self):
        self._set_up_private_project_with_comment()
        comment = CommentFactory(node=self.private_project, target=self.private_project, user=self.user)
        comment.is_deleted = True
        comment.save()
        url = '/{}comments/{}/'.format(API_BASE, comment._id)
        res = self.app.get(url, auth=self.user.auth)
        assert_equal(res.status_code, 200)
        assert_equal(res.json['data']['attributes']['content'], comment.content)

    def test_private_node_contributor_cannot_see_other_users_deleted_comment(self):
        self._set_up_private_project_with_comment()
        comment = CommentFactory(node=self.private_project, target=self.private_project, user=self.user)
        comment.is_deleted = True
        comment.save()
        url = '/{}comments/{}/'.format(API_BASE, comment._id)
        res = self.app.get(url, auth=self.contributor.auth)
        assert_equal(res.status_code, 200)
        assert_is_none(res.json['data']['attributes']['content'])

    def test_private_node_logged_out_user_cannot_see_deleted_comment(self):
        self._set_up_private_project_with_comment()
        comment = CommentFactory(node=self.private_project, target=self.private_project, user=self.user)
        comment.is_deleted = True
        comment.save()
        url = '/{}comments/{}/'.format(API_BASE, comment._id)
        res = self.app.get(url, expect_errors=True)
        assert_equal(res.status_code, 401)

    def test_public_node_only_logged_in_commenter_can_view_deleted_comment(self):
        public_project = ProjectFactory(is_public=True, creator=self.user)
        comment = CommentFactory(node=public_project, target=public_project, user=self.user)
        comment.is_deleted = True
        comment.save()
        url = '/{}comments/{}/'.format(API_BASE, comment._id)
        res = self.app.get(url, auth=self.user.auth)
        assert_equal(res.status_code, 200)
        assert_equal(res.json['data']['attributes']['content'], comment.content)

    def test_public_node_contributor_cannot_view_other_users_deleted_comment(self):
        public_project = ProjectFactory(is_public=True, creator=self.user)
        comment = CommentFactory(node=public_project, target=public_project, user=self.user)
        comment.is_deleted = True
        comment.save()
        url = '/{}comments/{}/'.format(API_BASE, comment._id)
        res = self.app.get(url, auth=self.contributor.auth)
        assert_equal(res.status_code, 200)
        assert_is_none(res.json['data']['attributes']['content'])

    def test_public_node_non_contributor_cannot_view_other_users_deleted_comment(self):
        public_project = ProjectFactory(is_public=True, creator=self.user)
        comment = CommentFactory(node=public_project, target=public_project, user=self.user)
        comment.is_deleted = True
        comment.save()
        url = '/{}comments/{}/'.format(API_BASE, comment._id)
        res = self.app.get(url, auth=self.non_contributor.auth)
        assert_equal(res.status_code, 200)
        assert_is_none(res.json['data']['attributes']['content'])

    def test_public_node_logged_out_user_cannot_view_deleted_comments(self):
        public_project = ProjectFactory(is_public=True, creator=self.user)
        comment = CommentFactory(node=public_project, target=public_project, user=self.user)
        comment.is_deleted = True
        comment.save()
        url = '/{}comments/{}/'.format(API_BASE, comment._id)
        res = self.app.get(url)
        assert_equal(res.status_code, 200)
        assert_is_none(res.json['data']['attributes']['content'])


class TestFileCommentDetailView(ApiTestCase):

    def setUp(self):
        super(TestFileCommentDetailView, self).setUp()
        self.user = AuthUserFactory()
        self.contributor = AuthUserFactory()
        self.non_contributor = AuthUserFactory()

    def _set_up_payload(self, target_id):
        return {
            'data': {
                'id': target_id,
                'type': 'comments',
                'attributes': {
                    'content': 'Updating this comment',
                    'deleted': False
                }
            }
        }

    def _set_up_private_project_with_file_comment(self):
        self.private_project = ProjectFactory.build(is_public=False, creator=self.user, comment_level='private')
        self.private_project.add_contributor(self.contributor, save=True)
        self.file = create_test_file(self.private_project, self.user)
        self.comment = CommentFactory(node=self.private_project, target=self.file, user=self.user)
        self.private_url = '/{}comments/{}/'.format(API_BASE, self.comment._id)
        self.payload = self._set_up_payload(self.comment._id)

    def _set_up_public_project_with_file_comment(self):
        self.public_project = ProjectFactory.build(is_public=True, creator=self.user, comment_level='private')
        self.public_project.add_contributor(self.contributor, save=True)
        self.public_file = create_test_file(self.public_project, self.user)
        self.public_comment = CommentFactory(node=self.public_project, target=self.public_file, user=self.user)
        self.public_url = '/{}comments/{}/'.format(API_BASE, self.public_comment._id)
        self.public_comment_payload = self._set_up_payload(self.public_comment._id)

    def _set_up_registration_with_file_comment(self):
        self.registration = RegistrationFactory(creator=self.user, comment_level='private')
        self.registration_file = create_test_file(self.registration, self.user)
        self.registration_comment = CommentFactory(node=self.registration, target=self.registration_file, user=self.user)
        self.registration_url = '/{}comments/{}/'.format(API_BASE, self.registration_comment._id)

    def test_private_node_logged_in_contributor_can_view_file_comment(self):
        self._set_up_private_project_with_file_comment()
        res = self.app.get(self.private_url, auth=self.user.auth)
        assert_equal(res.status_code, 200)
        assert_equal(self.comment._id, res.json['data']['id'])
        assert_equal(self.comment.content, res.json['data']['attributes']['content'])

    def test_private_node_logged_in_non_contributor_cannot_view_file_comment(self):
        self._set_up_private_project_with_file_comment()
        res = self.app.get(self.private_url, auth=self.non_contributor.auth, expect_errors=True)
        assert_equal(res.status_code, 403)
        assert_equal(res.json['errors'][0]['detail'], 'You do not have permission to perform this action.')

    def test_private_node_logged_out_user_cannot_view_file_comment(self):
        self._set_up_private_project_with_file_comment()
        res = self.app.get(self.private_url, expect_errors=True)
        assert_equal(res.status_code, 401)
        assert_equal(res.json['errors'][0]['detail'], 'Authentication credentials were not provided.')

    def test_public_node_logged_in_contributor_can_view_file_comment(self):
        self._set_up_public_project_with_file_comment()
        res = self.app.get(self.public_url, auth=self.user.auth)
        assert_equal(res.status_code, 200)
        assert_equal(self.public_comment._id, res.json['data']['id'])
        assert_equal(self.public_comment.content, res.json['data']['attributes']['content'])

    def test_public_node_logged_in_non_contributor_can_view_file_comment(self):
        self._set_up_public_project_with_file_comment()
        res = self.app.get(self.public_url, auth=self.non_contributor.auth)
        assert_equal(res.status_code, 200)
        assert_equal(self.public_comment._id, res.json['data']['id'])
        assert_equal(self.public_comment.content, res.json['data']['attributes']['content'])

    def test_public_node_logged_out_user_can_view_file_comment(self):
        self._set_up_public_project_with_file_comment()
        res = self.app.get(self.public_url)
        assert_equal(res.status_code, 200)
        assert_equal(self.public_comment._id, res.json['data']['id'])
        assert_equal(self.public_comment.content, res.json['data']['attributes']['content'])

    def test_registration_logged_in_contributor_can_view_file_comment(self):
        self._set_up_registration_with_file_comment()
        res = self.app.get(self.registration_url, auth=self.user.auth)
        assert_equal(res.status_code, 200)
        assert_equal(self.registration_comment._id, res.json['data']['id'])
        assert_equal(self.registration_comment.content, res.json['data']['attributes']['content'])

    def test_file_comment_has_user_link(self):
        self._set_up_public_project_with_file_comment()
        res = self.app.get(self.public_url)
        url = res.json['data']['relationships']['user']['links']['related']['href']
        expected_url = '/{}users/{}/'.format(API_BASE, self.user._id)
        assert_equal(res.status_code, 200)
        assert_equal(urlparse(url).path, expected_url)

    def test_file_comment_has_node_link(self):
        self._set_up_public_project_with_file_comment()
        res = self.app.get(self.public_url)
        url = res.json['data']['relationships']['node']['links']['related']['href']
        expected_url = '/{}nodes/{}/'.format(API_BASE, self.public_project._id)
        assert_equal(res.status_code, 200)
        assert_equal(urlparse(url).path, expected_url)

    def test_file_comment_has_target_link_with_correct_type(self):
        self._set_up_public_project_with_file_comment()
        res = self.app.get(self.public_url)
        url = res.json['data']['relationships']['target']['links']['related']['href']
        expected_url = '/{}files/{}/'.format(API_BASE, self.public_file._id)
        target_type = res.json['data']['relationships']['target']['links']['related']['meta']['type']
        expected_type = 'files'
        assert_equal(res.status_code, 200)
        assert_equal(urlparse(url).path, expected_url)
        assert_equal(target_type, expected_type)

    def test_file_comment_has_replies_link(self):
        self._set_up_public_project_with_file_comment()
        res = self.app.get(self.public_url)
        url = res.json['data']['relationships']['replies']['links']['self']['href']
        expected_url = '/{}nodes/{}/comments/'.format(API_BASE, self.public_project._id) + '?filter[target]=' + str(self.public_comment._id)
        assert_equal(res.status_code, 200)
        assert_in(expected_url, url)

    def test_file_comment_has_reports_link(self):
        self._set_up_public_project_with_file_comment()
        res = self.app.get(self.public_url)
        url = res.json['data']['relationships']['reports']['links']['related']['href']
        expected_url = '/{}comments/{}/reports/'.format(API_BASE, self.public_comment)
        assert_equal(res.status_code, 200)
        assert_equal(urlparse(url).path, expected_url)

    def test_private_node_only_logged_in_contributor_commenter_can_update_file_comment(self):
        self._set_up_private_project_with_file_comment()
        res = self.app.put_json_api(self.private_url, self.payload, auth=self.user.auth)
        assert_equal(res.status_code, 200)
        assert_equal(self.payload['data']['attributes']['content'], res.json['data']['attributes']['content'])

    def test_private_node_logged_in_non_contributor_cannot_update_file_comment(self):
        self._set_up_private_project_with_file_comment()
        res = self.app.put_json_api(self.private_url, self.payload, auth=self.non_contributor.auth, expect_errors=True)
        assert_equal(res.status_code, 403)
        assert_equal(res.json['errors'][0]['detail'], 'You do not have permission to perform this action.')

    def test_private_node_logged_out_user_cannot_update_file_comment(self):
        self._set_up_private_project_with_file_comment()
        res = self.app.put_json_api(self.private_url, self.payload, expect_errors=True)
        assert_equal(res.status_code, 401)
        assert_equal(res.json['errors'][0]['detail'], 'Authentication credentials were not provided.')

    def test_public_node_only_contributor_commenter_can_update_file_comment(self):
        self._set_up_public_project_with_file_comment()
        res = self.app.put_json_api(self.public_url, self.public_comment_payload, auth=self.user.auth)
        assert_equal(res.status_code, 200)
        assert_equal(self.public_comment_payload['data']['attributes']['content'], res.json['data']['attributes']['content'])

    def test_public_node_contributor_cannot_update_other_users_file_comment(self):
        self._set_up_public_project_with_file_comment()
        res = self.app.put_json_api(self.public_url, self.public_comment_payload, auth=self.contributor.auth, expect_errors=True)
        assert_equal(res.status_code, 403)
        assert_equal(res.json['errors'][0]['detail'], 'You do not have permission to perform this action.')

    def test_public_node_non_contributor_cannot_update_other_users_file_comment(self):
        self._set_up_public_project_with_file_comment()
        res = self.app.put_json_api(self.public_url, self.public_comment_payload, auth=self.non_contributor.auth, expect_errors=True)
        assert_equal(res.status_code, 403)
        assert_equal(res.json['errors'][0]['detail'], 'You do not have permission to perform this action.')

    def test_public_node_logged_out_user_cannot_update_file_comment(self):
        self._set_up_public_project_with_file_comment()
        res = self.app.put_json_api(self.public_url, self.public_comment_payload, expect_errors=True)
        assert_equal(res.status_code, 401)
        assert_equal(res.json['errors'][0]['detail'], 'Authentication credentials were not provided.')

    def test_public_node_non_contributor_commenter_can_update_file_comment(self):
        project = ProjectFactory(is_public=True, comment_level='public')
        test_file = create_test_file(project, project.creator)
        comment = CommentFactory(node=project, target=test_file, user=self.non_contributor)
        url = '/{}comments/{}/'.format(API_BASE, comment._id)
        payload = self._set_up_payload(comment._id)
        res = self.app.put_json_api(url, payload, auth=self.non_contributor.auth)
        assert_equal(res.status_code, 200)
        assert_equal(payload['data']['attributes']['content'], res.json['data']['attributes']['content'])

    def test_private_node_only_logged_in_contributor_commenter_can_delete_file_comment(self):
        self._set_up_private_project_with_file_comment()
        payload = {
            'data': {
                'id': self.comment._id,
                'type': 'comments',
                'attributes': {
                    'deleted': True
                }
            }
        }
        res = self.app.patch_json_api(self.private_url, payload, auth=self.user.auth)
        assert_equal(res.status_code, 200)
        assert_true(res.json['data']['attributes']['deleted'])
        assert_equal(res.json['data']['attributes']['content'], self.comment.content)

    def test_private_node_contributor_cannot_delete_other_users_file_comment(self):
        self._set_up_private_project_with_file_comment()
        payload = {
            'data': {
                'id': self.comment._id,
                'type': 'comments',
                'attributes': {
                    'deleted': True
                }
            }
        }
        res = self.app.patch_json_api(self.private_url, payload, auth=self.contributor.auth, expect_errors=True)
        assert_equal(res.status_code, 403)
        assert_equal(res.json['errors'][0]['detail'], 'You do not have permission to perform this action.')

    def test_private_node_non_contributor_cannot_delete_file_comment(self):
        self._set_up_private_project_with_file_comment()
        payload = {
            'data': {
                'id': self.comment._id,
                'type': 'comments',
                'attributes': {
                    'deleted': True
                }
            }
        }
        res = self.app.patch_json_api(self.private_url, payload, auth=self.non_contributor.auth, expect_errors=True)
        assert_equal(res.status_code, 403)
        assert_equal(res.json['errors'][0]['detail'], 'You do not have permission to perform this action.')

    def test_private_node_logged_out_user_cannot_delete_file_comment(self):
        self._set_up_private_project_with_file_comment()
        payload = {
            'data': {
                'id': self.comment._id,
                'type': 'comments',
                'attributes': {
                    'deleted': True
                }
            }
        }
        res = self.app.patch_json_api(self.private_url, payload, expect_errors=True)
        assert_equal(res.status_code, 401)
        assert_equal(res.json['errors'][0]['detail'], 'Authentication credentials were not provided.')

    def test_private_node_only_logged_in_contributor_commenter_can_undelete_file_comment(self):
        self._set_up_private_project_with_file_comment()
        comment = CommentFactory.build(node=self.private_project, target=self.file, user=self.user)
        comment.is_deleted = True
        comment.save()
        url = '/{}comments/{}/'.format(API_BASE, comment._id)
        payload = {
            'data': {
                'id': comment._id,
                'type': 'comments',
                'attributes': {
                    'deleted': False
                }
            }
        }
        res = self.app.patch_json_api(url, payload, auth=self.user.auth)
        assert_equal(res.status_code, 200)
        assert_false(res.json['data']['attributes']['deleted'])
        assert_equal(res.json['data']['attributes']['content'], comment.content)

    def test_private_node_contributor_cannot_undelete_other_users_file_comment(self):
        self._set_up_private_project_with_file_comment()
        comment = CommentFactory.build(node=self.private_project, target=self.file, user=self.user)
        comment.is_deleted = True
        comment.save()
        url = '/{}comments/{}/'.format(API_BASE, comment._id)
        payload = {
            'data': {
                'id': comment._id,
                'type': 'comments',
                'attributes': {
                    'deleted': False
                }
            }
        }
        res = self.app.patch_json_api(url, payload, auth=self.contributor.auth, expect_errors=True)
        assert_equal(res.status_code, 403)
        assert_equal(res.json['errors'][0]['detail'], 'You do not have permission to perform this action.')

    def test_private_node_non_contributor_cannot_undelete_file_comment(self):
        self._set_up_private_project_with_file_comment()
        comment = CommentFactory.build(node=self.private_project, target=self.file, user=self.user)
        comment.is_deleted = True
        comment.save()
        url = '/{}comments/{}/'.format(API_BASE, comment._id)
        payload = {
            'data': {
                'id': comment._id,
                'type': 'comments',
                'attributes': {
                    'deleted': False
                }
            }
        }
        res = self.app.patch_json_api(url, payload, auth=self.non_contributor.auth, expect_errors=True)
        assert_equal(res.status_code, 403)
        assert_equal(res.json['errors'][0]['detail'], 'You do not have permission to perform this action.')

    def test_private_node_logged_out_user_cannot_undelete_file_comment(self):
        self._set_up_private_project_with_file_comment()
        comment = CommentFactory.build(node=self.private_project, target=self.file, user=self.user)
        comment.is_deleted = True
        comment.save()
        url = '/{}comments/{}/'.format(API_BASE, comment._id)
        payload = {
            'data': {
                'id': comment._id,
                'type': 'comments',
                'attributes': {
                    'deleted': False
                }
            }
        }
        res = self.app.patch_json_api(url, payload, expect_errors=True)
        assert_equal(res.status_code, 401)
        assert_equal(res.json['errors'][0]['detail'], 'Authentication credentials were not provided.')

    def test_public_node_only_logged_in_contributor_commenter_can_delete_file_comment(self):
        self._set_up_public_project_with_file_comment()
        payload = {
            'data': {
                'id': self.public_comment._id,
                'type': 'comments',
                'attributes': {
                    'deleted': True
                }
            }
        }
        res = self.app.patch_json_api(self.public_url, payload, auth=self.user.auth)
        assert_equal(res.status_code, 200)
        assert_true(res.json['data']['attributes']['deleted'])
        assert_equal(res.json['data']['attributes']['content'], self.public_comment.content)

    def test_public_node_contributor_cannot_delete_other_users_file_comment(self):
        self._set_up_public_project_with_file_comment()
        payload = {
            'data': {
                'id': self.public_comment._id,
                'type': 'comments',
                'attributes': {
                    'deleted': True
                }
            }
        }
        res = self.app.patch_json_api(self.public_url, payload, auth=self.contributor.auth, expect_errors=True)
        assert_equal(res.status_code, 403)
        assert_equal(res.json['errors'][0]['detail'], 'You do not have permission to perform this action.')

    def test_public_node_non_contributor_cannot_delete_other_users_file_comment(self):
        self._set_up_public_project_with_file_comment()
        payload = {
            'data': {
                'id': self.public_comment._id,
                'type': 'comments',
                'attributes': {
                    'deleted': True
                }
            }
        }
        res = self.app.patch_json_api(self.public_url, payload, auth=self.non_contributor.auth, expect_errors=True)
        assert_equal(res.status_code, 403)
        assert_equal(res.json['errors'][0]['detail'], 'You do not have permission to perform this action.')

    def test_public_node_logged_out_user_cannot_delete_file_comment(self):
        self._set_up_public_project_with_file_comment()
        payload = {
            'data': {
                'id': self.public_comment._id,
                'type': 'comments',
                'attributes': {
                    'deleted': True
                }
            }
        }
        res = self.app.patch_json_api(self.public_url, payload, expect_errors=True)
        assert_equal(res.status_code, 401)
        assert_equal(res.json['errors'][0]['detail'], 'Authentication credentials were not provided.')

    def test_public_node_non_contributor_commenter_can_delete_file_comment(self):
        project = ProjectFactory(is_public=True, comment_level='public')
        test_file = create_test_file(project, project.creator)
        comment = CommentFactory(node=project, target=test_file, user=self.non_contributor)
        url = '/{}comments/{}/'.format(API_BASE, comment._id)
        payload = {
            'data': {
                'id': comment._id,
                'type': 'comments',
                'attributes': {
                    'deleted': True
                }
            }
        }
        res = self.app.patch_json_api(url, payload, auth=self.non_contributor.auth)
        assert_equal(res.status_code, 200)
        assert_true(res.json['data']['attributes']['deleted'])
        assert_equal(res.json['data']['attributes']['content'], comment.content)

    def test_private_node_only_logged_in_commenter_can_view_deleted_file_comment(self):
        self._set_up_private_project_with_file_comment()
        comment = CommentFactory(node=self.private_project, target=self.file, user=self.user)
        comment.is_deleted = True
        comment.save()
        url = '/{}comments/{}/'.format(API_BASE, comment._id)
        res = self.app.get(url, auth=self.user.auth)
        assert_equal(res.status_code, 200)
        assert_equal(res.json['data']['attributes']['content'], comment.content)

    def test_private_node_contributor_cannot_see_other_users_deleted_file_comment(self):
        self._set_up_private_project_with_file_comment()
        comment = CommentFactory(node=self.private_project, target=self.file, user=self.user)
        comment.is_deleted = True
        comment.save()
        url = '/{}comments/{}/'.format(API_BASE, comment._id)
        res = self.app.get(url, auth=self.contributor.auth)
        assert_equal(res.status_code, 200)
        assert_is_none(res.json['data']['attributes']['content'])

    def test_private_node_logged_out_user_cannot_see_deleted_file_comment(self):
        self._set_up_private_project_with_file_comment()
        comment = CommentFactory(node=self.private_project, target=self.file, user=self.user)
        comment.is_deleted = True
        comment.save()
        url = '/{}comments/{}/'.format(API_BASE, comment._id)
        res = self.app.get(url, expect_errors=True)
        assert_equal(res.status_code, 401)
        assert_equal(res.json['errors'][0]['detail'], 'Authentication credentials were not provided.')

    def test_public_node_only_logged_in_commenter_can_view_deleted_file_comment(self):
        self._set_up_public_project_with_file_comment()
        comment = CommentFactory(node=self.public_project, target=self.public_file, user=self.user)
        comment.is_deleted = True
        comment.save()
        url = '/{}comments/{}/'.format(API_BASE, comment._id)
        res = self.app.get(url, auth=self.user.auth)
        assert_equal(res.status_code, 200)
        assert_equal(res.json['data']['attributes']['content'], comment.content)

    def test_public_node_contributor_cannot_view_other_users_deleted_file_comment(self):
        self._set_up_public_project_with_file_comment()
        comment = CommentFactory(node=self.public_project, target=self.public_file, user=self.user)
        comment.is_deleted = True
        comment.save()
        url = '/{}comments/{}/'.format(API_BASE, comment._id)
        res = self.app.get(url, auth=self.contributor.auth)
        assert_equal(res.status_code, 200)
        assert_is_none(res.json['data']['attributes']['content'])

    def test_public_node_non_contributor_cannot_view_other_users_deleted_file_comment(self):
        self._set_up_public_project_with_file_comment()
        comment = CommentFactory(node=self.public_project, target=self.public_file, user=self.user)
        comment.is_deleted = True
        comment.save()
        url = '/{}comments/{}/'.format(API_BASE, comment._id)
        res = self.app.get(url, auth=self.non_contributor.auth)
        assert_equal(res.status_code, 200)
        assert_is_none(res.json['data']['attributes']['content'])

    def test_public_node_logged_out_user_cannot_view_deleted_file_comments(self):
        self._set_up_public_project_with_file_comment()
        comment = CommentFactory(node=self.public_project, target=self.public_file, user=self.user)
        comment.is_deleted = True
        comment.save()
        url = '/{}comments/{}/'.format(API_BASE, comment._id)
        res = self.app.get(url)
        assert_equal(res.status_code, 200)
        assert_is_none(res.json['data']['attributes']['content'])<|MERGE_RESOLUTION|>--- conflicted
+++ resolved
@@ -3,10 +3,7 @@
 
 from api.base.settings.defaults import API_BASE
 from api.base.settings import osf_settings
-<<<<<<< HEAD
 from api_tests.utils import create_test_file
-=======
->>>>>>> e2222058
 from tests.base import ApiTestCase
 from tests.factories import ProjectFactory, AuthUserFactory, CommentFactory, RegistrationFactory
 
@@ -205,16 +202,7 @@
                 'id': self.comment._id,
                 'type': 'comments',
                 'attributes': {
-<<<<<<< HEAD
-                    'content': ('contentcontentcontentcontentcontentcontentcontentcontentcontentcontentcontentcontent'
-                    + 'contentcontentcontentcontentcontentcontentcontentcontentcontentcontentcontentcontentcontentcon'
-                    + 'tentcontentcontentcontentcontentcontentcontentcontentcontentcontentcontentcontentcontentconten'
-                    + 'tcontentcontentcontentcontentcontentcontentcontentcontentcontentcontentcontentcontentcontentco'
-                    + 'ntentcontentcontentcontentcontentcontentcontentcontentcontentcontentcontentcontentcontentconte'
-                    + 'ntcontentcontentcontentcontentcontentcontent'),
-=======
                     'content': ''.join(['c' for c in range(osf_settings.COMMENT_MAXLENGTH + 1)]),
->>>>>>> e2222058
                     'deleted': False
                 }
             }
@@ -222,11 +210,7 @@
         res = self.app.put_json_api(self.private_url, payload, auth=self.user.auth, expect_errors=True)
         assert_equal(res.status_code, 400)
         assert_equal(res.json['errors'][0]['detail'],
-<<<<<<< HEAD
-                     'Ensure this field has no more than ' + str(osf_settings.COMMENT_MAXLENGTH) + ' characters.')
-=======
                      'Ensure this field has no more than {} characters.'.format(str(osf_settings.COMMENT_MAXLENGTH)))
->>>>>>> e2222058
 
     def test_update_comment_cannot_be_empty(self):
         self._set_up_private_project_with_comment()
