--- conflicted
+++ resolved
@@ -33,19 +33,13 @@
         self.node_res = self.app.get(self.node_url)
         self.node_data = self.node_res.json['data']
 
-<<<<<<< HEAD
     def test_identifier_detail_success(self):
         assert_equal(self.res.status_code, 200)
         assert_equal(self.res.content_type, 'application/vnd.api+json')
-=======
-    def tearDown(self):
-        super(TestIdentifierDetail, self).tearDown()
-        Identifier.remove()
 
     def test_identifier_detail_success_registration(self):
         assert_equal(self.registration_res.status_code, 200)
         assert_equal(self.registration_res.content_type, 'application/vnd.api+json')
->>>>>>> 72046aa3
 
     def test_identifier_detail_success_node(self):
         assert_equal(self.node_res.status_code, 200)
