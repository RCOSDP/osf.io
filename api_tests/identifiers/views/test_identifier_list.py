--- conflicted
+++ resolved
@@ -1,11 +1,5 @@
-<<<<<<< HEAD
-# -*- coding: utf-8 -*-
-import urlparse
-from nose.tools import *  # flake8: noqa
-=======
 import pytest
 from urlparse import urlparse
->>>>>>> 2afdfab9
 
 from api.base.settings.defaults import API_BASE
 from osf.models import Identifier
@@ -173,18 +167,11 @@
         values_in_response = [identifier['attributes']['value'] for identifier in data_node_identifiers]
         assert_items_equal(values_in_response, values)
 
-<<<<<<< HEAD
-    def test_identifier_filter_by_category(self):
-        IdentifierFactory(referent=self.node, category='nopeid')
-        identifiers_for_node = self.node.identifiers.all()
-        assert_equal(identifiers_for_node.count(), 2)
-=======
     def test_identifier_filter_by_category(self, app, node, identifier_node, url_node_identifiers):
         IdentifierFactory(referent=node, category='nopeid')
         identifiers_for_node = Identifier.objects.filter(object_id=node.id)
 
         assert identifiers_for_node.count() == 2
->>>>>>> 2afdfab9
         assert_items_equal(
             [identifier.category for identifier in identifiers_for_node],
             ['carpid', 'nopeid']
