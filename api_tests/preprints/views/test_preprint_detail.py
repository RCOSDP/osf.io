--- conflicted
+++ resolved
@@ -160,14 +160,8 @@
         assert 'preprint_doi' not in res.json['data']['links'].keys()
         assert res.json['data']['attributes']['preprint_doi_created'] is None
 
-<<<<<<< HEAD
-    @mock.patch('website.preprints.tasks.get_and_set_preprint_identifiers')
-    def test_published_preprint_doi_link_returned_before_datacite_request(
-            self, mock_change_identifier, app, user, unpublished_preprint, unpublished_url):
-=======
     def test_published_preprint_doi_link_not_returned_before_doi_request(
             self, app, user, unpublished_preprint, unpublished_url):
->>>>>>> 26ba2cf7
         unpublished_preprint.is_published = True
         unpublished_preprint.date_published = timezone.now()
         unpublished_preprint.save()
@@ -527,7 +521,6 @@
         assert preprint_detail['links']['doi'] == 'https://dx.doi.org/{}'.format(
             new_doi)
 
-<<<<<<< HEAD
     def test_title_has_a_512_char_limit(self, app, user, preprint, url):
         new_title = 'a' * 513
         update_title_payload = build_preprint_update_payload(
@@ -548,10 +541,7 @@
         preprint.reload()
         assert preprint.title != new_title
 
-    @mock.patch('website.preprints.tasks.on_preprint_updated.s')
-=======
     @mock.patch('website.preprints.tasks.update_or_enqueue_on_preprint_updated')
->>>>>>> 26ba2cf7
     def test_update_description_and_title(
             self, mock_preprint_updated, app, user, preprint, url):
         new_title = 'Brother Nero'
@@ -577,13 +567,8 @@
         assert preprint.title == new_title
         assert mock_preprint_updated.called
 
-<<<<<<< HEAD
-    @mock.patch('website.preprints.tasks.on_preprint_updated.s')
-    def test_update_tags(self, mock_on_preprint_updated, app, user, preprint, url):
-=======
     @mock.patch('website.preprints.tasks.update_or_enqueue_on_preprint_updated')
     def test_update_tags(self, mock_update_doi_metadata, app, user, preprint, url):
->>>>>>> 26ba2cf7
         new_tags = ['hey', 'sup']
 
         for tag in new_tags:
@@ -606,19 +591,11 @@
                     'name',
                     flat=True))
         ) == new_tags
-<<<<<<< HEAD
-        assert mock_on_preprint_updated.called
-
-    @mock.patch('website.preprints.tasks.on_preprint_updated.s')
-    def test_update_contributors(
-            self, mock_update_preprint, app, user, preprint, url):
-=======
         assert mock_update_doi_metadata.called
 
     @mock.patch('website.preprints.tasks.update_or_enqueue_on_preprint_updated')
     def test_update_contributors(
             self, mock_update_doi_metadata, app, user, preprint, url):
->>>>>>> 26ba2cf7
         new_user = AuthUserFactory()
         contributor_payload = {
             'data': {
@@ -647,15 +624,10 @@
             auth=user.auth)
 
         assert res.status_code == 201
-<<<<<<< HEAD
         assert new_user in preprint.contributors
         assert preprint.has_permission(new_user, 'write')
         assert PreprintContributor.objects.get(preprint=preprint, user=new_user).visible is True
-        assert mock_update_preprint.called
-=======
-        assert new_user in preprint.node.contributors
         assert mock_update_doi_metadata.called
->>>>>>> 26ba2cf7
 
     def test_cannot_set_primary_file(self, app, user, preprint, url):
         preprint.node = None
