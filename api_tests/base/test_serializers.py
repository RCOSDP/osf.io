--- conflicted
+++ resolved
@@ -38,13 +38,9 @@
         relationships = res.json['data']['relationships']
         for key, relation in relationships.iteritems():
             field = NodeSerializer._declared_fields[key]
-<<<<<<< HEAD
             if getattr(field, 'field', None):
                 field = field.field
-            if (field.meta or {}).get('count'):
-=======
             if (field.related_meta or {}).get('count'):
->>>>>>> 1adde6b5
                 link = relation['links'].values()[0]
                 assert_in('count', link['meta'])
 
