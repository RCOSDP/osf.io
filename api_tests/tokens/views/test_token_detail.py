--- conflicted
+++ resolved
@@ -54,12 +54,12 @@
 
     @pytest.fixture()
     def url_token_detail(self, user_one, token_user_one):
-        path = 'tokens/{}/?version=2.11'.format(token_user_one._id)
+        path = 'tokens/{}/?version=2.15'.format(token_user_one._id)
         return api_v2_url(path, base_route='/')
 
     @pytest.fixture()
     def url_token_list(self):
-        return api_v2_url('tokens/?version=2.11', base_route='/')
+        return api_v2_url('tokens/?version=2.15', base_route='/')
 
     @pytest.fixture()
     def read_scope(self):
@@ -208,7 +208,6 @@
             expect_errors=True)
         assert res.status_code == 200
 
-<<<<<<< HEAD
     @mock.patch('framework.auth.cas.CasClient.revoke_tokens')
     def test_update_token_add_scope(self, mock_revoke, app, user_one, token_user_one, url_token_detail):
         mock_revoke.return_value = True
@@ -226,10 +225,8 @@
         assert scopes_data[0]['id'] == scope.name
         assert scope.name != original_scope.name
 
-=======
     @pytest.mark.enable_implicit_clean
     @mock.patch('framework.auth.cas.CasClient.revoke_tokens')
->>>>>>> 748f9fb4
     def test_token_detail_crud_with_wrong_payload(
             self, mock_revoke, app, url_token_list, url_token_detail,
             token_user_one, user_one, user_two):
@@ -598,7 +595,6 @@
             expect_errors=True)
         assert res.status_code == 400
 
-<<<<<<< HEAD
         # test_partial_update_token_incorrect_type
         incorrect_type = post_attributes_payload(type_payload='Wrong type.')
         res = app.patch_json_api(
@@ -613,13 +609,15 @@
         res = app.patch_json_api(
             url_token_detail,
             missing_type,
-=======
+            auth=user_one.auth,
+            expect_errors=True)
+        assert res.status_code == 400
+
         # test token too long
         payload = post_payload(name='A' * 101)
         res = app.put_json_api(
             url_token_detail,
             payload,
->>>>>>> 748f9fb4
             auth=user_one.auth,
             expect_errors=True)
         assert res.status_code == 400