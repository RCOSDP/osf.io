--- conflicted
+++ resolved
@@ -213,13 +213,7 @@
         assert 'registrations' not in res.json['data']['relationships']
 
 
-<<<<<<< HEAD
-@pytest.mark.django_db
-@pytest.mark.enable_implicit_clean
-class TestRegistrationUpdate:
-=======
 class TestRegistrationUpdateTestCase:
->>>>>>> f32a30b6
 
     @pytest.fixture()
     def read_only_contributor(self):
@@ -310,16 +304,14 @@
             }
         return payload
 
-<<<<<<< HEAD
     @pytest.fixture()
     def license_cc0(self):
         return NodeLicense.objects.filter(name='CC0 1.0 Universal').first()
-=======
+
 
 @pytest.mark.django_db
+@pytest.mark.enable_implicit_clean
 class TestRegistrationUpdate(TestRegistrationUpdateTestCase):
->>>>>>> f32a30b6
-
     def test_update_registration(
             self, app, user, read_only_contributor,
             read_write_contributor, public_registration,
@@ -580,7 +572,6 @@
             self, app, user, unapproved_registration, unapproved_url, make_payload):
         attribute_list = {
             'public': True,
-            'withdrawn': True
         }
         unapproved_registration_payload = make_payload(
             id=unapproved_registration._id, attributes=attribute_list)
