--- conflicted
+++ resolved
@@ -1,13 +1,8 @@
 import pytest
 from urlparse import urlparse
 
-<<<<<<< HEAD
-from framework.auth.core import Auth
-from website.models import NodeLog
-=======
+from framework.auth.core import Auth # possibly deleted?
 from osf.models import NodeLog
-
->>>>>>> e7c94f94
 from api.base.settings.defaults import API_BASE
 from tests.json_api_test_app import JSONAPITestApp
 from tests.base import ApiTestCase
