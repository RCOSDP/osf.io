# -*- coding: utf-8 -*-
from nose.tools import *  # flake8: noqa

from api.base.settings.defaults import API_BASE
from website.models import NodeLog

from framework.auth.core import Auth

from tests.base import ApiTestCase
from tests.factories import (
    ProjectFactory,
    AuthUserFactory,
    UserFactory
)

from tests.utils import assert_logs
from website.util import permissions

class NodeCRUDTestCase(ApiTestCase):

    def setUp(self):
        super(NodeCRUDTestCase, self).setUp()
        self.user = AuthUserFactory()
        self.user_two = AuthUserFactory()

        self.title = 'Cool Project'
        self.new_title = 'Super Cool Project'
        self.description = 'A Properly Cool Project'
        self.new_description = 'An even cooler project'
        self.category = 'data'
        self.new_category = 'project'

        self.public_project = ProjectFactory(title=self.title,
                                             description=self.description,
                                             category=self.category,
                                             is_public=True,
                                             creator=self.user)

        self.public_url = '/{}nodes/{}/'.format(API_BASE, self.public_project._id)

        self.private_project = ProjectFactory(title=self.title,
                                              description=self.description,
                                              category=self.category,
                                              is_public=False,
                                              creator=self.user)
        self.private_url = '/{}nodes/{}/'.format(API_BASE, self.private_project._id)

        self.fake_url = '/{}nodes/{}/'.format(API_BASE, '12345')


def make_node_payload(node, attributes):
    return {
        'data': {
            'id': node._id,
            'type': 'nodes',
            'attributes': attributes,
        }
    }


class TestNodeContributorList(NodeCRUDTestCase):

    def setUp(self):
        super(TestNodeContributorList, self).setUp()
        self.private_url = '/{}nodes/{}/contributors/'.format(API_BASE, self.private_project._id)
        self.public_url = '/{}nodes/{}/contributors/'.format(API_BASE, self.public_project._id)

    def test_return_public_contributor_list_logged_out(self):
        self.public_project.add_contributor(self.user_two, save=True)

        res = self.app.get(self.public_url)
        assert_equal(res.status_code, 200)
        assert_equal(res.content_type, 'application/vnd.api+json')
        assert_equal(len(res.json['data']), 2)
        assert_equal(res.json['data'][0]['id'], self.user._id)
        assert_equal(res.json['data'][1]['id'], self.user_two._id)

    def test_return_public_contributor_list_logged_in(self):
        res = self.app.get(self.public_url, auth=self.user_two.auth)
        assert_equal(res.status_code, 200)
        assert_equal(res.content_type, 'application/vnd.api+json')
        assert_equal(len(res.json['data']), 1)
        assert_equal(res.json['data'][0]['id'], self.user._id)

    def test_return_private_contributor_list_logged_out(self):
        res = self.app.get(self.private_url, expect_errors=True)
        assert_equal(res.status_code, 401)
        assert 'detail' in res.json['errors'][0]

    def test_return_private_contributor_list_logged_in_contributor(self):
        self.private_project.add_contributor(self.user_two)
        self.private_project.save()

        res = self.app.get(self.private_url, auth=self.user.auth)
        assert_equal(res.status_code, 200)
        assert_equal(res.content_type, 'application/vnd.api+json')
        assert_equal(len(res.json['data']), 2)
        assert_equal(res.json['data'][0]['id'], self.user._id)
        assert_equal(res.json['data'][1]['id'], self.user_two._id)

    def test_return_private_contributor_list_logged_in_non_contributor(self):
        res = self.app.get(self.private_url, auth=self.user_two.auth, expect_errors=True)
        assert_equal(res.status_code, 403)
        assert 'detail' in res.json['errors'][0]


class TestNodeContributorFiltering(ApiTestCase):

    def setUp(self):
        super(TestNodeContributorFiltering, self).setUp()
        self.user = AuthUserFactory()
        self.project = ProjectFactory(creator=self.user)

    def test_filtering_full_name_field(self):
        url = '/{}nodes/{}/contributors/?filter[full_name]=Freddie'.format(API_BASE, self.project._id)
        res = self.app.get(url, auth=self.user.auth, expect_errors=True)
        assert_equal(res.status_code, 400)
        errors = res.json['errors']
        assert_equal(len(errors), 1)
        assert_equal(errors[0]['detail'], "'full_name' is not a valid field for this endpoint.")

    def test_filtering_permission_field(self):
        url = '/{}nodes/{}/contributors/?filter[permission]=admin'.format(API_BASE, self.project._id)
        res = self.app.get(url, auth=self.user.auth, expect_errors=True)
        assert_equal(res.status_code, 200)
        assert_equal(len(res.json['data']), 1)
        assert_equal(res.json['data'][0]['attributes'].get('permission'), 'admin')

    def test_filtering_node_with_only_bibliographic_contributors(self):
        base_url = '/{}nodes/{}/contributors/'.format(API_BASE, self.project._id)
        # no filter
        res = self.app.get(base_url, auth=self.user.auth)
        assert_equal(len(res.json['data']), 1)

        # filter for bibliographic contributors
        url = base_url + '?filter[bibliographic]=True'
        res = self.app.get(url, auth=self.user.auth, expect_errors=True)
        assert_equal(len(res.json['data']), 1)
        assert_true(res.json['data'][0]['attributes'].get('bibliographic', None))

        # filter for non-bibliographic contributors
        url = base_url + '?filter[bibliographic]=False'
        res = self.app.get(url, auth=self.user.auth)
        assert_equal(len(res.json['data']), 0)

    def test_filtering_node_with_non_bibliographic_contributor(self):
        non_bibliographic_contrib = UserFactory()
        self.project.add_contributor(non_bibliographic_contrib, visible=False)
        self.project.save()

        base_url = '/{}nodes/{}/contributors/'.format(API_BASE, self.project._id)

        # no filter
        res = self.app.get(base_url, auth=self.user.auth)
        assert_equal(len(res.json['data']), 2)

        # filter for bibliographic contributors
        url = base_url + '?filter[bibliographic]=True'
        res = self.app.get(url, auth=self.user.auth)
        assert_equal(len(res.json['data']), 1)
        assert_true(res.json['data'][0]['attributes'].get('bibliographic', None))

        # filter for non-bibliographic contributors
        url = base_url + '?filter[bibliographic]=False'
        res = self.app.get(url, auth=self.user.auth)
        assert_equal(len(res.json['data']), 1)
        assert_false(res.json['data'][0]['attributes'].get('bibliographic', None))

    def test_filtering_on_invalid_field(self):
        url = '/{}nodes/{}/contributors/?filter[invalid]=foo'.format(API_BASE, self.project._id)
        res = self.app.get(url, auth=self.user.auth, expect_errors=True)
        assert_equal(res.status_code, 400)
        errors = res.json['errors']
        assert_equal(len(errors), 1)
        assert_equal(errors[0]['detail'], "'invalid' is not a valid field for this endpoint.")


class TestNodeContributorAdd(NodeCRUDTestCase):

    def setUp(self):
        super(TestNodeContributorAdd, self).setUp()

        self.private_url = '/{}nodes/{}/contributors/'.format(API_BASE, self.private_project._id)
        self.public_url = '/{}nodes/{}/contributors/'.format(API_BASE, self.public_project._id)

        self.user_three = AuthUserFactory()
        self.data_user_two = {
            'data': {
                'type': 'contributors',
                'attributes': {
                    'bibliographic': True,
                },
                'relationships': {
                    'users': {
                        'data': {
                            'type': 'users',
                            'id': self.user_two._id,
                        }
                    }
                }
            }
        }
        self.data_user_three = {
             'data': {
                'type': 'contributors',
                'attributes': {
                    'bibliographic': True,
                },
                'relationships': {
                    'users': {
                        'data': {
                            'type': 'users',
                            'id': self.user_three._id,
                        }
                    }
                }
             }
        }

    def test_add_node_contributors_relationships_is_a_list(self):
        data = {
            'data': {
                'type': 'contributors',
                'relationships': [{'contributor_id': self.user_three._id}]
            }
        }
        res = self.app.post_json_api(self.public_url, data, auth=self.user.auth, expect_errors=True)
        assert_equal(res.status_code, 400)
        assert_equal(res.json['errors'][0]['detail'], "Malformed request.")

    def test_contributor_create_invalid_data(self):
        res = self.app.post_json_api(self.public_url, "Incorrect data", auth=self.user_three.auth, expect_errors=True)
        assert_equal(res.status_code, 400)
        assert_equal(res.json['errors'][0]['detail'], "Malformed request.")

        res = self.app.post_json_api(self.public_url, ["Incorrect data"], auth=self.user_three.auth, expect_errors=True)
        assert_equal(res.status_code, 400)
        assert_equal(res.json['errors'][0]['detail'], "Malformed request.")

    def test_add_contributor_no_relationships(self):
        data = {
            'data': {
                'type': 'contributors',
                'attributes': {
                    'bibliographic': True
                }
            }
        }
        res = self.app.post_json_api(self.public_url, data, auth=self.user.auth, expect_errors=True)
        assert_equal(res.status_code, 400)
        assert_equal(res.json['errors'][0]['source']['pointer'], '/data/relationships')

    def test_add_contributor_empty_relationships(self):
<<<<<<< HEAD
        data = {
            'data': {
                'type': 'contributors',
                'attributes': {
                    'bibliographic': True
                },
                'relationships': {}
            }
        }
        res = self.app.post_json_api(self.public_url, data, auth=self.user.auth, expect_errors=True)
        assert_equal(res.json['errors'][0]['source']['pointer'], '/data/relationships')

    def test_add_contributor_no_user_key_in_relationships(self):
=======
>>>>>>> 9693d583
        data = {
            'data': {
                'type': 'contributors',
                'attributes': {
                    'bibliographic': True
                },
<<<<<<< HEAD
=======
                'relationships': {}
            }
        }
        res = self.app.post_json_api(self.public_url, data, auth=self.user.auth, expect_errors=True)
        assert_equal(res.json['errors'][0]['source']['pointer'], '/data/relationships')

    def test_add_contributor_no_user_key_in_relationships(self):
        data = {
            'data': {
                'type': 'contributors',
                'attributes': {
                    'bibliographic': True
                },
>>>>>>> 9693d583
                'relationships': {
                    'id': self.user_two._id,
                    'type': 'users'
                }
            }
        }
        res = self.app.post_json_api(self.public_url, data, auth=self.user.auth, expect_errors=True)
        assert_equal(res.status_code, 400)
        assert_equal(res.json['errors'][0]['detail'], 'Malformed request.')

    def test_add_contributor_no_data_in_relationships(self):
        data = {
            'data': {
                'type': 'contributors',
                'attributes': {
                    'bibliographic': True
                },
                'relationships': {
                    'users': {
                        'id': self.user_two._id
                    }
                }
            }
        }
        res = self.app.post_json_api(self.public_url, data, auth=self.user.auth, expect_errors=True)
        assert_equal(res.status_code, 400)
        assert_equal(res.json['errors'][0]['detail'], 'Request must include /data.')

    def test_add_contributor_no_target_type_in_relationships(self):
        data = {
            'data': {
                'type': 'contributors',
                'attributes': {
                    'bibliographic': True
                },
                'relationships': {
                    'users': {
                        'data': {
                            'id': self.user_two._id
                        }
                    }
                }
            }
        }
        res = self.app.post_json_api(self.public_url, data, auth=self.user.auth, expect_errors=True)
        assert_equal(res.status_code, 400)
        assert_equal(res.json['errors'][0]['detail'], 'Request must include /type.')


    def test_add_contributor_no_target_id_in_relationships(self):
        data = {
            'data': {
                'type': 'contributors',
                'attributes': {
                    'bibliographic': True
                },
                'relationships': {
                    'users': {
                        'data': {
                            'type': 'users'
                        }
                    }
                }
            }
        }
        res = self.app.post_json_api(self.public_url, data, auth=self.user.auth, expect_errors=True)
        assert_equal(res.status_code, 400)
        assert_equal(res.json['errors'][0]['source']['pointer'], '/data/id')

    def test_add_contributor_incorrect_target_id_in_relationships(self):
        data = {
            'data': {
                'type': 'contributors',
                'attributes': {
<<<<<<< HEAD
                    'bibliographic': True
                },
                'relationships': {
                    'users': {
                        'data': {
                            'type': 'users',
                            'id': '12345'
                        }
                    }
                }
            }
        }
        res = self.app.post_json_api(self.public_url, data, auth=self.user.auth, expect_errors=True)
        assert_equal(res.status_code, 404)

    def test_add_contributor_incorrect_target_type_in_relationships(self):
        data = {
            'data': {
                'type': 'contributors',
                'attributes': {
                    'bibliographic': True
                },
                'relationships': {
                    'users': {
                        'data': {
                            'type': 'Incorrect!',
                            'id': self.user_two._id
                        }
                    }
                }
            }
        }
        res = self.app.post_json_api(self.public_url, data, auth=self.user.auth, expect_errors=True)
        assert_equal(res.status_code, 409)

    def test_add_contributor_no_type(self):
        data = {
            'data': {
                'attributes': {
                    'bibliographic': True
                },
                'relationships': {
                    'users': {
                        'data': {
                            'id': self.user_two._id,
                            'type': 'users'
                        }
                    }
                }
            }
        }
        res = self.app.post_json_api(self.public_url, data, auth=self.user.auth, expect_errors=True)
        assert_equal(res.status_code, 400)
        assert_equal(res.json['errors'][0]['source']['pointer'], "/data/type")

    def test_add_contributor_incorrect_type(self):
        data = {
             'data': {
                'type': 'Incorrect type',
                'attributes': {
=======
>>>>>>> 9693d583
                    'bibliographic': True
                },
                'relationships': {
                    'users': {
                        'data': {
<<<<<<< HEAD
=======
                            'type': 'users',
                            'id': '12345'
                        }
                    }
                }
            }
        }
        res = self.app.post_json_api(self.public_url, data, auth=self.user.auth, expect_errors=True)
        assert_equal(res.status_code, 404)

    def test_add_contributor_incorrect_target_type_in_relationships(self):
        data = {
            'data': {
                'type': 'contributors',
                'attributes': {
                    'bibliographic': True
                },
                'relationships': {
                    'users': {
                        'data': {
                            'type': 'Incorrect!',
                            'id': self.user_two._id
                        }
                    }
                }
            }
        }
        res = self.app.post_json_api(self.public_url, data, auth=self.user.auth, expect_errors=True)
        assert_equal(res.status_code, 409)

    def test_add_contributor_no_type(self):
        data = {
            'data': {
                'attributes': {
                    'bibliographic': True
                },
                'relationships': {
                    'users': {
                        'data': {
                            'id': self.user_two._id,
                            'type': 'users'
                        }
                    }
                }
            }
        }
        res = self.app.post_json_api(self.public_url, data, auth=self.user.auth, expect_errors=True)
        assert_equal(res.status_code, 400)
        assert_equal(res.json['errors'][0]['source']['pointer'], "/data/type")

    def test_add_contributor_incorrect_type(self):
        data = {
             'data': {
                'type': 'Incorrect type',
                'attributes': {
                    'bibliographic': True
                },
                'relationships': {
                    'users': {
                        'data': {
>>>>>>> 9693d583
                            'id': self.user_two._id,
                            'type': 'users'
                        }
                    }
                }
            }
        }
        res = self.app.post_json_api(self.public_url, data, auth=self.user.auth, expect_errors=True)
        assert_equal(res.status_code, 409)

    @assert_logs(NodeLog.CONTRIB_ADDED, 'public_project')
    def test_add_contributor_is_visible_by_default(self):
        del self.data_user_two['data']['attributes']['bibliographic']
        res = self.app.post_json_api(self.public_url, self.data_user_two, auth=self.user.auth, expect_errors=True)
        assert_equal(res.status_code, 201)
        assert_equal(res.json['data']['id'], self.user_two._id)

        self.public_project.reload()
        assert_in(self.user_two, self.public_project.contributors)
        assert_true(self.public_project.get_visible(self.user_two))

    @assert_logs(NodeLog.CONTRIB_ADDED, 'public_project')
    def test_adds_bibliographic_contributor_public_project_admin(self):
        res = self.app.post_json_api(self.public_url, self.data_user_two, auth=self.user.auth)
        assert_equal(res.status_code, 201)
        assert_equal(res.json['data']['id'], self.user_two._id)

        self.public_project.reload()
        assert_in(self.user_two, self.public_project.contributors)

    @assert_logs(NodeLog.CONTRIB_ADDED, 'private_project')
    def test_adds_non_bibliographic_contributor_private_project_admin(self):
        data = {
             'data': {
                'type': 'contributors',
                'attributes': {
                    'bibliographic': False
                },
                'relationships': {
                    'users': {
                        'data': {
                            'id': self.user_two._id,
                            'type': 'users'
                        }
                    }
                }
            }
        }
        res = self.app.post_json_api(self.private_url, data, auth=self.user.auth, expect_errors=True)
        assert_equal(res.status_code, 201)
        assert_equal(res.json['data']['id'], self.user_two._id)
        assert_equal(res.json['data']['attributes']['bibliographic'], False)

        self.private_project.reload()
        assert_in(self.user_two, self.private_project.contributors)
        assert_false(self.private_project.get_visible(self.user_two))

    def test_adds_contributor_public_project_non_admin(self):
        self.public_project.add_contributor(self.user_two, permissions=[permissions.READ, permissions.WRITE], auth=Auth(self.user), save=True)
        res = self.app.post_json_api(self.public_url, self.data_user_three,
                                 auth=self.user_two.auth, expect_errors=True)
        assert_equal(res.status_code, 403)
        self.public_project.reload()
        assert_not_in(self.user_three, self.public_project.contributors)

    def test_adds_contributor_public_project_non_contributor(self):
        res = self.app.post_json_api(self.public_url, self.data_user_three,
                                 auth=self.user_two.auth, expect_errors=True)
        assert_equal(res.status_code, 403)
        assert_not_in(self.user_three, self.public_project.contributors)

    def test_adds_contributor_public_project_not_logged_in(self):
        res = self.app.post_json_api(self.public_url, self.data_user_two, expect_errors=True)
        assert_equal(res.status_code, 401)
        assert_not_in(self.user_two, self.public_project.contributors)

    @assert_logs(NodeLog.CONTRIB_ADDED, 'private_project')
    def test_adds_contributor_private_project_admin(self):
        res = self.app.post_json_api(self.private_url, self.data_user_two, auth=self.user.auth)
        assert_equal(res.status_code, 201)
        assert_equal(res.json['data']['id'], self.user_two._id)

        self.private_project.reload()
        assert_in(self.user_two, self.private_project.contributors)

    @assert_logs(NodeLog.CONTRIB_ADDED, 'private_project')
    def test_adds_contributor_without_bibliographic_private_project_admin(self):
        data = {
             'data': {
                'type': 'contributors',
                'attributes': {
                },
                'relationships': {
                    'users': {
                        'data': {
                            'id': self.user_two._id,
                            'type': 'users'
                        }
                    }
                }
            }
        }
        res = self.app.post_json_api(self.private_url, data, auth=self.user.auth, expect_errors=True)
        assert_equal(res.status_code, 201)

        self.private_project.reload()
        assert_in(self.user_two, self.private_project.contributors)

    @assert_logs(NodeLog.CONTRIB_ADDED, 'private_project')
    def test_adds_admin_contributor_private_project_admin(self):
        data = {
             'data': {
                'type': 'contributors',
                'attributes': {
                    'bibliographic': True,
                    'permission': permissions.ADMIN
                },
                'relationships': {
                    'users': {
                        'data': {
                            'id': self.user_two._id,
                            'type': 'users'
                        }
                    }
                }
            }
        }
        res = self.app.post_json_api(self.private_url, data, auth=self.user.auth)
        assert_equal(res.status_code, 201)
        assert_equal(res.json['data']['id'], self.user_two._id)

        self.private_project.reload()
        assert_in(self.user_two, self.private_project.contributors)
        assert_equal(self.private_project.get_permissions(self.user_two), [permissions.READ, permissions.WRITE, permissions.ADMIN])

    @assert_logs(NodeLog.CONTRIB_ADDED, 'private_project')
    def test_adds_write_contributor_private_project_admin(self):
        data = {
             'data': {
                'type': 'contributors',
                'attributes': {
                    'bibliographic': True,
                    'permission': permissions.WRITE
                },
                'relationships': {
                    'users': {
                        'data': {
                            'id': self.user_two._id,
                            'type': 'users'
                        }
                    }
                }
            }
        }
        res = self.app.post_json_api(self.private_url, data, auth=self.user.auth)
        assert_equal(res.status_code, 201)
        assert_equal(res.json['data']['id'], self.user_two._id)

        self.private_project.reload()
        assert_in(self.user_two, self.private_project.contributors)
        assert_equal(self.private_project.get_permissions(self.user_two), [permissions.READ, permissions.WRITE])

    @assert_logs(NodeLog.CONTRIB_ADDED, 'private_project')
    def test_adds_read_contributor_private_project_admin(self):
        data = {
             'data': {
                'type': 'contributors',
                'attributes': {
                    'bibliographic': True,
                    'permission': permissions.READ
                },
                'relationships': {
                    'users': {
                        'data': {
                            'id': self.user_two._id,
                            'type': 'users'
                        }
                    }
                }
            }
        }
        res = self.app.post_json_api(self.private_url, data, auth=self.user.auth)
        assert_equal(res.status_code, 201)
        assert_equal(res.json['data']['id'], self.user_two._id)

        self.private_project.reload()
        assert_in(self.user_two, self.private_project.contributors)
        assert_equal(self.private_project.get_permissions(self.user_two), [permissions.READ])

    def test_adds_invalid_permission_contributor_private_project_admin(self):
        data = {
             'data': {
                'type': 'contributors',
                'attributes': {
                    'bibliographic': True,
                    'permission': 'invalid',
                },
                'relationships': {
                    'users': {
                        'data': {
                            'id': self.user_two._id,
                            'type': 'users'
                        }
                    }
                }
            }
        }
        res = self.app.post_json_api(self.private_url, data, auth=self.user.auth, expect_errors=True)
        assert_equal(res.status_code, 400)

        self.private_project.reload()
        assert_not_in(self.user_two, self.private_project.contributors)

    @assert_logs(NodeLog.CONTRIB_ADDED, 'private_project')
    def test_adds_none_permission_contributor_private_project_admin_uses_default_permissions(self):
        data = {
             'data': {
                'type': 'contributors',
                'attributes': {
                    'bibliographic': True,
                    'permission': None
                },
                'relationships': {
                    'users': {
                        'data': {
                            'id': self.user_two._id,
                            'type': 'users'
                        }
                    }
                }
            }
        }
        res = self.app.post_json_api(self.private_url, data, auth=self.user.auth)
        assert_equal(res.status_code, 201)

        self.private_project.reload()
        assert_in(self.user_two, self.private_project.contributors)
        for permission in permissions.DEFAULT_CONTRIBUTOR_PERMISSIONS:
            assert_true(self.private_project.has_permission(self.user_two, permission))

    def test_adds_already_existing_contributor_private_project_admin(self):
        self.private_project.add_contributor(self.user_two, auth=Auth(self.user), save=True)
        self.private_project.reload()

        res = self.app.post_json_api(self.private_url, self.data_user_two,
                                 auth=self.user.auth, expect_errors=True)
        assert_equal(res.status_code, 400)

    def test_adds_non_existing_user_private_project_admin(self):
        data = {
             'data': {
                'type': 'contributors',
                'attributes': {
                    'bibliographic': True
                },
                'relationships': {
                    'users': {
                        'data': {
                            'id': 'FAKE',
                            'type': 'users'
                        }
                    }
                }
            }
        }
        res = self.app.post_json_api(self.private_url, data, auth=self.user.auth, expect_errors=True)
        assert_equal(res.status_code, 404)

        self.private_project.reload()
        assert_equal(len(self.private_project.contributors), 1)

    def test_adds_contributor_private_project_non_admin(self):
        self.private_project.add_contributor(self.user_two, permissions=[permissions.READ, permissions.WRITE], auth=Auth(self.user))
        res = self.app.post_json_api(self.private_url, self.data_user_three,
                                 auth=self.user_two.auth, expect_errors=True)
        assert_equal(res.status_code, 403)

        self.private_project.reload()
        assert_not_in(self.user_three, self.private_project.contributors)

    def test_adds_contributor_private_project_non_contributor(self):
        res = self.app.post_json_api(self.private_url, self.data_user_three,
                                 auth=self.user_two.auth, expect_errors=True)
        assert_equal(res.status_code, 403)

        self.private_project.reload()
        assert_not_in(self.user_three, self.private_project.contributors)

    def test_adds_contributor_private_project_not_logged_in(self):
        res = self.app.post_json_api(self.private_url, self.data_user_two, expect_errors=True)
        assert_equal(res.status_code, 401)

        self.private_project.reload()
        assert_not_in(self.user_two, self.private_project.contributors)


class TestNodeContributorBulkCreate(NodeCRUDTestCase):

    def setUp(self):
        super(TestNodeContributorBulkCreate, self).setUp()
        self.user_three = AuthUserFactory()

        self.private_url = '/{}nodes/{}/contributors/'.format(API_BASE, self.private_project._id)
        self.public_url = '/{}nodes/{}/contributors/'.format(API_BASE, self.public_project._id)

        self.payload_one = {
                'type': 'contributors',
                'attributes': {
                    'bibliographic': True,
                    'permission': "admin"
                },
                'relationships': {
                    'users': {
                        'data': {
                            'id': self.user_two._id,
                            'type': 'users'
                        }
                    }
                }
        }

        self.payload_two = {
                'type': 'contributors',
                'attributes': {
                    'bibliographic': False,
                    'permission': "read"
                },
                'relationships': {
                    'users': {
                        'data': {
                            'id': self.user_three._id,
                            'type': 'users'
                        }
                    }
                }
        }

    def test_bulk_create_contributors_blank_request(self):
        res = self.app.bulk_post_json_api(self.public_url, auth=self.user.auth, expect_errors=True)
        assert_equal(res.status_code, 400)

    def test_node_contributor_bulk_create_contributor_exists(self):
        self.public_project.add_contributor(self.user_two, permissions=[permissions.READ], visible=True, save=True)
        res = self.app.bulk_post_json_api(self.public_url, {'data': [self.payload_two, self.payload_one]}, auth=self.user.auth, expect_errors=True)
        assert_equal(res.status_code, 400)
        assert "is already a contributor" in res.json['errors'][0]['detail']

        res = self.app.get(self.public_url, auth=self.user.auth)
        assert_equal(len(res.json['data']), 2)

    def test_node_contributor_bulk_create_logged_out_public_project(self):
        res = self.app.bulk_post_json_api(self.public_url, {'data': [self.payload_one, self.payload_two]}, expect_errors=True)
        assert_equal(res.status_code, 401)

        res = self.app.get(self.public_url, auth=self.user.auth)
        assert_equal(len(res.json['data']), 1)

    def test_node_contributor_bulk_create_logged_in_public_project_project(self):
        res = self.app.bulk_post_json_api(self.public_url, {'data': [self.payload_one, self.payload_two]}, auth=self.user.auth)
        assert_equal(res.status_code, 201)
        assert_items_equal([res.json['data'][0]['attributes']['bibliographic'], res.json['data'][1]['attributes']['bibliographic']],
                           [True, False])
        assert_items_equal([res.json['data'][0]['attributes']['permission'], res.json['data'][1]['attributes']['permission']],
                           ['admin', 'read'])
        assert_equal(res.content_type, 'application/vnd.api+json')

        res = self.app.get(self.public_url, auth=self.user.auth)
        assert_equal(len(res.json['data']), 3)

    def test_node_contributor_bulk_create_logged_out_private_project(self):
        res = self.app.bulk_post_json_api(self.private_url, {'data': [self.payload_one, self.payload_two]}, expect_errors=True)
        assert_equal(res.status_code, 401)

        res = self.app.get(self.private_url, auth=self.user.auth)
        assert_equal(len(res.json['data']), 1)

    def test_node_contributor_bulk_create_logged_in_contrib_private_project(self):
        res = self.app.bulk_post_json_api(self.private_url, {'data': [self.payload_one, self.payload_two]}, auth=self.user.auth, expect_errors=True)
        assert_equal(res.status_code, 201)
        assert_equal(len(res.json['data']), 2)
        assert_items_equal([res.json['data'][0]['attributes']['bibliographic'], res.json['data'][1]['attributes']['bibliographic']],
                           [True, False])
        assert_items_equal([res.json['data'][0]['attributes']['permission'], res.json['data'][1]['attributes']['permission']],
                           ['admin', 'read'])
        assert_equal(res.content_type, 'application/vnd.api+json')

        res = self.app.get(self.private_url, auth=self.user.auth)
        assert_equal(len(res.json['data']), 3)

    def test_node_contributor_bulk_create_logged_in_non_contrib_private_project(self):
        res = self.app.bulk_post_json_api(self.private_url, {'data': [self.payload_one, self.payload_two]}, auth=self.user_two.auth, expect_errors=True)
        assert_equal(res.status_code, 403)

        res = self.app.get(self.public_url, auth=self.user.auth)
        assert_equal(len(res.json['data']), 1)

    def test_node_contributor_bulk_create_logged_in_read_only_contrib_private_project(self):
        self.private_project.add_contributor(self.user_two, permissions=[permissions.READ], save=True)
        res = self.app.bulk_post_json_api(self.private_url, {'data': [self.payload_two]}, auth=self.user_two.auth, expect_errors=True)
        assert_equal(res.status_code, 403)

        res = self.app.get(self.public_url, auth=self.user.auth)
        assert_equal(len(res.json['data']), 1)

    def test_node_contributor_bulk_create_all_or_nothing(self):
        invalid_id_payload = {
            'type': 'contributors',
            'relationships': {
                'users': {
                    'data': {
                        'type': 'users',
                        'id': '12345'
                    }
                }
            }
        }
        res = self.app.bulk_post_json_api(self.public_url, {'data': [self.payload_one, invalid_id_payload]}, auth=self.user.auth, expect_errors=True)
        assert_equal(res.status_code, 404)

        res = self.app.get(self.public_url, auth=self.user.auth)
        assert_equal(len(res.json['data']), 1)

    def test_node_contributor_bulk_create_limits(self):
        node_contrib_create_list = {'data': [self.payload_one] * 11}
        res = self.app.bulk_post_json_api(self.public_url, node_contrib_create_list, auth=self.user.auth, expect_errors=True)
        assert_equal(res.json['errors'][0]['detail'], 'Bulk operation limit is 10, got 11.')
        assert_equal(res.json['errors'][0]['source']['pointer'], '/data')

    def test_node_contributor_bulk_create_no_type(self):
        payload = {'data': [{'relationships': {'users': {'data': {'type': 'users', 'id': self.user_two._id}}}}]}
        res = self.app.bulk_post_json_api(self.public_url, payload, auth=self.user.auth, expect_errors=True)
        assert_equal(res.status_code, 400)
        assert_equal(res.json['errors'][0]['source']['pointer'], '/data/0/type')

    def test_node_contributor_bulk_create_incorrect_type(self):
        payload = {
            'data': [{
                'type': 'contributors',
                'relationships': {
                    'users': {
                        'data': {
                            'type': 'Wrong type.',
                            'id': self.user_two._id
                        }
                    }
                }
            }]
        }
        res = self.app.bulk_post_json_api(self.public_url, payload, auth=self.user.auth, expect_errors=True)
        assert_equal(res.status_code, 409)

    def test_node_contributor_bulk_create_no_relationships(self):
        payload = {
            'data': [{
                'type': 'contributors',
                'id': self.user_two._id
            }]
        }
        res = self.app.bulk_post_json_api(self.public_url, payload, auth=self.user.auth, expect_errors=True)
        assert_equal(res.status_code, 400)
        print res
        assert_equal(res.json['errors'][0]['source']['pointer'], '/data/relationships')

    def test_node_contributor_ugly_payload(self):
        payload = 'sdf;jlasfd'
        res = self.app.bulk_post_json_api(self.public_url, payload, auth=self.user.auth, expect_errors=True)
        assert_equal(res.status_code, 400)
        assert_equal(res.json['errors'][0]['detail'], 'Malformed request.')

    def test_node_contributor_bulk_create_invalid_permissions_all_or_nothing(self):
        payload = {
            'type': 'contributors',
            'attributes': {
                'permission': 'super-user',
                'bibliographic': True
            },
            'relationships': {
                'users': {
                    'data': {
                        'type': 'users',
                        'id': self.user_two._id
                    }
                }
            }
        }
        payload = {'data': [self.payload_two, payload]}
        res = self.app.bulk_post_json_api(self.public_url, payload, auth=self.user.auth, expect_errors=True)
        assert_equal(res.status_code, 400)

        res = self.app.get(self.public_url, auth=self.user.auth)
        assert_equal(len(res.json['data']), 1)


class TestNodeContributorBulkUpdate(NodeCRUDTestCase):

    def setUp(self):
        super(TestNodeContributorBulkUpdate, self).setUp()
        self.user_three = AuthUserFactory()
        self.user_four = AuthUserFactory()

        self.public_project.add_contributor(self.user_two, permissions=[permissions.READ], visible=True, save=True)
        self.public_project.add_contributor(self.user_three, permissions=[permissions.READ], visible=True, save=True)
        self.private_project.add_contributor(self.user_two, permissions=[permissions.READ], visible=True, save=True)
        self.private_project.add_contributor(self.user_three, permissions=[permissions.READ], visible=True, save=True)

        self.private_url = '/{}nodes/{}/contributors/'.format(API_BASE, self.private_project._id)
        self.public_url = '/{}nodes/{}/contributors/'.format(API_BASE, self.public_project._id)

        self.payload_one = {
                'id': self.user_two._id,
                'type': 'contributors',
                'attributes': {
                    'bibliographic': True,
                    'permission': "admin"
                }
        }

        self.payload_two = {
                'id': self.user_three._id,
                'type': 'contributors',
                'attributes': {
                    'bibliographic': False,
                    'permission': "write"
                }
        }

    def test_bulk_update_contributors_blank_request(self):
        res = self.app.bulk_patch_json_api(self.public_url, auth=self.user.auth, expect_errors=True)
        assert_equal(res.status_code, 400)

    def test_bulk_update_contributors_dict_instead_of_list(self):
        res = self.app.bulk_put_json_api(self.public_url, {'data': self.payload_one}, auth=self.user.auth, expect_errors=True)
        assert_equal(res.status_code, 400)

    def test_bulk_update_contributors_public_project_one_not_found(self):
        invalid_id = {
            'id': '12345',
            'type': 'contributors',
            'attributes': {}
        }
        empty_payload = {'data': [invalid_id, self.payload_one]}
        res = self.app.bulk_put_json_api(self.public_url, empty_payload, auth=self.user.auth, expect_errors=True)
        assert_equal(res.status_code, 400)
        assert_equal(res.json['errors'][0]['detail'], 'Could not find all objects to update.')

        res = self.app.get(self.public_url)
        data = res.json['data']
        assert_items_equal([data[0]['attributes']['permission'], data[1]['attributes']['permission'], data[2]['attributes']['permission']],
                           ['admin', 'read', 'read'] )

    def test_bulk_update_contributors_public_projects_logged_out(self):
        res = self.app.bulk_put_json_api(self.public_url, {'data': [self.payload_one, self.payload_two]}, expect_errors=True)
        assert_equal(res.status_code, 401)

        res = self.app.get(self.public_url, auth=self.user.auth)
        data = res.json['data']
        assert_items_equal([data[0]['attributes']['permission'], data[1]['attributes']['permission'], data[2]['attributes']['permission']],
                           ['admin', 'read', 'read'])

    def test_bulk_update_contributors_public_projects_logged_in(self):
        res = self.app.bulk_put_json_api(self.public_url, {'data': [self.payload_one, self.payload_two]}, auth=self.user.auth)
        assert_equal(res.status_code, 200)
        data = res.json['data']
        assert_items_equal([data[0]['attributes']['permission'], data[1]['attributes']['permission']],
                           ['admin', 'write'])

    def test_bulk_update_contributors_private_projects_logged_out(self):
        res = self.app.bulk_put_json_api(self.private_url, {'data': [self.payload_one, self.payload_two]}, expect_errors=True)
        assert_equal(res.status_code, 401)

        res = self.app.get(self.private_url, auth=self.user.auth)
        data = res.json['data']
        assert_items_equal([data[0]['attributes']['permission'], data[1]['attributes']['permission'], data[2]['attributes']['permission']],
                           ['admin', 'read', 'read'])

    def test_bulk_update_contributors_private_projects_logged_in_contrib(self):
        res = self.app.bulk_put_json_api(self.private_url, {'data': [self.payload_one, self.payload_two]}, auth=self.user.auth)
        assert_equal(res.status_code, 200)
        data = res.json['data']
        assert_items_equal([data[0]['attributes']['permission'], data[1]['attributes']['permission']],
                           ['admin', 'write'])

    def test_bulk_update_contributors_private_projects_logged_in_non_contrib(self):
        res = self.app.bulk_put_json_api(self.private_url, {'data': [self.payload_one, self.payload_two]}, auth=self.user_four.auth, expect_errors=True)
        assert_equal(res.status_code, 403)

        res = self.app.get(self.private_url, auth=self.user.auth)
        data = res.json['data']
        assert_items_equal([data[0]['attributes']['permission'], data[1]['attributes']['permission'], data[2]['attributes']['permission']],
                           ['admin', 'read', 'read'])

    def test_bulk_update_contributors_private_projects_logged_in_read_only_contrib(self):
        res = self.app.bulk_put_json_api(self.private_url, {'data': [self.payload_one, self.payload_two]}, auth=self.user_two.auth, expect_errors=True)
        assert_equal(res.status_code, 403)

        res = self.app.get(self.private_url, auth=self.user.auth)
        data = res.json['data']
        assert_items_equal([data[0]['attributes']['permission'], data[1]['attributes']['permission'], data[2]['attributes']['permission']],
                           ['admin', 'read', 'read'])

    def test_bulk_update_contributors_projects_send_dictionary_not_list(self):
        res = self.app.bulk_put_json_api(self.public_url, {'data': self.payload_one},
                                    auth=self.user.auth, expect_errors=True)
        assert_equal(res.status_code, 400)
        assert_equal(res.json['errors'][0]['detail'], 'Expected a list of items but got type "dict".')

    def test_bulk_update_contributors_id_not_supplied(self):
        res = self.app.bulk_put_json_api(self.public_url, {'data': [{'type': 'contributors', 'attributes': {}}]}, auth=self.user.auth, expect_errors=True)
        assert_equal(res.status_code, 400)
        assert_equal(len(res.json['errors']), 1)
        assert_equal(res.json['errors'][0]['source']['pointer'], '/data/0/id')
        assert_equal(res.json['errors'][0]['detail'], "This field may not be null.")

    def test_bulk_update_contributors_type_not_supplied(self):
        res = self.app.bulk_put_json_api(self.public_url, {'data': [{'id': self.user_two._id, 'attributes': {}}]}, auth=self.user.auth, expect_errors=True)
        assert_equal(res.status_code, 400)
        assert_equal(len(res.json['errors']), 1)
        assert_equal(res.json['errors'][0]['source']['pointer'], '/data/0/type')
        assert_equal(res.json['errors'][0]['detail'], "This field may not be null.")

    def test_bulk_update_contributors_wrong_type(self):
        invalid_type = {
            'id': self.user_two._id,
            'type': 'Wrong type.',
            'attributes': {}
        }
        res = self.app.bulk_put_json_api(self.public_url, {'data': [invalid_type]}, auth=self.user.auth, expect_errors=True)
        assert_equal(res.status_code, 409)

    def test_bulk_update_contributors_wrong_id(self):
        invalid_id = {
            'id': '12345',
            'type': 'contributors',
            'attributes': {}
        }
        res = self.app.bulk_put_json_api(self.public_url, {'data': [invalid_id]}, auth=self.user.auth, expect_errors=True)
        assert_equal(res.status_code, 400)
        assert_equal(res.json['errors'][0]['detail'], 'Could not find all objects to update.')

    def test_bulk_update_contributors_limits(self):
        contrib_update_list = {'data': [self.payload_one] * 11}
        res = self.app.bulk_put_json_api(self.public_url, contrib_update_list, auth=self.user.auth, expect_errors=True)
        assert_equal(res.json['errors'][0]['detail'], 'Bulk operation limit is 10, got 11.')
        assert_equal(res.json['errors'][0]['source']['pointer'], '/data')

    def test_bulk_update_contributors_invalid_permissions(self):
        res = self.app.bulk_put_json_api(self.public_url, {'data': [self.payload_two, {'id': self.user_two._id, 'type': 'contributors', 'attributes': {'permission': 'super-user'}}]},
                                    auth=self.user.auth, expect_errors=True)
        assert_equal(res.status_code, 400)
        assert_equal(res.json['errors'][0]['detail'], '"super-user" is not a valid choice.')

        res = self.app.get(self.public_url, auth=self.user.auth)
        data = res.json['data']
        assert_items_equal([data[0]['attributes']['permission'], data[1]['attributes']['permission'], data[2]['attributes']['permission']],
                           ['admin', 'read', 'read'])

    def test_bulk_update_contributors_invalid_bibliographic(self):
        res = self.app.bulk_put_json_api(self.public_url, {'data': [self.payload_two, {'id': self.user_two._id, 'type': 'contributors', 'attributes': {'bibliographic': 'true and false'}}]},
                                    auth=self.user.auth, expect_errors=True)
        assert_equal(res.status_code, 400)
        assert_equal(res.json['errors'][0]['detail'], '"true and false" is not a valid boolean.')

        res = self.app.get(self.public_url, auth=self.user.auth)
        data = res.json['data']
        assert_items_equal([data[0]['attributes']['permission'], data[1]['attributes']['permission'], data[2]['attributes']['permission']],
                           ['admin', 'read', 'read'])


class TestNodeContributorBulkPartialUpdate(NodeCRUDTestCase):

    def setUp(self):
        super(TestNodeContributorBulkPartialUpdate, self).setUp()
        self.user_three = AuthUserFactory()
        self.user_four = AuthUserFactory()

        self.public_project.add_contributor(self.user_two, permissions=[permissions.READ], visible=True, save=True)
        self.public_project.add_contributor(self.user_three, permissions=[permissions.READ], visible=True, save=True)
        self.private_project.add_contributor(self.user_two, permissions=[permissions.READ], visible=True, save=True)
        self.private_project.add_contributor(self.user_three, permissions=[permissions.READ], visible=True, save=True)

        self.private_url = '/{}nodes/{}/contributors/'.format(API_BASE, self.private_project._id)
        self.public_url = '/{}nodes/{}/contributors/'.format(API_BASE, self.public_project._id)

        self.payload_one = {
                'id': self.user_two._id,
                'type': 'contributors',
                'attributes': {
                    'bibliographic': True,
                    'permission': "admin"
                }
        }

        self.payload_two = {
                'id': self.user_three._id,
                'type': 'contributors',
                'attributes': {
                    'bibliographic': False,
                    'permission': "write"
                }
        }

    def test_bulk_partial_update_contributors_blank_request(self):
        res = self.app.bulk_patch_json_api(self.public_url, auth=self.user.auth, expect_errors=True)
        assert_equal(res.status_code, 400)

    def test_bulk_partial_update_contributors_public_project_one_not_found(self):
        invalid_id = {
            'id': '12345',
            'type': 'contributors',
            'attributes': {}
        }

        empty_payload = {'data': [invalid_id, self.payload_one]}
        res = self.app.bulk_patch_json_api(self.public_url, empty_payload, auth=self.user.auth, expect_errors=True)
        assert_equal(res.status_code, 400)
        assert_equal(res.json['errors'][0]['detail'], 'Could not find all objects to update.')

        res = self.app.get(self.public_url)
        data = res.json['data']
        assert_items_equal([data[0]['attributes']['permission'], data[1]['attributes']['permission'], data[2]['attributes']['permission']],
                           ['admin', 'read', 'read'] )

    def test_bulk_partial_update_contributors_public_projects_logged_out(self):
        res = self.app.bulk_patch_json_api(self.public_url, {'data': [self.payload_one, self.payload_two]}, expect_errors=True)
        assert_equal(res.status_code, 401)

        res = self.app.get(self.public_url, auth=self.user.auth)
        data = res.json['data']
        assert_items_equal([data[0]['attributes']['permission'], data[1]['attributes']['permission'], data[2]['attributes']['permission']],
                           ['admin', 'read', 'read'])

    def test_bulk_partial_update_contributors_public_projects_logged_in(self):
        res = self.app.bulk_patch_json_api(self.public_url, {'data': [self.payload_one, self.payload_two]}, auth=self.user.auth)
        assert_equal(res.status_code, 200)
        data = res.json['data']
        assert_items_equal([data[0]['attributes']['permission'], data[1]['attributes']['permission']],
                           ['admin', 'write'])

    def test_bulk_partial_update_contributors_private_projects_logged_out(self):
        res = self.app.bulk_patch_json_api(self.private_url, {'data': [self.payload_one, self.payload_two]}, expect_errors=True)
        assert_equal(res.status_code, 401)

        res = self.app.get(self.private_url, auth=self.user.auth)
        data = res.json['data']
        assert_items_equal([data[0]['attributes']['permission'], data[1]['attributes']['permission'], data[2]['attributes']['permission']],
                           ['admin', 'read', 'read'])

    def test_bulk_partial_update_contributors_private_projects_logged_in_contrib(self):
        res = self.app.bulk_patch_json_api(self.private_url, {'data': [self.payload_one, self.payload_two]}, auth=self.user.auth)
        assert_equal(res.status_code, 200)
        data = res.json['data']
        assert_items_equal([data[0]['attributes']['permission'], data[1]['attributes']['permission']],
                           ['admin', 'write'])

    def test_bulk_partial_update_contributors_private_projects_logged_in_non_contrib(self):
        res = self.app.bulk_patch_json_api(self.private_url, {'data': [self.payload_one, self.payload_two]}, auth=self.user_four.auth, expect_errors=True)
        assert_equal(res.status_code, 403)

        res = self.app.get(self.private_url, auth=self.user.auth)
        data = res.json['data']
        assert_items_equal([data[0]['attributes']['permission'], data[1]['attributes']['permission'], data[2]['attributes']['permission']],
                           ['admin', 'read', 'read'])

    def test_bulk_partial_update_contributors_private_projects_logged_in_read_only_contrib(self):
        res = self.app.bulk_patch_json_api(self.private_url, {'data': [self.payload_one, self.payload_two]}, auth=self.user_two.auth, expect_errors=True)
        assert_equal(res.status_code, 403)

        res = self.app.get(self.private_url, auth=self.user.auth)
        data = res.json['data']
        assert_items_equal([data[0]['attributes']['permission'], data[1]['attributes']['permission'], data[2]['attributes']['permission']],
                           ['admin', 'read', 'read'])

    def test_bulk_partial_update_contributors_projects_send_dictionary_not_list(self):
        res = self.app.bulk_patch_json_api(self.public_url, {'data': self.payload_one},
                                    auth=self.user.auth, expect_errors=True)
        assert_equal(res.status_code, 400)
        assert_equal(res.json['errors'][0]['detail'], 'Expected a list of items but got type "dict".')

    def test_bulk_partial_update_contributors_id_not_supplied(self):
        res = self.app.bulk_patch_json_api(self.public_url, {'data': [{'type': 'contributors', 'attributes': {}}]}, auth=self.user.auth, expect_errors=True)
        assert_equal(res.status_code, 400)
        assert_equal(len(res.json['errors']), 1)
        assert_equal(res.json['errors'][0]['source']['pointer'], '/data/0/id')
        assert_equal(res.json['errors'][0]['detail'], "This field may not be null.")

    def test_bulk_partial_update_contributors_type_not_supplied(self):
        res = self.app.bulk_patch_json_api(self.public_url, {'data': [{'id': self.user_two._id, 'attributes': {}}]}, auth=self.user.auth, expect_errors=True)
        assert_equal(res.status_code, 400)
        assert_equal(len(res.json['errors']), 1)
        assert_equal(res.json['errors'][0]['source']['pointer'], '/data/0/type')
        assert_equal(res.json['errors'][0]['detail'], "This field may not be null.")

    def test_bulk_partial_update_contributors_wrong_type(self):
        invalid_type = {
            'id': self.user_two._id,
            'type': 'Wrong type.',
            'attributes': {}
        }
        res = self.app.bulk_patch_json_api(self.public_url, {'data': [invalid_type]}, auth=self.user.auth, expect_errors=True)
        assert_equal(res.status_code, 409)

    def test_bulk_partial_update_contributors_wrong_id(self):
        invalid_id = {
            'id': '12345',
            'type': 'contributors',
            'attributes': {}
        }

        res = self.app.bulk_patch_json_api(self.public_url, {'data': [invalid_id]}, auth=self.user.auth, expect_errors=True)
        assert_equal(res.status_code, 400)
        assert_equal(res.json['errors'][0]['detail'], 'Could not find all objects to update.')

    def test_bulk_partial_update_contributors_limits(self):
        contrib_update_list = {'data': [self.payload_one] * 11}
        res = self.app.bulk_patch_json_api(self.public_url, contrib_update_list, auth=self.user.auth, expect_errors=True)
        assert_equal(res.json['errors'][0]['detail'], 'Bulk operation limit is 10, got 11.')
        assert_equal(res.json['errors'][0]['source']['pointer'], '/data')

    def test_bulk_partial_update_invalid_permissions(self):
        res = self.app.bulk_patch_json_api(self.public_url, {'data': [self.payload_two, {'id': self.user_two._id, 'type': 'contributors', 'attributes': {'permission': 'super-user'}}]},
                                    auth=self.user.auth, expect_errors=True)
        assert_equal(res.status_code, 400)
        assert_equal(res.json['errors'][0]['detail'], '"super-user" is not a valid choice.')

        res = self.app.get(self.public_url, auth=self.user.auth)
        data = res.json['data']
        assert_items_equal([data[0]['attributes']['permission'], data[1]['attributes']['permission'], data[2]['attributes']['permission']],
                           ['admin', 'read', 'read'])


    def test_bulk_partial_update_invalid_bibliographic(self):
        res = self.app.bulk_patch_json_api(self.public_url, {'data': [self.payload_two, {'id': self.user_two._id, 'type': 'contributors', 'attributes': {'bibliographic': 'true and false'}}]},
                                    auth=self.user.auth, expect_errors=True)
        assert_equal(res.status_code, 400)
        assert_equal(res.json['errors'][0]['detail'], '"true and false" is not a valid boolean.')

        res = self.app.get(self.public_url, auth=self.user.auth)
        data = res.json['data']
        assert_items_equal([data[0]['attributes']['permission'], data[1]['attributes']['permission'], data[2]['attributes']['permission']],
                           ['admin', 'read', 'read'])


class TestNodeContributorBulkDelete(NodeCRUDTestCase):

    def setUp(self):
        super(TestNodeContributorBulkDelete, self).setUp()
        self.user_three = AuthUserFactory()
        self.user_four = AuthUserFactory()

        self.public_project.add_contributor(self.user_two, permissions=[permissions.READ], visible=True, save=True)
        self.public_project.add_contributor(self.user_three, permissions=[permissions.READ], visible=True, save=True)
        self.private_project.add_contributor(self.user_two, permissions=[permissions.READ], visible=True, save=True)
        self.private_project.add_contributor(self.user_three, permissions=[permissions.READ], visible=True, save=True)

        self.private_url = '/{}nodes/{}/contributors/'.format(API_BASE, self.private_project._id)
        self.public_url = '/{}nodes/{}/contributors/'.format(API_BASE, self.public_project._id)

        self.payload_one = {
                'id': self.user_two._id,
                'type': 'contributors',
        }

        self.payload_two = {
                'id': self.user_three._id,
                'type': 'contributors',
        }

    def test_bulk_delete_contributors_blank_request(self):
        res = self.app.bulk_delete_json_api(self.public_url, auth=self.user.auth, expect_errors=True)
        assert_equal(res.status_code, 400)

    def test_bulk_delete_invalid_id(self):
        res = self.app.bulk_delete_json_api(self.public_url, {'data': [{'id': '12345', 'type':'contributors'}]}, auth=self.user.auth,
                                       expect_errors=True)
        assert_equal(res.status_code, 400)
        assert_equal(res.json['errors'][0]['detail'], 'Could not find all objects to delete.')

    def test_bulk_delete_non_contributor(self):
        res = self.app.bulk_delete_json_api(self.public_url, {'data': [{'id': self.user_four._id, 'type':'contributors'}]}, auth=self.user.auth,
                                       expect_errors=True)
        assert_equal(res.status_code, 404)

    def test_bulk_delete_all_contributors(self):
        res = self.app.bulk_delete_json_api(self.public_url, {'data': [self.payload_one, self.payload_two,
                                                                  {'id': self.user._id, 'type': 'contributors'}]},
                                       auth=self.user.auth, expect_errors=True)
        assert_equal(res.status_code, 400)
        assert_in(res.json['errors'][0]['detail'], ['Must have at least one registered admin contributor',
                                                    'Must have at least one visible contributor'])
        self.public_project.reload()
        assert_equal(len(self.public_project.contributors), 3)

    def test_bulk_delete_contributors_no_id(self):
        res = self.app.bulk_delete_json_api(self.public_url, {'data': [{'type': 'contributors'}]}, auth=self.user.auth, expect_errors=True)
        assert_equal(res.status_code, 400)
        assert_equal(res.json['errors'][0]['detail'], 'Request must include /data/id.')

    def test_bulk_delete_contributors_no_type(self):
        res = self.app.bulk_delete_json_api(self.public_url, {'data': [{'id': self.public_project._id}]}, auth=self.user.auth, expect_errors=True)
        assert_equal(res.status_code, 400)
        assert_equal(res.json['errors'][0]['detail'], 'Request must include /type.')

    def test_bulk_delete_contributors_invalid_type(self):
        res = self.app.bulk_delete_json_api(self.public_url, {'data': [{'type': 'Wrong type', 'id': self.user_two._id}]}, auth=self.user.auth, expect_errors=True)
        assert_equal(res.status_code, 409)

    def test_bulk_delete_dict_inside_data(self):
        res = self.app.bulk_delete_json_api(self.public_url, {'data': {'id': self.public_project._id, 'type': 'contributors'}}, auth=self.user.auth, expect_errors=True)
        assert_equal(res.status_code, 400)
        assert_equal(res.json['errors'][0]['detail'], 'Expected a list of items but got type "dict".')

    def test_bulk_delete_contributors_public_project_logged_in(self):
        res = self.app.get(self.public_url, auth=self.user.auth)
        assert_equal(len(res.json['data']), 3)

        res = self.app.bulk_delete_json_api(self.public_url, {'data': [self.payload_one, self.payload_two]}, auth=self.user.auth)
        assert_equal(res.status_code, 204)

        res = self.app.get(self.public_url, auth=self.user.auth)
        assert_equal(len(res.json['data']), 1)

    def test_bulk_delete_contributors_public_projects_logged_out(self):
        res = self.app.get(self.public_url, auth=self.user.auth)
        assert_equal(len(res.json['data']), 3)

        res = self.app.bulk_delete_json_api(self.public_url, {'data': [self.payload_one, self.payload_two]}, expect_errors=True)
        assert_equal(res.status_code, 401)

        res = self.app.get(self.public_url, auth=self.user.auth)
        assert_equal(len(res.json['data']), 3)

    def test_bulk_delete_contributors_private_projects_logged_in_contributor(self):
        res = self.app.get(self.private_url, auth=self.user.auth)
        assert_equal(len(res.json['data']), 3)

        res = self.app.bulk_delete_json_api(self.private_url, {'data': [self.payload_one, self.payload_two]}, auth=self.user.auth)
        assert_equal(res.status_code, 204)

        res = self.app.get(self.private_url, auth=self.user.auth)
        assert_equal(len(res.json['data']), 1)

    def test_bulk_delete_contributors_private_projects_logged_out(self):
        res = self.app.get(self.private_url, auth=self.user.auth)
        assert_equal(len(res.json['data']), 3)

        res = self.app.bulk_delete_json_api(self.private_url, {'data': [self.payload_one, self.payload_two]}, expect_errors=True)
        assert_equal(res.status_code, 401)

        res = self.app.get(self.private_url, auth=self.user.auth)
        assert_equal(len(res.json['data']), 3)

    def test_bulk_delete_contributors_private_projects_logged_in_non_contributor(self):
        res = self.app.get(self.private_url, auth=self.user.auth)
        assert_equal(len(res.json['data']), 3)

        res = self.app.bulk_delete_json_api(self.private_url, {'data': [self.payload_one, self.payload_two]}, auth=self.user_four.auth, expect_errors=True)
        assert_equal(res.status_code, 403)

        res = self.app.get(self.private_url, auth=self.user.auth)
        assert_equal(len(res.json['data']), 3)

    def test_bulk_delete_contributors_private_projects_logged_in_read_only_contributor(self):
        res = self.app.get(self.private_url, auth=self.user.auth)
        assert_equal(len(res.json['data']), 3)

        res = self.app.bulk_delete_json_api(self.private_url, {'data': [self.payload_one, self.payload_two]}, auth=self.user_two.auth, expect_errors=True)
        assert_equal(res.status_code, 403)

        res = self.app.get(self.private_url, auth=self.user.auth)
        assert_equal(len(res.json['data']), 3)

    def test_bulk_delete_contributors_all_or_nothing(self):
        res = self.app.get(self.public_url, auth=self.user.auth)
        assert_equal(len(res.json['data']), 3)
        invalid_id = {
            'id': '12345',
            'type': 'contributors',
        }

        new_payload = {'data': [self.payload_one, invalid_id]}

        res = self.app.bulk_delete_json_api(self.public_url, new_payload, auth=self.user.auth, expect_errors=True)
        assert_equal(res.status_code, 400)
        assert_equal(res.json['errors'][0]['detail'], 'Could not find all objects to delete.')

        res = self.app.get(self.public_url, auth=self.user.auth)
        assert_equal(len(res.json['data']), 3)

    def test_bulk_delete_contributors_limits(self):
        new_payload = {'data': [self.payload_one] * 11 }
        res = self.app.bulk_delete_json_api(self.public_url, new_payload, auth=self.user.auth, expect_errors=True)
        assert_equal(res.status_code, 400)
        assert_equal(res.json['errors'][0]['detail'], 'Bulk operation limit is 10, got 11.')
        assert_equal(res.json['errors'][0]['source']['pointer'], '/data')

    def test_bulk_delete_contributors_no_payload(self):
        res = self.app.bulk_delete_json_api(self.public_url, auth=self.user.auth, expect_errors=True)
        assert_equal(res.status_code, 400)
<|MERGE_RESOLUTION|>--- conflicted
+++ resolved
@@ -251,7 +251,6 @@
         assert_equal(res.json['errors'][0]['source']['pointer'], '/data/relationships')
 
     def test_add_contributor_empty_relationships(self):
-<<<<<<< HEAD
         data = {
             'data': {
                 'type': 'contributors',
@@ -265,30 +264,12 @@
         assert_equal(res.json['errors'][0]['source']['pointer'], '/data/relationships')
 
     def test_add_contributor_no_user_key_in_relationships(self):
-=======
->>>>>>> 9693d583
         data = {
             'data': {
                 'type': 'contributors',
                 'attributes': {
                     'bibliographic': True
                 },
-<<<<<<< HEAD
-=======
-                'relationships': {}
-            }
-        }
-        res = self.app.post_json_api(self.public_url, data, auth=self.user.auth, expect_errors=True)
-        assert_equal(res.json['errors'][0]['source']['pointer'], '/data/relationships')
-
-    def test_add_contributor_no_user_key_in_relationships(self):
-        data = {
-            'data': {
-                'type': 'contributors',
-                'attributes': {
-                    'bibliographic': True
-                },
->>>>>>> 9693d583
                 'relationships': {
                     'id': self.user_two._id,
                     'type': 'users'
@@ -363,7 +344,6 @@
             'data': {
                 'type': 'contributors',
                 'attributes': {
-<<<<<<< HEAD
                     'bibliographic': True
                 },
                 'relationships': {
@@ -424,76 +404,11 @@
              'data': {
                 'type': 'Incorrect type',
                 'attributes': {
-=======
->>>>>>> 9693d583
                     'bibliographic': True
                 },
                 'relationships': {
                     'users': {
                         'data': {
-<<<<<<< HEAD
-=======
-                            'type': 'users',
-                            'id': '12345'
-                        }
-                    }
-                }
-            }
-        }
-        res = self.app.post_json_api(self.public_url, data, auth=self.user.auth, expect_errors=True)
-        assert_equal(res.status_code, 404)
-
-    def test_add_contributor_incorrect_target_type_in_relationships(self):
-        data = {
-            'data': {
-                'type': 'contributors',
-                'attributes': {
-                    'bibliographic': True
-                },
-                'relationships': {
-                    'users': {
-                        'data': {
-                            'type': 'Incorrect!',
-                            'id': self.user_two._id
-                        }
-                    }
-                }
-            }
-        }
-        res = self.app.post_json_api(self.public_url, data, auth=self.user.auth, expect_errors=True)
-        assert_equal(res.status_code, 409)
-
-    def test_add_contributor_no_type(self):
-        data = {
-            'data': {
-                'attributes': {
-                    'bibliographic': True
-                },
-                'relationships': {
-                    'users': {
-                        'data': {
-                            'id': self.user_two._id,
-                            'type': 'users'
-                        }
-                    }
-                }
-            }
-        }
-        res = self.app.post_json_api(self.public_url, data, auth=self.user.auth, expect_errors=True)
-        assert_equal(res.status_code, 400)
-        assert_equal(res.json['errors'][0]['source']['pointer'], "/data/type")
-
-    def test_add_contributor_incorrect_type(self):
-        data = {
-             'data': {
-                'type': 'Incorrect type',
-                'attributes': {
-                    'bibliographic': True
-                },
-                'relationships': {
-                    'users': {
-                        'data': {
->>>>>>> 9693d583
                             'id': self.user_two._id,
                             'type': 'users'
                         }
