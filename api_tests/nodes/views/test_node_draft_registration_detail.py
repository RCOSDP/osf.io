import binascii
import hashlib
import pytest

<<<<<<< HEAD
from osf.models import MetaSchema
from website.project.metadata.schemas import LATEST_SCHEMA_VERSION
=======
>>>>>>> 1b10d310
from api.base.settings.defaults import API_BASE
from osf.models import MetaSchema
from osf_tests.factories import (
    ProjectFactory,
    DraftRegistrationFactory,
    AuthUserFactory,
    RegistrationFactory,
)
from rest_framework import exceptions
from test_node_draft_registration_list import DraftRegistrationTestCase
from website.project.metadata.schemas import LATEST_SCHEMA_VERSION
from website.settings import PREREG_ADMIN_TAG


@pytest.mark.django_db
class TestDraftRegistrationDetail(DraftRegistrationTestCase):

    @pytest.fixture()
    def schema(self):
        return MetaSchema.objects.get(name='OSF-Standard Pre-Data Collection Registration', schema_version=LATEST_SCHEMA_VERSION)

<<<<<<< HEAD
        self.schema = MetaSchema.objects.get(name='OSF-Standard Pre-Data Collection Registration', schema_version=LATEST_SCHEMA_VERSION)
=======
    @pytest.fixture()
    def draft_registration(self, user, project_public, schema):
        return DraftRegistrationFactory(
            initiator=user,
            registration_schema=schema,
            branched_from=project_public
        )
>>>>>>> 1b10d310

    @pytest.fixture()
    def project_other(self, user):
        return ProjectFactory(creator=user)

    @pytest.fixture()
    def url_draft_registrations(self, project_public, draft_registration):
        return '/{}nodes/{}/draft_registrations/{}/'.format(API_BASE, project_public._id, draft_registration._id)

    def test_admin_can_view_draft(self, app, user, draft_registration, schema, url_draft_registrations):
        res = app.get(url_draft_registrations, auth=user.auth)
        assert res.status_code == 200
        data = res.json['data']
        assert data['attributes']['registration_supplement'] == schema._id
        assert data['id'] == draft_registration._id
        assert data['attributes']['registration_metadata'] == {}

    def test_cannot_view_draft(self, app, user_write_contrib, user_read_contrib, user_non_contrib, url_draft_registrations):

    #   test_read_only_contributor_cannot_view_draft
        res = app.get(url_draft_registrations, auth=user_read_contrib.auth, expect_errors=True)
        assert res.status_code == 403

    #   test_read_write_contributor_cannot_view_draft
        res = app.get(url_draft_registrations, auth=user_write_contrib.auth, expect_errors=True)
        assert res.status_code == 403

    #   test_logged_in_non_contributor_cannot_view_draft
        res = app.get(url_draft_registrations, auth=user_non_contrib.auth, expect_errors=True)
        assert res.status_code == 403

    #   test_unauthenticated_user_cannot_view_draft
        res = app.get(url_draft_registrations, expect_errors=True)
        assert res.status_code == 401

    def test_draft_must_be_branched_from_node_in_kwargs(self, app, user, project_other, draft_registration):
        url = '/{}nodes/{}/draft_registrations/{}/'.format(API_BASE, project_other._id, draft_registration._id)
        res = app.get(url, auth=user.auth, expect_errors=True)
        assert res.status_code == 400
        errors = res.json['errors'][0]
        assert errors['detail'] == 'This draft registration is not created from the given node.'

    def test_reviewer_can_see_draft_registration(self, app, schema, draft_registration, url_draft_registrations):
        user = AuthUserFactory()
        user.add_system_tag(PREREG_ADMIN_TAG)
        user.save()
        res = app.get(url_draft_registrations, auth=user.auth)
        assert res.status_code == 200
        data = res.json['data']
        assert data['attributes']['registration_supplement'] == schema._id
        assert data['id'] == draft_registration._id
        assert data['attributes']['registration_metadata'] == {}


@pytest.mark.django_db
class TestDraftRegistrationUpdate(DraftRegistrationTestCase):

    @pytest.fixture()
    def schema(self):
        return MetaSchema.objects.get(name='OSF-Standard Pre-Data Collection Registration', schema_version=LATEST_SCHEMA_VERSION)

<<<<<<< HEAD
        self.schema = MetaSchema.objects.get(name='OSF-Standard Pre-Data Collection Registration', schema_version=LATEST_SCHEMA_VERSION)

        self.draft_registration = DraftRegistrationFactory(
            initiator=self.user,
            registration_schema=self.schema,
            branched_from=self.public_project
        )

        self.prereg_schema = MetaSchema.objects.get(name='Prereg Challenge', schema_version=LATEST_SCHEMA_VERSION)
=======
    @pytest.fixture()
    def draft_registration(self, user, project_public, schema):
        return DraftRegistrationFactory(
            initiator=user,
            registration_schema=schema,
            branched_from=project_public
        )

    @pytest.fixture()
    def schema_prereg(self):
        return MetaSchema.objects.get(name='Prereg Challenge', schema_version=LATEST_SCHEMA_VERSION)
>>>>>>> 1b10d310

    @pytest.fixture()
    def draft_registration_prereg(self, user, project_public, schema_prereg):
        return DraftRegistrationFactory(
            initiator=user,
            registration_schema=schema_prereg,
            branched_from=project_public
        )

    @pytest.fixture()
    def metadata_registration(self, prereg_metadata, draft_registration_prereg):
        return prereg_metadata(draft_registration_prereg)

    @pytest.fixture()
    def project_other(self, user):
        return ProjectFactory(creator=user)

    @pytest.fixture()
    def url_draft_registrations(self, project_public, draft_registration):
        return '/{}nodes/{}/draft_registrations/{}/'.format(API_BASE, project_public._id, draft_registration._id)

    @pytest.fixture()
    def payload(self, draft_registration):
        return {
            'data': {
                'id': draft_registration._id,
                'type': 'draft_registrations',
                'attributes': {
                    'registration_metadata': {
                        'datacompletion': {
                            'value': 'No, data collection has not begun'
                        },
                        'looked': {
                            'value': 'No'
                        },
                        'comments': {
                            'value': 'This is my first registration.'
                        }
                    }
                }
            }
        }

    def test_id_required_in_payload(self, app, user, url_draft_registrations):
        payload = {
            'data': {
                'type': 'draft_registrations',
                'attributes': {
                    'registration_metadata': {}
                }
            }
        }
        res = app.put_json_api(url_draft_registrations, payload, auth=user.auth, expect_errors=True)
        assert res.status_code == 400
        errors = res.json['errors'][0]
        assert errors['source']['pointer'] == '/data/id'
        assert errors['detail'] == 'This field may not be null.'

    def test_admin_can_update_draft(self, app, user, schema, payload, url_draft_registrations):
        res = app.put_json_api(url_draft_registrations, payload, auth=user.auth)
        assert res.status_code == 200
        data = res.json['data']
        assert data['attributes']['registration_supplement'] == schema._id
        assert data['attributes']['registration_metadata'] == payload['data']['attributes']['registration_metadata']

    def test_draft_must_be_branched_from_node(self, app, user, project_other, draft_registration, payload):
        url = '/{}nodes/{}/draft_registrations/{}/'.format(API_BASE, project_other._id, draft_registration._id)
        res = app.put_json_api(url, payload, auth=user.auth, expect_errors=True)
        assert res.status_code == 400
        errors = res.json['errors'][0]
        assert errors['detail'] == 'This draft registration is not created from the given node.'

    def test_cannot_update_draft(self, app, user_write_contrib, user_read_contrib, user_non_contrib, payload, url_draft_registrations):

    #   test_read_only_contributor_cannot_update_draft
        res = app.put_json_api(url_draft_registrations, payload, auth=user_read_contrib.auth, expect_errors=True)
        assert res.status_code == 403

    #   test_read_write_contributor_cannot_update_draft
        res = app.put_json_api(url_draft_registrations, payload, auth=user_write_contrib.auth, expect_errors=True)
        assert res.status_code == 403

    #   test_logged_in_non_contributor_cannot_update_draft
        res = app.put_json_api(url_draft_registrations, payload, auth=user_non_contrib.auth, expect_errors=True)
        assert res.status_code == 403

    #   test_unauthenticated_user_cannot_update_draft
        res = app.put_json_api(url_draft_registrations, payload, expect_errors=True)
        assert res.status_code == 401

    def test_registration_metadata_must_be_supplied(self, app, user, payload, url_draft_registrations):
        payload['data']['attributes'] = {}

        res = app.put_json_api(url_draft_registrations, payload, auth=user.auth, expect_errors=True)
        errors = res.json['errors'][0]
        assert res.status_code == 400
        assert errors['source']['pointer'] == '/data/attributes/registration_metadata'
        assert errors['detail'] == 'This field is required.'

    def test_registration_metadata_must_be_a_dictionary(self, app, user, payload, url_draft_registrations):
        payload['data']['attributes']['registration_metadata'] = 'Registration data'

        res = app.put_json_api(url_draft_registrations, payload, auth=user.auth, expect_errors=True)
        errors = res.json['errors'][0]
        assert res.status_code == 400
        assert errors['source']['pointer'] == '/data/attributes/registration_metadata'
        assert errors['detail'] == 'Expected a dictionary of items but got type "unicode".'

    def test_registration_metadata_question_values_must_be_dictionaries(self, app, user, payload, url_draft_registrations):
        payload['data']['attributes']['registration_metadata']['datacompletion'] = 'No, data collection has not begun'

        res = app.put_json_api(url_draft_registrations, payload, auth=user.auth, expect_errors=True)
        errors = res.json['errors'][0]
        assert res.status_code == 400
        assert errors['detail'] == 'u\'No, data collection has not begun\' is not of type \'object\''

    def test_registration_metadata_question_keys_must_be_value(self, app, user, payload, url_draft_registrations):
        payload['data']['attributes']['registration_metadata']['datacompletion'] = {
            'incorrect_key': 'No, data collection has not begun'
        }

        res = app.put_json_api(url_draft_registrations, payload, auth=user.auth, expect_errors=True)
        errors = res.json['errors'][0]
        assert res.status_code == 400
        assert errors['detail'] == 'Additional properties are not allowed (u\'incorrect_key\' was unexpected)'

    def test_question_in_registration_metadata_must_be_in_schema(self, app, user, payload, url_draft_registrations):
        payload['data']['attributes']['registration_metadata']['q11'] = {
            'value': 'No, data collection has not begun'
        }

        res = app.put_json_api(url_draft_registrations, payload, auth=user.auth, expect_errors=True)
        errors = res.json['errors'][0]
        assert res.status_code == 400
        assert errors['detail'] == 'Additional properties are not allowed (u\'q11\' was unexpected)'

    def test_multiple_choice_question_value_must_match_value_in_schema(self, app, user, payload, url_draft_registrations):
        payload['data']['attributes']['registration_metadata']['datacompletion'] = {
            'value': 'Nope, data collection has not begun'
        }

        res = app.put_json_api(url_draft_registrations, payload, auth=user.auth, expect_errors=True)
        errors = res.json['errors'][0]
        assert res.status_code == 400
        assert errors['detail'] == 'u\'Nope, data collection has not begun\' is not one of [u\'No, data collection has not begun\', u\'Yes, data collection is underway or complete\']'

    def test_cannot_update_registration_schema(self, app, user, schema, payload, schema_prereg, url_draft_registrations):
        payload['data']['attributes']['registration_supplement'] = schema_prereg._id
        res = app.put_json_api(url_draft_registrations, payload, auth=user.auth, expect_errors=True)
        assert res.status_code == 200
        assert res.json['data']['attributes']['registration_supplement'] == schema._id

    def test_required_metaschema_questions_not_required_on_update(self, app, user, project_public, draft_registration_prereg, metadata_registration):

        url = '/{}nodes/{}/draft_registrations/{}/'.format(API_BASE, project_public._id, draft_registration_prereg._id)

        del metadata_registration['q1']
        draft_registration_prereg.metadata_registration = metadata_registration
        draft_registration_prereg.save()

        payload = {
            'data': {
                'id': draft_registration_prereg._id,
                'type': 'draft_registrations',
                'attributes': {
                    'registration_metadata': {
                        'q2': {
                            'value': 'New response'
                        }
                    }
                }
            }
        }

        res = app.put_json_api(url, payload, auth=user.auth, expect_errors=True)
        assert res.status_code == 200
        assert res.json['data']['attributes']['registration_metadata']['q2']['value'] == 'New response'
        assert 'q1' not in res.json['data']['attributes']['registration_metadata']

    def test_reviewer_can_update_draft_registration(self, app, project_public, draft_registration_prereg):
        user = AuthUserFactory()
        user.add_system_tag(PREREG_ADMIN_TAG)
        user.save()

        payload = {
            'data': {
                'id': draft_registration_prereg._id,
                'type': 'draft_registrations',
                'attributes': {
                    'registration_metadata': {
                        'q2': {
                            'comments': [{'value': 'This is incomplete.'}]
                        }
                    }
                }
            }
        }

        url = '/{}nodes/{}/draft_registrations/{}/'.format(API_BASE, project_public._id, draft_registration_prereg._id)


        res = app.put_json_api(url, payload, auth=user.auth, expect_errors=True)
        assert res.status_code == 200
        assert res.json['data']['attributes']['registration_metadata']['q2']['comments'][0]['value'] == 'This is incomplete.'
        assert 'q1' not in res.json['data']['attributes']['registration_metadata']

    def test_reviewer_can_only_update_comment_fields_draft_registration(self, app, project_public, draft_registration_prereg):
        user = AuthUserFactory()
        user.add_system_tag(PREREG_ADMIN_TAG)
        user.save()

        payload = {
            'data': {
                'id': draft_registration_prereg._id,
                'type': 'draft_registrations',
                'attributes': {
                    'registration_metadata': {
                        'q2': {
                            'value': 'Test response'
                        }
                    }
                }
            }
        }

        url = '/{}nodes/{}/draft_registrations/{}/'.format(API_BASE, project_public._id, draft_registration_prereg._id)

        res = app.put_json_api(url, payload, auth=user.auth, expect_errors=True)
        assert res.status_code == 400
        assert res.json['errors'][0]['detail'] == 'Additional properties are not allowed (u\'value\' was unexpected)'

    def test_reviewer_can_update_nested_comment_fields_draft_registration(self, app, project_public, draft_registration_prereg):
        user = AuthUserFactory()
        user.add_system_tag(PREREG_ADMIN_TAG)
        user.save()

        payload = {
            'data': {
                'id': draft_registration_prereg._id,
                'type': 'draft_registrations',
                'attributes': {
                    'registration_metadata': {
                        'q7': {
                            'value': {
                                 'question': {
                                    'comments': [{'value': 'Add some clarity here.'}]
                                }
                            }
                        }
                    }
                }
            }
        }

        url = '/{}nodes/{}/draft_registrations/{}/'.format(API_BASE, project_public._id, draft_registration_prereg._id)

        res = app.put_json_api(url, payload, auth=user.auth, expect_errors=True)
        assert res.status_code == 200
        assert res.json['data']['attributes']['registration_metadata']['q7']['value']['question']['comments'][0]['value'] == 'Add some clarity here.'

    def test_reviewer_cannot_update_nested_value_fields_draft_registration(self, app, project_public, draft_registration_prereg):
        user = AuthUserFactory()
        user.add_system_tag(PREREG_ADMIN_TAG)
        user.save()

        payload = {
            'data': {
                'id': draft_registration_prereg._id,
                'type': 'draft_registrations',
                'attributes': {
                    'registration_metadata': {
                        'q7': {
                            'value': {
                                 'question': {
                                    'value': 'This is the answer'
                                }
                            }
                        }
                    }
                }
            }
        }

        url = '/{}nodes/{}/draft_registrations/{}/'.format(API_BASE, project_public._id, draft_registration_prereg._id)

        res = app.put_json_api(url, payload, auth=user.auth, expect_errors=True)
        assert res.status_code == 400
        assert res.json['errors'][0]['detail'] == 'Additional properties are not allowed (u\'value\' was unexpected)'


@pytest.mark.django_db
class TestDraftRegistrationPatch(DraftRegistrationTestCase):

<<<<<<< HEAD
    def setUp(self):
        super(TestDraftRegistrationPatch, self).setUp()

        self.schema = MetaSchema.objects.get(name='OSF-Standard Pre-Data Collection Registration', schema_version=LATEST_SCHEMA_VERSION)
=======
    @pytest.fixture()
    def schema(self):
        return MetaSchema.objects.get(name='OSF-Standard Pre-Data Collection Registration', schema_version=LATEST_SCHEMA_VERSION)
>>>>>>> 1b10d310

    @pytest.fixture()
    def draft_registration(self, user, project_public, schema):
        return DraftRegistrationFactory(
            initiator=user,
            registration_schema=schema,
            branched_from=project_public
        )

<<<<<<< HEAD
        self.prereg_schema = MetaSchema.objects.get(name='Prereg Challenge', schema_version=LATEST_SCHEMA_VERSION)
=======
    @pytest.fixture()
    def schema_prereg(self):
        return MetaSchema.objects.get(name='Prereg Challenge', schema_version=LATEST_SCHEMA_VERSION)
>>>>>>> 1b10d310

    @pytest.fixture()
    def draft_registration_prereg(self, user, project_public, schema_prereg):
        return DraftRegistrationFactory(
            initiator=user,
            registration_schema=schema_prereg,
            branched_from=project_public
        )

    @pytest.fixture()
    def metadata_registration(self, prereg_metadata, draft_registration_prereg):
        return prereg_metadata(draft_registration_prereg)

    @pytest.fixture()
    def project_other(self, user):
        return ProjectFactory(creator=user)

    @pytest.fixture()
    def url_draft_registrations(self, project_public, draft_registration):
        return '/{}nodes/{}/draft_registrations/{}/'.format(API_BASE, project_public._id, draft_registration._id)

    @pytest.fixture()
    def payload(self, draft_registration):
        return {
            'data': {
                'id': draft_registration._id,
                'type': 'draft_registrations',
                'attributes': {
                    'registration_metadata': {
                        'datacompletion': {
                            'value': 'No, data collection has not begun'
                        },
                        'looked': {
                            'value': 'No'
                        },
                        'comments': {
                            'value': 'This is my first registration.'
                        }
                    }
                }
            }
        }

    def test_admin_can_update_draft(self, app, user, schema, payload, url_draft_registrations):
        res = app.patch_json_api(url_draft_registrations, payload, auth=user.auth)
        assert res.status_code == 200
        data = res.json['data']
        assert data['attributes']['registration_supplement'] == schema._id
        assert data['attributes']['registration_metadata'] == payload['data']['attributes']['registration_metadata']

    def test_cannot_update_draft(self, app, user_write_contrib, user_read_contrib, user_non_contrib, payload, url_draft_registrations):
    
    #   test_read_only_contributor_cannot_update_draft
        res = app.patch_json_api(url_draft_registrations, payload, auth=user_read_contrib.auth, expect_errors=True)
        assert res.status_code == 403

    #   test_read_write_contributor_cannot_update_draft
        res = app.patch_json_api(url_draft_registrations, payload, auth=user_write_contrib.auth, expect_errors=True)
        assert res.status_code == 403

    #   test_logged_in_non_contributor_cannot_update_draft
        res = app.patch_json_api(url_draft_registrations, payload, auth=user_non_contrib.auth, expect_errors=True)
        assert res.status_code == 403

    #   test_unauthenticated_user_cannot_update_draft
        res = app.patch_json_api(url_draft_registrations, payload, expect_errors=True)
        assert res.status_code == 401


@pytest.mark.django_db
class TestDraftRegistrationDelete(DraftRegistrationTestCase):

<<<<<<< HEAD
        schema = MetaSchema.objects.get(name='OSF-Standard Pre-Data Collection Registration', schema_version=LATEST_SCHEMA_VERSION)
=======
    @pytest.fixture()
    def schema(self):
        return MetaSchema.objects.get(name='OSF-Standard Pre-Data Collection Registration', schema_version=LATEST_SCHEMA_VERSION)
>>>>>>> 1b10d310

    @pytest.fixture()
    def draft_registration(self, user, project_public, schema):
        return DraftRegistrationFactory(
            initiator=user,
            registration_schema=schema,
            branched_from=project_public
        )

    @pytest.fixture()
    def project_other(self, user):
        return ProjectFactory(creator=user)

    @pytest.fixture()
    def url_draft_registrations(self, project_public, draft_registration):
        return '/{}nodes/{}/draft_registrations/{}/'.format(API_BASE, project_public._id, draft_registration._id)

    def test_admin_can_delete_draft(self, app, user, url_draft_registrations):
        res = app.delete_json_api(url_draft_registrations, auth=user.auth)
        assert res.status_code == 204

    def test_cannot_delete_draft(self, app, user_write_contrib, user_read_contrib, user_non_contrib, url_draft_registrations):

    #   test_read_only_contributor_cannot_delete_draft
        res = app.delete_json_api(url_draft_registrations, auth=user_read_contrib.auth, expect_errors=True)
        assert res.status_code == 403

    #   test_read_write_contributor_cannot_delete_draft
        res = app.delete_json_api(url_draft_registrations, auth=user_write_contrib.auth, expect_errors=True)
        assert res.status_code == 403

    #   test_logged_in_non_contributor_cannot_delete_draft
        res = app.delete_json_api(url_draft_registrations, auth=user_non_contrib.auth, expect_errors=True)
        assert res.status_code == 403

    #   test_unauthenticated_user_cannot_delete_draft
        res = app.delete_json_api(url_draft_registrations, expect_errors=True)
        assert res.status_code == 401

    def test_draft_that_has_been_registered_cannot_be_deleted(self, app, user, project_public, draft_registration, url_draft_registrations):
        reg = RegistrationFactory(project=project_public)
        draft_registration.registered_node = reg
        draft_registration.save()
        res = app.delete_json_api(url_draft_registrations, auth=user.auth, expect_errors=True)
        assert res.status_code == 403
        assert res.json['errors'][0]['detail'] == 'This draft has already been registered and cannot be modified.'

    def test_reviewer_cannot_delete_draft_registration(self, app, url_draft_registrations):
        user = AuthUserFactory()
        user.add_system_tag(PREREG_ADMIN_TAG)
        user.save()

        res = app.delete_json_api(url_draft_registrations, auth=user.auth, expect_errors=True)
        assert res.status_code == 403
        assert res.json['errors'][0]['detail'] == exceptions.PermissionDenied.default_detail


@pytest.mark.django_db
class TestDraftPreregChallengeRegistrationMetadataValidation(DraftRegistrationTestCase):

    @pytest.fixture()
    def schema_prereg(self):
        return MetaSchema.objects.get(name='Prereg Challenge', schema_version=LATEST_SCHEMA_VERSION)

<<<<<<< HEAD
        self.prereg_schema = MetaSchema.objects.get(name='Prereg Challenge', schema_version=LATEST_SCHEMA_VERSION)
=======
    @pytest.fixture()
    def draft_registration_prereg(self, user, project_public, schema_prereg):
        return DraftRegistrationFactory(
            initiator=user,
            registration_schema=schema_prereg,
            branched_from=project_public
        )
>>>>>>> 1b10d310

    @pytest.fixture()
    def project_other(self, user):
        return ProjectFactory(creator=user)

    @pytest.fixture()
    def url_draft_registrations(self, project_public, draft_registration_prereg):
        return '/{}nodes/{}/draft_registrations/{}/'.format(API_BASE, project_public._id, draft_registration_prereg._id)

    @pytest.fixture()
    def payload(self, draft_registration_prereg):
        return {
            'data': {
                'id': draft_registration_prereg._id,
                'type': 'draft_registrations',
                'attributes': {
                    'registration_metadata': {}
                }
            }
        }

    def test_first_level_open_ended_answers(self, app, user, payload, url_draft_registrations):
        payload['data']['attributes']['registration_metadata']['q1'] = {
            'value': 'This is my answer.'
        }
        res = app.put_json_api(url_draft_registrations, payload, auth=user.auth)
        assert res.status_code == 200
        assert res.json['data']['attributes']['registration_metadata']['q1']['value'] == 'This is my answer.'

    def test_first_level_open_ended_answer_must_have_correct_key(self, app, user, payload, url_draft_registrations):
        payload['data']['attributes']['registration_metadata']['q1'] = {
            'values': 'This is my answer.'
        }
        res = app.put_json_api(url_draft_registrations, payload, auth=user.auth, expect_errors=True)
        assert res.status_code == 400
        assert res.json['errors'][0]['detail'] == 'Additional properties are not allowed (u\'values\' was unexpected)'

    def test_first_level_open_ended_answer_must_be_of_correct_type(self, app, user, payload, url_draft_registrations):
        payload['data']['attributes']['registration_metadata']['q1'] = {
            'value': 12345
        }
        res = app.put_json_api(url_draft_registrations, payload, auth=user.auth, expect_errors=True)
        assert res.status_code == 400
        assert res.json['errors'][0]['detail'] == '12345 is not of type \'string\''

    def test_first_level_open_ended_answer_not_expecting_more_nested_data(self, app, user, payload, url_draft_registrations):
        payload['data']['attributes']['registration_metadata']['q1'] = {
            'value': {
                'question': {
                    'value': 'This is my answer.'
                }
            }
        }
        res = app.put_json_api(url_draft_registrations, payload, auth=user.auth, expect_errors=True)
        assert res.status_code == 400
        assert res.json['errors'][0]['detail'] == '{u\'question\': {u\'value\': u\'This is my answer.\'}} is not of type \'string\''

    def test_second_level_answers(self, app, user, payload, url_draft_registrations):
        payload['data']['attributes']['registration_metadata']['q7'] = {
            'value': {
                'question': {
                    'value': 'This is my answer.'
                }
            }
        }
        res = app.put_json_api(url_draft_registrations, payload, auth=user.auth)
        assert res.status_code == 200
        assert res.json['data']['attributes']['registration_metadata']['q7']['value']['question']['value'] == 'This is my answer.'

    def test_second_level_open_ended_answer_must_have_correct_key(self, app, user, payload, url_draft_registrations):
        payload['data']['attributes']['registration_metadata']['q7'] = {
            'value': {
                'questions': {
                    'value': 'This is my answer.'
                }
            }
        }
        res = app.put_json_api(url_draft_registrations, payload, auth=user.auth, expect_errors=True)
        assert res.status_code == 400
        assert res.json['errors'][0]['detail'] == 'Additional properties are not allowed (u\'questions\' was unexpected)'

    def test_third_level_open_ended_answer_must_have_correct_key(self, app, user, payload, url_draft_registrations):
        payload['data']['attributes']['registration_metadata']['q7'] = {
            'value': {
                'question': {
                    'values': 'This is my answer.'
                }
            }
        }
        res = app.put_json_api(url_draft_registrations, payload, auth=user.auth, expect_errors=True)
        assert res.status_code == 400
        assert res.json['errors'][0]['detail'] == 'Additional properties are not allowed (u\'values\' was unexpected)'

    def test_second_level_open_ended_answer_must_have_correct_type(self, app, user, payload, url_draft_registrations):
        payload['data']['attributes']['registration_metadata']['q7'] = {
            'value': {
                'question': 'This is my answer'
            }
        }
        res = app.put_json_api(url_draft_registrations, payload, auth=user.auth, expect_errors=True)
        assert res.status_code == 400
        assert res.json['errors'][0]['detail'] == 'u\'This is my answer\' is not of type \'object\''

    def test_third_level_open_ended_answer_must_have_correct_type(self, app, user, payload, url_draft_registrations):
        payload['data']['attributes']['registration_metadata']['q7'] = {
            'value': {
                'question': {
                    'value': True
                }
            }
        }
        res = app.put_json_api(url_draft_registrations, payload, auth=user.auth, expect_errors=True)
        assert res.status_code == 400
        assert res.json['errors'][0]['detail'] == 'True is not of type \'string\''

    def test_uploader_metadata(self, app, user, project_public, draft_registration_prereg, payload, url_draft_registrations):
        sha256 = hashlib.pbkdf2_hmac('sha256', b'password', b'salt', 100000)
        payload['data']['attributes']['registration_metadata']['q7'] = {
            'value': {
                'uploader': {
                    'value': 'Screen Shot 2016-03-30 at 7.02.05 PM.png',
                    'extra': [{
                        'data': {},
                        'nodeId': project_public._id,
                        'viewUrl': '/project/{}/files/osfstorage/{}'.format(project_public._id, draft_registration_prereg._id),
                        'selectedFileName': 'Screen Shot 2016-03-30 at 7.02.05 PM.png',
                        'sha256': binascii.hexlify(sha256)
                    }]
                }
            }
        }
        res = app.put_json_api(url_draft_registrations, payload, auth=user.auth, expect_errors=True)
        assert res.status_code == 200
        assert res.json['data']['attributes']['registration_metadata']['q7']['value']['uploader']['value'] == 'Screen Shot 2016-03-30 at 7.02.05 PM.png'

    def test_uploader_metadata_incorrect_key(self, app, user, project_public, draft_registration_prereg, payload, url_draft_registrations):
        sha256 = hashlib.pbkdf2_hmac('sha256', b'password', b'salt', 100000)
        payload['data']['attributes']['registration_metadata']['q7'] = {
            'value': {
                'uploader': {
                    'value': 'Screen Shot 2016-03-30 at 7.02.05 PM.png',
                    'extra': [{
                        'data': {},
                        'nodeId': project_public._id,
                        'viewUrl': '/project/{}/files/osfstorage/{}'.format(project_public._id, draft_registration_prereg._id),
                        'selectedFileNames': 'Screen Shot 2016-03-30 at 7.02.05 PM.png',
                        'sha256': binascii.hexlify(sha256)
                    }]
                }
            }
        }
        res = app.put_json_api(url_draft_registrations, payload, auth=user.auth, expect_errors=True)
        assert res.status_code == 400
        assert res.json['errors'][0]['detail'] == 'Additional properties are not allowed (u\'selectedFileNames\' was unexpected)'

    def test_multiple_choice_questions_incorrect_choice(self, app, user, payload, url_draft_registrations):
        payload['data']['attributes']['registration_metadata']['q15'] = {
            'value': 'This is my answer.'
        }
        res = app.put_json_api(url_draft_registrations, payload, auth=user.auth, expect_errors=True)
        assert res.status_code == 400
        assert (res.json['errors'][0]['detail'] == 'u\'This is my answer.\' is not one of [u\'No blinding is involved in this study.\', '
                                                      'u\'For studies that involve human subjects, they will not know the treatment group to which they have been assigned.\', '
                                                      'u\'Research personnel who interact directly with the study subjects (either human or non-human subjects) will not be aware of the assigned treatments.\', '
                                                      'u\'Research personnel who analyze the data collected from the study are not aware of the treatment applied to any given group.\']')

    def test_multiple_choice_questions(self, app, user, payload, url_draft_registrations):
        payload['data']['attributes']['registration_metadata']['q15'] = {
            'value': 'No blinding is involved in this study.'
        }
        res = app.put_json_api(url_draft_registrations, payload, auth=user.auth, expect_errors=True)
        assert res.status_code == 200
        assert res.json['data']['attributes']['registration_metadata']['q15']['value'] == 'No blinding is involved in this study.'<|MERGE_RESOLUTION|>--- conflicted
+++ resolved
@@ -2,11 +2,6 @@
 import hashlib
 import pytest
 
-<<<<<<< HEAD
-from osf.models import MetaSchema
-from website.project.metadata.schemas import LATEST_SCHEMA_VERSION
-=======
->>>>>>> 1b10d310
 from api.base.settings.defaults import API_BASE
 from osf.models import MetaSchema
 from osf_tests.factories import (
@@ -28,9 +23,6 @@
     def schema(self):
         return MetaSchema.objects.get(name='OSF-Standard Pre-Data Collection Registration', schema_version=LATEST_SCHEMA_VERSION)
 
-<<<<<<< HEAD
-        self.schema = MetaSchema.objects.get(name='OSF-Standard Pre-Data Collection Registration', schema_version=LATEST_SCHEMA_VERSION)
-=======
     @pytest.fixture()
     def draft_registration(self, user, project_public, schema):
         return DraftRegistrationFactory(
@@ -38,7 +30,6 @@
             registration_schema=schema,
             branched_from=project_public
         )
->>>>>>> 1b10d310
 
     @pytest.fixture()
     def project_other(self, user):
@@ -100,17 +91,6 @@
     def schema(self):
         return MetaSchema.objects.get(name='OSF-Standard Pre-Data Collection Registration', schema_version=LATEST_SCHEMA_VERSION)
 
-<<<<<<< HEAD
-        self.schema = MetaSchema.objects.get(name='OSF-Standard Pre-Data Collection Registration', schema_version=LATEST_SCHEMA_VERSION)
-
-        self.draft_registration = DraftRegistrationFactory(
-            initiator=self.user,
-            registration_schema=self.schema,
-            branched_from=self.public_project
-        )
-
-        self.prereg_schema = MetaSchema.objects.get(name='Prereg Challenge', schema_version=LATEST_SCHEMA_VERSION)
-=======
     @pytest.fixture()
     def draft_registration(self, user, project_public, schema):
         return DraftRegistrationFactory(
@@ -122,7 +102,6 @@
     @pytest.fixture()
     def schema_prereg(self):
         return MetaSchema.objects.get(name='Prereg Challenge', schema_version=LATEST_SCHEMA_VERSION)
->>>>>>> 1b10d310
 
     @pytest.fixture()
     def draft_registration_prereg(self, user, project_public, schema_prereg):
@@ -416,16 +395,9 @@
 @pytest.mark.django_db
 class TestDraftRegistrationPatch(DraftRegistrationTestCase):
 
-<<<<<<< HEAD
-    def setUp(self):
-        super(TestDraftRegistrationPatch, self).setUp()
-
-        self.schema = MetaSchema.objects.get(name='OSF-Standard Pre-Data Collection Registration', schema_version=LATEST_SCHEMA_VERSION)
-=======
     @pytest.fixture()
     def schema(self):
         return MetaSchema.objects.get(name='OSF-Standard Pre-Data Collection Registration', schema_version=LATEST_SCHEMA_VERSION)
->>>>>>> 1b10d310
 
     @pytest.fixture()
     def draft_registration(self, user, project_public, schema):
@@ -435,13 +407,9 @@
             branched_from=project_public
         )
 
-<<<<<<< HEAD
-        self.prereg_schema = MetaSchema.objects.get(name='Prereg Challenge', schema_version=LATEST_SCHEMA_VERSION)
-=======
     @pytest.fixture()
     def schema_prereg(self):
         return MetaSchema.objects.get(name='Prereg Challenge', schema_version=LATEST_SCHEMA_VERSION)
->>>>>>> 1b10d310
 
     @pytest.fixture()
     def draft_registration_prereg(self, user, project_public, schema_prereg):
@@ -493,7 +461,7 @@
         assert data['attributes']['registration_metadata'] == payload['data']['attributes']['registration_metadata']
 
     def test_cannot_update_draft(self, app, user_write_contrib, user_read_contrib, user_non_contrib, payload, url_draft_registrations):
-    
+
     #   test_read_only_contributor_cannot_update_draft
         res = app.patch_json_api(url_draft_registrations, payload, auth=user_read_contrib.auth, expect_errors=True)
         assert res.status_code == 403
@@ -514,13 +482,9 @@
 @pytest.mark.django_db
 class TestDraftRegistrationDelete(DraftRegistrationTestCase):
 
-<<<<<<< HEAD
-        schema = MetaSchema.objects.get(name='OSF-Standard Pre-Data Collection Registration', schema_version=LATEST_SCHEMA_VERSION)
-=======
     @pytest.fixture()
     def schema(self):
         return MetaSchema.objects.get(name='OSF-Standard Pre-Data Collection Registration', schema_version=LATEST_SCHEMA_VERSION)
->>>>>>> 1b10d310
 
     @pytest.fixture()
     def draft_registration(self, user, project_public, schema):
@@ -585,9 +549,6 @@
     def schema_prereg(self):
         return MetaSchema.objects.get(name='Prereg Challenge', schema_version=LATEST_SCHEMA_VERSION)
 
-<<<<<<< HEAD
-        self.prereg_schema = MetaSchema.objects.get(name='Prereg Challenge', schema_version=LATEST_SCHEMA_VERSION)
-=======
     @pytest.fixture()
     def draft_registration_prereg(self, user, project_public, schema_prereg):
         return DraftRegistrationFactory(
@@ -595,7 +556,6 @@
             registration_schema=schema_prereg,
             branched_from=project_public
         )
->>>>>>> 1b10d310
 
     @pytest.fixture()
     def project_other(self, user):
