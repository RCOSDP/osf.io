--- conflicted
+++ resolved
@@ -3,15 +3,9 @@
 
 from nose.tools import *  # flake8: noqa
 
-<<<<<<< HEAD
 from tests.base import ApiTestCase
-from tests.utils import make_drf_request
+from tests.utils import make_drf_request_with_version
 from osf_tests.factories import UserFactory, CollectionFactory
-=======
-from tests.base import DbTestCase
-from tests.utils import make_drf_request_with_version
-from tests.factories import UserFactory, CollectionFactory
->>>>>>> 72046aa3
 
 from api.collections.serializers import CollectionSerializer
 
