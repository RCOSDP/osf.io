--- conflicted
+++ resolved
@@ -24,16 +24,12 @@
         self.institution.save()
         self.url = '/{0}institutions/auth/'.format(API_BASE)
 
-<<<<<<< HEAD
-    def build_payload(self, username):
-=======
     def tearDown(self):
         super(TestInstitutionAuth, self).tearDown()
         self.institution.remove()
         User.remove()
 
     def build_payload(self, username, fullname='Fake User', given_name='', family_name=''):
->>>>>>> fc575ea9
         data = {
             'provider': {
                 'id': self.institution._id,
