# OSF


- `master` Build Status: [![Build Status](https://travis-ci.org/CenterForOpenScience/osf.io.svg?branch=master)](https://travis-ci.org/CenterForOpenScience/osf.io)
- `develop` Build Status: [![Build Status](https://travis-ci.org/CenterForOpenScience/osf.io.svg?branch=master)](https://travis-ci.org/CenterForOpenScience/osf.io)
- Public Repo: https://github.com/CenterForOpenScience/osf.io/
- Issues: https://github.com/CenterForOpenScience/osf.io/issues?state=open
- Huboard: https://huboard.com/CenterForOpenScience/osf.io#/
- Docs: http://cosdev.rtfd.org/

## Help

Solutions to many common issues may be found at the [OSF Developer Docs](http://cosdev.rtfd.org/).

## Quickstart

These instructions should work on Mac OSX >= 10.7

- Create your virtualenv.

- Copy `website/settings/local-dist.py` to `website/settings/local.py.`  NOTE: This is your local settings file, which overrides the settings in `website/settings/defaults.py`. It will not be added to source control, so change it as you wish.

```bash
$ cp website/settings/local-dist.py website/settings/local.py
```

- You will need to:
    - Create local.py files for addons that need them.
    - Install TokuMX.
    - Install libxml2 and libxslt (required for installing lxml).
    - Install elasticsearch.
    - Install GPG.
    - Install requirements.
    - Create a GPG key.
    - Install npm
    - Install bower
    - Use bower to install Javascript components

- To do so, on MacOSX with [homebrew](http://brew.sh/) (click link for homebrew installation instructions), run:

```bash
$ pip install invoke
$ invoke setup
```


- Optionally, you may install the requirements for addons:

```bash
$ invoke addon_requirements
```

- On Linux systems, you may have to install python-pip, TokuMX, libxml2, libxslt, elasticsearch, and GPG manually before running the above commands.

- If invoke setup hangs when 'Generating GnuPG key' (especially under linux), you may need to install some additonal software to make this work. For apt-getters this looks like:

```bash
sudo apt-get install rng-tools
```

next edit /etc/default/rng-tools and set:

```
HRNGDEVICE=/dev/urandom
```

last start the rng-tools daemon with:

```
sudo /etc/init.d/rng-tools start
```

__source: http://www.howtoforge.com/helping-the-random-number-generator-to-gain-enough-entropy-with-rng-tools-debian-lenny __

## Starting Up

- Run your mongodb process.

```bash
$ invoke mongo
```

- Run your local development server.

```bash
$ invoke server
```

## Running the shell

To open the interactive Python shell, run:

```bash
$ invoke shell
```

## Running Tests

To run all tests:

```bash
$ invoke test
```

To run a certain test method

```bash
$ nosetests tests/test_module.py:TestClass.test_method
```

### Testing Addons

Addons tests are not run by default. To execute addons tests, run

```bash
$ invoke test_addons
```

### Testing Email


First, set `MAIL_SERVER` to `localhost:1025` in you `local.py` file.

website/settings/local.py

```python
...
MAIL_SERVER = "localhost:1025"
...
```

Sent emails will show up in your server logs.

*Optional*: fire up a pseudo-mailserver with:

```bash
$ invoke mailserver -p 1025
```

## Using TokUMX

TokuMX is an open-source fork of MongoDB that provides support for transactions in single-sharded environments.
TokuMX supports all MongoDB features as of version 2.4 and adds `beginTransaction`, `rollbackTransaction`, and
`commitTransaction` commands.

If you don't want to install TokuMX, set `USE_TOKU_MX` to `False` in `website/settings/local.py`.

### Installing with Mac OS

```bash
$ brew tap tokutek/tokumx
$ brew install tokumx-bin
```

### Installing on Ubuntu

```bash
$ apt-key adv --keyserver keyserver.ubuntu.com --recv-key 505A7412
$ echo "deb [arch=amd64] http://s3.amazonaws.com/tokumx-debs $(lsb_release -cs) main" | sudo tee /etc/apt/sources.list.d/tokumx.list
$ apt-get update
$ apt-get install tokumx
```

### Migrating from MongoDB

TokuMX and MongoDB use different binary formats. To migrate data from MongoDB to TokuMX:
* Back up the MongoDB data
    * `invoke mongodump --path dump`
* Shut down the MongoDB server
* Uninstall MongoDB
* Install TokuMX (see instructions above)
* Restore the data to TokuMX
    * `invoke mongorestore --path dump/osf20130903 --drop`
* Verify that the migrated data are available in TokuMX

## Using Celery

### Installing Celery + RabbitMQ

- Install RabbitMQ. On MacOSX with homebrew,

```bash
$ brew update
$ brew install rabbitmq
```
The scripts are installed to `/usr/local/sbin`, so you may need to add `PATH=$PATH:/usr/local/sbin` to your `.bash_profile`.

For instructions for other OS's, see [the official docs](http://www.rabbitmq.com/download.html).

Then start the RabbitMQ server with

```bash
$ invoke rabbitmq
```

If you want the rabbitmq server to start every time you start your computer (MacOSX), run

```bash
$ ln -sfv /usr/local/opt/rabbitmq/*.plist ~/Library/LaunchAgents
$ launchctl load ~/Library/LaunchAgents/homebrew.mxcl.rabbitmq.plist
```

### Starting A Celery Worker

```bash
invoke celery_worker
```

## Using Search

### Elasticsearch

- Install Elasticsearch

#### Mac OSX

```bash
$ brew install elasticsearch
```
_note: Oracle JDK 7 must be installed for elasticsearch to run_

#### Ubuntu

```bash
$ wget https://download.elasticsearch.org/elasticsearch/elasticsearch/elasticsearch-1.2.1.deb
$ sudo dpkg -i elasticsearch-1.2.1.deb
```

#### Using Elasticsearch
- In your `website/settings/local.py` file, set `SEARCH_ENGINE` to 'elastic'.

```python
SEARCH_ENGINE = 'elastic'
```
- Start the Elasticsearch server and migrate the models.

```bash
$ invoke elasticsearch
$ invoke migrate_search
```
#### Starting a local Elasticsearch server

```bash
$ invoke elasticsearch
```

## NPM

The Node Package Manager (NPM) is required for installing a number of node-based packages.

```bash
# For MacOSX
$ brew update && brew install node
```

Installing Node on Ubuntu is slightly more complicated. Node is installed as `nodejs`, but Bower expects
the binary to be called `node`. Symlink `nodejs` to `node` to fix, then verify that `node` is properly aliased:

```bash
# For Ubuntu
$ sudo apt-get install nodejs
$ sudo ln -s /usr/bin/nodejs /usr/bin/node
$ node --version      # v0.10.25
```


## Install NPM requirements

To install necessary NPM requiremnts, run:

```bash
$ npm install
```

In the OSF root directory.

## Using Bower to install front-end dependencies

We use [bower](http://bower.io/) to automatically download and manage dependencies for front-end libraries. This should
be installed with `invoke setup` (above)

To get the bower CLI, you must have `npm` installed.

```bash
$ npm install -g bower
```

### To update existing front-end dependencies

This will be the most common command you will use with `bower`. It will update all your front-end dependencies to the version required by the OSF. Think of it as the `pip install -r requirements.txt` for front-end assets.

```bash
$ bower install
```

### To add a new front-end library

Use this command when adding a new front-end dependency

```bash
$ bower install zeroclipboard --save
```

The `--save` option automatically adds an entry to the `bower.json` after downloading the library.

This will save the library in `website/static/vendor/bower_components/`, where it can be imported like any other module.

## Using webpack for asset bundling and minification

We use [webpack](https://webpack.github.io/docs/) to bundle and minify our static assets.

To get the webpack CLI, you must have `npm` installed.

```bash
$ npm install -g webpack
```

### To build assets with webpack

```bash
# Make sure dependencies are up to date
$ bower install && npm install
<<<<<<< HEAD
# Run webpack in watch mode
$ inv pack -w
```

The above commands can be run in one step with:

```bash
$ inv assets -w
=======
# Run webpack in debug mode and watch for changes
$ inv pack -dw
```

**The above commands can be run in one step with**:

```bash
$ inv assets -dw
>>>>>>> develop
```

## Setting up addons

To install the python libraries needed to support the enabled addons, run:

```bash
$ invoke addon_requirements
```

### Getting application credentials

Many addons require application credentials (typically an app key and secret) to be able to authenticate through the OSF. These credentials go in each addon's `local.py` settings file (e.g. `website/addons/dropbox/settings/local.py`).

For local development, the COS provides test app credentials for a number of services. A listing of these can be found here: https://osf.io/m2hig/wiki/home/ .

## Summary

If you have all the above services installed, you can start *everything* up with this sequence

```bash
invoke mongo -d  # Runs mongod as a daemon
invoke mailserver
invoke rabbitmq
invoke celery_worker
invoke elasticsearch
bower install
invoke pack -w
invoke server
```
<|MERGE_RESOLUTION|>--- conflicted
+++ resolved
@@ -86,6 +86,12 @@
 $ invoke server
 ```
 
+- Run your local sharejs server.
+
+```bash
+$ invoke sharejs
+```
+
 ## Running the shell
 
 To open the interactive Python shell, run:
@@ -320,16 +326,6 @@
 ```bash
 # Make sure dependencies are up to date
 $ bower install && npm install
-<<<<<<< HEAD
-# Run webpack in watch mode
-$ inv pack -w
-```
-
-The above commands can be run in one step with:
-
-```bash
-$ inv assets -w
-=======
 # Run webpack in debug mode and watch for changes
 $ inv pack -dw
 ```
@@ -338,7 +334,6 @@
 
 ```bash
 $ inv assets -dw
->>>>>>> develop
 ```
 
 ## Setting up addons
