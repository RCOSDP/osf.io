--- conflicted
+++ resolved
@@ -815,24 +815,8 @@
                 except (KeyError, AttributeError):
                     pass
             clone.set_auth(self.external_account, user, metadata=metadata, log=False)
-<<<<<<< HEAD
-=======
-            message = '{addon} authorization copied to forked {category}.'.format(
-                addon=self.config.full_name,
-                category=fork.project_or_component,
-            )
         else:
             clone.clear_settings()
-            message = (
-                u'{addon} authorization not copied to forked {category}. You may '
-                u'authorize this fork on the <u><a href="{url}">Settings</a></u> '
-                u'page.'
-            ).format(
-                addon=self.config.full_name,
-                url=fork.web_url_for('node_setting'),
-                category=fork.project_or_component,
-            )
->>>>>>> 9337a9b5
         if save:
             clone.save()
         return clone
