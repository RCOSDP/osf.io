import datetime
from rest_framework import status as http_status
import os
import uuid
import markupsafe
from future.moves.urllib.parse import quote
from django.utils import timezone

from distutils.util import strtobool
from flask import make_response
from flask import redirect
from flask import request
import furl
import jwe
import jwt
import waffle
from django.db import transaction
from django.contrib.contenttypes.models import ContentType
from elasticsearch import exceptions as es_exceptions

from api.base.settings.defaults import SLOAN_ID_COOKIE_NAME

from addons.base.models import BaseStorageAddon
from addons.osfstorage.models import OsfStorageFile
from addons.osfstorage.models import OsfStorageFileNode
from addons.osfstorage.utils import update_analytics

from framework import sentry
from framework.auth import Auth
from framework.auth import cas
from framework.auth import oauth_scopes
from framework.auth.decorators import collect_auth, must_be_logged_in, must_be_signed
from framework.exceptions import HTTPError
from framework.sentry import log_exception
from framework.routing import json_renderer, proxy_url
from framework.transactions.handlers import no_auto_transaction
from website import mails
from website import settings
from addons.base import signals as file_signals
from addons.base.utils import format_last_known_metadata, get_mfr_url
from osf import features
from osf.models import (BaseFileNode, TrashedFileNode, BaseFileVersionsThrough,
                        OSFUser, AbstractNode, Preprint,
                        NodeLog, DraftRegistration,
                        Guid, FileVersionUserMetadata, FileVersion)
from osf.metrics import PreprintView, PreprintDownload
from osf.utils import permissions
from website.profile.utils import get_profile_image_url
from website.project import decorators
from website.project.decorators import must_be_contributor_or_public, must_be_valid_project, check_contributor_auth
from website.ember_osf_web.decorators import ember_flag_is_active
from website.project.utils import serialize_node
from website.util import rubeus, timestamp


from osf.features import (
    SLOAN_COI_DISPLAY,
    SLOAN_DATA_DISPLAY,
    SLOAN_PREREG_DISPLAY
)

SLOAN_FLAGS = (
    SLOAN_COI_DISPLAY,
    SLOAN_DATA_DISPLAY,
    SLOAN_PREREG_DISPLAY
)

# import so that associated listener is instantiated and gets emails
from website.notifications.events.files import FileEvent  # noqa

from framework.logging import logging

logger = logging.getLogger(__name__)

ERROR_MESSAGES = {'FILE_GONE': u"""
<style>
#toggleBar{{display: none;}}
</style>
<div class="alert alert-info" role="alert">
<p>
The file "{file_name}" stored on {provider} was deleted via the GakuNin RDM.
</p>
<p>
It was deleted by <a href="/{deleted_by_guid}">{deleted_by}</a> on {deleted_on}.
</p>""",
                  'FILE_GONE_ACTOR_UNKNOWN': u"""
<style>
#toggleBar{{display: none;}}
</style>
<div class="alert alert-info" role="alert">
<p>
The file "{file_name}" stored on {provider} was deleted via the GakuNin RDM.
</p>
<p>
It was deleted on {deleted_on}.
</p>""",
                  'DONT_KNOW': u"""
<style>
#toggleBar{{display: none;}}
</style>
<div class="alert alert-info" role="alert">
<p>
File not found at {provider}.
</p>""",
                  'BLAME_PROVIDER': u"""
<style>
#toggleBar{{display: none;}}
</style>
<div class="alert alert-info" role="alert">
<p>
This {provider} link to the file "{file_name}" is currently unresponsive.
The provider ({provider}) may currently be unavailable or "{file_name}" may have been removed from {provider} through another interface.
</p>
<p>
You may wish to verify this through {provider}'s website.
</p>""",
                  'FILE_SUSPENDED': u"""
<style>
#toggleBar{{display: none;}}
</style>
<div class="alert alert-info" role="alert">
This content has been removed."""}

WATERBUTLER_JWE_KEY = jwe.kdf(settings.WATERBUTLER_JWE_SECRET.encode('utf-8'), settings.WATERBUTLER_JWE_SALT.encode('utf-8'))


@decorators.must_have_permission(permissions.WRITE)
@decorators.must_not_be_registration
def disable_addon(auth, **kwargs):
    node = kwargs['node'] or kwargs['project']

    addon_name = kwargs.get('addon')
    if addon_name is None:
        raise HTTPError(http_status.HTTP_400_BAD_REQUEST)

    deleted = node.delete_addon(addon_name, auth)

    return {'deleted': deleted}


@must_be_logged_in
def get_addon_user_config(**kwargs):

    user = kwargs['auth'].user

    addon_name = kwargs.get('addon')
    if addon_name is None:
        raise HTTPError(http_status.HTTP_400_BAD_REQUEST)

    addon = user.get_addon(addon_name)
    if addon is None:
        raise HTTPError(http_status.HTTP_400_BAD_REQUEST)

    return addon.to_json(user)


permission_map = {
    'create_folder': permissions.WRITE,
    'revisions': permissions.READ,
    'metadata': permissions.READ,
    'download': permissions.READ,
    'render': permissions.READ,
    'export': permissions.READ,
    'upload': permissions.WRITE,
    'delete': permissions.WRITE,
    'copy': permissions.WRITE,
    'move': permissions.WRITE,
    'copyto': permissions.WRITE,
    'moveto': permissions.WRITE,
    'copyfrom': permissions.READ,
    'movefrom': permissions.WRITE,
}

def check_access(node, auth, action, cas_resp):
    """Verify that user can perform requested action on resource. Raise appropriate
    error code if action cannot proceed.
    """
    permission = permission_map.get(action, None)
    if permission is None:
        raise HTTPError(http_status.HTTP_400_BAD_REQUEST)

    if cas_resp:
        if permission == permissions.READ:
            if node.can_view_files(auth=None):
                return True
            required_scope = node.file_read_scope
        else:
            required_scope = node.file_write_scope

        if not cas_resp.authenticated \
           or required_scope not in oauth_scopes.normalize_scopes(cas_resp.attributes['accessTokenScope']):
            raise HTTPError(http_status.HTTP_403_FORBIDDEN)

    if permission == permissions.READ:
        if node.can_view_files(auth):
            return True
        # The user may have admin privileges on a parent node, in which
        # case they should have read permissions
        if getattr(node, 'is_registration', False) and node.registered_from.can_view(auth):
            return True
    if permission == permissions.WRITE and node.can_edit(auth):
        return True

    # Users attempting to register projects with components might not have
    # `write` permissions for all components. This will result in a 403 for
    # all `upload` actions as well as `copyfrom` actions if the component
    # in question is not public. To get around this, we have to recursively
    # check the node's parent node to determine if they have `write`
    # permissions up the stack.
    # TODO(hrybacki): is there a way to tell if this is for a registration?
    # All nodes being registered that receive the `upload` action will have
    # `node.is_registration` == True. However, we have no way of telling if
    # `copyfrom` actions are originating from a node being registered.
    # TODO This is raise UNAUTHORIZED for registrations that have not been archived yet
    if isinstance(node, AbstractNode):
        if action == 'copyfrom' or (action == 'upload' and node.is_registration):
            parent = node.parent_node
            while parent:
                if parent.can_edit(auth):
                    return True
                parent = parent.parent_node

    raise HTTPError(http_status.HTTP_403_FORBIDDEN if auth.user else http_status.HTTP_401_UNAUTHORIZED)

def make_auth(user):
    if user is not None:
        return {
            'id': user._id,
            'email': '{}@osf.io'.format(user._id),
            'name': user.fullname,
        }
    return {}

def download_is_from_mfr(req, payload):
    metrics_data = payload['metrics']
    uri = metrics_data['uri']
    is_render_uri = furl.furl(uri or '').query.params.get('mode') == 'render'
    return (
        # This header is sent for download requests that
        # originate from MFR, e.g. for the code pygments renderer
        req.headers.get('X-Cos-Mfr-Render-Request', None) or
        # Need to check the URI in order to account
        # for renderers that send XHRs from the
        # rendered content, e.g. PDFs
        is_render_uri
    )


def get_metric_class_for_action(action, from_mfr):
    metric_class = None
    if action == 'render':
        metric_class = PreprintView
    elif action == 'download' and not from_mfr:
        metric_class = PreprintDownload
    return metric_class


@collect_auth
def get_auth(auth, **kwargs):
    cas_resp = None
    if not auth.user:
        # Central Authentication Server OAuth Bearer Token
        authorization = request.headers.get('Authorization')
        if authorization and authorization.startswith('Bearer '):
            client = cas.get_client()
            try:
                access_token = cas.parse_auth_header(authorization)
                cas_resp = client.profile(access_token)
            except cas.CasError as err:
                sentry.log_exception()
                # NOTE: We assume that the request is an AJAX request
                return json_renderer(err)
            if cas_resp.authenticated:
                auth.user = OSFUser.load(cas_resp.user)

    try:
        data = jwt.decode(
            jwe.decrypt(request.args.get('payload', '').encode('utf-8'), WATERBUTLER_JWE_KEY),
            settings.WATERBUTLER_JWT_SECRET,
            options={'require_exp': True},
            algorithm=settings.WATERBUTLER_JWT_ALGORITHM
        )['data']
    except (jwt.InvalidTokenError, KeyError) as err:
        sentry.log_message(str(err))
        raise HTTPError(http_status.HTTP_403_FORBIDDEN)

    if not auth.user:
        auth.user = OSFUser.from_cookie(data.get('cookie', ''))

    try:
        action = data['action']
        node_id = data['nid']
        provider_name = data['provider']
    except KeyError:
        raise HTTPError(http_status.HTTP_400_BAD_REQUEST)

    node = AbstractNode.load(node_id) or Preprint.load(node_id)
    if node and node.is_deleted:
        raise HTTPError(http_status.HTTP_410_GONE)
    elif not node:
        raise HTTPError(http_status.HTTP_404_NOT_FOUND)

    check_access(node, auth, action, cas_resp)
    provider_settings = None
    if hasattr(node, 'get_addon'):
        provider_settings = node.get_addon(provider_name)
        if not provider_settings:
            raise HTTPError(http_status.HTTP_400_BAD_REQUEST)

    path = data.get('path')
    credentials = None
    waterbutler_settings = None
    fileversion = None
    if provider_name == 'osfstorage':
        if path:
            file_id = path.strip('/')
            # check to see if this is a file or a folder
            filenode = OsfStorageFileNode.load(path.strip('/'))
            if filenode and filenode.is_file:
                # default to most recent version if none is provided in the response
                version = int(data['version']) if data.get('version') else filenode.versions.count()
                try:
                    fileversion = FileVersion.objects.filter(
                        basefilenode___id=file_id,
                        identifier=version
                    ).select_related('region').get()
                except FileVersion.DoesNotExist:
                    raise HTTPError(http_status.HTTP_400_BAD_REQUEST)
                if auth.user:
                    # mark fileversion as seen
                    FileVersionUserMetadata.objects.get_or_create(user=auth.user, file_version=fileversion)
                if not node.is_contributor_or_group_member(auth.user):
                    from_mfr = download_is_from_mfr(request, payload=data)
                    # version index is 0 based
                    version_index = version - 1
                    if action == 'render':
                        update_analytics(node, filenode, version_index, 'view')
                    elif action == 'download' and not from_mfr:
                        update_analytics(node, filenode, version_index, 'download')
                    if waffle.switch_is_active(features.ELASTICSEARCH_METRICS):
                        if isinstance(node, Preprint):
                            metric_class = get_metric_class_for_action(action, from_mfr=from_mfr)
                            if metric_class:
                                sloan_flags = {'sloan_id': request.cookies.get(SLOAN_ID_COOKIE_NAME)}
                                for flag_name in SLOAN_FLAGS:
                                    value = request.cookies.get(f'dwf_{flag_name}_custom_domain') or request.cookies.get(f'dwf_{flag_name}')
                                    if value:
                                        sloan_flags[flag_name.replace('_display', '')] = strtobool(value)

                                try:
                                    metric_class.record_for_preprint(
                                        preprint=node,
                                        user=auth.user,
                                        version=fileversion.identifier if fileversion else None,
                                        path=path,
                                        **sloan_flags
                                    )
                                except es_exceptions.ConnectionError:
                                    log_exception()
        if fileversion and provider_settings:
            region = fileversion.region
            credentials = region.waterbutler_credentials
            waterbutler_settings = fileversion.serialize_waterbutler_settings(
                node_id=provider_settings.owner._id,
                root_id=provider_settings.root_node._id,
            )
    # If they haven't been set by version region, use the NodeSettings or Preprint directly
    if not (credentials and waterbutler_settings):
        credentials = node.serialize_waterbutler_credentials(provider_name)
        waterbutler_settings = node.serialize_waterbutler_settings(provider_name)

    if isinstance(credentials.get('token'), bytes):
        credentials['token'] = credentials.get('token').decode()

    return {'payload': jwe.encrypt(jwt.encode({
        'exp': timezone.now() + datetime.timedelta(seconds=settings.WATERBUTLER_JWT_EXPIRATION),
        'data': {
            'auth': make_auth(auth.user),  # A waterbutler auth dict not an Auth object
            'credentials': credentials,
            'settings': waterbutler_settings,
            'callback_url': node.api_url_for(
                ('create_waterbutler_log' if not getattr(node, 'is_registration', False) else 'registration_callbacks'),
                _absolute=True,
                _internal=True
            )
        }
    }, settings.WATERBUTLER_JWT_SECRET, algorithm=settings.WATERBUTLER_JWT_ALGORITHM), WATERBUTLER_JWE_KEY).decode()}


LOG_ACTION_MAP = {
    'move': NodeLog.FILE_MOVED,
    'copy': NodeLog.FILE_COPIED,
    'rename': NodeLog.FILE_RENAMED,
    'create': NodeLog.FILE_ADDED,
    'update': NodeLog.FILE_UPDATED,
    'delete': NodeLog.FILE_REMOVED,
    'create_folder': NodeLog.FOLDER_CREATED,
}

DOWNLOAD_ACTIONS = set([
    'download_file',
    'download_zip',
])

@must_be_signed
@no_auto_transaction
@must_be_valid_project(quickfiles_valid=True, preprints_valid=True)
def create_waterbutler_log(payload, **kwargs):
    file_created_or_updated = False
    file_node_moved = False
    with transaction.atomic():
        try:
            auth = payload['auth']
            # Don't log download actions
            if payload['action'] in DOWNLOAD_ACTIONS:
                guid = Guid.load(payload['metadata'].get('nid'))
                if guid:
                    node = guid.referent
                return {'status': 'success'}

            user = OSFUser.load(auth['id'])
            if user is None:
                raise HTTPError(http_status.HTTP_400_BAD_REQUEST)

            action = LOG_ACTION_MAP[payload['action']]
        except KeyError:
            raise HTTPError(http_status.HTTP_400_BAD_REQUEST)

        auth = Auth(user=user)
        node = kwargs.get('node') or kwargs.get('project') or Preprint.load(kwargs.get('nid')) or Preprint.load(kwargs.get('pid'))

        if action in (NodeLog.FILE_MOVED, NodeLog.FILE_COPIED):
            for bundle in ('source', 'destination'):
                for key in ('provider', 'materialized', 'name', 'nid'):
                    if key not in payload[bundle]:
                        raise HTTPError(http_status.HTTP_400_BAD_REQUEST)

            dest = payload['destination']
            src = payload['source']
            if src is not None and dest is not None:
                dest_path = dest['materialized']
                src_path = src['materialized']
                if dest_path.endswith('/') and src_path.endswith('/'):
                    dest_path = os.path.dirname(dest_path)
                    src_path = os.path.dirname(src_path)
                if (
                    os.path.split(dest_path)[0] == os.path.split(src_path)[0]
                    and dest['provider'] == src['provider']
                    and dest['nid'] == src['nid']
                    and dest['name'] != src['name']
                ):
                    action = LOG_ACTION_MAP['rename']
            destination_node = node  # For clarity
            source_node = AbstractNode.load(src['nid']) or Preprint.load(src['nid'])

            # We return provider fullname so we need to load node settings, if applicable
            source = None
            if hasattr(source_node, 'get_addon'):
                source = source_node.get_addon(payload['source']['provider'])
            destination = None
            if hasattr(node, 'get_addon'):
                destination = node.get_addon(payload['destination']['provider'])

            payload['source'].update({
                'materialized': payload['source']['materialized'].lstrip('/'),
                'addon': source.config.full_name if source else 'osfstorage',
                'url': source_node.web_url_for(
                    'addon_view_or_download_file',
                    path=payload['source']['path'].lstrip('/'),
                    provider=payload['source']['provider']
                ),
                'node': {
                    '_id': source_node._id,
                    'url': source_node.url,
                    'title': source_node.title,
                }
            })
            payload['destination'].update({
                'materialized': payload['destination']['materialized'].lstrip('/'),
                'addon': destination.config.full_name if destination else 'osfstorage',
                'url': destination_node.web_url_for(
                    'addon_view_or_download_file',
                    path=payload['destination']['path'].lstrip('/'),
                    provider=payload['destination']['provider']
                ),
                'node': {
                    '_id': destination_node._id,
                    'url': destination_node.url,
                    'title': destination_node.title,
                }
            })

            if not payload.get('errors'):
                destination_node.add_log(
                    action=action,
                    auth=auth,
                    params=payload
                )
            if payload.get('email') is True or payload.get('errors'):
                mails.send_mail(
                    user.username,
                    mails.FILE_OPERATION_FAILED if payload.get('errors')
                    else mails.FILE_OPERATION_SUCCESS,
                    action=payload['action'],
                    source_node=source_node,
                    destination_node=destination_node,
                    source_path=payload['source']['materialized'],
                    source_addon=payload['source']['addon'],
                    destination_addon=payload['destination']['addon'],
                    osf_support_email=settings.OSF_SUPPORT_EMAIL
                )
            if payload.get('errors'):
                # Action failed but our function succeeded
                # Bail out to avoid file_signals
                return {'status': 'success'}

        else:
            node.create_waterbutler_log(auth, action, payload)

        if not isinstance(node, Preprint):
            # Create/update timestamp record
            if action in (NodeLog.FILE_ADDED, NodeLog.FILE_UPDATED):
                metadata = payload.get('metadata') or payload.get('destination')
                if metadata['kind'] == 'file':
                    created_flag = action == NodeLog.FILE_ADDED
                    file_created_or_updated = True
            # Update moved, or renamed timestamp records
            elif action in (NodeLog.FILE_MOVED, NodeLog.FILE_RENAMED):
                metadata = payload.get('metadata') or payload.get('destination')
                src_path = payload['source']['materialized']
                dest_path = payload['destination']['materialized']
                src_provider = payload['source']['provider']
                dest_provider = payload['destination']['provider']
                src_metadata = payload.get('source', None)
                file_node_moved = True
            # Update status of deleted timestamp records
            elif action in (NodeLog.FILE_REMOVED):
                src_path = payload['metadata']['materialized']
                provider = payload['metadata']['provider']
                timestamp.file_node_deleted(node._id, provider, src_path)

    def prepare_file_node(provider):
        with transaction.atomic():
            # to reduce possibility of MultipleObjectsReturned.
            # [GRDM-13530, 15698, 17045, 17065]
            # (MultipleObjectsReturned may occur when creation of
            #  BaseFileNode is called in long transaction.)
            file_node = BaseFileNode.resolve_class(
                provider, BaseFileNode.FILE
            ).get_or_create(node, '/' + metadata.get('path').lstrip('/'))
            if file_node:
                func_hash = getattr(file_node, 'get_hash_for_timestamp', None)
                if func_hash:
                    extras = {}
                    # collect new metadata from waterbutler
                    # and update external hashes of the file_node
                    # to update timestamp by file hash
                    file_node.touch(
                        request.headers.get('Authorization'),
                        **dict(
                            extras,
                            cookie=user.get_or_create_cookie()
                        )
                    )

    if file_created_or_updated:
        prepare_file_node(metadata['provider'])
        with transaction.atomic():  # long transaction
            timestamp.file_created_or_updated(node, metadata, user.id,
                                              created_flag)
    elif file_node_moved:
        prepare_file_node(dest_provider)
        with transaction.atomic():  # long transaction
            timestamp.file_node_moved(auth.user.id, node._id,
                                      src_provider, dest_provider,
                                      src_path, dest_path,
                                      metadata, src_metadata)

    with transaction.atomic():
        file_signals.file_updated.send(target=node, user=user, event_type=action, payload=payload)

    return {'status': 'success'}


@file_signals.file_updated.connect
def addon_delete_file_node(self, target, user, event_type, payload):
    """ Get addon BaseFileNode(s), move it into the TrashedFileNode collection
    and remove it from StoredFileNode.
    Required so that the guids of deleted addon files are not re-pointed when an
    addon file or folder is moved or renamed.
    """
    if event_type == 'file_removed' and payload.get('provider', None) != 'osfstorage':
        provider = payload['provider']
        path = payload['metadata']['path']
        materialized_path = payload['metadata']['materialized']
        content_type = ContentType.objects.get_for_model(target)
        if path.endswith('/'):
            folder_children = BaseFileNode.resolve_class(provider, BaseFileNode.ANY).objects.filter(
                provider=provider,
                target_object_id=target.id,
                target_content_type=content_type,
                _materialized_path__startswith=materialized_path
            )
            for item in folder_children:
                if item.kind == 'file' and not TrashedFileNode.load(item._id):
                    item.delete(user=user)
                elif item.kind == 'folder':
                    BaseFileNode.delete(item)
        else:
            try:
                file_node = BaseFileNode.resolve_class(provider, BaseFileNode.FILE).objects.get(
                    target_object_id=target.id,
                    target_content_type=content_type,
                    _materialized_path=materialized_path
                )
            except BaseFileNode.DoesNotExist:
                file_node = None

            if file_node and not TrashedFileNode.load(file_node._id):
                file_node.delete(user=user)


@must_be_valid_project
def addon_view_or_download_file_legacy(**kwargs):
    query_params = request.args.to_dict()
    node = kwargs.get('node') or kwargs['project']

    action = query_params.pop('action', 'view')
    provider = kwargs.get('provider', 'osfstorage')

    if kwargs.get('path'):
        path = kwargs['path']
    elif kwargs.get('fid'):
        path = kwargs['fid']

    if 'download' in request.path or request.path.startswith('/api/v1/'):
        action = 'download'

    if kwargs.get('vid'):
        query_params['version'] = kwargs['vid']

    # If provider is OSFstorage, check existence of requested file in the filetree
    # This prevents invalid GUIDs from being created
    if provider == 'osfstorage':
        node_settings = node.get_addon('osfstorage')

        try:
            path = node_settings.get_root().find_child_by_name(path)._id
        except OsfStorageFileNode.DoesNotExist:
            raise HTTPError(
                404, data=dict(
                    message_short='File not found',
                    message_long='You requested a file that does not exist.'
                )
            )

    return redirect(
        node.web_url_for(
            'addon_view_or_download_file',
            path=path,
            provider=provider,
            action=action,
            **query_params
        ),
        code=http_status.HTTP_301_MOVED_PERMANENTLY
    )

@must_be_contributor_or_public
def addon_deleted_file(auth, target, error_type='BLAME_PROVIDER', **kwargs):
    """Shows a nice error message to users when they try to view a deleted file
    """
    # Allow file_node to be passed in so other views can delegate to this one
    file_node = kwargs.get('file_node') or TrashedFileNode.load(kwargs.get('trashed_id'))

    deleted_by, deleted_on, deleted = None, None, None
    if isinstance(file_node, TrashedFileNode):
        deleted_by = file_node.deleted_by
        deleted_by_guid = file_node.deleted_by._id if deleted_by else None
        deleted_on = file_node.deleted_on.strftime('%c') + ' UTC'
        deleted = deleted_on
        if getattr(file_node, 'suspended', False):
            error_type = 'FILE_SUSPENDED'
        elif file_node.deleted_by is None or (auth.private_key and auth.private_link.anonymous):
            if file_node.provider == 'osfstorage':
                error_type = 'FILE_GONE_ACTOR_UNKNOWN'
            else:
                error_type = 'BLAME_PROVIDER'
        else:
            error_type = 'FILE_GONE'
    else:
        error_type = 'DONT_KNOW'

    file_path = kwargs.get('path', file_node.path)
    file_name = file_node.name or os.path.basename(file_path)
    file_name_title, file_name_ext = os.path.splitext(file_name)
    provider_full = settings.ADDONS_AVAILABLE_DICT[file_node.provider].full_name
    try:
        file_guid = file_node.get_guid()._id
    except AttributeError:
        file_guid = None

    format_params = dict(
        file_name=markupsafe.escape(file_name),
        deleted_by=markupsafe.escape(getattr(deleted_by, 'fullname', None)),
        deleted_on=markupsafe.escape(deleted_on),
        provider=markupsafe.escape(provider_full),
        deleted=markupsafe.escape(deleted)
    )
    if deleted_by:
        format_params['deleted_by_guid'] = markupsafe.escape(deleted_by_guid)

    error_msg = ERROR_MESSAGES[error_type].format(**format_params)
    if isinstance(target, AbstractNode):
        error_msg += format_last_known_metadata(auth, target, file_node, error_type)
        ret = serialize_node(target, auth, primary=True)
        ret.update(rubeus.collect_addon_assets(target))
        ret.update({
            'error': error_msg,
            'urls': {
                'render': None,
                'sharejs': None,
                'mfr': get_mfr_url(target, file_node.provider),
                'profile_image': get_profile_image_url(auth.user, 25),
                'files': target.web_url_for('collect_file_trees'),
            },
            'extra': {},
            'size': 9966699,  # Prevent file from being edited, just in case
            'sharejs_uuid': None,
            'file_name': file_name,
            'file_path': file_path,
            'file_name_title': file_name_title,
            'file_name_ext': file_name_ext,
            'target_deleted': getattr(target, 'is_deleted', False),
            'version_id': None,
            'file_guid': file_guid,
            'file_id': file_node._id,
            'provider': file_node.provider,
            'materialized_path': file_node.materialized_path or file_path,
            'private': getattr(target.get_addon(file_node.provider), 'is_private', False),
            'file_tags': list(file_node.tags.filter(system=False).values_list('name', flat=True)) if not file_node._state.adding else [],  # Only access ManyRelatedManager if saved
            'allow_comments': file_node.provider in settings.ADDONS_COMMENTABLE,
        })

        # timestampVerifyResult Update(file was gone)
        timestamp.file_node_gone(file_node.target._id, file_node.provider, file_node.materialized_path)

    else:
        # TODO - serialize deleted metadata for future types of deleted file targets
        ret = {'error': error_msg}

    return ret, http_status.HTTP_410_GONE


@must_be_contributor_or_public
def verify_timestamp(auth, path, provider, **kwargs):
    extras = request.args.to_dict()
    extras.pop('_', None)  # Clean up our url params a bit
    guid = kwargs.get('guid')
    guid_target = getattr(Guid.load(guid), 'referent', None)
    target = guid_target or kwargs.get('node') or kwargs['project']
    file_node = BaseFileNode.resolve_class(provider, BaseFileNode.FILE).get_or_create(target, path)

    version = file_node.touch(
        request.headers.get('Authorization'),
        **dict(
            extras,
            cookie=request.cookies.get(settings.COOKIE_NAME)
        )
    )

    # Verify file
    verify_result = None
    cookie = auth.user.get_or_create_cookie()
    file_info = timestamp.get_file_info(cookie, file_node, version)
    if file_info is not None:
        verify_result = timestamp.check_file_timestamp(auth.user.id, target, file_info)
    else:
        verify_result = {
            'verify_result': '',
            'verify_result_title': '',
            'use_hash': False,
            'external_timestamp': False,
        }

    return {
        'timestamp_verify_result': verify_result['verify_result'],
        'timestamp_verify_result_title': verify_result['verify_result_title'],
        'use_hash': verify_result['use_hash'],
        'external_timestamp': verify_result['external_timestamp'],
    }


@must_be_contributor_or_public
@ember_flag_is_active(features.EMBER_FILE_DETAIL)
def addon_view_or_download_file(auth, path, provider, **kwargs):
    extras = request.args.to_dict()
    extras.pop('_', None)  # Clean up our url params a bit
    action = extras.get('action', 'view')
    guid = kwargs.get('guid')
    guid_target = getattr(Guid.load(guid), 'referent', None)
    target = guid_target or kwargs.get('node') or kwargs['project']

    provider_safe = markupsafe.escape(provider)
    path_safe = markupsafe.escape(path)

    if not path:
        raise HTTPError(http_status.HTTP_400_BAD_REQUEST)

    if hasattr(target, 'get_addon'):

        node_addon = target.get_addon(provider)

        if not isinstance(node_addon, BaseStorageAddon):
            object_text = markupsafe.escape(getattr(target, 'project_or_component', 'this object'))
            raise HTTPError(http_status.HTTP_400_BAD_REQUEST, data={
                'message_short': 'Bad Request',
                'message_long': 'The {} add-on containing {} is no longer connected to {}.'.format(provider_safe, path_safe, object_text)
            })

        if not node_addon.has_auth:
            raise HTTPError(http_status.HTTP_401_UNAUTHORIZED, data={
                'message_short': 'Unauthorized',
                'message_long': 'The {} add-on containing {} is no longer authorized.'.format(provider_safe, path_safe)
            })

        if not node_addon.complete:
            raise HTTPError(http_status.HTTP_400_BAD_REQUEST, data={
                'message_short': 'Bad Request',
                'message_long': 'The {} add-on containing {} is no longer configured.'.format(provider_safe, path_safe)
            })

    savepoint_id = transaction.savepoint()
    file_node = BaseFileNode.resolve_class(provider, BaseFileNode.FILE).get_or_create(target, path)

    # Note: Cookie is provided for authentication to waterbutler
    # it is overriden to force authentication as the current user
    # the auth header is also pass to support basic auth

    version = file_node.touch(
        request.headers.get('Authorization'),
        **dict(
            extras,
            cookie=request.cookies.get(settings.COOKIE_NAME)
        )
    )
    if version is None:
        # File is either deleted or unable to be found in the provider location
        # Rollback the insertion of the file_node
        transaction.savepoint_rollback(savepoint_id)
        if not file_node.pk:
            file_node = BaseFileNode.load(path)

            if not file_node:
                raise HTTPError(http_status.HTTP_404_NOT_FOUND, data={
                    'message_short': 'File Not Found',
                    'message_long': 'The requested file could not be found.'
                })

            if file_node.kind == 'folder':
                raise HTTPError(http_status.HTTP_400_BAD_REQUEST, data={
                    'message_short': 'Bad Request',
                    'message_long': 'You cannot request a folder from this endpoint.'
                })

            # Allow osfstorage to redirect if the deep url can be used to find a valid file_node
            if file_node.provider == 'osfstorage' and not file_node.is_deleted:
                return redirect(
                    file_node.target.web_url_for('addon_view_or_download_file', path=file_node._id, provider=file_node.provider)
                )
        return addon_deleted_file(target=target, file_node=file_node, path=path, **kwargs)
    else:
        transaction.savepoint_commit(savepoint_id)

    # TODO clean up these urls and unify what is used as a version identifier
    if request.method == 'HEAD':
        return make_response(('', http_status.HTTP_302_FOUND, {
            'Location': file_node.generate_waterbutler_url(**dict(extras, direct=None, version=version.identifier, _internal=extras.get('mode') == 'render'))
        }))

    if action == 'download':
        format = extras.get('format')
        _, extension = os.path.splitext(file_node.name)
        # avoid rendering files with the same format type.
        if format and '.{}'.format(format.lower()) != extension.lower():
            return redirect('{}/export?format={}&url={}'.format(get_mfr_url(target, provider), format, quote(file_node.generate_waterbutler_url(
                **dict(extras, direct=None, version=version.identifier, _internal=extras.get('mode') == 'render')
            ))))
        return redirect(file_node.generate_waterbutler_url(**dict(extras, direct=None, version=version.identifier, _internal=extras.get('mode') == 'render')))

    if action == 'get_guid':
        draft_id = extras.get('draft')
        draft = DraftRegistration.load(draft_id)
        if draft is None or draft.is_approved:
            raise HTTPError(http_status.HTTP_400_BAD_REQUEST, data={
                'message_short': 'Bad Request',
                'message_long': 'File not associated with required object.'
            })
        guid = file_node.get_guid(create=True)
        guid.referent.save()
        return dict(guid=guid._id)

    if action == 'addtimestamp':
        cookie = auth.user.get_or_create_cookie()
        file_info = timestamp.get_file_info(cookie, file_node, version)
        if file_info is not None:
            timestamp.add_token(auth.user.id, target, file_info)
        else:
            raise HTTPError(http_status.HTTP_400_BAD_REQUEST, data={
                'message_short': 'Add TimestampError',
                'message_long': 'AddTimestamp setting error.'
            })

    if len(request.path.strip('/').split('/')) > 1:
        guid = file_node.get_guid(create=True)
        return redirect(furl.furl('/{}/'.format(guid._id)).set(args=extras).url)
    if isinstance(target, Preprint):
        # Redirecting preprint file guids to the preprint detail page
        return redirect('/{}/'.format(target._id))

    return addon_view_file(auth, target, file_node, version)


@collect_auth
def persistent_file_download(auth, **kwargs):
    id_or_guid = kwargs.get('fid_or_guid')
    file = BaseFileNode.active.filter(_id=id_or_guid).first()
    if not file:
        guid = Guid.load(id_or_guid)
        if guid:
            file = guid.referent
        else:
            raise HTTPError(http_status.HTTP_404_NOT_FOUND, data={
                'message_short': 'File Not Found',
                'message_long': 'The requested file could not be found.'
            })
    if not file.is_file:
        raise HTTPError(http_status.HTTP_400_BAD_REQUEST, data={
            'message_long': 'Downloading folders is not permitted.'
        })

    auth_redirect = check_contributor_auth(file.target, auth,
                                           include_public=True,
                                           include_view_only_anon=True)
    if auth_redirect:
        return auth_redirect

    query_params = request.args.to_dict()

    return redirect(
        file.generate_waterbutler_url(**query_params),
        code=http_status.HTTP_302_FOUND
    )


def addon_view_or_download_quickfile(**kwargs):
    fid = kwargs.get('fid', 'NOT_AN_FID')
    file_ = OsfStorageFile.load(fid)
    if not file_:
        raise HTTPError(http_status.HTTP_404_NOT_FOUND, data={
            'message_short': 'File Not Found',
            'message_long': 'The requested file could not be found.'
        })
    return proxy_url('/project/{}/files/osfstorage/{}/'.format(file_.target._id, fid))

def addon_view_file(auth, node, file_node, version):
    # TODO: resolve circular import issue
    from addons.wiki import settings as wiki_settings

    if isinstance(version, tuple):
        version, error = version
        error = error.replace('\n', '').strip()
    else:
        error = None

    ret = serialize_node(node, auth, primary=True)

    if file_node._id + '-' + version._id not in node.file_guid_to_share_uuids:
        node.file_guid_to_share_uuids[file_node._id + '-' + version._id] = uuid.uuid4()
        node.save()

    if ret['user']['can_edit']:
        sharejs_uuid = str(node.file_guid_to_share_uuids[file_node._id + '-' + version._id])
    else:
        sharejs_uuid = None

    internal_furl = furl.furl(settings.INTERNAL_DOMAIN)
    download_url = furl.furl(request.url).set(
        netloc=internal_furl.netloc,
        args=dict(request.args, **{
            'direct': None,
            'mode': 'render',
            'action': 'download',
            'public_file': node.is_public,
        })
    )

    mfr_url = get_mfr_url(node, file_node.provider)
    render_url = furl.furl(mfr_url).set(
        path=['render'],
        args={'url': download_url.url}
    )

    version_names = BaseFileVersionsThrough.objects.filter(
        basefilenode_id=file_node.id
    ).order_by('-fileversion_id').values_list('version_name', flat=True)

    ret.update({
        'urls': {
            'render': render_url.url,
            'mfr': mfr_url,
            'sharejs': wiki_settings.SHAREJS_URL,
            'profile_image': get_profile_image_url(auth.user, 25),
            'files': node.web_url_for('collect_file_trees'),
            'archived_from': get_archived_from_url(node, file_node) if node.is_registration else None,
        },
        'error': error,
        'file_name': file_node.name,
        'file_name_title': os.path.splitext(file_node.name)[0],
        'file_name_ext': os.path.splitext(file_node.name)[1],
        'version_id': version.identifier,
        'file_path': file_node.path,
        'sharejs_uuid': sharejs_uuid,
        'provider': file_node.provider,
        'materialized_path': file_node.materialized_path,
        'extra': version.metadata.get('extra', {}),
        'size': version.size if version.size is not None else 9966699,
        'private': getattr(node.get_addon(file_node.provider), 'is_private', False),
        'file_tags': list(file_node.tags.filter(system=False).values_list('name', flat=True)) if not file_node._state.adding else [],  # Only access ManyRelatedManager if saved
        'file_guid': file_node.get_guid()._id,
        'file_id': file_node._id,
        'allow_comments': file_node.provider in settings.ADDONS_COMMENTABLE,
        'checkout_user': file_node.checkout._id if file_node.checkout else None,
<<<<<<< HEAD
        'version_names': list(version_names),
        'timestamp_verify_result': verify_result['verify_result'],
        'timestamp_verify_result_title': verify_result['verify_result_title']
=======
        'pre_reg_checkout': is_pre_reg_checkout(node, file_node),
>>>>>>> 4733a825
    })

    ret.update(rubeus.collect_addon_assets(node))
    return ret


def get_archived_from_url(node, file_node):
    if file_node.copied_from:
        trashed = TrashedFileNode.load(file_node.copied_from._id)
        if not trashed:
            return node.registered_from.web_url_for('addon_view_or_download_file', provider=file_node.provider, path=file_node.copied_from._id)
    return None<|MERGE_RESOLUTION|>--- conflicted
+++ resolved
@@ -1030,13 +1030,7 @@
         'file_id': file_node._id,
         'allow_comments': file_node.provider in settings.ADDONS_COMMENTABLE,
         'checkout_user': file_node.checkout._id if file_node.checkout else None,
-<<<<<<< HEAD
         'version_names': list(version_names),
-        'timestamp_verify_result': verify_result['verify_result'],
-        'timestamp_verify_result_title': verify_result['verify_result_title']
-=======
-        'pre_reg_checkout': is_pre_reg_checkout(node, file_node),
->>>>>>> 4733a825
     })
 
     ret.update(rubeus.collect_addon_assets(node))
