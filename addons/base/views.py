import datetime
import httplib
import os
import uuid
import markupsafe
import urllib
from django.utils import timezone

from flask import make_response
from flask import redirect
from flask import request
import furl
import jwe
import jwt
from django.db import transaction

from addons.base.models import BaseStorageAddon
from addons.osfstorage.models import OsfStorageFile
from addons.osfstorage.models import OsfStorageFileNode
from addons.osfstorage.utils import update_analytics

from framework import sentry
from framework.auth import Auth
from framework.auth import cas
from framework.auth import oauth_scopes
from framework.auth.decorators import collect_auth, must_be_logged_in, must_be_signed
from framework.exceptions import HTTPError
from framework.routing import json_renderer, proxy_url
from framework.sentry import log_exception
from framework.transactions.handlers import no_auto_transaction
from website import mails
from website import settings
from addons.base import exceptions
from addons.base import signals as file_signals
from addons.base.utils import format_last_known_metadata
from osf.models import (BaseFileNode, TrashedFileNode,
                        OSFUser, AbstractNode,
                        NodeLog, DraftRegistration, MetaSchema,
                        Guid)
from website.profile.utils import get_profile_image_url
from website.project import decorators
from website.project.decorators import must_be_contributor_or_public, must_be_valid_project, check_contributor_auth
from website.ember_osf_web.decorators import ember_flag_is_active
from website.project.utils import serialize_node
from website.settings import MFR_SERVER_URL
from website.util import rubeus

# import so that associated listener is instantiated and gets emails
from website.notifications.events.files import FileEvent  # noqa

ERROR_MESSAGES = {'FILE_GONE': u'''
<style>
#toggleBar{{display: none;}}
</style>
<div class="alert alert-info" role="alert">
<p>
The file "{file_name}" stored on {provider} was deleted via the OSF.
</p>
<p>
It was deleted by <a href="/{deleted_by_guid}">{deleted_by}</a> on {deleted_on}.
</p>''',
                  'FILE_GONE_ACTOR_UNKNOWN': u'''
<style>
#toggleBar{{display: none;}}
</style>
<div class="alert alert-info" role="alert">
<p>
The file "{file_name}" stored on {provider} was deleted via the OSF.
</p>
<p>
It was deleted on {deleted_on}.
</p>''',
                  'DONT_KNOW': u'''
<style>
#toggleBar{{display: none;}}
</style>
<div class="alert alert-info" role="alert">
<p>
File not found at {provider}.
</p>''',
                  'BLAME_PROVIDER': u'''
<style>
#toggleBar{{display: none;}}
</style>
<div class="alert alert-info" role="alert">
<p>
This {provider} link to the file "{file_name}" is currently unresponsive.
The provider ({provider}) may currently be unavailable or "{file_name}" may have been removed from {provider} through another interface.
</p>
<p>
You may wish to verify this through {provider}'s website.
</p>''',
                  'FILE_SUSPENDED': u'''
<style>
#toggleBar{{display: none;}}
</style>
<div class="alert alert-info" role="alert">
This content has been removed.'''}

WATERBUTLER_JWE_KEY = jwe.kdf(settings.WATERBUTLER_JWE_SECRET.encode('utf-8'), settings.WATERBUTLER_JWE_SALT.encode('utf-8'))


@decorators.must_have_permission('write')
@decorators.must_not_be_registration
def disable_addon(auth, **kwargs):
    node = kwargs['node'] or kwargs['project']

    addon_name = kwargs.get('addon')
    if addon_name is None:
        raise HTTPError(httplib.BAD_REQUEST)

    deleted = node.delete_addon(addon_name, auth)

    return {'deleted': deleted}


@must_be_logged_in
def get_addon_user_config(**kwargs):

    user = kwargs['auth'].user

    addon_name = kwargs.get('addon')
    if addon_name is None:
        raise HTTPError(httplib.BAD_REQUEST)

    addon = user.get_addon(addon_name)
    if addon is None:
        raise HTTPError(httplib.BAD_REQUEST)

    return addon.to_json(user)


permission_map = {
    'create_folder': 'write',
    'revisions': 'read',
    'metadata': 'read',
    'download': 'read',
    'upload': 'write',
    'delete': 'write',
    'copy': 'write',
    'move': 'write',
    'copyto': 'write',
    'moveto': 'write',
    'copyfrom': 'read',
    'movefrom': 'write',
}


def check_access(node, auth, action, cas_resp):
    """Verify that user can perform requested action on resource. Raise appropriate
    error code if action cannot proceed.
    """
    permission = permission_map.get(action, None)
    if permission is None:
        raise HTTPError(httplib.BAD_REQUEST)

    if cas_resp:
        if permission == 'read':
            if node.is_public:
                return True
            required_scope = oauth_scopes.CoreScopes.NODE_FILE_READ
        else:
            required_scope = oauth_scopes.CoreScopes.NODE_FILE_WRITE
        if not cas_resp.authenticated \
           or required_scope not in oauth_scopes.normalize_scopes(cas_resp.attributes['accessTokenScope']):
            raise HTTPError(httplib.FORBIDDEN)

    if permission == 'read':
        if node.can_view(auth):
            return True
        # The user may have admin privileges on a parent node, in which
        # case they should have read permissions
        if node.is_registration and node.registered_from.can_view(auth):
            return True
    if permission == 'write' and node.can_edit(auth):
        return True

    # Users attempting to register projects with components might not have
    # `write` permissions for all components. This will result in a 403 for
    # all `copyto` actions as well as `copyfrom` actions if the component
    # in question is not public. To get around this, we have to recursively
    # check the node's parent node to determine if they have `write`
    # permissions up the stack.
    # TODO(hrybacki): is there a way to tell if this is for a registration?
    # All nodes being registered that receive the `copyto` action will have
    # `node.is_registration` == True. However, we have no way of telling if
    # `copyfrom` actions are originating from a node being registered.
    # TODO This is raise UNAUTHORIZED for registrations that have not been archived yet
    if action == 'copyfrom' or (action == 'copyto' and node.is_registration):
        parent = node.parent_node
        while parent:
            if parent.can_edit(auth):
                return True
            parent = parent.parent_node

    # Users with the prereg admin permission should be allowed to download files
    # from prereg challenge draft registrations.
    try:
        prereg_schema = MetaSchema.objects.get(name='Prereg Challenge', schema_version=2)
        allowed_nodes = [node] + node.parents
        prereg_draft_registration = DraftRegistration.objects.filter(
            branched_from__in=allowed_nodes,
            registration_schema=prereg_schema
        )
        if action == 'download' and \
                    auth.user is not None and \
                    prereg_draft_registration.count() > 0 and \
                    auth.user.has_perm('osf.administer_prereg'):
            return True
    except MetaSchema.DoesNotExist:
        pass

    raise HTTPError(httplib.FORBIDDEN if auth.user else httplib.UNAUTHORIZED)


def make_auth(user):
    if user is not None:
        return {
            'id': user._id,
            'email': '{}@osf.io'.format(user._id),
            'name': user.fullname,
        }
    return {}


@collect_auth
def get_auth(auth, **kwargs):
    cas_resp = None
    if not auth.user:
        # Central Authentication Server OAuth Bearer Token
        authorization = request.headers.get('Authorization')
        if authorization and authorization.startswith('Bearer '):
            client = cas.get_client()
            try:
                access_token = cas.parse_auth_header(authorization)
                cas_resp = client.profile(access_token)
            except cas.CasError as err:
                sentry.log_exception()
                # NOTE: We assume that the request is an AJAX request
                return json_renderer(err)
            if cas_resp.authenticated:
                auth.user = OSFUser.load(cas_resp.user)

    try:
        data = jwt.decode(
            jwe.decrypt(request.args.get('payload', '').encode('utf-8'), WATERBUTLER_JWE_KEY),
            settings.WATERBUTLER_JWT_SECRET,
            options={'require_exp': True},
            algorithm=settings.WATERBUTLER_JWT_ALGORITHM
        )['data']
    except (jwt.InvalidTokenError, KeyError) as err:
        sentry.log_message(str(err))
        raise HTTPError(httplib.FORBIDDEN)

    if not auth.user:
        auth.user = OSFUser.from_cookie(data.get('cookie', ''))

    try:
        action = data['action']
        node_id = data['nid']
        provider_name = data['provider']
    except KeyError:
        raise HTTPError(httplib.BAD_REQUEST)

    node = AbstractNode.load(node_id)
    if not node:
        raise HTTPError(httplib.NOT_FOUND)

    check_access(node, auth, action, cas_resp)

    provider_settings = node.get_addon(provider_name)
    if not provider_settings:
        raise HTTPError(httplib.BAD_REQUEST)

    try:
        credentials = provider_settings.serialize_waterbutler_credentials()
        waterbutler_settings = provider_settings.serialize_waterbutler_settings()
    except exceptions.AddonError:
        log_exception()
        raise HTTPError(httplib.BAD_REQUEST)

    return {'payload': jwe.encrypt(jwt.encode({
        'exp': timezone.now() + datetime.timedelta(seconds=settings.WATERBUTLER_JWT_EXPIRATION),
        'data': {
            'auth': make_auth(auth.user),  # A waterbutler auth dict not an Auth object
            'credentials': credentials,
            'settings': waterbutler_settings,
            'callback_url': node.api_url_for(
                ('create_waterbutler_log' if not node.is_registration else 'registration_callbacks'),
                _absolute=True,
                _internal=True
            ),
        }
    }, settings.WATERBUTLER_JWT_SECRET, algorithm=settings.WATERBUTLER_JWT_ALGORITHM), WATERBUTLER_JWE_KEY)}


LOG_ACTION_MAP = {
    'move': NodeLog.FILE_MOVED,
    'copy': NodeLog.FILE_COPIED,
    'rename': NodeLog.FILE_RENAMED,
    'create': NodeLog.FILE_ADDED,
    'update': NodeLog.FILE_UPDATED,
    'delete': NodeLog.FILE_REMOVED,
    'create_folder': NodeLog.FOLDER_CREATED,
}

DOWNLOAD_ACTIONS = set([
    'download_file',
    'download_zip',
])


@must_be_signed
@no_auto_transaction
@must_be_valid_project(quickfiles_valid=True)
def create_waterbutler_log(payload, **kwargs):
    with transaction.atomic():
        try:
            auth = payload['auth']
<<<<<<< HEAD
            # Don't log download actions, but do update analytics
            user = OSFUser.load(auth['id'])
            if payload['action'] in ('download_file', 'download_zip'):
                node = AbstractNode.load(payload['metadata']['nid'])
                if not node.is_contributor(user):
                    url = furl.furl(payload['request_metadata']['request']['url'])
                    version = url.args.get('version') or url.args.get('revision')
                    path = payload['metadata']['path'].lstrip('/')
                    if payload['action_meta']['is_mfr_render']:
                        update_analytics(node, path, version, 'view')
                    else:
                        update_analytics(node, path, version, 'download')

=======
            # Don't log download actions
            if payload['action'] in DOWNLOAD_ACTIONS:
>>>>>>> 4658db86
                return {'status': 'success'}
            action = LOG_ACTION_MAP[payload['action']]
        except KeyError:
            raise HTTPError(httplib.BAD_REQUEST)

        if user is None:
            raise HTTPError(httplib.BAD_REQUEST)

        auth = Auth(user=user)
        node = kwargs['node'] or kwargs['project']

        if action in (NodeLog.FILE_MOVED, NodeLog.FILE_COPIED):

            for bundle in ('source', 'destination'):
                for key in ('provider', 'materialized', 'name', 'nid'):
                    if key not in payload[bundle]:
                        raise HTTPError(httplib.BAD_REQUEST)

            dest = payload['destination']
            src = payload['source']

            if src is not None and dest is not None:
                dest_path = dest['materialized']
                src_path = src['materialized']
                if dest_path.endswith('/') and src_path.endswith('/'):
                    dest_path = os.path.dirname(dest_path)
                    src_path = os.path.dirname(src_path)
                if (
                    os.path.split(dest_path)[0] == os.path.split(src_path)[0] and
                    dest['provider'] == src['provider'] and
                    dest['nid'] == src['nid'] and
                    dest['name'] != src['name']
                ):
                    action = LOG_ACTION_MAP['rename']

            destination_node = node  # For clarity
            source_node = AbstractNode.load(payload['source']['nid'])

            source = source_node.get_addon(payload['source']['provider'])
            destination = node.get_addon(payload['destination']['provider'])

            payload['source'].update({
                'materialized': payload['source']['materialized'].lstrip('/'),
                'addon': source.config.full_name,
                'url': source_node.web_url_for(
                    'addon_view_or_download_file',
                    path=payload['source']['path'].lstrip('/'),
                    provider=payload['source']['provider']
                ),
                'node': {
                    '_id': source_node._id,
                    'url': source_node.url,
                    'title': source_node.title,
                }
            })

            payload['destination'].update({
                'materialized': payload['destination']['materialized'].lstrip('/'),
                'addon': destination.config.full_name,
                'url': destination_node.web_url_for(
                    'addon_view_or_download_file',
                    path=payload['destination']['path'].lstrip('/'),
                    provider=payload['destination']['provider']
                ),
                'node': {
                    '_id': destination_node._id,
                    'url': destination_node.url,
                    'title': destination_node.title,
                }
            })

            payload.update({
                'node': destination_node._id,
                'project': destination_node.parent_id,
            })

            if not payload.get('errors'):
                destination_node.add_log(
                    action=action,
                    auth=auth,
                    params=payload
                )

            if payload.get('email') is True or payload.get('errors'):
                mails.send_mail(
                    user.username,
                    mails.FILE_OPERATION_FAILED if payload.get('errors')
                    else mails.FILE_OPERATION_SUCCESS,
                    action=payload['action'],
                    source_node=source_node,
                    destination_node=destination_node,
                    source_path=payload['source']['materialized'],
                    destination_path=payload['source']['materialized'],
                    source_addon=payload['source']['addon'],
                    destination_addon=payload['destination']['addon'],
                    osf_support_email=settings.OSF_SUPPORT_EMAIL
                )

            if payload.get('errors'):
                # Action failed but our function succeeded
                # Bail out to avoid file_signals
                return {'status': 'success'}

        else:
            try:
                metadata = payload['metadata']
                node_addon = node.get_addon(payload['provider'])
            except KeyError:
                raise HTTPError(httplib.BAD_REQUEST)

            if node_addon is None:
                raise HTTPError(httplib.BAD_REQUEST)

            metadata['path'] = metadata['path'].lstrip('/')

            node_addon.create_waterbutler_log(auth, action, metadata)

    with transaction.atomic():
        file_signals.file_updated.send(node=node, user=user, event_type=action, payload=payload)

    return {'status': 'success'}


@file_signals.file_updated.connect
def addon_delete_file_node(self, node, user, event_type, payload):
    """ Get addon BaseFileNode(s), move it into the TrashedFileNode collection
    and remove it from StoredFileNode.

    Required so that the guids of deleted addon files are not re-pointed when an
    addon file or folder is moved or renamed.
    """
    if event_type == 'file_removed' and payload.get('provider', None) != 'osfstorage':
        provider = payload['provider']
        path = payload['metadata']['path']
        materialized_path = payload['metadata']['materialized']
        if path.endswith('/'):
            folder_children = BaseFileNode.resolve_class(provider, BaseFileNode.ANY).objects.filter(
                provider=provider,
                node=node,
                _materialized_path__startswith=materialized_path
            )
            for item in folder_children:
                if item.kind == 'file' and not TrashedFileNode.load(item._id):
                    item.delete(user=user)
                elif item.kind == 'folder':
                    BaseFileNode.delete(item)
        else:
            try:
                file_node = BaseFileNode.resolve_class(provider, BaseFileNode.FILE).objects.get(
                    node=node,
                    _materialized_path=materialized_path
                )
            except BaseFileNode.DoesNotExist:
                file_node = None

            if file_node and not TrashedFileNode.load(file_node._id):
                file_node.delete(user=user)


@must_be_valid_project
def addon_view_or_download_file_legacy(**kwargs):
    query_params = request.args.to_dict()
    node = kwargs.get('node') or kwargs['project']

    action = query_params.pop('action', 'view')
    provider = kwargs.get('provider', 'osfstorage')

    if kwargs.get('path'):
        path = kwargs['path']
    elif kwargs.get('fid'):
        path = kwargs['fid']

    if 'download' in request.path or request.path.startswith('/api/v1/'):
        action = 'download'

    if kwargs.get('vid'):
        query_params['version'] = kwargs['vid']

    # If provider is OSFstorage, check existence of requested file in the filetree
    # This prevents invalid GUIDs from being created
    if provider == 'osfstorage':
        node_settings = node.get_addon('osfstorage')

        try:
            path = node_settings.get_root().find_child_by_name(path)._id
        except OsfStorageFileNode.DoesNotExist:
            raise HTTPError(
                404, data=dict(
                    message_short='File not found',
                    message_long='You requested a file that does not exist.'
                )
            )

    return redirect(
        node.web_url_for(
            'addon_view_or_download_file',
            path=path,
            provider=provider,
            action=action,
            **query_params
        ),
        code=httplib.MOVED_PERMANENTLY
    )

@must_be_valid_project
@must_be_contributor_or_public
def addon_deleted_file(auth, node, error_type='BLAME_PROVIDER', **kwargs):
    """Shows a nice error message to users when they try to view a deleted file
    """
    # Allow file_node to be passed in so other views can delegate to this one
    file_node = kwargs.get('file_node') or TrashedFileNode.load(kwargs.get('trashed_id'))

    deleted_by, deleted_on = None, None
    if isinstance(file_node, TrashedFileNode):
        deleted_by = file_node.deleted_by
        deleted_by_guid = file_node.deleted_by._id if deleted_by else None
        deleted_on = file_node.deleted_on.strftime('%c') + ' UTC'
        if getattr(file_node, 'suspended', False):
            error_type = 'FILE_SUSPENDED'
        elif file_node.deleted_by is None or (auth.private_key and auth.private_key.anonymous):
            if file_node.provider == 'osfstorage':
                error_type = 'FILE_GONE_ACTOR_UNKNOWN'
            else:
                error_type = 'BLAME_PROVIDER'
        else:
            error_type = 'FILE_GONE'
    else:
        error_type = 'DONT_KNOW'

    file_path = kwargs.get('path', file_node.path)
    file_name = file_node.name or os.path.basename(file_path)
    file_name_title, file_name_ext = os.path.splitext(file_name)
    provider_full = settings.ADDONS_AVAILABLE_DICT[file_node.provider].full_name
    try:
        file_guid = file_node.get_guid()._id
    except AttributeError:
        file_guid = None

    format_params = dict(
        file_name=markupsafe.escape(file_name),
        deleted_by=markupsafe.escape(getattr(deleted_by, 'fullname', None)),
        deleted_on=markupsafe.escape(deleted_on),
        provider=markupsafe.escape(provider_full)
    )
    if deleted_by:
        format_params['deleted_by_guid'] = markupsafe.escape(deleted_by_guid)

    error_msg = ''.join([
        ERROR_MESSAGES[error_type].format(**format_params),
        format_last_known_metadata(auth, node, file_node, error_type)
    ])
    ret = serialize_node(node, auth, primary=True)
    ret.update(rubeus.collect_addon_assets(node))
    ret.update({
        'error': error_msg,
        'urls': {
            'render': None,
            'sharejs': None,
            'mfr': settings.MFR_SERVER_URL,
            'profile_image': get_profile_image_url(auth.user, 25),
            'files': node.web_url_for('collect_file_trees'),
        },
        'extra': {},
        'size': 9966699,  # Prevent file from being edited, just in case
        'sharejs_uuid': None,
        'file_name': file_name,
        'file_path': file_path,
        'file_name_title': file_name_title,
        'file_name_ext': file_name_ext,
        'version_id': None,
        'file_guid': file_guid,
        'file_id': file_node._id,
        'provider': file_node.provider,
        'materialized_path': file_node.materialized_path or file_path,
        'private': getattr(node.get_addon(file_node.provider), 'is_private', False),
        'file_tags': list(file_node.tags.filter(system=False).values_list('name', flat=True)) if not file_node._state.adding else [],  # Only access ManyRelatedManager if saved
        'allow_comments': file_node.provider in settings.ADDONS_COMMENTABLE,
    })

    return ret, httplib.GONE


@must_be_valid_project(quickfiles_valid=True)
@must_be_contributor_or_public
@ember_flag_is_active('ember_file_detail_page')
def addon_view_or_download_file(auth, path, provider, **kwargs):
    extras = request.args.to_dict()
    extras.pop('_', None)  # Clean up our url params a bit
    action = extras.get('action', 'view')
    node = kwargs.get('node') or kwargs['project']

    node_addon = node.get_addon(provider)

    provider_safe = markupsafe.escape(provider)
    path_safe = markupsafe.escape(path)
    project_safe = markupsafe.escape(node.project_or_component)

    if not path:
        raise HTTPError(httplib.BAD_REQUEST)

    if not isinstance(node_addon, BaseStorageAddon):
        raise HTTPError(httplib.BAD_REQUEST, data={
            'message_short': 'Bad Request',
            'message_long': 'The {} add-on containing {} is no longer connected to {}.'.format(provider_safe, path_safe, project_safe)
        })

    if not node_addon.has_auth:
        raise HTTPError(httplib.UNAUTHORIZED, data={
            'message_short': 'Unauthorized',
            'message_long': 'The {} add-on containing {} is no longer authorized.'.format(provider_safe, path_safe)
        })

    if not node_addon.complete:
        raise HTTPError(httplib.BAD_REQUEST, data={
            'message_short': 'Bad Request',
            'message_long': 'The {} add-on containing {} is no longer configured.'.format(provider_safe, path_safe)
        })

    savepoint_id = transaction.savepoint()
    file_node = BaseFileNode.resolve_class(provider, BaseFileNode.FILE).get_or_create(node, path)

    # Note: Cookie is provided for authentication to waterbutler
    # it is overriden to force authentication as the current user
    # the auth header is also pass to support basic auth
    version = file_node.touch(
        request.headers.get('Authorization'),
        **dict(
            extras,
            cookie=request.cookies.get(settings.COOKIE_NAME)
        )
    )
    if version is None:
        # File is either deleted or unable to be found in the provider location
        # Rollback the insertion of the file_node
        transaction.savepoint_rollback(savepoint_id)
        if not file_node.pk:
            file_node = BaseFileNode.load(path)
            # Allow osfstorage to redirect if the deep url can be used to find a valid file_node
            if file_node and file_node.provider == 'osfstorage' and not file_node.is_deleted:
                return redirect(
                    file_node.node.web_url_for('addon_view_or_download_file', path=file_node._id, provider=file_node.provider)
                )
        return addon_deleted_file(file_node=file_node, path=path, **kwargs)
    else:
        transaction.savepoint_commit(savepoint_id)

    # TODO clean up these urls and unify what is used as a version identifier
    if request.method == 'HEAD':
        return make_response(('', httplib.FOUND, {
            'Location': file_node.generate_waterbutler_url(**dict(extras, direct=None, version=version.identifier, _internal=extras.get('mode') == 'render'))
        }))

    if action == 'download':
        format = extras.get('format')
        _, extension = os.path.splitext(file_node.name)
        # avoid rendering files with the same format type.
        if format and '.{}'.format(format.lower()) != extension.lower():
            return redirect('{}/export?format={}&url={}'.format(MFR_SERVER_URL, format, urllib.quote(file_node.generate_waterbutler_url(
                **dict(extras, direct=None, version=version.identifier, _internal=extras.get('mode') == 'render')
            ))))
        return redirect(file_node.generate_waterbutler_url(**dict(extras, direct=None, version=version.identifier, _internal=extras.get('mode') == 'render')))

    if action == 'get_guid':
        draft_id = extras.get('draft')
        draft = DraftRegistration.load(draft_id)
        if draft is None or draft.is_approved:
            raise HTTPError(httplib.BAD_REQUEST, data={
                'message_short': 'Bad Request',
                'message_long': 'File not associated with required object.'
            })
        guid = file_node.get_guid(create=True)
        guid.referent.save()
        return dict(guid=guid._id)

    if len(request.path.strip('/').split('/')) > 1:
        guid = file_node.get_guid(create=True)
        return redirect(furl.furl('/{}/'.format(guid._id)).set(args=extras).url)
    return addon_view_file(auth, node, file_node, version)


@collect_auth
def persistent_file_download(auth, **kwargs):
    id_or_guid = kwargs.get('fid_or_guid')
    file = BaseFileNode.active.filter(_id=id_or_guid).first()
    if not file:
        guid = Guid.load(id_or_guid)
        if guid:
            file = guid.referent
        else:
            raise HTTPError(httplib.NOT_FOUND, data={
                'message_short': 'File Not Found',
                'message_long': 'The requested file could not be found.'
            })
    if not file.is_file:
        raise HTTPError(httplib.BAD_REQUEST, data={
            'message_long': 'Downloading folders is not permitted.'
        })

    auth_redirect = check_contributor_auth(file.node, auth,
                                           include_public=True,
                                           include_view_only_anon=True)
    if auth_redirect:
        return auth_redirect

    query_params = request.args.to_dict()

    return redirect(
        file.generate_waterbutler_url(**query_params),
        code=httplib.FOUND
    )


def addon_view_or_download_quickfile(**kwargs):
    fid = kwargs.get('fid', 'NOT_AN_FID')
    file_ = OsfStorageFile.load(fid)
    if not file_:
        raise HTTPError(httplib.NOT_FOUND, data={
            'message_short': 'File Not Found',
            'message_long': 'The requested file could not be found.'
        })
    return proxy_url('/project/{}/files/osfstorage/{}/'.format(file_.node._id, fid))

def addon_view_file(auth, node, file_node, version):
    # TODO: resolve circular import issue
    from addons.wiki import settings as wiki_settings

    if isinstance(version, tuple):
        version, error = version
        error = error.replace('\n', '').strip()
    else:
        error = None

    ret = serialize_node(node, auth, primary=True)

    if file_node._id + '-' + version._id not in node.file_guid_to_share_uuids:
        node.file_guid_to_share_uuids[file_node._id + '-' + version._id] = uuid.uuid4()
        node.save()

    if ret['user']['can_edit']:
        sharejs_uuid = str(node.file_guid_to_share_uuids[file_node._id + '-' + version._id])
    else:
        sharejs_uuid = None

    internal_furl = furl.furl(settings.INTERNAL_DOMAIN)
    download_url = furl.furl(request.url.encode('utf-8')).set(
        netloc=internal_furl.netloc,
        args=dict(request.args, **{
            'direct': None,
            'mode': 'render',
            'action': 'download',
            'public_file': node.is_public,
        })
    )

    render_url = furl.furl(settings.MFR_SERVER_URL).set(
        path=['render'],
        args={'url': download_url.url}
    )

    ret.update({
        'urls': {
            'render': render_url.url,
            'mfr': settings.MFR_SERVER_URL,
            'sharejs': wiki_settings.SHAREJS_URL,
            'profile_image': get_profile_image_url(auth.user, 25),
            'files': node.web_url_for('collect_file_trees'),
            'archived_from': get_archived_from_url(node, file_node) if node.is_registration else None,
        },
        'error': error,
        'file_name': file_node.name,
        'file_name_title': os.path.splitext(file_node.name)[0],
        'file_name_ext': os.path.splitext(file_node.name)[1],
        'version_id': version.identifier,
        'file_path': file_node.path,
        'sharejs_uuid': sharejs_uuid,
        'provider': file_node.provider,
        'materialized_path': file_node.materialized_path,
        'extra': version.metadata.get('extra', {}),
        'size': version.size if version.size is not None else 9966699,
        'private': getattr(node.get_addon(file_node.provider), 'is_private', False),
        'file_tags': list(file_node.tags.filter(system=False).values_list('name', flat=True)) if not file_node._state.adding else [],  # Only access ManyRelatedManager if saved
        'file_guid': file_node.get_guid()._id,
        'file_id': file_node._id,
        'allow_comments': file_node.provider in settings.ADDONS_COMMENTABLE,
        'checkout_user': file_node.checkout._id if file_node.checkout else None,
        'pre_reg_checkout': is_pre_reg_checkout(node, file_node),
    })

    ret.update(rubeus.collect_addon_assets(node))
    return ret

def is_pre_reg_checkout(node, file_node):
    checkout_user = file_node.checkout
    if not checkout_user:
        return False
    if checkout_user in node.contributors:
        return False
    if checkout_user.has_perm('osf.view_prereg'):
        return node.draft_registrations_active.filter(registration_schema__name='Prereg Challenge').exists()
    return False

def get_archived_from_url(node, file_node):
    if file_node.copied_from:
        trashed = TrashedFileNode.load(file_node.copied_from._id)
        if not trashed:
            return node.registered_from.web_url_for('addon_view_or_download_file', provider=file_node.provider, path=file_node.copied_from._id)
    return None<|MERGE_RESOLUTION|>--- conflicted
+++ resolved
@@ -317,13 +317,12 @@
     with transaction.atomic():
         try:
             auth = payload['auth']
-<<<<<<< HEAD
             # Don't log download actions, but do update analytics
             user = OSFUser.load(auth['id'])
-            if payload['action'] in ('download_file', 'download_zip'):
+            if payload['action'] in DOWNLOAD_ACTIONS:
                 node = AbstractNode.load(payload['metadata']['nid'])
                 if not node.is_contributor(user):
-                    url = furl.furl(payload['request_metadata']['request']['url'])
+                    url = furl.furl(payload['request_meta']['url'])
                     version = url.args.get('version') or url.args.get('revision')
                     path = payload['metadata']['path'].lstrip('/')
                     if payload['action_meta']['is_mfr_render']:
@@ -331,10 +330,6 @@
                     else:
                         update_analytics(node, path, version, 'download')
 
-=======
-            # Don't log download actions
-            if payload['action'] in DOWNLOAD_ACTIONS:
->>>>>>> 4658db86
                 return {'status': 'success'}
             action = LOG_ACTION_MAP[payload['action']]
         except KeyError:
