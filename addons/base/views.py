import datetime
from rest_framework import status as http_status
import os
import uuid
import markupsafe
from future.moves.urllib.parse import quote
from django.utils import timezone

from distutils.util import strtobool
from flask import make_response
from flask import redirect
from flask import request
import furl
import jwe
import jwt
import waffle
from django.db import transaction
from django.contrib.contenttypes.models import ContentType
from elasticsearch import exceptions as es_exceptions

from api.base.settings.defaults import SLOAN_ID_COOKIE_NAME

from addons.base.models import BaseStorageAddon
from addons.osfstorage.models import OsfStorageFile
from addons.osfstorage.models import OsfStorageFileNode
from addons.osfstorage.utils import update_analytics

from framework import sentry
from framework.auth import Auth
from framework.auth import cas
from framework.auth import oauth_scopes
from framework.auth.decorators import collect_auth, must_be_logged_in, must_be_signed
from framework.exceptions import HTTPError
from framework.sentry import log_exception
from framework.routing import json_renderer, proxy_url
from framework.transactions.handlers import no_auto_transaction
from website import mails
from website import settings
from addons.base import signals as file_signals
from addons.base.utils import format_last_known_metadata, get_mfr_url
from osf import features
from osf.models import (BaseFileNode, TrashedFileNode, BaseFileVersionsThrough,
                        OSFUser, AbstractNode, Preprint,
                        NodeLog, DraftRegistration,
                        Guid, FileVersionUserMetadata, FileVersion)
from osf.metrics import PreprintView, PreprintDownload
from osf.utils import permissions
from website.profile.utils import get_profile_image_url
from website.project import decorators
from website.project.decorators import must_be_contributor_or_public, must_be_valid_project, check_contributor_auth
from website.ember_osf_web.decorators import ember_flag_is_active
from website.project.utils import serialize_node
from website.util import rubeus, timestamp


from osf.features import (
    SLOAN_COI_DISPLAY,
    SLOAN_DATA_DISPLAY,
    SLOAN_PREREG_DISPLAY
)

SLOAN_FLAGS = (
    SLOAN_COI_DISPLAY,
    SLOAN_DATA_DISPLAY,
    SLOAN_PREREG_DISPLAY
)

# import so that associated listener is instantiated and gets emails
from website.notifications.events.files import FileEvent  # noqa

from framework.logging import logging

logger = logging.getLogger(__name__)

ERROR_MESSAGES = {'FILE_GONE': u"""
<style>
#toggleBar{{display: none;}}
</style>
<div class="alert alert-info" role="alert">
<p>
The file "{file_name}" stored on {provider} was deleted via the GakuNin RDM.
</p>
<p>
It was deleted by <a href="/{deleted_by_guid}">{deleted_by}</a> on {deleted_on}.
</p>""",
                  'FILE_GONE_ACTOR_UNKNOWN': u"""
<style>
#toggleBar{{display: none;}}
</style>
<div class="alert alert-info" role="alert">
<p>
The file "{file_name}" stored on {provider} was deleted via the GakuNin RDM.
</p>
<p>
It was deleted on {deleted_on}.
</p>""",
                  'DONT_KNOW': u"""
<style>
#toggleBar{{display: none;}}
</style>
<div class="alert alert-info" role="alert">
<p>
File not found at {provider}.
</p>""",
                  'BLAME_PROVIDER': u"""
<style>
#toggleBar{{display: none;}}
</style>
<div class="alert alert-info" role="alert">
<p>
This {provider} link to the file "{file_name}" is currently unresponsive.
The provider ({provider}) may currently be unavailable or "{file_name}" may have been removed from {provider} through another interface.
</p>
<p>
You may wish to verify this through {provider}'s website.
</p>""",
                  'FILE_SUSPENDED': u"""
<style>
#toggleBar{{display: none;}}
</style>
<div class="alert alert-info" role="alert">
This content has been removed."""}

WATERBUTLER_JWE_KEY = jwe.kdf(settings.WATERBUTLER_JWE_SECRET.encode('utf-8'), settings.WATERBUTLER_JWE_SALT.encode('utf-8'))


@decorators.must_have_permission(permissions.WRITE)
@decorators.must_not_be_registration
def disable_addon(auth, **kwargs):
    node = kwargs['node'] or kwargs['project']

    addon_name = kwargs.get('addon')
    if addon_name is None:
        raise HTTPError(http_status.HTTP_400_BAD_REQUEST)

    deleted = node.delete_addon(addon_name, auth)

    return {'deleted': deleted}


@must_be_logged_in
def get_addon_user_config(**kwargs):

    user = kwargs['auth'].user

    addon_name = kwargs.get('addon')
    if addon_name is None:
        raise HTTPError(http_status.HTTP_400_BAD_REQUEST)

    addon = user.get_addon(addon_name)
    if addon is None:
        raise HTTPError(http_status.HTTP_400_BAD_REQUEST)

    return addon.to_json(user)


permission_map = {
    'create_folder': permissions.WRITE,
    'revisions': permissions.READ,
    'metadata': permissions.READ,
    'download': permissions.READ,
    'render': permissions.READ,
    'export': permissions.READ,
    'upload': permissions.WRITE,
    'delete': permissions.WRITE,
    'copy': permissions.WRITE,
    'move': permissions.WRITE,
    'copyto': permissions.WRITE,
    'moveto': permissions.WRITE,
    'copyfrom': permissions.READ,
    'movefrom': permissions.WRITE,
}

def check_access(node, auth, action, cas_resp):
    """Verify that user can perform requested action on resource. Raise appropriate
    error code if action cannot proceed.
    """
    permission = permission_map.get(action, None)
    if permission is None:
        raise HTTPError(http_status.HTTP_400_BAD_REQUEST)

    if cas_resp:
        if permission == permissions.READ:
            if node.can_view_files(auth=None):
                return True
            required_scope = node.file_read_scope
        else:
            required_scope = node.file_write_scope

        if not cas_resp.authenticated \
           or required_scope not in oauth_scopes.normalize_scopes(cas_resp.attributes['accessTokenScope']):
            raise HTTPError(http_status.HTTP_403_FORBIDDEN)

    if permission == permissions.READ:
        if node.can_view_files(auth):
            return True
        # The user may have admin privileges on a parent node, in which
        # case they should have read permissions
        if getattr(node, 'is_registration', False) and node.registered_from.can_view(auth):
            return True
    if permission == permissions.WRITE and node.can_edit(auth):
        return True

    # Users attempting to register projects with components might not have
    # `write` permissions for all components. This will result in a 403 for
    # all `upload` actions as well as `copyfrom` actions if the component
    # in question is not public. To get around this, we have to recursively
    # check the node's parent node to determine if they have `write`
    # permissions up the stack.
    # TODO(hrybacki): is there a way to tell if this is for a registration?
    # All nodes being registered that receive the `upload` action will have
    # `node.is_registration` == True. However, we have no way of telling if
    # `copyfrom` actions are originating from a node being registered.
    # TODO This is raise UNAUTHORIZED for registrations that have not been archived yet
    if isinstance(node, AbstractNode):
        if action == 'copyfrom' or (action == 'upload' and node.is_registration):
            parent = node.parent_node
            while parent:
                if parent.can_edit(auth):
                    return True
                parent = parent.parent_node

    raise HTTPError(http_status.HTTP_403_FORBIDDEN if auth.user else http_status.HTTP_401_UNAUTHORIZED)

def make_auth(user):
    if user is not None:
        return {
            'id': user._id,
            'email': '{}@osf.io'.format(user._id),
            'name': user.fullname,
        }
    return {}

def download_is_from_mfr(req, payload):
    metrics_data = payload['metrics']
    uri = metrics_data['uri']
    is_render_uri = furl.furl(uri or '').query.params.get('mode') == 'render'
    return (
        # This header is sent for download requests that
        # originate from MFR, e.g. for the code pygments renderer
        req.headers.get('X-Cos-Mfr-Render-Request', None) or
        # Need to check the URI in order to account
        # for renderers that send XHRs from the
        # rendered content, e.g. PDFs
        is_render_uri
    )


def get_metric_class_for_action(action, from_mfr):
    metric_class = None
    if action == 'render':
        metric_class = PreprintView
    elif action == 'download' and not from_mfr:
        metric_class = PreprintDownload
    return metric_class


@collect_auth
def get_auth(auth, **kwargs):
    cas_resp = None
    if not auth.user:
        # Central Authentication Server OAuth Bearer Token
        authorization = request.headers.get('Authorization')
        if authorization and authorization.startswith('Bearer '):
            client = cas.get_client()
            try:
                access_token = cas.parse_auth_header(authorization)
                cas_resp = client.profile(access_token)
            except cas.CasError as err:
                sentry.log_exception()
                # NOTE: We assume that the request is an AJAX request
                return json_renderer(err)
            if cas_resp.authenticated:
                auth.user = OSFUser.load(cas_resp.user)

    try:
        data = jwt.decode(
            jwe.decrypt(request.args.get('payload', '').encode('utf-8'), WATERBUTLER_JWE_KEY),
            settings.WATERBUTLER_JWT_SECRET,
            options={'require_exp': True},
            algorithm=settings.WATERBUTLER_JWT_ALGORITHM
        )['data']
    except (jwt.InvalidTokenError, KeyError) as err:
        sentry.log_message(str(err))
        raise HTTPError(http_status.HTTP_403_FORBIDDEN)

    if not auth.user:
        auth.user = OSFUser.from_cookie(data.get('cookie', ''))

    try:
        action = data['action']
        node_id = data['nid']
        provider_name = data['provider']
    except KeyError:
        raise HTTPError(http_status.HTTP_400_BAD_REQUEST)

    node = AbstractNode.load(node_id) or Preprint.load(node_id)
    if node and node.is_deleted:
        raise HTTPError(http_status.HTTP_410_GONE)
    elif not node:
        raise HTTPError(http_status.HTTP_404_NOT_FOUND)

    check_access(node, auth, action, cas_resp)
    provider_settings = None
    if hasattr(node, 'get_addon'):
        provider_settings = node.get_addon(provider_name)
        if not provider_settings:
            raise HTTPError(http_status.HTTP_400_BAD_REQUEST)

    path = data.get('path')
    credentials = None
    waterbutler_settings = None
    fileversion = None
    if provider_name == 'osfstorage':
        if path:
            file_id = path.strip('/')
            # check to see if this is a file or a folder
            filenode = OsfStorageFileNode.load(path.strip('/'))
            if filenode and filenode.is_file:
                # default to most recent version if none is provided in the response
                version = int(data['version']) if data.get('version') else filenode.versions.count()
                try:
                    fileversion = FileVersion.objects.filter(
                        basefilenode___id=file_id,
                        identifier=version
                    ).select_related('region').get()
                except FileVersion.DoesNotExist:
                    raise HTTPError(http_status.HTTP_400_BAD_REQUEST)
                if auth.user:
                    # mark fileversion as seen
                    FileVersionUserMetadata.objects.get_or_create(user=auth.user, file_version=fileversion)
                if not node.is_contributor_or_group_member(auth.user):
                    from_mfr = download_is_from_mfr(request, payload=data)
                    # version index is 0 based
                    version_index = version - 1
                    if action == 'render':
                        update_analytics(node, filenode, version_index, 'view')
                    elif action == 'download' and not from_mfr:
                        update_analytics(node, filenode, version_index, 'download')
                    if waffle.switch_is_active(features.ELASTICSEARCH_METRICS):
                        if isinstance(node, Preprint):
                            metric_class = get_metric_class_for_action(action, from_mfr=from_mfr)
                            if metric_class:
                                sloan_flags = {'sloan_id': request.cookies.get(SLOAN_ID_COOKIE_NAME)}
                                for flag_name in SLOAN_FLAGS:
                                    value = request.cookies.get(f'dwf_{flag_name}_custom_domain') or request.cookies.get(f'dwf_{flag_name}')
                                    if value:
                                        sloan_flags[flag_name.replace('_display', '')] = strtobool(value)

                                try:
                                    metric_class.record_for_preprint(
                                        preprint=node,
                                        user=auth.user,
                                        version=fileversion.identifier if fileversion else None,
                                        path=path,
                                        **sloan_flags
                                    )
                                except es_exceptions.ConnectionError:
                                    log_exception()
        if fileversion and provider_settings:
            region = fileversion.region
            credentials = region.waterbutler_credentials
            waterbutler_settings = fileversion.serialize_waterbutler_settings(
                node_id=provider_settings.owner._id,
                root_id=provider_settings.root_node._id,
            )
    # If they haven't been set by version region, use the NodeSettings or Preprint directly
    if not (credentials and waterbutler_settings):
        credentials = node.serialize_waterbutler_credentials(provider_name)
        waterbutler_settings = node.serialize_waterbutler_settings(provider_name)

    if isinstance(credentials.get('token'), bytes):
        credentials['token'] = credentials.get('token').decode()

    return {'payload': jwe.encrypt(jwt.encode({
        'exp': timezone.now() + datetime.timedelta(seconds=settings.WATERBUTLER_JWT_EXPIRATION),
        'data': {
            'auth': make_auth(auth.user),  # A waterbutler auth dict not an Auth object
            'credentials': credentials,
            'settings': waterbutler_settings,
            'callback_url': node.api_url_for(
                ('create_waterbutler_log' if not getattr(node, 'is_registration', False) else 'registration_callbacks'),
                _absolute=True,
                _internal=True
            )
        }
    }, settings.WATERBUTLER_JWT_SECRET, algorithm=settings.WATERBUTLER_JWT_ALGORITHM), WATERBUTLER_JWE_KEY).decode()}


LOG_ACTION_MAP = {
    'move': NodeLog.FILE_MOVED,
    'copy': NodeLog.FILE_COPIED,
    'rename': NodeLog.FILE_RENAMED,
    'create': NodeLog.FILE_ADDED,
    'update': NodeLog.FILE_UPDATED,
    'delete': NodeLog.FILE_REMOVED,
    'create_folder': NodeLog.FOLDER_CREATED,
}

DOWNLOAD_ACTIONS = set([
    'download_file',
    'download_zip',
])

@must_be_signed
@no_auto_transaction
@must_be_valid_project(quickfiles_valid=True, preprints_valid=True)
def create_waterbutler_log(payload, **kwargs):
    file_created_or_updated = False
    file_node_moved = False
    with transaction.atomic():
        try:
            auth = payload['auth']
            # Don't log download actions
            if payload['action'] in DOWNLOAD_ACTIONS:
                guid = Guid.load(payload['metadata'].get('nid'))
                if guid:
                    node = guid.referent
                return {'status': 'success'}

            user = OSFUser.load(auth['id'])
            if user is None:
                raise HTTPError(http_status.HTTP_400_BAD_REQUEST)

            action = LOG_ACTION_MAP[payload['action']]
        except KeyError:
            raise HTTPError(http_status.HTTP_400_BAD_REQUEST)

        auth = Auth(user=user)
        node = kwargs.get('node') or kwargs.get('project') or Preprint.load(kwargs.get('nid')) or Preprint.load(kwargs.get('pid'))

        if action in (NodeLog.FILE_MOVED, NodeLog.FILE_COPIED):
            for bundle in ('source', 'destination'):
                for key in ('provider', 'materialized', 'name', 'nid'):
                    if key not in payload[bundle]:
                        raise HTTPError(http_status.HTTP_400_BAD_REQUEST)

            dest = payload['destination']
            src = payload['source']
            if src is not None and dest is not None:
                dest_path = dest['materialized']
                src_path = src['materialized']
                if dest_path.endswith('/') and src_path.endswith('/'):
                    dest_path = os.path.dirname(dest_path)
                    src_path = os.path.dirname(src_path)
                if (
                    os.path.split(dest_path)[0] == os.path.split(src_path)[0]
                    and dest['provider'] == src['provider']
                    and dest['nid'] == src['nid']
                    and dest['name'] != src['name']
                ):
                    action = LOG_ACTION_MAP['rename']
            destination_node = node  # For clarity
            source_node = AbstractNode.load(src['nid']) or Preprint.load(src['nid'])

            # We return provider fullname so we need to load node settings, if applicable
            source = None
            if hasattr(source_node, 'get_addon'):
                source = source_node.get_addon(payload['source']['provider'])
            destination = None
            if hasattr(node, 'get_addon'):
                destination = node.get_addon(payload['destination']['provider'])

            payload['source'].update({
                'materialized': payload['source']['materialized'].lstrip('/'),
                'addon': source.config.full_name if source else 'osfstorage',
                'url': source_node.web_url_for(
                    'addon_view_or_download_file',
                    path=payload['source']['path'].lstrip('/'),
                    provider=payload['source']['provider']
                ),
                'node': {
                    '_id': source_node._id,
                    'url': source_node.url,
                    'title': source_node.title,
                }
            })
            payload['destination'].update({
                'materialized': payload['destination']['materialized'].lstrip('/'),
                'addon': destination.config.full_name if destination else 'osfstorage',
                'url': destination_node.web_url_for(
                    'addon_view_or_download_file',
                    path=payload['destination']['path'].lstrip('/'),
                    provider=payload['destination']['provider']
                ),
                'node': {
                    '_id': destination_node._id,
                    'url': destination_node.url,
                    'title': destination_node.title,
                }
            })

            if not payload.get('errors'):
                destination_node.add_log(
                    action=action,
                    auth=auth,
                    params=payload
                )
            if payload.get('email') is True or payload.get('errors'):
                mails.send_mail(
                    user.username,
                    mails.FILE_OPERATION_FAILED if payload.get('errors')
                    else mails.FILE_OPERATION_SUCCESS,
                    action=payload['action'],
                    source_node=source_node,
                    destination_node=destination_node,
                    source_path=payload['source']['materialized'],
                    source_addon=payload['source']['addon'],
                    destination_addon=payload['destination']['addon'],
                    osf_support_email=settings.OSF_SUPPORT_EMAIL
                )
            if payload.get('errors'):
                # Action failed but our function succeeded
                # Bail out to avoid file_signals
                return {'status': 'success'}

        else:
            node.create_waterbutler_log(auth, action, payload)

        if not isinstance(node, Preprint):
            # Create/update timestamp record
            if action in (NodeLog.FILE_ADDED, NodeLog.FILE_UPDATED):
                metadata = payload.get('metadata') or payload.get('destination')
                if metadata['kind'] == 'file':
                    created_flag = action == NodeLog.FILE_ADDED
                    file_created_or_updated = True
            # Update moved, or renamed timestamp records
            elif action in (NodeLog.FILE_MOVED, NodeLog.FILE_RENAMED):
                metadata = payload.get('metadata') or payload.get('destination')
                src_path = payload['source']['materialized']
                dest_path = payload['destination']['materialized']
                src_provider = payload['source']['provider']
                dest_provider = payload['destination']['provider']
                src_metadata = payload.get('source', None)
                file_node_moved = True
            # Update status of deleted timestamp records
            elif action in (NodeLog.FILE_REMOVED):
                src_path = payload['metadata']['materialized']
                provider = payload['metadata']['provider']
                timestamp.file_node_deleted(node._id, provider, src_path)

    def prepare_file_node(provider):
        with transaction.atomic():
            # to reduce possibility of MultipleObjectsReturned.
            # [GRDM-13530, 15698, 17045, 17065]
            # (MultipleObjectsReturned may occur when creation of
            #  BaseFileNode is called in long transaction.)
            BaseFileNode.resolve_class(
                provider, BaseFileNode.FILE
            ).get_or_create(node, '/' + metadata.get('path').lstrip('/'))

    if file_created_or_updated:
        prepare_file_node(metadata['provider'])
        with transaction.atomic():  # long transaction
            timestamp.file_created_or_updated(node, metadata, user.id,
                                              created_flag)
    elif file_node_moved:
        prepare_file_node(dest_provider)
        with transaction.atomic():  # long transaction
            timestamp.file_node_moved(auth.user.id, node._id,
                                      src_provider, dest_provider,
                                      src_path, dest_path,
                                      metadata, src_metadata)

    with transaction.atomic():
        file_signals.file_updated.send(target=node, user=user, event_type=action, payload=payload)

    return {'status': 'success'}


@file_signals.file_updated.connect
def addon_delete_file_node(self, target, user, event_type, payload):
    """ Get addon BaseFileNode(s), move it into the TrashedFileNode collection
    and remove it from StoredFileNode.
    Required so that the guids of deleted addon files are not re-pointed when an
    addon file or folder is moved or renamed.
    """
    if event_type == 'file_removed' and payload.get('provider', None) != 'osfstorage':
        provider = payload['provider']
        path = payload['metadata']['path']
        materialized_path = payload['metadata']['materialized']
        content_type = ContentType.objects.get_for_model(target)
        if path.endswith('/'):
            folder_children = BaseFileNode.resolve_class(provider, BaseFileNode.ANY).objects.filter(
                provider=provider,
                target_object_id=target.id,
                target_content_type=content_type,
                _materialized_path__startswith=materialized_path
            )
            for item in folder_children:
                if item.kind == 'file' and not TrashedFileNode.load(item._id):
                    item.delete(user=user)
                elif item.kind == 'folder':
                    BaseFileNode.delete(item)
        else:
            try:
                file_node = BaseFileNode.resolve_class(provider, BaseFileNode.FILE).objects.get(
                    target_object_id=target.id,
                    target_content_type=content_type,
                    _materialized_path=materialized_path
                )
            except BaseFileNode.DoesNotExist:
                file_node = None

            if file_node and not TrashedFileNode.load(file_node._id):
                file_node.delete(user=user)


@must_be_valid_project
def addon_view_or_download_file_legacy(**kwargs):
    query_params = request.args.to_dict()
    node = kwargs.get('node') or kwargs['project']

    action = query_params.pop('action', 'view')
    provider = kwargs.get('provider', 'osfstorage')

    if kwargs.get('path'):
        path = kwargs['path']
    elif kwargs.get('fid'):
        path = kwargs['fid']

    if 'download' in request.path or request.path.startswith('/api/v1/'):
        action = 'download'

    if kwargs.get('vid'):
        query_params['version'] = kwargs['vid']

    # If provider is OSFstorage, check existence of requested file in the filetree
    # This prevents invalid GUIDs from being created
    if provider == 'osfstorage':
        node_settings = node.get_addon('osfstorage')

        try:
            path = node_settings.get_root().find_child_by_name(path)._id
        except OsfStorageFileNode.DoesNotExist:
            raise HTTPError(
                404, data=dict(
                    message_short='File not found',
                    message_long='You requested a file that does not exist.'
                )
            )

    return redirect(
        node.web_url_for(
            'addon_view_or_download_file',
            path=path,
            provider=provider,
            action=action,
            **query_params
        ),
        code=http_status.HTTP_301_MOVED_PERMANENTLY
    )

@must_be_contributor_or_public
def addon_deleted_file(auth, target, error_type='BLAME_PROVIDER', **kwargs):
    """Shows a nice error message to users when they try to view a deleted file
    """
    # Allow file_node to be passed in so other views can delegate to this one
    file_node = kwargs.get('file_node') or TrashedFileNode.load(kwargs.get('trashed_id'))

    deleted_by, deleted_on, deleted = None, None, None
    if isinstance(file_node, TrashedFileNode):
        deleted_by = file_node.deleted_by
        deleted_by_guid = file_node.deleted_by._id if deleted_by else None
        deleted_on = file_node.deleted_on.strftime('%c') + ' UTC'
        deleted = deleted_on
        if getattr(file_node, 'suspended', False):
            error_type = 'FILE_SUSPENDED'
        elif file_node.deleted_by is None or (auth.private_key and auth.private_link.anonymous):
            if file_node.provider == 'osfstorage':
                error_type = 'FILE_GONE_ACTOR_UNKNOWN'
            else:
                error_type = 'BLAME_PROVIDER'
        else:
            error_type = 'FILE_GONE'
    else:
        error_type = 'DONT_KNOW'

    file_path = kwargs.get('path', file_node.path)
    file_name = file_node.name or os.path.basename(file_path)
    file_name_title, file_name_ext = os.path.splitext(file_name)
    provider_full = settings.ADDONS_AVAILABLE_DICT[file_node.provider].full_name
    try:
        file_guid = file_node.get_guid()._id
    except AttributeError:
        file_guid = None

    format_params = dict(
        file_name=markupsafe.escape(file_name),
        deleted_by=markupsafe.escape(getattr(deleted_by, 'fullname', None)),
        deleted_on=markupsafe.escape(deleted_on),
        provider=markupsafe.escape(provider_full),
        deleted=markupsafe.escape(deleted)
    )
    if deleted_by:
        format_params['deleted_by_guid'] = markupsafe.escape(deleted_by_guid)

    error_msg = ERROR_MESSAGES[error_type].format(**format_params)
    if isinstance(target, AbstractNode):
        error_msg += format_last_known_metadata(auth, target, file_node, error_type)
        ret = serialize_node(target, auth, primary=True)
        ret.update(rubeus.collect_addon_assets(target))
        ret.update({
            'error': error_msg,
            'urls': {
                'render': None,
                'sharejs': None,
                'mfr': get_mfr_url(target, file_node.provider),
                'profile_image': get_profile_image_url(auth.user, 25),
                'files': target.web_url_for('collect_file_trees'),
            },
            'extra': {},
            'size': 9966699,  # Prevent file from being edited, just in case
            'sharejs_uuid': None,
            'file_name': file_name,
            'file_path': file_path,
            'file_name_title': file_name_title,
            'file_name_ext': file_name_ext,
            'target_deleted': getattr(target, 'is_deleted', False),
            'version_id': None,
            'file_guid': file_guid,
            'file_id': file_node._id,
            'provider': file_node.provider,
            'materialized_path': file_node.materialized_path or file_path,
            'private': getattr(target.get_addon(file_node.provider), 'is_private', False),
            'file_tags': list(file_node.tags.filter(system=False).values_list('name', flat=True)) if not file_node._state.adding else [],  # Only access ManyRelatedManager if saved
            'allow_comments': file_node.provider in settings.ADDONS_COMMENTABLE,
        })

        # timestampVerifyResult Update(file was gone)
        timestamp.file_node_gone(file_node.target._id, file_node.provider, file_node.materialized_path)

    else:
        # TODO - serialize deleted metadata for future types of deleted file targets
        ret = {'error': error_msg}

    return ret, http_status.HTTP_410_GONE


@must_be_contributor_or_public
@ember_flag_is_active(features.EMBER_FILE_DETAIL)
def addon_view_or_download_file(auth, path, provider, **kwargs):
    extras = request.args.to_dict()
    extras.pop('_', None)  # Clean up our url params a bit
    action = extras.get('action', 'view')
    guid = kwargs.get('guid')
    guid_target = getattr(Guid.load(guid), 'referent', None)
    target = guid_target or kwargs.get('node') or kwargs['project']

    provider_safe = markupsafe.escape(provider)
    path_safe = markupsafe.escape(path)

    if not path:
        raise HTTPError(http_status.HTTP_400_BAD_REQUEST)

    if hasattr(target, 'get_addon'):

        node_addon = target.get_addon(provider)

        if not isinstance(node_addon, BaseStorageAddon):
            object_text = markupsafe.escape(getattr(target, 'project_or_component', 'this object'))
            raise HTTPError(http_status.HTTP_400_BAD_REQUEST, data={
                'message_short': 'Bad Request',
                'message_long': 'The {} add-on containing {} is no longer connected to {}.'.format(provider_safe, path_safe, object_text)
            })

        if not node_addon.has_auth:
            raise HTTPError(http_status.HTTP_401_UNAUTHORIZED, data={
                'message_short': 'Unauthorized',
                'message_long': 'The {} add-on containing {} is no longer authorized.'.format(provider_safe, path_safe)
            })

        if not node_addon.complete:
            raise HTTPError(http_status.HTTP_400_BAD_REQUEST, data={
                'message_short': 'Bad Request',
                'message_long': 'The {} add-on containing {} is no longer configured.'.format(provider_safe, path_safe)
            })

    savepoint_id = transaction.savepoint()
    file_node = BaseFileNode.resolve_class(provider, BaseFileNode.FILE).get_or_create(target, path)

    # Note: Cookie is provided for authentication to waterbutler
    # it is overriden to force authentication as the current user
    # the auth header is also pass to support basic auth

    version = file_node.touch(
        request.headers.get('Authorization'),
        **dict(
            extras,
            cookie=request.cookies.get(settings.COOKIE_NAME)
        )
    )
    if version is None:
        # File is either deleted or unable to be found in the provider location
        # Rollback the insertion of the file_node
        transaction.savepoint_rollback(savepoint_id)
        if not file_node.pk:
            file_node = BaseFileNode.load(path)

            if not file_node:
                raise HTTPError(http_status.HTTP_404_NOT_FOUND, data={
                    'message_short': 'File Not Found',
                    'message_long': 'The requested file could not be found.'
                })

            if file_node.kind == 'folder':
                raise HTTPError(http_status.HTTP_400_BAD_REQUEST, data={
                    'message_short': 'Bad Request',
                    'message_long': 'You cannot request a folder from this endpoint.'
                })

            # Allow osfstorage to redirect if the deep url can be used to find a valid file_node
            if file_node.provider == 'osfstorage' and not file_node.is_deleted:
                return redirect(
                    file_node.target.web_url_for('addon_view_or_download_file', path=file_node._id, provider=file_node.provider)
                )
        return addon_deleted_file(target=target, file_node=file_node, path=path, **kwargs)
    else:
        transaction.savepoint_commit(savepoint_id)

    # TODO clean up these urls and unify what is used as a version identifier
    if request.method == 'HEAD':
        return make_response(('', http_status.HTTP_302_FOUND, {
            'Location': file_node.generate_waterbutler_url(**dict(extras, direct=None, version=version.identifier, _internal=extras.get('mode') == 'render'))
        }))

    if action == 'download':
        format = extras.get('format')
        _, extension = os.path.splitext(file_node.name)
        # avoid rendering files with the same format type.
        if format and '.{}'.format(format.lower()) != extension.lower():
            return redirect('{}/export?format={}&url={}'.format(get_mfr_url(target, provider), format, quote(file_node.generate_waterbutler_url(
                **dict(extras, direct=None, version=version.identifier, _internal=extras.get('mode') == 'render')
            ))))
        return redirect(file_node.generate_waterbutler_url(**dict(extras, direct=None, version=version.identifier, _internal=extras.get('mode') == 'render')))

    if action == 'get_guid':
        draft_id = extras.get('draft')
        draft = DraftRegistration.load(draft_id)
        if draft is None or draft.is_approved:
            raise HTTPError(http_status.HTTP_400_BAD_REQUEST, data={
                'message_short': 'Bad Request',
                'message_long': 'File not associated with required object.'
            })
        guid = file_node.get_guid(create=True)
        guid.referent.save()
        return dict(guid=guid._id)

    if action == 'addtimestamp':
        cookie = auth.user.get_or_create_cookie()
        file_info = timestamp.get_file_info(cookie, file_node, version)
        if file_info is not None:
            timestamp.add_token(auth.user.id, target, file_info)
        else:
            raise HTTPError(httplib.BAD_REQUEST, data={
                'message_short': 'Add TimestampError',
                'message_long': 'AddTimestamp setting error.'
            })

    if len(request.path.strip('/').split('/')) > 1:
        guid = file_node.get_guid(create=True)
        return redirect(furl.furl('/{}/'.format(guid._id)).set(args=extras).url)
    if isinstance(target, Preprint):
        # Redirecting preprint file guids to the preprint detail page
        return redirect('/{}/'.format(target._id))

    return addon_view_file(auth, target, file_node, version)


@collect_auth
def persistent_file_download(auth, **kwargs):
    id_or_guid = kwargs.get('fid_or_guid')
    file = BaseFileNode.active.filter(_id=id_or_guid).first()
    if not file:
        guid = Guid.load(id_or_guid)
        if guid:
            file = guid.referent
        else:
            raise HTTPError(http_status.HTTP_404_NOT_FOUND, data={
                'message_short': 'File Not Found',
                'message_long': 'The requested file could not be found.'
            })
    if not file.is_file:
        raise HTTPError(http_status.HTTP_400_BAD_REQUEST, data={
            'message_long': 'Downloading folders is not permitted.'
        })

    auth_redirect = check_contributor_auth(file.target, auth,
                                           include_public=True,
                                           include_view_only_anon=True)
    if auth_redirect:
        return auth_redirect

    query_params = request.args.to_dict()

    return redirect(
        file.generate_waterbutler_url(**query_params),
        code=http_status.HTTP_302_FOUND
    )


def addon_view_or_download_quickfile(**kwargs):
    fid = kwargs.get('fid', 'NOT_AN_FID')
    file_ = OsfStorageFile.load(fid)
    if not file_:
        raise HTTPError(http_status.HTTP_404_NOT_FOUND, data={
            'message_short': 'File Not Found',
            'message_long': 'The requested file could not be found.'
        })
    return proxy_url('/project/{}/files/osfstorage/{}/'.format(file_.target._id, fid))

def addon_view_file(auth, node, file_node, version):
    # TODO: resolve circular import issue
    from addons.wiki import settings as wiki_settings

    if isinstance(version, tuple):
        version, error = version
        error = error.replace('\n', '').strip()
    else:
        error = None

    ret = serialize_node(node, auth, primary=True)

    if file_node._id + '-' + version._id not in node.file_guid_to_share_uuids:
        node.file_guid_to_share_uuids[file_node._id + '-' + version._id] = uuid.uuid4()
        node.save()

    if ret['user']['can_edit']:
        sharejs_uuid = str(node.file_guid_to_share_uuids[file_node._id + '-' + version._id])
    else:
        sharejs_uuid = None

    internal_furl = furl.furl(settings.INTERNAL_DOMAIN)
    download_url = furl.furl(request.url).set(
        netloc=internal_furl.netloc,
        args=dict(request.args, **{
            'direct': None,
            'mode': 'render',
            'action': 'download',
            'public_file': node.is_public,
        })
    )

    # Verify file
    verify_result = None
    cookie = auth.user.get_or_create_cookie()
    file_info = timestamp.get_file_info(cookie, file_node, version)
    if file_info is not None:
        verify_result = timestamp.check_file_timestamp(auth.user.id, node, file_info)
    else:
        verify_result = {
            'verify_result': '',
            'verify_result_title': ''
        }

    mfr_url = get_mfr_url(node, file_node.provider)
    render_url = furl.furl(mfr_url).set(
        path=['render'],
        args={'url': download_url.url}
    )
<<<<<<< HEAD
=======

    version_names = BaseFileVersionsThrough.objects.filter(
        basefilenode_id=file_node.id
    ).order_by('-fileversion_id').values_list('version_name', flat=True)

>>>>>>> 8cd8f127
    ret.update({
        'urls': {
            'render': render_url.url,
            'mfr': mfr_url,
            'sharejs': wiki_settings.SHAREJS_URL,
            'profile_image': get_profile_image_url(auth.user, 25),
            'files': node.web_url_for('collect_file_trees'),
            'archived_from': get_archived_from_url(node, file_node) if node.is_registration else None,
        },
        'error': error,
        'file_name': file_node.name,
        'file_name_title': os.path.splitext(file_node.name)[0],
        'file_name_ext': os.path.splitext(file_node.name)[1],
        'version_id': version.identifier,
        'file_path': file_node.path,
        'sharejs_uuid': sharejs_uuid,
        'provider': file_node.provider,
        'materialized_path': file_node.materialized_path,
        'extra': version.metadata.get('extra', {}),
        'size': version.size if version.size is not None else 9966699,
        'private': getattr(node.get_addon(file_node.provider), 'is_private', False),
        'file_tags': list(file_node.tags.filter(system=False).values_list('name', flat=True)) if not file_node._state.adding else [],  # Only access ManyRelatedManager if saved
        'file_guid': file_node.get_guid()._id,
        'file_id': file_node._id,
        'allow_comments': file_node.provider in settings.ADDONS_COMMENTABLE,
        'checkout_user': file_node.checkout._id if file_node.checkout else None,
<<<<<<< HEAD
        'pre_reg_checkout': is_pre_reg_checkout(node, file_node),
        'timestamp_verify_result': verify_result['verify_result'],
        'timestamp_verify_result_title': verify_result['verify_result_title']
=======
        'version_names': list(version_names)
>>>>>>> 8cd8f127
    })

    ret.update(rubeus.collect_addon_assets(node))
    return ret


def get_archived_from_url(node, file_node):
    if file_node.copied_from:
        trashed = TrashedFileNode.load(file_node.copied_from._id)
        if not trashed:
            return node.registered_from.web_url_for('addon_view_or_download_file', provider=file_node.provider, path=file_node.copied_from._id)
    return None<|MERGE_RESOLUTION|>--- conflicted
+++ resolved
@@ -958,14 +958,11 @@
         path=['render'],
         args={'url': download_url.url}
     )
-<<<<<<< HEAD
-=======
 
     version_names = BaseFileVersionsThrough.objects.filter(
         basefilenode_id=file_node.id
     ).order_by('-fileversion_id').values_list('version_name', flat=True)
 
->>>>>>> 8cd8f127
     ret.update({
         'urls': {
             'render': render_url.url,
@@ -992,13 +989,9 @@
         'file_id': file_node._id,
         'allow_comments': file_node.provider in settings.ADDONS_COMMENTABLE,
         'checkout_user': file_node.checkout._id if file_node.checkout else None,
-<<<<<<< HEAD
-        'pre_reg_checkout': is_pre_reg_checkout(node, file_node),
+        'version_names': list(version_names)
         'timestamp_verify_result': verify_result['verify_result'],
         'timestamp_verify_result_title': verify_result['verify_result_title']
-=======
-        'version_names': list(version_names)
->>>>>>> 8cd8f127
     })
 
     ret.update(rubeus.collect_addon_assets(node))
