<<<<<<< HEAD
from django.db import models
from django.contrib.auth.models import User

class OsfUser(models.Model):

    user = models.OneToOneField(User, on_delete=models.CASCADE, related_name="osf_user")
    osf_id = models.CharField(max_length=10)
=======
from datetime import datetime
from django.contrib.auth.models import AbstractBaseUser, BaseUserManager, PermissionsMixin
from django.db import models

class MyUserManager(BaseUserManager):
    def create_user(self, email, password=None):
        if not email:
            raise ValueError('Users must have an email address')

        user = self.model(
            email=self.normalize_email(email),
        )

        user.set_password(password)
        user.save(using=self._db)
        return user

    def create_superuser(self, email, password):
        user = self.create_user(email,
            password=password, )
        user.is_superuser = True
        user.is_admin = True
        user.is_staff = True
        user.is_active = True
        user.save(using=self._db)
        return user

class MyUser(AbstractBaseUser, PermissionsMixin):
    email = models.EmailField(
        verbose_name='email address',
        max_length=255,
        unique=True,
    )

    first_name = models.CharField(max_length=30, blank=True)
    last_name = models.CharField(max_length=30, blank=True)
    is_active = models.BooleanField(default=True)
    is_admin = models.BooleanField(default=False)
    is_staff = models.BooleanField(default=False)
    date_joined = models.DateTimeField(default=datetime.now)
    confirmed = models.BooleanField(default=False)

    objects = MyUserManager()

    USERNAME_FIELD = 'email'

    def get_full_name(self):
        # The user is identified by their email address
        return self.email

    def get_short_name(self):
        # The user is identified by their email address
        return self.email

    def __str__(self):
        return self.email

    class Meta:
        ordering = ['email']

    # Todo: implement this if needed
    # @property
    # def is_staff(self):
    #     "Is the user a member of staff?"
    #     return self.is_admin
>>>>>>> 1465ce31
<|MERGE_RESOLUTION|>--- conflicted
+++ resolved
@@ -1,15 +1,7 @@
-<<<<<<< HEAD
-from django.db import models
-from django.contrib.auth.models import User
-
-class OsfUser(models.Model):
-
-    user = models.OneToOneField(User, on_delete=models.CASCADE, related_name="osf_user")
-    osf_id = models.CharField(max_length=10)
-=======
 from datetime import datetime
 from django.contrib.auth.models import AbstractBaseUser, BaseUserManager, PermissionsMixin
 from django.db import models
+
 
 class MyUserManager(BaseUserManager):
     def create_user(self, email, password=None):
@@ -72,4 +64,9 @@
     # def is_staff(self):
     #     "Is the user a member of staff?"
     #     return self.is_admin
->>>>>>> 1465ce31
+
+
+class OsfUser(models.Model):
+
+    user = models.OneToOneField(MyUser, on_delete=models.CASCADE, related_name="osf_user")
+    osf_id = models.CharField(max_length=10)