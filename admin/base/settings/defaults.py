--- conflicted
+++ resolved
@@ -293,10 +293,8 @@
 ENABLE_SHB_LOGIN = True
 ENABLE_LOGIN_FORM = False
 
-<<<<<<< HEAD
 # Addon Controls
 ENABLE_FORCE_CHECK = False
-=======
+
 # mail address uses mail from rdm_announcement
-ANNOUNCEMENT_EMAIL_FROM = 'noreply@rdm.rcos.nii.ac.jp'
->>>>>>> 56e7efaf
+ANNOUNCEMENT_EMAIL_FROM = 'noreply@rdm.rcos.nii.ac.jp'