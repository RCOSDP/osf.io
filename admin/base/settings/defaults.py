"""
Django settings for the admin project.
"""

import os
from urlparse import urlparse
from website import settings as osf_settings

BASE_DIR = os.path.dirname(os.path.dirname(os.path.dirname(os.path.abspath(__file__))))
# Quick-start development settings - unsuitable for production
# See https://docs.djangoproject.com/en/1.8/howto/deployment/checklist/

# from the OSF settings
<<<<<<< HEAD
BUILT_TEMPLATES = osf_settings.BUILT_TEMPLATES
CORE_TEMPLATES = osf_settings.CORE_TEMPLATES
ADDONS_REQUESTED = osf_settings.ADDONS_REQUESTED
ADDON_PATH = osf_settings.ADDON_PATH
=======
>>>>>>> b03ce556
# SECURITY WARNING: keep the secret key used in production secret!
SECRET_KEY = osf_settings.SECRET_KEY

# TODO: generalize this authentication
AUTHENTICATION_BACKENDS = (
    'api.base.authentication.backends.ODMBackend',
)

# SECURITY WARNING: don't run with debug turned on in production!
DEBUG = osf_settings.DEBUG_MODE

ALLOWED_HOSTS = [
    '.osf.io'
]

# Application definition

INSTALLED_APPS = (
    'django.contrib.admin',
    'django.contrib.auth',
    'django.contrib.contenttypes',
    'django.contrib.staticfiles',
    'admin.base',
<<<<<<< HEAD
    'admin.pre-reg',
=======
>>>>>>> b03ce556
    'admin.spam',

    # 3rd party
    'raven.contrib.django.raven_compat',
    'webpack_loader',
)

# TODO: Are there more granular ways to configure reporting specifically related to the API?
RAVEN_CONFIG = {
    'dsn': osf_settings.SENTRY_DSN
}

# Settings related to CORS Headers addon: allow API to receive authenticated requests from OSF
# CORS plugin only matches based on "netloc" part of URL, so as workaround we add that to the list
CORS_ORIGIN_ALLOW_ALL = False
CORS_ORIGIN_WHITELIST = (urlparse(osf_settings.DOMAIN).netloc,
                         osf_settings.DOMAIN,
                         )
CORS_ALLOW_CREDENTIALS = True

MIDDLEWARE_CLASSES = (
    # TokuMX transaction support
    # Needs to go before CommonMiddleware, so that transactions are always started,
    # even in the event of a redirect. CommonMiddleware may cause other middlewares'
    # process_request to be skipped, e.g. when a trailing slash is omitted
    'api.base.middleware.DjangoGlobalMiddleware',
    'api.base.middleware.TokuTransactionsMiddleware',

    # 'django.contrib.sessions.middleware.SessionMiddleware',
    'django.middleware.common.CommonMiddleware',
    'django.middleware.csrf.CsrfViewMiddleware',
    # 'django.contrib.auth.middleware.AuthenticationMiddleware',
    # 'django.contrib.auth.middleware.SessionAuthenticationMiddleware',
    # 'django.contrib.messages.middleware.MessageMiddleware',
    'django.middleware.clickjacking.XFrameOptionsMiddleware',
    'django.middleware.security.SecurityMiddleware',

)

TEMPLATES = [
    {
        'BACKEND': 'django.template.backends.django.DjangoTemplates',
        'DIRS': [os.path.join(BASE_DIR, 'templates')],
        'APP_DIRS': True,
        'OPTIONS': {
            'context_processors': [
                'django.template.context_processors.debug',
                'django.template.context_processors.request',
                'django.contrib.auth.context_processors.auth',
                'django.contrib.messages.context_processors.messages',
            ],
        }
    }]


ROOT_URLCONF = 'admin.base.urls'
WSGI_APPLICATION = 'admin.base.wsgi.application'
ADMIN_BASE = 'admin/'
STATIC_URL = '/static/'

STATIC_ROOT = os.path.join(os.path.dirname(BASE_DIR), 'static_root')

STATICFILES_DIRS = (
    os.path.join(BASE_DIR, 'static'),
)

LANGUAGE_CODE = 'en-us'

WEBPACK_LOADER = {
<<<<<<< HEAD
    'BUNDLE_DIR_NAME': 'public/js/',
    'STATS_FILE': os.path.join(BASE_DIR, 'webpack-stats.json'),
=======
    'DEFAULT': {
        'BUNDLE_DIR_NAME': 'public/js/',
        'STATS_FILE': os.path.join(BASE_DIR, 'webpack-stats.json'),
    }
>>>>>>> b03ce556
}<|MERGE_RESOLUTION|>--- conflicted
+++ resolved
@@ -11,13 +11,6 @@
 # See https://docs.djangoproject.com/en/1.8/howto/deployment/checklist/
 
 # from the OSF settings
-<<<<<<< HEAD
-BUILT_TEMPLATES = osf_settings.BUILT_TEMPLATES
-CORE_TEMPLATES = osf_settings.CORE_TEMPLATES
-ADDONS_REQUESTED = osf_settings.ADDONS_REQUESTED
-ADDON_PATH = osf_settings.ADDON_PATH
-=======
->>>>>>> b03ce556
 # SECURITY WARNING: keep the secret key used in production secret!
 SECRET_KEY = osf_settings.SECRET_KEY
 
@@ -41,10 +34,7 @@
     'django.contrib.contenttypes',
     'django.contrib.staticfiles',
     'admin.base',
-<<<<<<< HEAD
     'admin.pre-reg',
-=======
->>>>>>> b03ce556
     'admin.spam',
 
     # 3rd party
@@ -114,13 +104,8 @@
 LANGUAGE_CODE = 'en-us'
 
 WEBPACK_LOADER = {
-<<<<<<< HEAD
-    'BUNDLE_DIR_NAME': 'public/js/',
-    'STATS_FILE': os.path.join(BASE_DIR, 'webpack-stats.json'),
-=======
     'DEFAULT': {
         'BUNDLE_DIR_NAME': 'public/js/',
         'STATS_FILE': os.path.join(BASE_DIR, 'webpack-stats.json'),
     }
->>>>>>> b03ce556
 }