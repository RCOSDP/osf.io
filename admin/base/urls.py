from django.conf.urls import include, url
from django.contrib import admin
from django.views.generic import RedirectView

from settings import ADMIN_BASE

from . import views

base_pattern = '^{}'.format(ADMIN_BASE)

urlpatterns = [
    ### ADMIN ###
    url(r'^project/', include('admin.pre_reg.urls', namespace='pre_reg')),
    url(base_pattern,
<<<<<<< HEAD
        include(patterns('',
                         url(r'^$', views.home, name='home'),
                         url(r'^django_admin/', include(admin.site.urls)),
                         url(r'^spam/', include('admin.spam.urls', namespace='spam')),
                         url(r'^auth/', include('admin.common_auth.urls', namespace='auth')),
                         url(r'^nodes/',
                             include('admin.nodes.urls', namespace='nodes')),
                         url(r'^users/',
                             include('admin.users.urls', namespace='users')),
                         url(r'^prereg/', include('admin.pre_reg.urls', namespace='pre_reg')),
                         url(r'^reset/(?P<uidb64>[0-9A-Za-z_\-]+)/(?P<token>[0-9A-Za-z]{1,13}-[0-9A-Za-z]{1,20})/$',
                            views.password_reset_confirm_custom, name='password_reset_confirm'),
                         url(r'^reset/done/$', views.password_reset_done,
                            name='password_reset_complete'),
                         url(r'^metrics/', include('admin.metrics.urls',
                                                   namespace='metrics')),
                         )
                )
=======
        include([
            url(r'^$', views.home, name='home'),
            url(r'^django_admin/', include(admin.site.urls)),
            url(r'^spam/', include('admin.spam.urls', namespace='spam')),
            url(r'^auth/', include('admin.common_auth.urls', namespace='auth')),
            url(r'^nodes/', include('admin.nodes.urls', namespace='nodes')),
            url(r'^users/', include('admin.users.urls', namespace='users')),
            url(r'^prereg/', include('admin.pre_reg.urls', namespace='pre_reg')),
            url(r'^reset/(?P<uidb64>[0-9A-Za-z_\-]+)/(?P<token>[0-9A-Za-z]{1,13}-[0-9A-Za-z]{1,20})/$',
                views.password_reset_confirm_custom, name='password_reset_confirm'),
            url(r'^reset/done/$', views.password_reset_done,
                name='password_reset_complete'),
        ])
>>>>>>> 16c48443
        ),
    url(r'^$', RedirectView.as_view(url='/admin/')),
]<|MERGE_RESOLUTION|>--- conflicted
+++ resolved
@@ -12,26 +12,6 @@
     ### ADMIN ###
     url(r'^project/', include('admin.pre_reg.urls', namespace='pre_reg')),
     url(base_pattern,
-<<<<<<< HEAD
-        include(patterns('',
-                         url(r'^$', views.home, name='home'),
-                         url(r'^django_admin/', include(admin.site.urls)),
-                         url(r'^spam/', include('admin.spam.urls', namespace='spam')),
-                         url(r'^auth/', include('admin.common_auth.urls', namespace='auth')),
-                         url(r'^nodes/',
-                             include('admin.nodes.urls', namespace='nodes')),
-                         url(r'^users/',
-                             include('admin.users.urls', namespace='users')),
-                         url(r'^prereg/', include('admin.pre_reg.urls', namespace='pre_reg')),
-                         url(r'^reset/(?P<uidb64>[0-9A-Za-z_\-]+)/(?P<token>[0-9A-Za-z]{1,13}-[0-9A-Za-z]{1,20})/$',
-                            views.password_reset_confirm_custom, name='password_reset_confirm'),
-                         url(r'^reset/done/$', views.password_reset_done,
-                            name='password_reset_complete'),
-                         url(r'^metrics/', include('admin.metrics.urls',
-                                                   namespace='metrics')),
-                         )
-                )
-=======
         include([
             url(r'^$', views.home, name='home'),
             url(r'^django_admin/', include(admin.site.urls)),
@@ -44,8 +24,9 @@
                 views.password_reset_confirm_custom, name='password_reset_confirm'),
             url(r'^reset/done/$', views.password_reset_done,
                 name='password_reset_complete'),
+            url(r'^metrics/', include('admin.metrics.urls',
+                                      namespace='metrics')),
         ])
->>>>>>> 16c48443
         ),
     url(r'^$', RedirectView.as_view(url='/admin/')),
 ]