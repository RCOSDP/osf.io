# -*- coding: utf-8 -*-

from __future__ import unicode_literals
import json
<<<<<<< HEAD

=======
import requests
import time
import os
import shutil
>>>>>>> 622c3e69
from django.shortcuts import redirect
from django.http import HttpResponse
from django.views.generic import ListView, View, TemplateView
from django.contrib.auth.mixins import UserPassesTestMixin
from django.contrib.contenttypes.models import ContentType
from django.core.urlresolvers import reverse
from admin.base import settings
from osf.models import Institution, Node, OSFUser, AbstractNode, BaseFileNode, RdmFileTimestamptokenVerifyResult, Guid
from admin.rdm.utils import RdmPermissionMixin, get_dummy_institution
from api.base import settings as api_settings
<<<<<<< HEAD


import requests
from datetime import datetime
import time
from api.timestamp.add_timestamp import AddTimestamp
import os
import shutil
=======
from datetime import datetime
from api.timestamp.add_timestamp import AddTimestamp
>>>>>>> 622c3e69
from website.util import waterbutler_api_url_for


class InstitutionList(RdmPermissionMixin, UserPassesTestMixin, ListView):
    paginate_by = 25
    template_name = 'rdm_timestampadd/list.html'
    ordering = 'name'
    raise_exception = True
    model = Institution

    def test_func(self):
<<<<<<< HEAD
        """validate user permissions"""
=======
        '''権限等のチェック'''
        # ログインチェック
>>>>>>> 622c3e69
        if not self.is_authenticated:
            return False
        if self.is_super_admin or self.is_admin:
            return True
        return False

    def get(self, request, *args, **kwargs):
<<<<<<< HEAD
        """get contexts"""
=======
        '''コンテキスト取得'''
>>>>>>> 622c3e69
        user = self.request.user
        if self.is_super_admin:
            self.object_list = self.get_queryset()
            ctx = self.get_context_data()
            return self.render_to_response(ctx)
        elif self.is_admin:
            institution = user.affiliated_institutions.first()
            if institution:
                return redirect(reverse('timestampadd:nodes', args=[institution.id]))
            else:
                institution = get_dummy_institution()
                return redirect(reverse('timestampadd:nodes', args=[institution.id]))

    def get_queryset(self):
        return Institution.objects.all().order_by(self.ordering)

    def get_context_data(self, **kwargs):
        query_set = kwargs.pop('object_list', self.object_list)
        page_size = self.get_paginate_by(query_set)
        paginator, page, query_set, is_paginated = self.paginate_queryset(query_set, page_size)
        kwargs.setdefault('institutions', query_set)
        kwargs.setdefault('page', page)
        kwargs.setdefault('logohost', settings.OSF_URL)
        return super(InstitutionList, self).get_context_data(**kwargs)


class InstitutionNodeList(RdmPermissionMixin, UserPassesTestMixin, ListView):
    template_name = 'rdm_timestampadd/node_list.html'
    paginate_by = 25
    ordering = '-modified'
    raise_exception = True
    model = Node

    def test_func(self):
<<<<<<< HEAD
        """valiate user permissions"""
=======
        '''権限等のチェック'''
>>>>>>> 622c3e69
        institution_id = int(self.kwargs.get('institution_id'))
        return self.has_auth(institution_id)

    def get_queryset(self):
        inst = self.kwargs['institution_id']
        return Node.objects.filter(affiliated_institutions=inst).order_by(self.ordering)

    def get_context_data(self, **kwargs):
        query_set = kwargs.pop('object_list', self.object_list)
        page_size = self.get_paginate_by(query_set)
        paginator, page, query_set, is_paginated = self.paginate_queryset(query_set, page_size)
        kwargs.setdefault('nodes', query_set)
        kwargs.setdefault('institution', Institution.objects.get(id=self.kwargs['institution_id']))
        kwargs.setdefault('page', page)
        kwargs.setdefault('logohost', settings.OSF_URL)
        return super(InstitutionNodeList, self).get_context_data(**kwargs)


class TimeStampAddList(RdmPermissionMixin, TemplateView):
    template_name = 'rdm_timestampadd/timestampadd.html'
    ordering = 'provider'

    def get_context_data(self, **kwargs):
        ctx = super(TimeStampAddList, self).get_context_data(**kwargs)
        absNodeData = AbstractNode.objects.get(id=self.kwargs['guid'])
        data_list = RdmFileTimestamptokenVerifyResult.objects.filter(
            project_id=absNodeData._id
        ).order_by('provider', 'path')
        guid = Guid.objects.get(object_id=self.kwargs['guid'], content_type_id=ContentType.objects.get_for_model(AbstractNode).id)
        provider_error_list = []
        provider = None
        error_list = []
        for data in data_list:
            if data.inspection_result_status == api_settings.TIME_STAMP_TOKEN_CHECK_SUCCESS:
                continue

            if not provider:
                provider = data.provider
            elif provider != data.provider:
                provider_error_list.append({'provider': provider, 'error_list': error_list})
                provider = data.provider
                error_list = []

            if data.inspection_result_status == api_settings.TIME_STAMP_TOKEN_CHECK_NG:
                verify_result_title = api_settings.TIME_STAMP_TOKEN_CHECK_NG_MSG  # 'NG'
            elif data.inspection_result_status == api_settings.TIME_STAMP_TOKEN_NO_DATA:
                verify_result_title = api_settings.TIME_STAMP_TOKEN_NO_DATA_MSG  # 'TST missing(Retrieving Failed)'
            elif data.inspection_result_status == api_settings.TIME_STAMP_TOKEN_CHECK_FILE_NOT_FOUND:
                verify_result_title = api_settings.TIME_STAMP_TOKEN_CHECK_FILE_NOT_FOUND_MSG  # 'TST missing(Unverify)'
            elif data.inspection_result_status == api_settings.FILE_NOT_EXISTS:
                verify_result_title = api_settings.FILE_NOT_EXISTS_MSG  # 'FILE missing'
            else:
                verify_result_title = api_settings.FILE_NOT_EXISTS_TIME_STAMP_TOKEN_CHECK_FILE_NOT_FOUND_MSG  # 'FILE missing(Unverify)'

            if not data.update_user:
                operator_user = OSFUser.objects.get(id=data.create_user).fullname
                operator_date = data.create_date.strftime('%Y/%m/%d %H:%M:%S')
            else:
                operator_user = OSFUser.objects.get(id=data.update_user).fullname
                operator_date = data.update_date.strftime('%Y/%m/%d %H:%M:%S')

            if provider == 'osfstorage':
                base_file_data = BaseFileNode.objects.get(_id=data.file_id)
                error_info = {
                    'file_name': base_file_data.name,
                    'file_path': data.path,
                    'file_kind': 'file',
                    'project_id': data.project_id,
                    'file_id': data.file_id,
                    'version': base_file_data.current_version_number,
                    'operator_user': operator_user,
                    'operator_date': operator_date,
                    'verify_result_title': verify_result_title
                }
            else:
                file_name = os.path.basename(data.path)

                error_info = {
                    'file_name': file_name,
                    'file_path': data.path,
                    'file_kind': 'file',
                    'project_id': data.project_id,
                    'file_id': data.file_id,
                    'version': '',
                    'operator_user': operator_user,
                    'operator_date': operator_date,
                    'verify_result_title': verify_result_title
                }
            error_list.append(error_info)

        if error_list:
            provider_error_list.append({'provider': provider, 'error_list': error_list})

        ctx['init_project_timestamp_error_list'] = provider_error_list
        ctx['project_title'] = absNodeData.title
        ctx['guid'] = self.kwargs['guid']
        ctx['institution_id'] = self.kwargs['institution_id']
        ctx['web_api_url'] = self.web_api_url(guid._id)
        return ctx

    def web_api_url(self, node_id):
        return settings.osf_settings.DOMAIN + 'api/v1/project/' + node_id + '/'


class VerifyTimeStampAddList(RdmPermissionMixin, View):

    def post(self, request, *args, **kwargs):
        json_data = dict(self.request.POST.iterlists())
        ctx = {}
        for key in json_data.keys():
            ctx.update({key: json_data[key]})

        cookie = self.request.user.get_or_create_cookie()
        cookies = {settings.osf_settings.COOKIE_NAME: cookie}
        headers = {'content-type': 'application/json'}
        guid = Guid.objects.get(object_id=self.kwargs['guid'], content_type_id=ContentType.objects.get_for_model(AbstractNode).id)
        absNodeData = AbstractNode.objects.get(id=self.kwargs['guid'])
        web_url = self.web_url_path(guid._id)

        # Node Admin
        admin_osfuser_list = list(absNodeData.get_admin_contributors(absNodeData.contributors))
        source_user = self.request.user
        self.request.user = admin_osfuser_list[0]
        cookie = self.request.user.get_or_create_cookie()
        cookies = {settings.osf_settings.COOKIE_NAME: cookie}

        web_response = requests.get(web_url, headers=headers, cookies=cookies)

        # Admin User
        self.request.user = source_user
        ctx['provider_list'] = web_response.json()['provider_list']
        ctx['guid'] = self.kwargs['guid']
        ctx['project_title'] = absNodeData.title
        ctx['institution_id'] = self.kwargs['institution_id']
        ctx['web_api_url'] = self.web_api_url(guid._id)
        return HttpResponse(json.dumps(ctx), content_type='application/json')

    def web_url_path(self, node_id):
        return settings.osf_settings.DOMAIN + node_id + '/timestamp/json/'

    def web_api_url(self, node_id):
        return settings.osf_settings.DOMAIN + 'api/v1/project/' + node_id + '/'


class TimestampVerifyData(RdmPermissionMixin, View):

    def test_func(self):
<<<<<<< HEAD
        """validate user permissions"""
=======
        '''権限等のチェック'''
>>>>>>> 622c3e69
        institution_id = int(self.kwargs.get('institution_id'))
        return self.has_auth(institution_id)

    def post(self, request, *args, **kwargs):
        json_data = dict(self.request.POST.iterlists())
        request_data = {}
        for key in json_data.keys():
            request_data.update({key: json_data[key]})

        cookie = self.request.user.get_or_create_cookie()
        cookies = {settings.osf_settings.COOKIE_NAME: cookie}
        headers = {'content-type': 'application/json'}
<<<<<<< HEAD
        #guid = Guid.objects.get(object_id=self.kwargs['guid'], content_type_id=ContentType.objects.get_for_model(AbstractNode).id)
=======
        guid = Guid.objects.get(
            object_id=self.kwargs['guid'],
            content_type_id=ContentType.objects.get_for_model(AbstractNode).id
        )
>>>>>>> 622c3e69
        absNodeData = AbstractNode.objects.get(id=self.kwargs['guid'])
        #web_url = self.web_api_url(guid._id)

        # Node Admin
        admin_osfuser_list = list(absNodeData.get_admin_contributors(absNodeData.contributors))
        source_user = self.request.user
        self.request.user = admin_osfuser_list[0]
        cookie = self.request.user.get_or_create_cookie()
        cookies = {settings.osf_settings.COOKIE_NAME: cookie}
<<<<<<< HEAD
        """
        web_api_response = requests.post(web_url + 'timestamp/timestamp_error_data/',
                                         headers=headers, cookies=cookies,
                                         data=json.dumps(request_data))
=======

        web_api_response = requests.post(
            web_url + 'timestamp/timestamp_error_data/',
            headers=headers, cookies=cookies,
            data=json.dumps(request_data)
        )
>>>>>>> 622c3e69

        """
        from website.project.views.timestamp import do_get_timestamp_error_data
        data = {}
        for key in request_data.keys():
            data.update({key: request_data[key][0]})
        response = do_get_timestamp_error_data(self.request, absNodeData, headers, cookies, data)
        # Admin User
        self.request.user = source_user
        #response_json = web_api_response.json()
        #web_api_response.close()
        #response = response_json
        return HttpResponse(json.dumps(response), content_type='application/json')

    def web_api_url(self, node_id):
        import sys
        if 'pytest' in sys.modules:
            return settings.osf_settings.INTERNAL_DOMAIN + 'api/v1/project/' + node_id + '/'
        return settings.osf_settings.DOMAIN + 'api/v1/project/' + node_id + '/'


class AddTimeStampResultList(RdmPermissionMixin, TemplateView):
    template_name = 'rdm_timestampadd/timestampadd.html'

    def test_func(self):
<<<<<<< HEAD
        """validate user permissions"""
=======
        '''権限等のチェック'''
>>>>>>> 622c3e69
        institution_id = int(self.kwargs.get('institution_id'))
        return self.has_auth(institution_id)

    def get_context_data(self, **kwargs):
        ctx = super(AddTimeStampResultList, self).get_context_data(**kwargs)
        cookie = self.request.user.get_or_create_cookie()
        cookies = {settings.osf_settings.COOKIE_NAME: cookie}
        headers = {'content-type': 'application/json'}
        guid = Guid.objects.get(
            object_id=self.kwargs['guid'],
            content_type_id=ContentType.objects.get_for_model(AbstractNode).id
        )
        absNodeData = AbstractNode.objects.get(id=self.kwargs['guid'])
        web_url = self.web_url_path(guid._id)

        web_response = requests.get(web_url, headers=headers, cookies=cookies)

        ctx['provider_file_list'] = web_response.json()['provider_list']
        ctx['guid'] = self.kwargs['guid']
        ctx['project_title'] = absNodeData.title
        ctx['institution_id'] = self.kwargs['institution_id']
        ctx['web_api_url'] = self.web_api_url(guid._id)
        return ctx

    def web_url_path(self, node_id):
        return settings.ADMIN_URL + '/timestampadd/' + self.kwargs['institution_id'] + '/nodes/' + self.kwargs['guid'] + '/'

    def web_api_url(self, node_id):
        return settings.osf_settings.DOMAIN + 'api/v1/project/' + node_id + '/'


class AddTimestampData(RdmPermissionMixin, View):

    def test_func(self):
<<<<<<< HEAD
        """validate user permissions"""
=======
        '''権限等のチェック'''
>>>>>>> 622c3e69
        institution_id = int(self.kwargs.get('institution_id'))
        return self.has_auth(institution_id)

    def post(self, request, *args, **kwargs):
        json_data = dict(self.request.POST.iterlists())
        absNodeData = AbstractNode.objects.get(id=self.kwargs['guid'])
        request_data = {}
        for key in json_data.keys():
            request_data.update({key: json_data[key]})

        # Change user Node-Admin
        admin_osfuser_list = list(absNodeData.get_admin_contributors(absNodeData.contributors))
        source_user = self.request.user
        self.request.user = admin_osfuser_list[0]
        cookie = self.request.user.get_or_create_cookie()
        cookies = {settings.osf_settings.COOKIE_NAME: cookie}
        headers = {'content-type': 'application/json'}
        guid = Guid.objects.get(
            object_id=self.kwargs['guid'],
            content_type_id=ContentType.objects.get_for_model(AbstractNode).id
        )

        url = None
        tmp_dir = None
        data = RdmFileTimestamptokenVerifyResult.objects.get(file_id=request_data['file_id'][0])
        try:
            if request_data['provider'][0] == 'osfstorage':
                url = waterbutler_api_url_for(
                    data.project_id,
                    data.provider,
                    '/' + request_data['file_id'][0],
                    version=request_data['version'][0], action='download', direct=None
                )
            else:
                url = waterbutler_api_url_for(
                    data.project_id,
                    data.provider,
                    '/' + request_data['file_id'][0],
                    action='download', direct=None
                )
            res = requests.get(url, headers=headers, cookies=cookies)
            tmp_dir = 'tmp_{}'.format(self.request.user._id)
            if os.path.exists(tmp_dir):
                shutil.rmtree(tmp_dir)
            os.mkdir(tmp_dir)
            download_file_path = os.path.join(tmp_dir, request_data['file_name'][0])
            with open(download_file_path, 'wb') as fout:
                fout.write(res.content)
                res.close()

            addTimestamp = AddTimestamp()
            # Admin User
            self.request.user = source_user
            result = addTimestamp.add_timestamp(
                self.request.user._id, request_data['file_id'][0],
                guid._id, request_data['provider'][0], request_data['file_path'][0],
                download_file_path, tmp_dir
            )
            shutil.rmtree(tmp_dir)
        except Exception as err:
            if tmp_dir:
                if os.path.exists(tmp_dir):
                    shutil.rmtree(tmp_dir)
        if 'result' in locals():
            request_data.update({'result': result})
        return HttpResponse(json.dumps(request_data), content_type='application/json')

    def web_api_url(self, node_id):
        return settings.osf_settings.DOMAIN + 'api/v1/project/' + node_id + '/'


def waterbutler_meta_parameter(self):
    # get waterbutler api parameter value
    return {'meta=&_': int(time.mktime(datetime.now().timetuple()))}<|MERGE_RESOLUTION|>--- conflicted
+++ resolved
@@ -1,26 +1,20 @@
 # -*- coding: utf-8 -*-
 
 from __future__ import unicode_literals
+
 import json
-<<<<<<< HEAD
-
-=======
-import requests
-import time
-import os
-import shutil
->>>>>>> 622c3e69
+
 from django.shortcuts import redirect
 from django.http import HttpResponse
 from django.views.generic import ListView, View, TemplateView
 from django.contrib.auth.mixins import UserPassesTestMixin
 from django.contrib.contenttypes.models import ContentType
 from django.core.urlresolvers import reverse
+
 from admin.base import settings
 from osf.models import Institution, Node, OSFUser, AbstractNode, BaseFileNode, RdmFileTimestamptokenVerifyResult, Guid
 from admin.rdm.utils import RdmPermissionMixin, get_dummy_institution
 from api.base import settings as api_settings
-<<<<<<< HEAD
 
 
 import requests
@@ -29,14 +23,10 @@
 from api.timestamp.add_timestamp import AddTimestamp
 import os
 import shutil
-=======
-from datetime import datetime
-from api.timestamp.add_timestamp import AddTimestamp
->>>>>>> 622c3e69
 from website.util import waterbutler_api_url_for
 
-
 class InstitutionList(RdmPermissionMixin, UserPassesTestMixin, ListView):
+
     paginate_by = 25
     template_name = 'rdm_timestampadd/list.html'
     ordering = 'name'
@@ -44,12 +34,7 @@
     model = Institution
 
     def test_func(self):
-<<<<<<< HEAD
         """validate user permissions"""
-=======
-        '''権限等のチェック'''
-        # ログインチェック
->>>>>>> 622c3e69
         if not self.is_authenticated:
             return False
         if self.is_super_admin or self.is_admin:
@@ -57,11 +42,7 @@
         return False
 
     def get(self, request, *args, **kwargs):
-<<<<<<< HEAD
         """get contexts"""
-=======
-        '''コンテキスト取得'''
->>>>>>> 622c3e69
         user = self.request.user
         if self.is_super_admin:
             self.object_list = self.get_queryset()
@@ -87,7 +68,6 @@
         kwargs.setdefault('logohost', settings.OSF_URL)
         return super(InstitutionList, self).get_context_data(**kwargs)
 
-
 class InstitutionNodeList(RdmPermissionMixin, UserPassesTestMixin, ListView):
     template_name = 'rdm_timestampadd/node_list.html'
     paginate_by = 25
@@ -96,11 +76,7 @@
     model = Node
 
     def test_func(self):
-<<<<<<< HEAD
         """valiate user permissions"""
-=======
-        '''権限等のチェック'''
->>>>>>> 622c3e69
         institution_id = int(self.kwargs.get('institution_id'))
         return self.has_auth(institution_id)
 
@@ -118,17 +94,13 @@
         kwargs.setdefault('logohost', settings.OSF_URL)
         return super(InstitutionNodeList, self).get_context_data(**kwargs)
 
-
 class TimeStampAddList(RdmPermissionMixin, TemplateView):
     template_name = 'rdm_timestampadd/timestampadd.html'
     ordering = 'provider'
-
     def get_context_data(self, **kwargs):
         ctx = super(TimeStampAddList, self).get_context_data(**kwargs)
         absNodeData = AbstractNode.objects.get(id=self.kwargs['guid'])
-        data_list = RdmFileTimestamptokenVerifyResult.objects.filter(
-            project_id=absNodeData._id
-        ).order_by('provider', 'path')
+        data_list = RdmFileTimestamptokenVerifyResult.objects.filter(project_id=absNodeData._id).order_by('provider', 'path')
         guid = Guid.objects.get(object_id=self.kwargs['guid'], content_type_id=ContentType.objects.get_for_model(AbstractNode).id)
         provider_error_list = []
         provider = None
@@ -164,31 +136,28 @@
 
             if provider == 'osfstorage':
                 base_file_data = BaseFileNode.objects.get(_id=data.file_id)
-                error_info = {
-                    'file_name': base_file_data.name,
-                    'file_path': data.path,
-                    'file_kind': 'file',
-                    'project_id': data.project_id,
-                    'file_id': data.file_id,
-                    'version': base_file_data.current_version_number,
-                    'operator_user': operator_user,
-                    'operator_date': operator_date,
-                    'verify_result_title': verify_result_title
-                }
-            else:
+                error_info = {'file_name': base_file_data.name,
+                              'file_path': data.path,
+                              'file_kind': 'file',
+                              'project_id': data.project_id,
+                              'file_id': data.file_id,
+                              'version': base_file_data.current_version_number,
+                              'operator_user': operator_user,
+                              'operator_date': operator_date,
+                              'verify_result_title': verify_result_title}
+            else:
+
                 file_name = os.path.basename(data.path)
 
-                error_info = {
-                    'file_name': file_name,
-                    'file_path': data.path,
-                    'file_kind': 'file',
-                    'project_id': data.project_id,
-                    'file_id': data.file_id,
-                    'version': '',
-                    'operator_user': operator_user,
-                    'operator_date': operator_date,
-                    'verify_result_title': verify_result_title
-                }
+                error_info = {'file_name': file_name,
+                              'file_path': data.path,
+                              'file_kind': 'file',
+                              'project_id': data.project_id,
+                              'file_id': data.file_id,
+                              'version': '',
+                              'operator_user': operator_user,
+                              'operator_date': operator_date,
+                              'verify_result_title': verify_result_title}
             error_list.append(error_info)
 
         if error_list:
@@ -203,7 +172,6 @@
 
     def web_api_url(self, node_id):
         return settings.osf_settings.DOMAIN + 'api/v1/project/' + node_id + '/'
-
 
 class VerifyTimeStampAddList(RdmPermissionMixin, View):
 
@@ -244,15 +212,10 @@
     def web_api_url(self, node_id):
         return settings.osf_settings.DOMAIN + 'api/v1/project/' + node_id + '/'
 
-
 class TimestampVerifyData(RdmPermissionMixin, View):
 
     def test_func(self):
-<<<<<<< HEAD
         """validate user permissions"""
-=======
-        '''権限等のチェック'''
->>>>>>> 622c3e69
         institution_id = int(self.kwargs.get('institution_id'))
         return self.has_auth(institution_id)
 
@@ -265,14 +228,7 @@
         cookie = self.request.user.get_or_create_cookie()
         cookies = {settings.osf_settings.COOKIE_NAME: cookie}
         headers = {'content-type': 'application/json'}
-<<<<<<< HEAD
         #guid = Guid.objects.get(object_id=self.kwargs['guid'], content_type_id=ContentType.objects.get_for_model(AbstractNode).id)
-=======
-        guid = Guid.objects.get(
-            object_id=self.kwargs['guid'],
-            content_type_id=ContentType.objects.get_for_model(AbstractNode).id
-        )
->>>>>>> 622c3e69
         absNodeData = AbstractNode.objects.get(id=self.kwargs['guid'])
         #web_url = self.web_api_url(guid._id)
 
@@ -282,19 +238,10 @@
         self.request.user = admin_osfuser_list[0]
         cookie = self.request.user.get_or_create_cookie()
         cookies = {settings.osf_settings.COOKIE_NAME: cookie}
-<<<<<<< HEAD
         """
         web_api_response = requests.post(web_url + 'timestamp/timestamp_error_data/',
                                          headers=headers, cookies=cookies,
                                          data=json.dumps(request_data))
-=======
-
-        web_api_response = requests.post(
-            web_url + 'timestamp/timestamp_error_data/',
-            headers=headers, cookies=cookies,
-            data=json.dumps(request_data)
-        )
->>>>>>> 622c3e69
 
         """
         from website.project.views.timestamp import do_get_timestamp_error_data
@@ -315,16 +262,11 @@
             return settings.osf_settings.INTERNAL_DOMAIN + 'api/v1/project/' + node_id + '/'
         return settings.osf_settings.DOMAIN + 'api/v1/project/' + node_id + '/'
 
-
 class AddTimeStampResultList(RdmPermissionMixin, TemplateView):
     template_name = 'rdm_timestampadd/timestampadd.html'
 
     def test_func(self):
-<<<<<<< HEAD
         """validate user permissions"""
-=======
-        '''権限等のチェック'''
->>>>>>> 622c3e69
         institution_id = int(self.kwargs.get('institution_id'))
         return self.has_auth(institution_id)
 
@@ -333,10 +275,7 @@
         cookie = self.request.user.get_or_create_cookie()
         cookies = {settings.osf_settings.COOKIE_NAME: cookie}
         headers = {'content-type': 'application/json'}
-        guid = Guid.objects.get(
-            object_id=self.kwargs['guid'],
-            content_type_id=ContentType.objects.get_for_model(AbstractNode).id
-        )
+        guid = Guid.objects.get(object_id=self.kwargs['guid'], content_type_id=ContentType.objects.get_for_model(AbstractNode).id)
         absNodeData = AbstractNode.objects.get(id=self.kwargs['guid'])
         web_url = self.web_url_path(guid._id)
 
@@ -355,15 +294,10 @@
     def web_api_url(self, node_id):
         return settings.osf_settings.DOMAIN + 'api/v1/project/' + node_id + '/'
 
-
 class AddTimestampData(RdmPermissionMixin, View):
 
     def test_func(self):
-<<<<<<< HEAD
         """validate user permissions"""
-=======
-        '''権限等のチェック'''
->>>>>>> 622c3e69
         institution_id = int(self.kwargs.get('institution_id'))
         return self.has_auth(institution_id)
 
@@ -381,29 +315,22 @@
         cookie = self.request.user.get_or_create_cookie()
         cookies = {settings.osf_settings.COOKIE_NAME: cookie}
         headers = {'content-type': 'application/json'}
-        guid = Guid.objects.get(
-            object_id=self.kwargs['guid'],
-            content_type_id=ContentType.objects.get_for_model(AbstractNode).id
-        )
+        guid = Guid.objects.get(object_id=self.kwargs['guid'], content_type_id=ContentType.objects.get_for_model(AbstractNode).id)
 
         url = None
         tmp_dir = None
         data = RdmFileTimestamptokenVerifyResult.objects.get(file_id=request_data['file_id'][0])
         try:
             if request_data['provider'][0] == 'osfstorage':
-                url = waterbutler_api_url_for(
-                    data.project_id,
-                    data.provider,
-                    '/' + request_data['file_id'][0],
-                    version=request_data['version'][0], action='download', direct=None
-                )
-            else:
-                url = waterbutler_api_url_for(
-                    data.project_id,
-                    data.provider,
-                    '/' + request_data['file_id'][0],
-                    action='download', direct=None
-                )
+                url = waterbutler_api_url_for(data.project_id,
+                                              data.provider,
+                                              '/' + request_data['file_id'][0],
+                                              version=request_data['version'][0], action='download', direct=None)
+            else:
+                url = waterbutler_api_url_for(data.project_id,
+                                              data.provider,
+                                              '/' + request_data['file_id'][0],
+                                              action='download', direct=None)
             res = requests.get(url, headers=headers, cookies=cookies)
             tmp_dir = 'tmp_{}'.format(self.request.user._id)
             if os.path.exists(tmp_dir):
@@ -417,11 +344,9 @@
             addTimestamp = AddTimestamp()
             # Admin User
             self.request.user = source_user
-            result = addTimestamp.add_timestamp(
-                self.request.user._id, request_data['file_id'][0],
-                guid._id, request_data['provider'][0], request_data['file_path'][0],
-                download_file_path, tmp_dir
-            )
+            result = addTimestamp.add_timestamp(self.request.user._id, request_data['file_id'][0],
+                                                guid._id, request_data['provider'][0], request_data['file_path'][0],
+                                                download_file_path, tmp_dir)
             shutil.rmtree(tmp_dir)
         except Exception as err:
             if tmp_dir:
