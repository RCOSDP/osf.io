from __future__ import unicode_literals

import json

from django.core import serializers
from django.core.exceptions import ObjectDoesNotExist
from django.shortcuts import redirect
from django.forms.models import model_to_dict
from django.core.urlresolvers import reverse_lazy
from django.http import HttpResponse, JsonResponse
from django.views.generic import ListView, DetailView, View, CreateView, UpdateView, DeleteView, TemplateView
from django.contrib.auth.mixins import PermissionRequiredMixin
from admin.rdm.utils import RdmPermissionMixin
from django.core.exceptions import PermissionDenied

from admin.base import settings
from admin.base.forms import ImportFileForm
from admin.institutions.forms import InstitutionForm
from api.base import settings as api_settings
from osf.models import Institution, Node, OSFUser
from website.util import quota
from addons.osfstorage.models import Region
from django.http import HttpResponseRedirect

class InstitutionList(PermissionRequiredMixin, ListView):
    paginate_by = 25
    template_name = 'institutions/list.html'
    ordering = 'name'
    permission_required = 'osf.view_institution'
    raise_exception = True
    model = Institution

    def get_queryset(self):
        return Institution.objects.all().order_by(self.ordering)

    def get_context_data(self, **kwargs):
        query_set = kwargs.pop('object_list', self.object_list)
        page_size = self.get_paginate_by(query_set)
        paginator, page, query_set, is_paginated = self.paginate_queryset(query_set, page_size)
        kwargs.setdefault('institutions', query_set)
        kwargs.setdefault('page', page)
        kwargs.setdefault('logohost', settings.OSF_URL)
        return super(InstitutionList, self).get_context_data(**kwargs)

class InstitutionUserList(PermissionRequiredMixin, ListView):
    paginate_by = 25
    template_name = 'institutions/institution_list.html'
    ordering = 'name'
    permission_required = 'osf.view_institution'
    raise_exception = True
    model = Institution

    def get_queryset(self):
        return Institution.objects.all().order_by(self.ordering)

    def get_context_data(self, **kwargs):
        query_set = kwargs.pop('object_list', self.object_list)
        page_size = self.get_paginate_by(query_set)
        paginator, page, query_set, is_paginated = self.paginate_queryset(query_set, page_size)
        kwargs.setdefault('institutions', query_set)
        kwargs.setdefault('page', page)
        kwargs.setdefault('logohost', settings.OSF_URL)
        return super(InstitutionUserList, self).get_context_data(**kwargs)


class InstitutionDisplay(PermissionRequiredMixin, DetailView):
    model = Institution
    template_name = 'institutions/detail.html'
    permission_required = 'osf.view_institution'
    raise_exception = True

    def get_object(self, queryset=None):
        return Institution.objects.get(id=self.kwargs.get('institution_id'))

    def get_context_data(self, *args, **kwargs):
        institution = self.get_object()
        institution_dict = model_to_dict(institution)
        kwargs.setdefault('page_number', self.request.GET.get('page', '1'))
        kwargs['institution'] = institution_dict
        kwargs['logohost'] = settings.OSF_URL
        fields = institution_dict
        kwargs['change_form'] = InstitutionForm(initial=fields)
        kwargs['import_form'] = ImportFileForm()
        kwargs['node_count'] = institution.nodes.count()

        return kwargs


class InstitutionDetail(PermissionRequiredMixin, View):
    permission_required = 'osf.view_institution'
    raise_exception = True

    def get(self, request, *args, **kwargs):
        view = InstitutionDisplay.as_view()
        return view(request, *args, **kwargs)

    def post(self, request, *args, **kwargs):
        view = InstitutionChangeForm.as_view()
        return view(request, *args, **kwargs)

class InstitutionDefaultStorageDisplay(RdmPermissionMixin, TemplateView):
    model = Institution
    template_name = 'institutions/default_storage.html'
    permission_required = 'osf.view_institution'
    raise_exception = True

    def get_context_data(self, *args, **kwargs):
        kwargs['institution'] = self.request.user.affiliated_institutions.first()._id
        if Region.objects.filter(_id=kwargs['institution']).exists():
            kwargs['region'] = Region.objects.get(_id=kwargs['institution'])
        else:
            kwargs['region'] = Region.objects.first()
        kwargs['region'].waterbutler_credentials = json.dumps(kwargs['region'].waterbutler_credentials)
        kwargs['region'].waterbutler_settings = json.dumps(kwargs['region'].waterbutler_settings)
        return kwargs

#from django.contrib.admin.views.decorators import staff_member_required
#@staff_member_required
class InstitutionDefaultStorageDetail(RdmPermissionMixin, View):
    permission_required = None
    raise_exception = False
    template_name = 'institutions/default_storage.html'

    def test_func(self):
        """check user permissions"""
        if not self.is_super_admin and self.is_admin and self.request.user.affiliated_institutions.all().count() > 0:
            return True
        else:
            return False

    def get(self, request, *args, **kwargs):
        if not self.is_super_admin and self.is_admin and self.request.user.affiliated_institutions.all().count() > 0:
            view = InstitutionDefaultStorageDisplay.as_view()
            return view(request, *args, **kwargs)
        else:
            raise PermissionDenied

    def post(self, request, *args, **kwargs):
        post_data = request.POST
        waterbutler_settings = eval(post_data['waterbutler_settings'])
        waterbutler_credentials = eval(post_data['waterbutler_credentials'])
        values_to_update = {'_id': post_data['_id'], 'name': post_data['name'], 'waterbutler_credentials': waterbutler_credentials, 'waterbutler_url': post_data['waterbutler_url'], 'mfr_url': post_data['mfr_url'], 'waterbutler_settings': waterbutler_settings}
        obj_store, created = Region.objects.update_or_create(_id=post_data['_id'], defaults=values_to_update)
        return HttpResponseRedirect(self.request.path_info)

class ImportInstitution(PermissionRequiredMixin, View):
    permission_required = 'osf.change_institution'
    raise_exception = True

    def post(self, request, *args, **kwargs):
        form = ImportFileForm(request.POST, request.FILES)
        if form.is_valid():
            file_str = self.parse_file(request.FILES['file'])
            file_json = json.loads(file_str)
            return JsonResponse(file_json[0]['fields'])

    def parse_file(self, f):
        parsed_file = ''
        for chunk in f.chunks():
            parsed_file += str(chunk)
        return parsed_file


class InstitutionChangeForm(PermissionRequiredMixin, UpdateView):
    permission_required = 'osf.change_institution'
    raise_exception = True
    model = Institution
    form_class = InstitutionForm

    def get_object(self, queryset=None):
        provider_id = self.kwargs.get('institution_id')
        return Institution.objects.get(id=provider_id)

    def get_context_data(self, *args, **kwargs):
        kwargs['import_form'] = ImportFileForm()
        return super(InstitutionChangeForm, self).get_context_data(*args, **kwargs)

    def get_success_url(self, *args, **kwargs):
        return reverse_lazy('institutions:detail', kwargs={'institution_id': self.kwargs.get('institution_id')})


class InstitutionExport(PermissionRequiredMixin, View):
    permission_required = 'osf.view_institution'
    raise_exception = True

    def get(self, request, *args, **kwargs):
        institution = Institution.objects.get(id=self.kwargs['institution_id'])
        data = serializers.serialize('json', [institution])

        filename = '{}_export.json'.format(institution.name)

        response = HttpResponse(data, content_type='text/json')
        response['Content-Disposition'] = 'attachment; filename={}'.format(filename)
        return response


class CreateInstitution(PermissionRequiredMixin, CreateView):
    permission_required = 'osf.change_institution'
    raise_exception = True
    template_name = 'institutions/create.html'
    success_url = reverse_lazy('institutions:list')
    model = Institution
    form_class = InstitutionForm

    def get_context_data(self, *args, **kwargs):
        kwargs['import_form'] = ImportFileForm()
        return super(CreateInstitution, self).get_context_data(*args, **kwargs)


class InstitutionNodeList(PermissionRequiredMixin, ListView):
    template_name = 'institutions/node_list.html'
    paginate_by = 25
    ordering = 'modified'
    permission_required = 'osf.view_node'
    raise_exception = True
    model = Node

    def get_queryset(self):
        inst = self.kwargs['institution_id']
        return Node.objects.filter(affiliated_institutions=inst).order_by(self.ordering)

    def get_context_data(self, **kwargs):
        query_set = kwargs.pop('object_list', self.object_list)
        page_size = self.get_paginate_by(query_set)
        paginator, page, query_set, is_paginated = self.paginate_queryset(query_set, page_size)
        kwargs.setdefault('nodes', query_set)
        kwargs.setdefault('institution', Institution.objects.get(id=self.kwargs['institution_id']))
        kwargs.setdefault('page', page)
        kwargs.setdefault('logohost', settings.OSF_URL)
        return super(InstitutionNodeList, self).get_context_data(**kwargs)


class DeleteInstitution(PermissionRequiredMixin, DeleteView):
    permission_required = 'osf.delete_institution'
    raise_exception = True
    template_name = 'institutions/confirm_delete.html'
    success_url = reverse_lazy('institutions:list')

    def delete(self, request, *args, **kwargs):
        institution = Institution.objects.get(id=self.kwargs['institution_id'])
        if institution.nodes.count() > 0:
            return redirect('institutions:cannot_delete', institution_id=institution.pk)
        return super(DeleteInstitution, self).delete(request, *args, **kwargs)

    def get(self, request, *args, **kwargs):
        institution = Institution.objects.get(id=self.kwargs['institution_id'])
        if institution.nodes.count() > 0:
            return redirect('institutions:cannot_delete', institution_id=institution.pk)
        return super(DeleteInstitution, self).get(request, *args, **kwargs)

    def get_object(self, queryset=None):
        institution = Institution.objects.get(id=self.kwargs['institution_id'])
        return institution


class CannotDeleteInstitution(TemplateView):
    template_name = 'institutions/cannot_delete.html'

    def get_context_data(self, **kwargs):
        context = super(CannotDeleteInstitution, self).get_context_data(**kwargs)
        context['institution'] = Institution.objects.get(id=self.kwargs['institution_id'])
        return context

class UserListByInstitutionID(PermissionRequiredMixin, ListView):
    template_name = 'institutions/list_institute.html'
    permission_required = 'osf.view_osfuser'
    raise_exception = True
    paginate_by = 10

    def get_user_list_institute_id(self):
        user_query_set = OSFUser.objects.filter(
            affiliated_institutions=self.kwargs['institution_id'])
        user_list = []
        for user in user_query_set:
            try:
                max_quota = user.userquota.max_quota
                used_quota = user.userquota.used
            except ObjectDoesNotExist:
                max_quota = api_settings.DEFAULT_MAX_QUOTA
                used_quota = quota.used_quota(user.guids.first()._id)
            used_quota_abbr = quota.abbreviate_size(used_quota)
            if used_quota_abbr[1] == 'B':
                used_quota_abbr = '{:.0f} {}'.format(used_quota_abbr[0], used_quota_abbr[1])
            else:
<<<<<<< HEAD
                used_quota_abbr = '{:.1f} {}'.format(used_quota_abbr[0], used_quota_abbr[1])
            user_list.append({
=======
                size_unit = used_quota_abbr[1].replace('B', 'iB', 1)
                used_quota_abbr = '{:.1f} {}'.format(used_quota_abbr[0], size_unit)
            dict_of_list.append({
>>>>>>> 7794a883
                'id': user.guids.first()._id,
                'name': user.fullname,
                'username': user.username,
                'ratio_to_quota': '{:.1f}%'.format(float(used_quota) / (max_quota * 1024 ** 3) * 100),
                'usage': used_quota_abbr,
                'limit_value': str(max_quota) + ' GiB'
            })
        return user_list

    def get_queryset(self):
        return self.get_user_list_institute_id()

    def get_context_data(self, **kwargs):
        institution = Institution.objects.get(id=self.kwargs['institution_id'])
        kwargs['institution_name'] = institution.name

        self.users = self.get_queryset()
        kwargs['users'] = self.users
        self.page_size = self.get_paginate_by(self.users)
        self.paginator, self.page, self.query_set, self.is_paginated = \
            self.paginate_queryset(self.users, self.page_size)
        kwargs['page'] = self.page
        return super(UserListByInstitutionID, self).get_context_data(**kwargs)<|MERGE_RESOLUTION|>--- conflicted
+++ resolved
@@ -282,14 +282,9 @@
             if used_quota_abbr[1] == 'B':
                 used_quota_abbr = '{:.0f} {}'.format(used_quota_abbr[0], used_quota_abbr[1])
             else:
-<<<<<<< HEAD
-                used_quota_abbr = '{:.1f} {}'.format(used_quota_abbr[0], used_quota_abbr[1])
-            user_list.append({
-=======
                 size_unit = used_quota_abbr[1].replace('B', 'iB', 1)
                 used_quota_abbr = '{:.1f} {}'.format(used_quota_abbr[0], size_unit)
-            dict_of_list.append({
->>>>>>> 7794a883
+            user_list.append({
                 'id': user.guids.first()._id,
                 'name': user.fullname,
                 'username': user.username,
