--- conflicted
+++ resolved
@@ -52,11 +52,8 @@
         'rdm-timestampsettings-page': staticAdminPath('js/rdm_timestampsettings/rdm-timestampsettings-page.js'),
         'rdm-timestampadd-page': staticAdminPath('js/rdm_timestampadd/rdm-timestampadd-page.js'),
         'rdm-keymanagement-page': staticAdminPath('js/rdm_keymanagement/rdm-keymanagement-page.js'),
-<<<<<<< HEAD
         'rdm-institutional-storage-page': staticAdminPath('js/rdm_custom_storage_location/rdm-institutional-storage-page.js'),
-=======
         'institution-default-storage': staticAdminPath('js/institutions/default_storage.js'),
->>>>>>> 90d8decc
     },
     plugins: plugins,
     devtool: 'source-map',
