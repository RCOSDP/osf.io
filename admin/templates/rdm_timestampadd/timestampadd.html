--- conflicted
+++ resolved
@@ -78,18 +78,6 @@
                     <td width="1%"><input type="checkBox" id="addTimestampCheck" style="width: 14px; height: 14px;" /></td>
                     <td class="provider">{{ provider_error_info.provider }}</td>
                     <td>{{ error_info.file_path }}</td>
-<<<<<<< HEAD
-                    
-                    <input type="hidden" name="provider" class="provider" value="{{ provider_error_info.provider }}" />
-                    <input type="hidden" name="file_id" class="file_id" value="{{ error_info.file_id }}" />
-                    <input type="hidden" name="file_path" class="file_path" value="{{ error_info.file_path }}" />
-                    <input type="hidden" name="project_id" id="project_id" value="{{ error_info.project_id }}" />
-                    <input type="hidden" name="file_version" class="file_version" value="{{ error_info.file_version }}" />
-                    <input type="hidden" name="file_name" class="file_name" value="{{ error_info.file_name }}" />
-                    
-                    <td class="verify_user_name">{{ error_info.verify_user_name }} ({{ error_info.verify_user_id }})</td>
-                    <td class="verify_date">{{ error_info.verify_date }}</td>
-=======
 
                     <input type="hidden" name="creator_name" value="{{ error_info.creator_name }}" />
                     <input type="hidden" name="creator_email" value="{{ error_info.creator_email }}" />
@@ -112,7 +100,6 @@
 
                     <td>{{ error_info.verify_user_name }} ({{ error_info.verify_user_id }})</td>
                     <td>{{ error_info.verify_date }}</td>
->>>>>>> 306ca558
                     <td>{{ error_info.verify_result_title }}</td>
                 </tr>
                 {% endfor %}
