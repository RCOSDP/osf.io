--- conflicted
+++ resolved
@@ -116,12 +116,7 @@
                 </div>
             </li>
             {% endif %}
-<<<<<<< HEAD
-            {% if perms.osf.view_preprint %}
-            <li><a href="{% url 'preprints:search' %}"><i class='fa fa-link'></i><span>Preprints</span> </a></li>
-            {% endif %}
-=======
-          {% if perms.osf.view_preprintservice %}
+          {% if perms.osf.view_preprint %}
               <li>
                   <a role="button" data-toggle="collapse" href="#collapsePreprints">
                       <i class='fa fa-caret-down'></i> Preprints
@@ -138,7 +133,6 @@
                   </div>
               </li>
           {% endif %}
->>>>>>> 577051fd
           {% if perms.osf.view_osfuser %}
               <li><a role="button" data-toggle="collapse" href="#collapseUsers">
                   <i class='fa fa-caret-down'></i> OSF Users
