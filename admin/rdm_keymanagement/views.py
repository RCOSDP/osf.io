# -*- coding: utf-8 -*-

from __future__ import unicode_literals
<<<<<<< HEAD
from admin.base import settings
from admin.rdm.utils import RdmPermissionMixin, get_dummy_institution
=======

from django.shortcuts import redirect
from django.http import HttpResponse
from django.views.generic import ListView, View

>>>>>>> da80e61e
from django.contrib.auth.mixins import UserPassesTestMixin
from django.core.urlresolvers import reverse
<<<<<<< HEAD
from django.http import HttpResponse
from django.shortcuts import redirect
from django.views.generic import ListView, View
=======

from admin.base import settings
>>>>>>> da80e61e
from osf.models import Institution, OSFUser
from osf.models import RdmUserKey


class InstitutionList(RdmPermissionMixin, UserPassesTestMixin, ListView):
    paginate_by = 25
    template_name = 'rdm_keymanagement/institutions.html'
    ordering = 'name'
    raise_exception = True
    model = Institution

    def test_func(self):
        """check user permissions"""
        # login check
        if not self.is_authenticated:
            return False
        # permitted if superuser or institution administrator
        if self.is_super_admin or self.is_admin:
            return True
        return False

    def get(self, request, *args, **kwargs):
        """get contexts"""
        user = self.request.user
        # superuser:
        if self.is_super_admin:
            self.object_list = self.get_queryset()
            ctx = self.get_context_data()
            return self.render_to_response(ctx)
        # institution administraor:
        elif self.is_admin:
            institution = user.affiliated_institutions.first()
            if institution:
                return redirect(reverse('keymanagement:users', args=[institution.id]))
            else:
                institution = get_dummy_institution()
                return redirect(reverse('keymanagement:users', args=[institution.id]))

    def get_queryset(self):
        return Institution.objects.all().order_by(self.ordering)

    def get_context_data(self, **kwargs):
        query_set = kwargs.pop('object_list', self.object_list)
        page_size = self.get_paginate_by(query_set)
        paginator, page, query_set, is_paginated = self.paginate_queryset(query_set, page_size)
        kwargs.setdefault('institutions', query_set)
        kwargs.setdefault('page', page)
        kwargs.setdefault('logohost', settings.OSF_URL)
        return super(InstitutionList, self).get_context_data(**kwargs)

class RemoveUserKeyList(RdmPermissionMixin, UserPassesTestMixin, ListView):
    template_name = 'rdm_keymanagement/delete_user_list.html'
    raise_exception = True
    paginate_by = 25

    def test_func(self):
        """check user permissions"""
        institution_id = int(self.kwargs.get('institution_id'))
        return self.has_auth(institution_id)

    def get_queryset(self):
        inst = self.kwargs['institution_id']
        query = OSFUser.objects.filter(affiliated_institutions=inst,
                                       is_active=False, date_disabled__isnull=False)
        remove_key_users = []
        for user in query:
            if RdmUserKey.objects.filter(guid=user.id, delete_flag=0).exists():
                remove_key_users.append(user)

        return remove_key_users

    def get_context_data(self, **kwargs):
        query_set = self.get_queryset()
        page_size = self.get_paginate_by(query_set)
        paginator, page, query_set, is_paginated = self.paginate_queryset(query_set, page_size)
        kwargs.setdefault('page', page)
        kwargs.setdefault('institution', Institution.objects.get(id=self.kwargs['institution_id']))
        kwargs.setdefault('remove_key_users', query_set)
        return super(RemoveUserKeyList, self).get_context_data(**kwargs)

class RemoveUserKey(RdmPermissionMixin, UserPassesTestMixin, View):
    raise_exception = True

    def test_func(self):
        """check user permissions"""
        institution_id = int(self.kwargs.get('institution_id'))
        return self.has_auth(institution_id)

    def get(self, request, *args, **kwargs):
        guid = kwargs['user_id']

        update_datas = RdmUserKey.objects.filter(guid=guid)
        for update_data in update_datas:
            update_data.delete_flag = 1
            update_data.save()

        return HttpResponse('')<|MERGE_RESOLUTION|>--- conflicted
+++ resolved
@@ -1,31 +1,22 @@
 # -*- coding: utf-8 -*-
 
 from __future__ import unicode_literals
-<<<<<<< HEAD
-from admin.base import settings
-from admin.rdm.utils import RdmPermissionMixin, get_dummy_institution
-=======
 
 from django.shortcuts import redirect
 from django.http import HttpResponse
 from django.views.generic import ListView, View
 
->>>>>>> da80e61e
 from django.contrib.auth.mixins import UserPassesTestMixin
+
 from django.core.urlresolvers import reverse
-<<<<<<< HEAD
-from django.http import HttpResponse
-from django.shortcuts import redirect
-from django.views.generic import ListView, View
-=======
 
 from admin.base import settings
->>>>>>> da80e61e
 from osf.models import Institution, OSFUser
 from osf.models import RdmUserKey
-
+from admin.rdm.utils import RdmPermissionMixin, get_dummy_institution
 
 class InstitutionList(RdmPermissionMixin, UserPassesTestMixin, ListView):
+
     paginate_by = 25
     template_name = 'rdm_keymanagement/institutions.html'
     ordering = 'name'
@@ -72,6 +63,7 @@
         return super(InstitutionList, self).get_context_data(**kwargs)
 
 class RemoveUserKeyList(RdmPermissionMixin, UserPassesTestMixin, ListView):
+
     template_name = 'rdm_keymanagement/delete_user_list.html'
     raise_exception = True
     paginate_by = 25
@@ -102,6 +94,7 @@
         return super(RemoveUserKeyList, self).get_context_data(**kwargs)
 
 class RemoveUserKey(RdmPermissionMixin, UserPassesTestMixin, View):
+
     raise_exception = True
 
     def test_func(self):
