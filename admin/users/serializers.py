"""
Serialize user
"""
from osf.models import UserQuota
from website.util import quota


def serialize_group_for_user(group, user):
    return {
        'name': group.name,
        'id': group._id,
        'role': user.group_role(group)
    }

def serialize_user(user):
<<<<<<< HEAD

    potential_spam_profile_content = {
        'schools': user.schools,
        'jobs': user.jobs
    }
=======
    max_quota, _ = quota.get_quota_info(user, UserQuota.NII_STORAGE)
>>>>>>> 25a1cffa

    return {
        'username': user.username,
        'name': user.fullname,
        'id': user._id,
        'nodes': list(map(serialize_simple_node, user.contributor_or_group_member_to)),
        'emails': user.emails.values_list('address', flat=True),
        'last_login': user.date_last_login,
        'confirmed': user.date_confirmed,
        'registered': user.date_registered,
        'deleted': user.deleted,
        'disabled': user.date_disabled if user.is_disabled else False,
        'two_factor': user.has_addon('twofactor'),
        'osf_link': user.absolute_url,
        'system_tags': user.system_tags,
        'is_spammy': user.is_spammy,
        'spam_status': user.spam_status,
        'unclaimed': bool(user.unclaimed_records),
        'requested_deactivation': bool(user.requested_deactivation),
<<<<<<< HEAD
        'osf_groups': [serialize_group_for_user(group, user) for group in user.osf_groups],
        'potential_spam_profile_content': user._get_spam_content(potential_spam_profile_content),
=======
        'quota': max_quota
>>>>>>> 25a1cffa
    }


def serialize_simple_node(node):
    return {
        'id': node._id,
        'title': node.title,
        'public': node.is_public,
        'number_contributors': len(node.contributors),
        'spam_status': node.spam_status,
        'is_registration': node.is_registration,
        'deleted': node.is_deleted,
    }<|MERGE_RESOLUTION|>--- conflicted
+++ resolved
@@ -13,15 +13,12 @@
     }
 
 def serialize_user(user):
-<<<<<<< HEAD
 
     potential_spam_profile_content = {
         'schools': user.schools,
         'jobs': user.jobs
     }
-=======
     max_quota, _ = quota.get_quota_info(user, UserQuota.NII_STORAGE)
->>>>>>> 25a1cffa
 
     return {
         'username': user.username,
@@ -41,12 +38,9 @@
         'spam_status': user.spam_status,
         'unclaimed': bool(user.unclaimed_records),
         'requested_deactivation': bool(user.requested_deactivation),
-<<<<<<< HEAD
         'osf_groups': [serialize_group_for_user(group, user) for group in user.osf_groups],
         'potential_spam_profile_content': user._get_spam_content(potential_spam_profile_content),
-=======
-        'quota': max_quota
->>>>>>> 25a1cffa
+        'quota': max_quota,
     }
 
 
