--- conflicted
+++ resolved
@@ -1,9 +1,6 @@
 # -*- coding: utf-8 -*-
 
-<<<<<<< HEAD
-=======
 import os
->>>>>>> 441b2d77
 from website import settings as osf_settings
 
 providers = None
