--- conflicted
+++ resolved
@@ -1,10 +1,5 @@
 [pytest]
-<<<<<<< HEAD
-DJANGO_SETTINGS_MODULE=osf_tests.settings
-addopts = --tb=short --reuse-db
-=======
 addopts = --ds=osf_tests.settings --tb=short --reuse-db --allow-hosts=127.0.0.1
->>>>>>> 9746676e
 filterwarnings =
     once::UserWarning
     once::DeprecationWarning
