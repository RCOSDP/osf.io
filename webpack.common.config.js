--- conflicted
+++ resolved
@@ -43,10 +43,7 @@
     'profile-settings-addons-page': staticPath('js/pages/profile-settings-addons-page.js'),
     'twofactor-page': staticPath('js/pages/twofactor-page.js'),
     'forgotpassword-page': staticPath('js/pages/forgotpassword-page.js'),
-<<<<<<< HEAD
     'login-page': staticPath('js/pages/login-page.js'),
-=======
->>>>>>> f86fb7aa
     'notifications-config-page': staticPath('js/pages/notifications-config-page.js'),
     // Commons chunk
     'vendor': [
