--- conflicted
+++ resolved
@@ -14,10 +14,7 @@
     "jquery-mockjax": "1.5.3",
     "raven-js": "~1.1.16",
     "sinon-qunit": "~1.0.0",
-<<<<<<< HEAD
-    "treebeard": "~0.3.0"
-=======
+    "treebeard": "~0.3.0",
     "mithril":"~0.1.22"
->>>>>>> 9a26c240
   }
 }