--- conflicted
+++ resolved
@@ -4,12 +4,8 @@
 import requests
 from dateutil.parser import parse
 from datetime import datetime, timedelta
+from django.utils import timezone
 
-<<<<<<< HEAD
-from django.db.models import Q
-from django.utils import timezone
-=======
->>>>>>> c9ed6b10
 from website.app import init_app
 from scripts.analytics.base import SummaryAnalytics
 
