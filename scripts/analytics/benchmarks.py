--- conflicted
+++ resolved
@@ -66,18 +66,12 @@
     users = users or get_active_users()
     return [
         len(
-<<<<<<< HEAD
-            user.node__contributed.find(
-                Q('is_deleted', 'eq', False) &
-                Q('is_collection', 'ne', True)
-=======
             Node.find_for_user(
                 user,
                 (
                     Q('is_deleted', 'eq', False) &
-                    Q('is_folder', 'ne', True)
+                    Q('is_collection', 'ne', True)
                 )
->>>>>>> 536b2cab
             )
         )
         for user in users
