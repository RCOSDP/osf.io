#!/usr/bin/env python
# encoding: utf-8

<<<<<<< HEAD
import logging
=======
import datetime
import logging
import math
>>>>>>> f23442b3
import time
from django.utils import timezone

from modularodm import Q
from oauthlib.oauth2 import OAuth2Error
from dateutil.relativedelta import relativedelta

from framework.celery_tasks import app as celery_app

from scripts import utils as scripts_utils

from website.app import init_app
from website.addons.box.model import Box
from website.addons.googledrive.model import GoogleDriveProvider
from website.addons.mendeley.model import Mendeley
from website.oauth.models import ExternalAccount

logger = logging.getLogger(__name__)
logging.basicConfig(level=logging.INFO)

PROVIDER_CLASSES = (Box, GoogleDriveProvider, Mendeley, )


def look_up_provider(addon_short_name):
    for Provider in PROVIDER_CLASSES:
        if Provider.short_name == addon_short_name:
            return Provider
    return None

def get_targets(delta, addon_short_name):
    # NOTE: expires_at is the  access_token's expiration date,
    # NOT the refresh token's
    return ExternalAccount.find(
<<<<<<< HEAD
        Q('expires_at', 'lt', timezone.now() - delta) &
=======
        Q('date_last_refreshed', 'lt', datetime.datetime.utcnow() - delta) &
>>>>>>> f23442b3
        Q('provider', 'eq', addon_short_name)
    )

def main(delta, Provider, rate_limit, dry_run):
    allowance = rate_limit[0]
    last_call = time.time()
    for record in get_targets(delta, Provider.short_name):
        if Provider(record).has_expired_credentials:
            logger.info(
                'Found expired record {}, skipping'.format(record.__repr__())
            )
            continue

        logger.info(
            'Refreshing tokens on record {0}; expires at {1}'.format(
                record.__repr__(),
                record.expires_at.strftime('%c')
            )
        )
        if not dry_run:
            if allowance < 1:
                try:
                    time.sleep(rate_limit[1] - (time.time() - last_call))
                except (ValueError, IOError):
                    pass  # Value/IOError indicates negative sleep time in Py 3.5/2.7, respectively
                allowance = rate_limit[0]

            allowance -= 1
            last_call = time.time()
            success = False
            try:
                success = Provider(record).refresh_oauth_key(force=True)
            except OAuth2Error as e:
                logger.error(e)
            else:
                logger.info(
                    'Status of record {}: {}'.format(
                        record.__repr__(),
                        'SUCCESS' if success else 'FAILURE')
                )


@celery_app.task(name='scripts.refresh_addon_tokens')
def run_main(addons=None, rate_limit=(5, 1), dry_run=True):
    """
    :param dict addons: of form {'<addon_short_name>': int(<refresh_token validity duration in days>)}
    :param tuple rate_limit: of form (<requests>, <seconds>). Default is five per second
    """
    init_app(set_backends=True, routes=False)
    if not dry_run:
        scripts_utils.add_file_logger(logger, __file__)
    for addon in addons:
        days = math.ceil(int(addons[addon])*0.75)
        delta = relativedelta(days=days)
        Provider = look_up_provider(addon)
        if not Provider:
            logger.error('Unable to find Provider class for addon {}'.format(addon))
        else:
            main(delta, Provider, rate_limit, dry_run=dry_run)<|MERGE_RESOLUTION|>--- conflicted
+++ resolved
@@ -1,13 +1,8 @@
 #!/usr/bin/env python
 # encoding: utf-8
 
-<<<<<<< HEAD
-import logging
-=======
-import datetime
 import logging
 import math
->>>>>>> f23442b3
 import time
 from django.utils import timezone
 
@@ -41,11 +36,8 @@
     # NOTE: expires_at is the  access_token's expiration date,
     # NOT the refresh token's
     return ExternalAccount.find(
-<<<<<<< HEAD
         Q('expires_at', 'lt', timezone.now() - delta) &
-=======
-        Q('date_last_refreshed', 'lt', datetime.datetime.utcnow() - delta) &
->>>>>>> f23442b3
+        Q('date_last_refreshed', 'lt', timezone.now() - delta) &
         Q('provider', 'eq', addon_short_name)
     )
 
