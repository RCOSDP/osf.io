#!/usr/bin/env python
# encoding: utf-8

import os

from modularodm import Q
from modularodm.exceptions import ModularOdmException

from framework.auth.core import User

from website import settings
from website.app import init_app
from website.conferences.model import Conference


def main():
    init_app(set_backends=True, routes=False)
    populate_conferences()


MEETING_DATA = {
    'spsp2014': {
        'name': 'SPSP 2014',
        'info_url': None,
        'logo_url': None,
        'active': False,
        'admins': [],
        'public_projects': True,
    },
    'asb2014': {
        'name': 'ASB 2014',
        'info_url': 'http://www.sebiologists.org/meetings/talks_posters.html',
        'logo_url': None,
        'active': False,
        'admins': [],
        'public_projects': True,
    },
    'aps2014': {
        'name': 'APS 2014',
        'info_url': 'http://centerforopenscience.org/aps/',
        'logo_url': '/static/img/2014_Convention_banner-with-APS_700px.jpg',
        'active': False,
        'admins': [],
        'public_projects': True,
    },
    'annopeer2014': {
        'name': '#annopeer',
        'info_url': None,
        'logo_url': None,
        'active': False,
        'admins': [],
        'public_projects': True,
    },
    'cpa2014': {
        'name': 'CPA 2014',
        'info_url': None,
        'logo_url': None,
        'active': False,
        'admins': [],
        'public_projects': True,
    },
    'filaments2014': {
        'name': 'Filaments 2014',
        'info_url': None,
        'logo_url': 'https://science.nrao.edu/science/meetings/2014/'
                    'filamentary-structure/images/filaments2014_660x178.png',
        'active': False,
        'admins': [
            'lvonschi@nrao.edu',
            'sara.d.bowman@gmail.com',
            # 'Dkim@nrao.edu',
        ],
        'public_projects': True,
    },
    'bitss2014': {
        'name': 'BITSS Research Transparency Forum 2014',
        'info_url': None,
        'logo_url': os.path.join(
            settings.STATIC_URL_PATH,
            'img',
            'conferences',
            'bitss.jpg',
        ),
        'active': False,
        'admins': [
            'gkroll@berkeley.edu',
            'andrew@cos.io',
            'awais@berkeley.edu',
        ],
        'public_projects': True,
    },
    'spsp2015': {
        'name': 'SPSP 2015',
        'info_url': None,
        'logo_url': 'http://spspmeeting.org/CMSPages/SPSPimages/spsp2015banner.jpg',
        'active': True,
        'admins': [
            'meetings@spsp.org',
            'andrew@cos.io',
        ],
    },
    'aps2015': {
        'name': 'APS 2015',
        'info_url': None,
        'logo_url': 'http://www.psychologicalscience.org/images/APS_2015_Banner_990x157.jpg',
        'active': True,
        'admins': [
            'KatyCain526@gmail.com',
        ],
        'public_projects': True,
    },
    'icps2015': {
        'name': 'ICPS 2015',
        'info_url': None,
        'logo_url': 'http://icps.psychologicalscience.org/wp-content/themes/deepblue/images/ICPS_Website-header_990px.jpg',
        'active': True,
        'admins': [
            'KatyCain526@gmail.com',
        ],
        'public_projects': True,
    },
    'mpa2015': {
        'name': 'MPA 2015',
        'info_url': None,
        'logo_url': 'http://www.midwesternpsych.org/resources/Pictures/MPA%20logo.jpg',
        'active': True,
        'admins': [
            'mpa@kent.edu',
            'KatyCain526@gmail.com',
        ],
        'public_projects': True,
    },
    'NCCC2015': {
        'name': '2015 NC Cognition Conference',
        'info_url': None,
        'logo_url': None,
        'active': True,
        'admins': [
            'aoverman@elon.edu',
            'KatyCain526@gmail.com',
        ],
        'public_projects': True,
    },
    'VPRSF2015': {
        'name': 'Virginia Piedmont Regional Science Fair',
        'info_url': None,
        'logo_url': 'http://vprsf.org/wp-content/themes/VPRSF/images/logo.png',
        'active': True,
        'admins': [
            'director@vprsf.org',
            'KatyCain526@gmail.com',
        ],
        'public_projects': True,
    },
    'APRS2015': {
        'name': 'UVA Annual Postdoctoral Research Symposium 2015',
        'info_url': None,
        'logo_url': 'http://s1.postimg.org/50qj9u6i7/GPA_Logo.jpg',
        'active': True,
        'admins': [
            'mhurst@virginia.edu',
            'KatyCain526@gmail.com',
        ],
        'public_projects': True,
    },
    'ASB2015': {
        'name': 'Association of Southeastern Biologists  2015',
        'info_url': None,
        'logo_url': 'http://www.sebiologists.org/wp/wp-content/uploads/2014/09/banner_image_Large.png',
        'active': True,
        'admins': [
            'amorris.mtsu@gmail.com',
            'KatyCain526@gmail.com',
        ],
        'public_projects': True,
    },
    'TeaP2015': {
        'name': 'Tagung experimentell arbeitender Psychologen 2015',
        'info_url': None,
        'logo_url': None,
        'active': True,
        'admins': [
            'sara.d.bowman@gmail.com',
        ],
        'public_projects': True,
    },
    'VSSEF2015': {
        'name': 'Virginia State Science and Engineering Fair 2015',
        'info_url': 'http://www.vmi.edu/conferences/vssef/vssef_home/',
        'logo_url': 'http://www.vmi.edu/uploadedImages/Images/Headers/vssef4.jpg',
        'active': True,
        'admins': [],
        'public_projects': True,
    },
    'RMPA2015': {
        'name': 'Rocky Mountain Psychological Association 2015',
        'info_url': 'http://www.rockymountainpsych.org/uploads/7/4/2/6/7426961/85th_annual_rmpa_conference_program_hr.pdf',
        'logo_url': 'http://www.rockymountainpsych.org/uploads/7/4/2/6/7426961/header_images/1397234084.jpg',
        'active': True,
        'admins': [],
        'public_projects': True,
    },
    'ARP2015': {
        'name': 'Association for Research in Personality 2015',
        'info_url': 'http://www.personality-arp.org/conference/',
        'logo_url': 'http://www.personality-arp.org/wp-content/uploads/conference/st-louis-arp.jpg',
        'active': True,
        'admins': [],
        'public_projects': True,
    },
    'SEP2015': {
        'name': 'Society of Experimental Psychologists Meeting 2015',
        'info_url': 'http://faculty.virginia.edu/Society_of_Experimental_Psychologists/',
        'logo_url': 'http://www.sepsych.org/nav/images/SEP-header.gif',
        'active': True,
        'admins': [],
        'public_projects': True,
    },
    'Reid2015': {
        'name': 'L. Starling Reid Undergraduate Psychology Conference 2015',
        'info_url': 'http://avillage.web.virginia.edu/Psych/Conference',
        'logo_url': None,
        'active': True,
        'admins': [],
        'public_projects': True,
    },
<<<<<<< HEAD
    'NEEPS2015': {
        'name': 'Northeastern Evolutionary Psychology Conference 2015',
        'info_url': 'http://neeps2015.weebly.com/',
        'logo_url': None,
=======
    'VaACS2015': {
        'name': 'VA Section ACS Student Poster Session 2015',
        'info_url': 'http://virginia.sites.acs.org/',
        'logo_url': 'http://virginia.sites.acs.org/Bulletin/15/UVA.jpg',
>>>>>>> 580e95bd
        'active': True,
        'admins': [],
        'public_projects': True,
    },
}


def populate_conferences():
    for meeting, attrs in MEETING_DATA.iteritems():
        meeting = meeting.strip()
        admin_emails = attrs.pop('admins')
        admin_objs = []
        for email in admin_emails:
            try:
                user = User.find_one(Q('username', 'iexact', email))
                admin_objs.append(user)
            except ModularOdmException:
                raise RuntimeError('Username {0!r} is not registered.'.format(email))
        conf = Conference(
            endpoint=meeting, admins=admin_objs, **attrs
        )
        try:
            conf.save()
        except ModularOdmException:
            print('{0} Conference already exists. Updating existing record...'.format(meeting))
            conf = Conference.find_one(Q('endpoint', 'eq', meeting))
            for key, value in attrs.items():
                setattr(conf, key, value)
            conf.admins = admin_objs
            conf.save()


if __name__ == '__main__':
    main()<|MERGE_RESOLUTION|>--- conflicted
+++ resolved
@@ -224,17 +224,18 @@
         'admins': [],
         'public_projects': True,
     },
-<<<<<<< HEAD
     'NEEPS2015': {
         'name': 'Northeastern Evolutionary Psychology Conference 2015',
         'info_url': 'http://neeps2015.weebly.com/',
         'logo_url': None,
-=======
+        'active': True,
+        'admins': [],
+        'public_projects': True,
+    },
     'VaACS2015': {
         'name': 'VA Section ACS Student Poster Session 2015',
         'info_url': 'http://virginia.sites.acs.org/',
         'logo_url': 'http://virginia.sites.acs.org/Bulletin/15/UVA.jpg',
->>>>>>> 580e95bd
         'active': True,
         'admins': [],
         'public_projects': True,
