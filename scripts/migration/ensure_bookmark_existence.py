import argparse
import logging

import django
from django.db import transaction

django.setup()

from osf.models import OSFUser, Collection
from osf.modm_compat import Q
from scripts import utils as script_utils
from website.app import init_app
from website.project import new_bookmark_collection


logger = logging.getLogger(__name__)

def get_targets():
    logger.info('Acquiring targets...')
<<<<<<< HEAD
    targets = [u for u in OSFUser.find() if Collection.find(Q('is_bookmark_collection', 'eq', True) & Q('is_deleted', 'eq', False) & Q('creator', 'eq', u)).count() == 0]
=======
    targets = [u for u in User.find(Q('merged_by', 'eq', None)) if Node.find(Q('is_bookmark_collection', 'eq', True) & Q('is_deleted', 'eq', False) & Q('creator', 'eq', u._id)).count() == 0]
>>>>>>> 74b6fc19
    logger.info('Found {} target users.'.format(len(targets)))
    return targets

def migrate():
    targets = get_targets()
    total = len(targets)
    for i, user in enumerate(targets):
        logger.info('({}/{}) Preparing to migrate User {}'.format(i + 1, total, user._id))
        bookmark = new_bookmark_collection(user)
        bookmark.save()
        logger.info('Successfully migrated User {}'.format(user._id))
    logger.info('Successfully migrated {} users'.format(total))

def main():
    parser = argparse.ArgumentParser(
        description='Ensures every user has a bookmark collection.'
    )
    parser.add_argument(
        '--dry',
        action='store_true',
        dest='dry_run',
        help='Run migration and roll back changes to db',
    )
    pargs = parser.parse_args()
    if not pargs.dry_run:
        script_utils.add_file_logger(logger, __file__)
    init_app(set_backends=True, routes=False)
    with transaction.atomic():
        migrate()
        if pargs.dry_run:
            raise Exception('Dry Run -- Transaction aborted.')

if __name__ == '__main__':
    main()<|MERGE_RESOLUTION|>--- conflicted
+++ resolved
@@ -17,11 +17,7 @@
 
 def get_targets():
     logger.info('Acquiring targets...')
-<<<<<<< HEAD
-    targets = [u for u in OSFUser.find() if Collection.find(Q('is_bookmark_collection', 'eq', True) & Q('is_deleted', 'eq', False) & Q('creator', 'eq', u)).count() == 0]
-=======
-    targets = [u for u in User.find(Q('merged_by', 'eq', None)) if Node.find(Q('is_bookmark_collection', 'eq', True) & Q('is_deleted', 'eq', False) & Q('creator', 'eq', u._id)).count() == 0]
->>>>>>> 74b6fc19
+    targets = [u for u in OSFUser.find(Q('merged_by', 'eq', None)) if Collection.find(Q('is_bookmark_collection', 'eq', True) & Q('is_deleted', 'eq', False) & Q('creator', 'eq', u)).count() == 0]
     logger.info('Found {} target users.'.format(len(targets)))
     return targets
 
