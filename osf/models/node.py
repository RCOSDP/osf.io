import functools
import itertools
import logging
import re
import urlparse
import warnings

from django.db.models import Q
from dirtyfields import DirtyFieldsMixin
from django.apps import apps
from django.contrib.contenttypes.fields import GenericRelation
from django.core.exceptions import ValidationError
from django.core.urlresolvers import reverse
from django.db import models, transaction, connection
from django.db.models.signals import post_save
from django.dispatch import receiver
from django.utils import timezone
from django.utils.functional import cached_property
from keen import scoped_keys
from psycopg2._psycopg import AsIs
from typedmodels.models import TypedModel, TypedModelManager
from include import IncludeManager

from framework import status
from framework.celery_tasks.handlers import enqueue_task
from framework.exceptions import PermissionsError
from framework.sentry import log_exception
from addons.wiki.utils import to_mongo_key
from osf.exceptions import ValidationValueError
from osf.models.contributor import (Contributor, RecentlyAddedContributor,
                                    get_contributor_permissions)
from osf.models.identifiers import Identifier, IdentifierMixin
from osf.models.licenses import NodeLicenseRecord
from osf.models.mixins import (AddonModelMixin, CommentableMixin, Loggable,
                               NodeLinkMixin, Taggable)
from osf.models.node_relation import NodeRelation
from osf.models.nodelog import NodeLog
from osf.models.sanctions import RegistrationApproval
from osf.models.private_link import PrivateLink
from osf.models.spam import SpamMixin
from osf.models.tag import Tag
from osf.models.user import OSFUser
from osf.models.validators import validate_doi, validate_title
from osf.utils.auth import Auth, get_user
from osf.utils.datetime_aware_jsonfield import DateTimeAwareJSONField
from osf.utils.fields import NonNaiveDateTimeField
from osf.utils.requests import DummyRequest, get_request_and_user_id
from website import language, settings
from website.citations.utils import datetime_to_csl
from website.exceptions import (InvalidTagError, NodeStateError,
                                TagNotFoundError, UserNotAffiliatedError)
from website.project.licenses import set_license
from website.mails import mails
from website.project import signals as project_signals
from website.project import tasks as node_tasks
from website.project.model import NodeUpdateError

from website.util import (api_url_for, api_v2_url, get_headers_from_request,
                          sanitize, web_url_for)
from website.util.permissions import (ADMIN, CREATOR_PERMISSIONS,
                                      DEFAULT_CONTRIBUTOR_PERMISSIONS, READ,
                                      WRITE, expand_permissions,
                                      reduce_permissions)
from .base import BaseModel, Guid, GuidMixin, GuidMixinQuerySet


logger = logging.getLogger(__name__)


class AbstractNodeQuerySet(GuidMixinQuerySet):

    def get_roots(self):
        return self.filter(id__in=self.exclude(type='osf.collection').exclude(type='osf.quickfilesnode').values_list('root_id', flat=True))

    def get_children(self, root, active=False):
        # If `root` is a root node, we can use the 'descendants' related name
        # rather than doing a recursive query
        if root.id == root.root_id:
            query = root.descendants.exclude(id=root.id)
            if active:
                query = query.filter(is_deleted=False)
            return query
        else:
            sql = """
                WITH RECURSIVE descendants AS (
                SELECT
                    parent_id,
                    child_id,
                    1 AS LEVEL,
                    ARRAY[parent_id] as pids
                FROM %s
                %s
                WHERE is_node_link IS FALSE AND parent_id = %s %s
                UNION ALL
                SELECT
                    d.parent_id,
                    s.child_id,
                    d.level + 1,
                    d.pids || s.parent_id
                FROM descendants AS d
                    JOIN %s AS s
                    ON d.child_id = s.parent_id
                WHERE s.is_node_link IS FALSE AND %s = ANY(pids)
                ) SELECT array_agg(DISTINCT child_id)
                FROM descendants
                WHERE parent_id = %s;
            """
            with connection.cursor() as cursor:
                node_relation_table = AsIs(NodeRelation._meta.db_table)
                cursor.execute(sql, [
                    node_relation_table,
                    AsIs('LEFT JOIN osf_abstractnode ON {}.child_id = osf_abstractnode.id'.format(node_relation_table) if active else ''),
                    root.pk,
                    AsIs('AND osf_abstractnode.is_deleted IS FALSE' if active else ''),
                    node_relation_table,
                    root.pk,
                    root.pk])
                row = cursor.fetchone()[0]
                if not row:
                    return AbstractNode.objects.none()
                return AbstractNode.objects.filter(id__in=row)

    def can_view(self, user=None, private_link=None):
        qs = self.filter(is_public=True)

        if private_link is not None:
            if isinstance(private_link, PrivateLink):
                private_link = private_link.key
            if not isinstance(private_link, basestring):
                raise TypeError('"private_link" must be either {} or {}. Got {!r}'.format(str, PrivateLink, private_link))

            qs |= self.filter(private_links__is_deleted=False, private_links__key=private_link)

        if user is not None:
            if isinstance(user, OSFUser):
                user = user.pk
            if not isinstance(user, int):
                raise TypeError('"user" must be either {} or {}. Got {!r}'.format(int, OSFUser, user))

            sqs = Contributor.objects.filter(node=models.OuterRef('pk'), user__id=user, read=True)
            qs |= self.annotate(can_view=models.Exists(sqs)).filter(can_view=True)
            qs |= self.extra(where=['''
                "osf_abstractnode".id in (
                    WITH RECURSIVE implicit_read AS (
                        SELECT "osf_contributor"."node_id"
                        FROM "osf_contributor"
                        WHERE "osf_contributor"."user_id" = %s
                        AND "osf_contributor"."admin" is TRUE
                    UNION ALL
                        SELECT "osf_noderelation"."child_id"
                        FROM "implicit_read"
                        LEFT JOIN "osf_noderelation" ON "osf_noderelation"."parent_id" = "implicit_read"."node_id"
                        WHERE "osf_noderelation"."is_node_link" IS FALSE
                    ) SELECT * FROM implicit_read
                )
            '''], params=(user, ))

        return qs

class AbstractNodeManager(TypedModelManager, IncludeManager):

    def get_queryset(self):
        qs = AbstractNodeQuerySet(self.model, using=self._db)
        # Filter by typedmodels type
        return self._filter_by_type(qs)

    # AbstractNodeQuerySet methods

    def get_roots(self):
        return self.get_queryset().get_roots()

    def get_children(self, root, active=False):
        return self.get_queryset().get_children(root, active=active)

    def can_view(self, user=None, private_link=None):
        return self.get_queryset().can_view(user=user, private_link=private_link)


class AbstractNode(DirtyFieldsMixin, TypedModel, AddonModelMixin, IdentifierMixin,
                   NodeLinkMixin, CommentableMixin, SpamMixin,
                   Taggable, Loggable, GuidMixin, BaseModel):
    """
    All things that inherit from AbstractNode will appear in
    the same table and will be differentiated by the `type` column.
    """

    #: Whether this is a pointer or not
    primary = True
    settings_type = 'node'  # Needed for addons

    FIELD_ALIASES = {
        # TODO: Find a better way
        '_id': 'guids___id',
        'nodes': '_nodes',
        'contributors': '_contributors',
    }

    CATEGORY_MAP = {
        'analysis': 'Analysis',
        'communication': 'Communication',
        'data': 'Data',
        'hypothesis': 'Hypothesis',
        'instrumentation': 'Instrumentation',
        'methods and measures': 'Methods and Measures',
        'procedure': 'Procedure',
        'project': 'Project',
        'software': 'Software',
        'other': 'Other',
        '': 'Uncategorized',
    }

    # Node fields that trigger an update to Solr on save
    SEARCH_UPDATE_FIELDS = {
        'title',
        'category',
        'description',
        'is_fork',
        'retraction',
        'embargo',
        'is_public',
        'is_deleted',
        'wiki_pages_current',
        'node_license',
        'preprint_file',
    }

    # Node fields that trigger a check to the spam filter on save
    SPAM_CHECK_FIELDS = {
        'title',
        'description',
        'wiki_pages_current',
    }

    # Fields that are writable by Node.update
    WRITABLE_WHITELIST = [
        'title',
        'description',
        'category',
        'is_public',
        'node_license',
    ]

    # Named constants
    PRIVATE = 'private'
    PUBLIC = 'public'

    LICENSE_QUERY = re.sub('\s+', ' ', '''WITH RECURSIVE ascendants AS (
            SELECT
                N.node_license_id,
                R.parent_id
            FROM "{noderelation}" AS R
                JOIN "{abstractnode}" AS N ON N.id = R.parent_id
            WHERE R.is_node_link IS FALSE
                AND R.child_id = %s
        UNION ALL
            SELECT
                N.node_license_id,
                R.parent_id
            FROM ascendants AS D
                JOIN "{noderelation}" AS R ON D.parent_id = R.child_id
                JOIN "{abstractnode}" AS N ON N.id = R.parent_id
            WHERE R.is_node_link IS FALSE
            AND D.node_license_id IS NULL
    ) SELECT {fields} FROM "{nodelicenserecord}"
    WHERE id = (SELECT node_license_id FROM ascendants WHERE node_license_id IS NOT NULL) LIMIT 1;''')

    affiliated_institutions = models.ManyToManyField('Institution', related_name='nodes')
    category = models.CharField(max_length=255,
                                choices=CATEGORY_MAP.items(),
                                blank=True,
                                default='')
    # Dictionary field mapping user id to a list of nodes in node.nodes which the user has subscriptions for
    # {<User.id>: [<Node._id>, <Node2._id>, ...] }
    # TODO: Can this be a reference instead of data?
    child_node_subscriptions = DateTimeAwareJSONField(default=dict, blank=True)
    _contributors = models.ManyToManyField(OSFUser,
                                           through=Contributor,
                                           related_name='nodes')

    @property
    def contributors(self):
        # NOTE: _order field is generated by order_with_respect_to = 'node'
        return self._contributors.order_by('contributor___order')

    creator = models.ForeignKey(OSFUser,
                                db_index=True,
                                related_name='created',
                                on_delete=models.SET_NULL,
                                null=True, blank=True)
    date_created = NonNaiveDateTimeField(auto_now_add=True)
    date_modified = NonNaiveDateTimeField(db_index=True, auto_now=True)
    deleted_date = NonNaiveDateTimeField(null=True, blank=True)
    description = models.TextField(blank=True, default='')
    file_guid_to_share_uuids = DateTimeAwareJSONField(default=dict, blank=True)
    forked_date = NonNaiveDateTimeField(db_index=True, null=True, blank=True)
    forked_from = models.ForeignKey('self',
                                    related_name='forks',
                                    on_delete=models.SET_NULL,
                                    null=True, blank=True)
    is_fork = models.BooleanField(default=False, db_index=True)
    is_public = models.BooleanField(default=False, db_index=True)
    is_deleted = models.BooleanField(default=False, db_index=True)
    node_license = models.ForeignKey('NodeLicenseRecord', related_name='nodes',
                                     on_delete=models.SET_NULL, null=True, blank=True)

    # One of 'public', 'private'
    # TODO: Add validator
    comment_level = models.CharField(default='public', max_length=10)

    root = models.ForeignKey('AbstractNode',
                                default=None,
                                related_name='descendants',
                                on_delete=models.SET_NULL, null=True, blank=True)

    _nodes = models.ManyToManyField('AbstractNode',
                                    through=NodeRelation,
                                    through_fields=('parent', 'child'),
                                    related_name='parent_nodes')

    class Meta:
        base_manager_name = 'objects'
        index_together = (('is_public', 'is_deleted', 'type'))

    objects = AbstractNodeManager()

    @cached_property
    def parent_node(self):
        # TODO: Use .filter when chaining is fixed in django-include
        try:
            node_rel = next(parent for parent in self._parents.all() if not parent.is_node_link)
        except StopIteration:
            node_rel = None
        if node_rel:
            parent = node_rel.parent
            if parent:
                return parent
        return None

    @property
    def nodes(self):
        """Return queryset of nodes."""
        return self.get_nodes()

    @property
    def node_ids(self):
        return list(self._nodes.all().values_list('guids___id', flat=True))

    @property
    def linked_from(self):
        """Return the nodes that have linked to this node."""
        return self.parent_nodes.filter(node_relations__is_node_link=True)

    @property
    def linked_from_collections(self):
        """Return the collections that have linked to this node."""
        return self.linked_from.filter(type='osf.collection')

    def get_nodes(self, **kwargs):
        """Return list of children nodes. ``kwargs`` are used to filter against
        children. In addition `is_node_link=<bool>` can be passed to filter against
        node links.
        """
        # Prepend 'child__' to kwargs for filtering
        filter_kwargs = {}
        if 'is_node_link' in kwargs:
            filter_kwargs['is_node_link'] = kwargs.pop('is_node_link')
        for key, val in kwargs.items():
            filter_kwargs['child__{}'.format(key)] = val
        node_relations = (NodeRelation.objects.filter(parent=self, **filter_kwargs)
                        .select_related('child')
                        .order_by('_order'))
        return [each.child for each in node_relations]

    @property
    def linked_nodes(self):
        child_pks = NodeRelation.objects.filter(
            parent=self,
            is_node_link=True
        ).select_related('child').values_list('child', flat=True)
        return self._nodes.filter(pk__in=child_pks)

    # permissions = Permissions are now on contributors
    piwik_site_id = models.IntegerField(null=True, blank=True)
    suspended = models.BooleanField(default=False, db_index=True)

    # The node (if any) used as a template for this node's creation
    template_node = models.ForeignKey('self',
                                      related_name='templated_from',
                                      on_delete=models.SET_NULL,
                                      null=True, blank=True)
    title = models.TextField(
        validators=[validate_title]
    )  # this should be a charfield but data from mongo didn't fit in 255
    wiki_pages_current = DateTimeAwareJSONField(default=dict, blank=True)
    wiki_pages_versions = DateTimeAwareJSONField(default=dict, blank=True)
    # Dictionary field mapping node wiki page to sharejs private uuid.
    # {<page_name>: <sharejs_id>}
    wiki_private_uuids = DateTimeAwareJSONField(default=dict, blank=True)

    identifiers = GenericRelation(Identifier, related_query_name='nodes')

    # Preprint fields
    preprint_file = models.ForeignKey('osf.BaseFileNode',
                                      on_delete=models.SET_NULL,
                                      null=True, blank=True)
    preprint_article_doi = models.CharField(max_length=128,
                                            validators=[validate_doi],
                                            null=True, blank=True)
    _is_preprint_orphan = models.NullBooleanField(default=False)
    _has_abandoned_preprint = models.BooleanField(default=False)

    keenio_read_key = models.CharField(max_length=1000, null=True, blank=True)

    def __init__(self, *args, **kwargs):
        self._parent = kwargs.pop('parent', None)
        self._is_templated_clone = False
        super(AbstractNode, self).__init__(*args, **kwargs)

    def __unicode__(self):
        return ('(title={self.title!r}, category={self.category!r}) '
                'with guid {self._id!r}').format(self=self)

    @property
    def is_registration(self):
        """For v1 compat."""
        return False

    @property
    def is_quickfiles(self):
        return False

    @property
    def is_original(self):
        return not self.is_registration and not self.is_fork

    @property
    def is_preprint(self):
        # TODO: This is a temporary implementation.
        if not self.preprint_file_id or not self.is_public:
            return False
        if self.preprint_file.node_id == self.id:
            return self.has_published_preprint
        else:
            self._is_preprint_orphan = True
            return False

    @property
    def is_preprint_orphan(self):
        """For v1 compat"""
        if (not self.is_preprint) and self._is_preprint_orphan:
            return True
        if self.preprint_file:
            return self.preprint_file.is_deleted
        return False

    @property
    def has_published_preprint(self):
        return self.preprints.filter(is_published=True).exists()

    @property
    def preprint_url(self):
        if self.is_preprint:
            try:
                # if multiple preprints per project are supported on the front end this needs to change.
                return self.preprints.filter(is_published=True)[0].url
            except IndexError:
                pass

    @property
    def is_collection(self):
        """For v1 compat"""
        return False

    @property  # TODO Separate out for submodels
    def absolute_api_v2_url(self):
        if self.is_registration:
            path = '/registrations/{}/'.format(self._id)
            return api_v2_url(path)
        if self.is_collection:
            path = '/collections/{}/'.format(self._id)
            return api_v2_url(path)
        path = '/nodes/{}/'.format(self._id)
        return api_v2_url(path)

    @property
    def absolute_url(self):
        if not self.url:
            return None
        return urlparse.urljoin(settings.DOMAIN, self.url)

    @property
    def deep_url(self):
        return '/project/{}/'.format(self._primary_key)

    @property
    def sanction(self):
        """For v1 compat. Registration has the proper implementation of this property."""
        return None

    @property
    def is_retracted(self):
        """For v1 compat."""
        return False

    @property
    def is_pending_registration(self):
        """For v1 compat."""
        return False

    @property
    def is_pending_retraction(self):
        """For v1 compat."""
        return False

    @property
    def is_pending_embargo(self):
        """For v1 compat."""
        return False

    @property
    def is_embargoed(self):
        """For v1 compat."""
        return False

    @property
    def archiving(self):
        """For v1 compat."""
        return False

    @property
    def embargo_end_date(self):
        """For v1 compat."""
        return False

    @property
    def forked_from_guid(self):
        if self.forked_from:
            return self.forked_from._id
        return None

    @property
    def linked_nodes_self_url(self):
        return self.absolute_api_v2_url + 'relationships/linked_nodes/'

    @property
    def linked_registrations_self_url(self):
        return self.absolute_api_v2_url + 'relationships/linked_registrations/'

    @property
    def linked_nodes_related_url(self):
        return self.absolute_api_v2_url + 'linked_nodes/'

    @property
    def linked_registrations_related_url(self):
        return self.absolute_api_v2_url + 'linked_registrations/'

    @property
    def institutions_url(self):
        return self.absolute_api_v2_url + 'institutions/'

    @property
    def institutions_relationship_url(self):
        return self.absolute_api_v2_url + 'relationships/institutions/'

    # For Comment API compatibility
    @property
    def target_type(self):
        """The object "type" used in the OSF v2 API."""
        return 'nodes'

    @property
    def root_target_page(self):
        """The comment page type associated with Nodes."""
        Comment = apps.get_model('osf.Comment')
        return Comment.OVERVIEW

    def belongs_to_node(self, node_id):
        """Check whether this node matches the specified node."""
        return self._id == node_id

    @property
    def category_display(self):
        """The human-readable representation of this node's category."""
        return settings.NODE_CATEGORY_MAP[self.category]

    @property
    def url(self):
        return '/{}/'.format(self._primary_key)

    @property
    def api_url(self):
        if not self.url:
            logger.error('Node {0} has a parent that is not a project'.format(self._id))
            return None
        return '/api/v1{0}'.format(self.deep_url)

    @property
    def display_absolute_url(self):
        url = self.absolute_url
        if url is not None:
            return re.sub(r'https?:', '', url).strip('/')

    @property
    def nodes_active(self):
        return self._nodes.filter(is_deleted=False)

    def web_url_for(self, view_name, _absolute=False, _guid=False, *args, **kwargs):
        return web_url_for(view_name, pid=self._primary_key,
                           _absolute=_absolute, _guid=_guid, *args, **kwargs)

    def api_url_for(self, view_name, _absolute=False, *args, **kwargs):
        return api_url_for(view_name, pid=self._primary_key, _absolute=_absolute, *args, **kwargs)

    @property
    def project_or_component(self):
        # The distinction is drawn based on whether something has a parent node, rather than by category
        return 'project' if not self.parent_node else 'component'

    @property
    def templated_list(self):
        return self.templated_from.filter(is_deleted=False)

    @property
    def draft_registrations_active(self):
        DraftRegistration = apps.get_model('osf.DraftRegistration')
        return DraftRegistration.objects.filter(
            models.Q(branched_from=self) &
            (models.Q(registered_node=None) | models.Q(registered_node__is_deleted=True))
        )

    @property
    def has_active_draft_registrations(self):
        return self.draft_registrations_active.exists()

    @property
    def csl(self):  # formats node information into CSL format for citation parsing
        """a dict in CSL-JSON schema

        For details on this schema, see:
            https://github.com/citation-style-language/schema#csl-json-schema
        """
        csl = {
            'id': self._id,
            'title': sanitize.unescape_entities(self.title),
            'author': [
                contributor.csl_name(self._id)  # method in auth/model.py which parses the names of authors
                for contributor in self.visible_contributors
            ],
            'publisher': 'Open Science Framework',
            'type': 'webpage',
            'URL': self.display_absolute_url,
        }

        doi = self.get_identifier_value('doi')
        if doi:
            csl['DOI'] = doi

        if self.logs.exists():
            csl['issued'] = datetime_to_csl(self.logs.latest().date)

        return csl

    @classmethod
    def bulk_update_search(cls, nodes, index=None):
        from website import search
        try:
            serialize = functools.partial(search.search.update_node, index=index, bulk=True, async=False)
            search.search.bulk_update_nodes(serialize, nodes, index=index)
        except search.exceptions.SearchUnavailableError as e:
            logger.exception(e)
            log_exception()

    def update_search(self):
        from website import search

        try:
            search.search.update_node(self, bulk=False, async=True)
        except search.exceptions.SearchUnavailableError as e:
            logger.exception(e)
            log_exception()

    def delete_search_entry(self):
        from website import search
        try:
            search.search.delete_node(self)
        except search.exceptions.SearchUnavailableError as e:
            logger.exception(e)
            log_exception()

    def is_affiliated_with_institution(self, institution):
        return self.affiliated_institutions.filter(id=institution.id).exists()

    @classmethod
    def find_by_institutions(cls, inst, query=None):
        return inst.nodes.filter(query) if query else inst.nodes.all()

    def _is_embargo_date_valid(self, end_date):
        now = timezone.now()
        if (end_date - now) >= settings.EMBARGO_END_DATE_MIN:
            if (end_date - now) <= settings.EMBARGO_END_DATE_MAX:
                return True
        return False

    def add_affiliated_institution(self, inst, user, save=False, log=True):
        if not user.is_affiliated_with_institution(inst):
            raise UserNotAffiliatedError('User is not affiliated with {}'.format(inst.name))
        if not self.is_affiliated_with_institution(inst):
            self.affiliated_institutions.add(inst)
            self.update_search()
        if log:
            NodeLog = apps.get_model('osf.NodeLog')

            self.add_log(
                action=NodeLog.AFFILIATED_INSTITUTION_ADDED,
                params={
                    'node': self._primary_key,
                    'institution': {
                        'id': inst._id,
                        'name': inst.name
                    }
                },
                auth=Auth(user)
            )

    def remove_affiliated_institution(self, inst, user, save=False, log=True):
        if self.is_affiliated_with_institution(inst):
            self.affiliated_institutions.remove(inst)
            if log:
                self.add_log(
                    action=NodeLog.AFFILIATED_INSTITUTION_REMOVED,
                    params={
                        'node': self._primary_key,
                        'institution': {
                            'id': inst._id,
                            'name': inst.name
                        }
                    },
                    auth=Auth(user)
                )
            if save:
                self.save()
            self.update_search()
            return True
        return False

    def can_view(self, auth):
        if auth and getattr(auth.private_link, 'anonymous', False):
            return auth.private_link.nodes.filter(pk=self.pk).exists()

        if not auth and not self.is_public:
            return False

        return (self.is_public or
                (auth.user and self.has_permission(auth.user, 'read')) or
                auth.private_key in self.private_link_keys_active or
                self.is_admin_parent(auth.user))

    def can_edit(self, auth=None, user=None):
        """Return if a user is authorized to edit this node.
        Must specify one of (`auth`, `user`).

        :param Auth auth: Auth object to check
        :param User user: User object to check
        :returns: Whether user has permission to edit this node.
        """
        if not auth and not user:
            raise ValueError('Must pass either `auth` or `user`')
        if auth and user:
            raise ValueError('Cannot pass both `auth` and `user`')
        user = user or auth.user
        if auth:
            is_api_node = auth.api_node == self
        else:
            is_api_node = False
        return (
            (user and self.has_permission(user, 'write')) or is_api_node
        )

    def get_aggregate_logs_query(self, auth):
        return (
            (
                Q(node_id__in=list(Node.objects.get_children(self).can_view(user=auth.user, private_link=auth.private_link).values_list('id', flat=True)) + [self.id])
            ) & Q(should_hide=False)
        )

    def get_aggregate_logs_queryset(self, auth):
        query = self.get_aggregate_logs_query(auth)
        return NodeLog.objects.filter(query).order_by('-date').include(
            'node__guids', 'user__guids', 'original_node__guids', limit_includes=10
        )

    def get_absolute_url(self):
        return self.absolute_api_v2_url

    def get_permissions(self, user):
        if hasattr(self.contributor_set.all(), '_result_cache'):
            for contrib in self.contributor_set.all():
                if contrib.user_id == user.id:
                    return get_contributor_permissions(contrib)
        try:
            contrib = user.contributor_set.get(node=self)
        except Contributor.DoesNotExist:
            return []
        return get_contributor_permissions(contrib)

    def get_visible(self, user):
        try:
            contributor = self.contributor_set.get(user=user)
        except Contributor.DoesNotExist:
            raise ValueError(u'User {0} not in contributors'.format(user))
        return contributor.visible

    def has_permission(self, user, permission, check_parent=True):
        """Check whether user has permission.

        :param User user: User to test
        :param str permission: Required permission
        :returns: User has required permission
        """
        if not user:
            return False
        query = {'node': self, permission: True}
        has_permission = user.contributor_set.filter(**query).exists()
        if not has_permission and permission == 'read' and check_parent:
            return self.is_admin_parent(user)
        return has_permission

    def has_permission_on_children(self, user, permission):
        """Checks if the given user has a given permission on any child nodes
            that are not registrations or deleted
        """
        if self.has_permission(user, permission):
            return True
        for node in self.nodes_primary.filter(is_deleted=False):
            if node.has_permission_on_children(user, permission):
                return True
        return False

    def is_admin_parent(self, user):
        if self.has_permission(user, 'admin', check_parent=False):
            return True
        parent = self.parent_node
        if parent:
            return parent.is_admin_parent(user)
        return False

    def find_readable_descendants(self, auth):
        """ Returns a generator of first descendant node(s) readable by <user>
        in each descendant branch.
        """
        new_branches = []
        for node in self.nodes_primary.filter(is_deleted=False):
            if node.can_view(auth):
                yield node
            else:
                new_branches.append(node)

        for bnode in new_branches:
            for node in bnode.find_readable_descendants(auth):
                yield node

    @property
    def parents(self):
        if self.parent_node:
            return [self.parent_node] + self.parent_node.parents
        return []

    @property
    def admin_contributor_ids(self):
        def get_admin_contributor_ids(node):
            return Contributor.objects.select_related('user').filter(
                node=node,
                user__is_active=True,
                admin=True
            ).values_list('user__guids___id', flat=True)

        contributor_ids = set(self.contributors.values_list('guids___id', flat=True))
        admin_ids = set()
        for parent in self.parents:
            admins = get_admin_contributor_ids(parent)
            admin_ids.update(set(admins).difference(contributor_ids))
        return admin_ids

    @property
    def admin_contributors(self):
        return OSFUser.objects.filter(
            guids___id__in=self.admin_contributor_ids
        ).order_by('family_name')

    def set_permissions(self, user, permissions, validate=True, save=False):
        # Ensure that user's permissions cannot be lowered if they are the only admin
        if isinstance(user, Contributor):
            user = user.user

        if validate and (reduce_permissions(self.get_permissions(user)) == ADMIN and
                                 reduce_permissions(permissions) != ADMIN):
            admin_contribs = Contributor.objects.filter(node=self, admin=True)
            if admin_contribs.count() <= 1:
                raise NodeStateError('Must have at least one registered admin contributor')

        contrib_obj = Contributor.objects.get(node=self, user=user)

        for permission_level in [READ, WRITE, ADMIN]:
            if permission_level in permissions:
                setattr(contrib_obj, permission_level, True)
            else:
                setattr(contrib_obj, permission_level, False)
        contrib_obj.save()
        if save:
            self.save()

    # TODO: Remove save parameter
    def add_permission(self, user, permission, save=False):
        """Grant permission to a user.

        :param User user: User to grant permission to
        :param str permission: Permission to grant
        :param bool save: Save changes
        :raises: ValueError if user already has permission
        """
        contributor = user.contributor_set.get(node=self)
        if not getattr(contributor, permission, False):
            for perm in expand_permissions(permission):
                setattr(contributor, perm, True)
            contributor.save()
        else:
            if getattr(contributor, permission, False):
                raise ValueError('User already has permission {0}'.format(permission))
        if save:
            self.save()

    # TODO: Remove save parameter
    def remove_permission(self, user, permission, save=False):
        """Revoke permission from a user.

        :param User user: User to revoke permission from
        :param str permission: Permission to revoke
        :param bool save: Save changes
        :raises: ValueError if user does not have permission
        """
        contributor = user.contributor_set.get(node=self)
        if getattr(contributor, permission, False):
            for perm in expand_permissions(permission):
                setattr(contributor, perm, False)
            contributor.save()
        else:
            raise ValueError('User does not have permission {0}'.format(permission))
        if save:
            self.save()

    @property
    def registrations_all(self):
        """For v1 compat."""
        return self.registrations.all()

    @property
    def parent_id(self):
        if self.parent_node:
            return self.parent_node._id
        return None

    @property
    def license(self):
        if self.node_license_id:
            return self.node_license
        with connection.cursor() as cursor:
            cursor.execute(self.LICENSE_QUERY.format(
                abstractnode=AbstractNode._meta.db_table,
                noderelation=NodeRelation._meta.db_table,
                nodelicenserecord=NodeLicenseRecord._meta.db_table,
                fields=', '.join('"{}"."{}"'.format(NodeLicenseRecord._meta.db_table, f.column) for f in NodeLicenseRecord._meta.concrete_fields)
            ), [self.id])
            res = cursor.fetchone()
            if res:
                return NodeLicenseRecord.from_db(self._state.db, None, res)
        return None

    @property
    def visible_contributors(self):
        return OSFUser.objects.filter(
            contributor__node=self,
            contributor__visible=True
        ).order_by('contributor___order')

    # visible_contributor_ids was moved to this property
    @property
    def visible_contributor_ids(self):
        return self.contributor_set.filter(visible=True) \
            .order_by('_order') \
            .values_list('user__guids___id', flat=True)

    @property
    def all_tags(self):
        """Return a queryset containing all of this node's tags (incl. system tags)."""
        # Tag's default manager only returns non-system tags, so we can't use self.tags
        return Tag.all_tags.filter(abstractnode_tagged=self)

    @property
    def system_tags(self):
        """The system tags associated with this node. This currently returns a list of string
        names for the tags, for compatibility with v1. Eventually, we can just return the
        QuerySet.
        """
        return self.all_tags.filter(system=True).values_list('name', flat=True)

    # Override Taggable
    def add_tag_log(self, tag, auth):
        self.add_log(
            action=NodeLog.TAG_ADDED,
            params={
                'parent_node': self.parent_id,
                'node': self._id,
                'tag': tag.name
            },
            auth=auth,
            save=False
        )

    # Override Taggable
    def on_tag_added(self, tag):
        self.update_search()

    def remove_tag(self, tag, auth, save=True):
        if not tag:
            raise InvalidTagError
        elif not self.tags.filter(name=tag).exists():
            raise TagNotFoundError
        else:
            tag_obj = Tag.objects.get(name=tag)
            self.tags.remove(tag_obj)
            self.add_log(
                action=NodeLog.TAG_REMOVED,
                params={
                    'parent_node': self.parent_id,
                    'node': self._id,
                    'tag': tag,
                },
                auth=auth,
                save=False,
            )
            if save:
                self.save()
            self.update_search()
            return True

    def is_contributor(self, user):
        """Return whether ``user`` is a contributor on this node."""
        return user is not None and Contributor.objects.filter(user=user, node=self).exists()

    def set_visible(self, user, visible, log=True, auth=None, save=False):
        if not self.is_contributor(user):
            raise ValueError(u'User {0} not in contributors'.format(user))
        if visible and not Contributor.objects.filter(node=self, user=user, visible=True).exists():
            Contributor.objects.filter(node=self, user=user, visible=False).update(visible=True)
        elif not visible and Contributor.objects.filter(node=self, user=user, visible=True).exists():
            if Contributor.objects.filter(node=self, visible=True).count() == 1:
                raise ValueError('Must have at least one visible contributor')
            Contributor.objects.filter(node=self, user=user, visible=True).update(visible=False)
        else:
            return
        message = (
            NodeLog.MADE_CONTRIBUTOR_VISIBLE
            if visible
            else NodeLog.MADE_CONTRIBUTOR_INVISIBLE
        )
        if log:
            self.add_log(
                message,
                params={
                    'parent': self.parent_id,
                    'node': self._id,
                    'contributors': [user._id],
                },
                auth=auth,
                save=False,
            )
        if save:
            self.save()

    def add_contributor(self, contributor, permissions=None, visible=True,
                        send_email='default', auth=None, log=True, save=False):
        """Add a contributor to the project.

        :param User contributor: The contributor to be added
        :param list permissions: Permissions to grant to the contributor
        :param bool visible: Contributor is visible in project dashboard
        :param str send_email: Email preference for notifying added contributor
        :param Auth auth: All the auth information including user, API key
        :param bool log: Add log to self
        :param bool save: Save after adding contributor
        :returns: Whether contributor was added
        """
        MAX_RECENT_LENGTH = 15

        # If user is merged into another account, use master account
        contrib_to_add = contributor.merged_by if contributor.is_merged else contributor
        if contrib_to_add.is_disabled:
            raise ValidationValueError('Deactivated users cannot be added as contributors.')

        if not self.is_contributor(contrib_to_add):

            contributor_obj, created = Contributor.objects.get_or_create(user=contrib_to_add, node=self)
            contributor_obj.visible = visible

            # Add default contributor permissions
            permissions = permissions or DEFAULT_CONTRIBUTOR_PERMISSIONS
            for perm in permissions:
                setattr(contributor_obj, perm, True)
            contributor_obj.save()

            # Add contributor to recently added list for user
            if auth is not None:
                user = auth.user
                recently_added_contributor_obj, created = RecentlyAddedContributor.objects.get_or_create(
                    user=user,
                    contributor=contrib_to_add
                )
                recently_added_contributor_obj.date_added = timezone.now()
                recently_added_contributor_obj.save()
                count = user.recently_added.count()
                if count > MAX_RECENT_LENGTH:
                    difference = count - MAX_RECENT_LENGTH
                    for each in user.recentlyaddedcontributor_set.order_by('date_added')[:difference]:
                        each.delete()
            if log:
                self.add_log(
                    action=NodeLog.CONTRIB_ADDED,
                    params={
                        'project': self.parent_id,
                        'node': self._primary_key,
                        'contributors': [contrib_to_add._primary_key],
                    },
                    auth=auth,
                    save=False,
                )
            if save:
                self.save()

            if self._id:
                project_signals.contributor_added.send(self,
                                                       contributor=contributor,
                                                       auth=auth, email_template=send_email)
            self.update_search()
            self.save_node_preprints()
            return contrib_to_add, True

        # Permissions must be overridden if changed when contributor is
        # added to parent he/she is already on a child of.
        elif self.is_contributor(contrib_to_add) and permissions is not None:
            self.set_permissions(contrib_to_add, permissions)
            if save:
                self.save()

            return False
        else:
            return False

    def add_contributors(self, contributors, auth=None, log=True, save=False):
        """Add multiple contributors

        :param list contributors: A list of dictionaries of the form:
            {
                'user': <User object>,
                'permissions': <Permissions list, e.g. ['read', 'write']>,
                'visible': <Boolean indicating whether or not user is a bibliographic contributor>
            }
        :param auth: All the auth information including user, API key.
        :param log: Add log to self
        :param save: Save after adding contributor
        """
        for contrib in contributors:
            self.add_contributor(
                contributor=contrib['user'], permissions=contrib['permissions'],
                visible=contrib['visible'], auth=auth, log=False, save=False,
            )
        if log and contributors:
            self.add_log(
                action=NodeLog.CONTRIB_ADDED,
                params={
                    'project': self.parent_id,
                    'node': self._primary_key,
                    'contributors': [
                        contrib['user']._id
                        for contrib in contributors
                    ],
                },
                auth=auth,
                save=False,
            )
        if save:
            self.save()

    def add_unregistered_contributor(self, fullname, email, auth, send_email='default',
                                     visible=True, permissions=None, save=False, existing_user=None):
        """Add a non-registered contributor to the project.

        :param str fullname: The full name of the person.
        :param str email: The email address of the person.
        :param Auth auth: Auth object for the user adding the contributor.
        :param User existing_user: the unregister_contributor if it is already created, otherwise None
        :returns: The added contributor
        :raises: DuplicateEmailError if user with given email is already in the database.
        """
        # Create a new user record if you weren't passed an existing user
        contributor = existing_user if existing_user else OSFUser.create_unregistered(fullname=fullname, email=email)

        contributor.add_unclaimed_record(node=self, referrer=auth.user,
                                         given_name=fullname, email=email)
        try:
            contributor.save()
        except ValidationError:  # User with same email already exists
            contributor = get_user(email=email)
            # Unregistered users may have multiple unclaimed records, so
            # only raise error if user is registered.
            if contributor.is_registered or self.is_contributor(contributor):
                raise

            contributor.add_unclaimed_record(
                node=self, referrer=auth.user, given_name=fullname, email=email
            )

            contributor.save()

        self.add_contributor(
            contributor, permissions=permissions, auth=auth,
            visible=visible, send_email=send_email, log=True, save=False
        )
        self.save()
        return contributor

    def add_contributor_registered_or_not(self, auth, user_id=None,
                                          full_name=None, email=None, send_email='false',
                                          permissions=None, bibliographic=True, index=None, save=False):

        if user_id:
            contributor = OSFUser.load(user_id)
            if not contributor:
                raise ValueError('User with id {} was not found.'.format(user_id))
            if not contributor.is_registered:
                raise ValueError(
                    'Cannot add unconfirmed user {} to node {} by guid. Add an unregistered contributor with fullname and email.'
                    .format(user_id, self._id)
                )
            if self.contributor_set.filter(user=contributor).exists():
                raise ValidationValueError('{} is already a contributor.'.format(contributor.fullname))
            contributor, _ = self.add_contributor(contributor=contributor, auth=auth, visible=bibliographic,
                                 permissions=permissions, send_email=send_email, save=True)
        else:

            try:
                contributor = self.add_unregistered_contributor(
                    fullname=full_name, email=email, auth=auth,
                    send_email=send_email, permissions=permissions,
                    visible=bibliographic, save=True
                )
            except ValidationError:
                contributor = get_user(email=email)
                if self.contributor_set.filter(user=contributor).exists():
                    raise ValidationValueError('{} is already a contributor.'.format(contributor.fullname))
                self.add_contributor(contributor=contributor, auth=auth, visible=bibliographic,
                                     send_email=send_email, permissions=permissions, save=True)

        auth.user.email_last_sent = timezone.now()
        auth.user.save()

        if index is not None:
            self.move_contributor(contributor=contributor, index=index, auth=auth, save=True)

        contributor_obj = self.contributor_set.get(user=contributor)
        contributor.permission = get_contributor_permissions(contributor_obj, as_list=False)
        contributor.bibliographic = contributor_obj.visible
        contributor.node_id = self._id
        contributor_order = list(self.get_contributor_order())
        contributor.index = contributor_order.index(contributor_obj.pk)

        if save:
            contributor.save()

        return contributor_obj

    def callback(self, callback, recursive=False, *args, **kwargs):
        """Invoke callbacks of attached add-ons and collect messages.

        :param str callback: Name of callback method to invoke
        :param bool recursive: Apply callback recursively over nodes
        :return list: List of callback messages
        """
        messages = []

        for addon in self.get_addons():
            method = getattr(addon, callback)
            message = method(self, *args, **kwargs)
            if message:
                messages.append(message)

        if recursive:
            for child in self._nodes.filter(is_deleted=False):
                messages.extend(
                    child.callback(
                        callback, recursive, *args, **kwargs
                    )
                )

        return messages

    def replace_contributor(self, old, new):
        try:
            contrib_obj = self.contributor_set.get(user=old)
        except Contributor.DoesNotExist:
            return False
        contrib_obj.user = new
        contrib_obj.save()

        # Remove unclaimed record for the project
        if self._id in old.unclaimed_records:
            del old.unclaimed_records[self._id]
            old.save()
        self.save_node_preprints()
        return True

    def remove_contributor(self, contributor, auth, log=True):
        """Remove a contributor from this node.

        :param contributor: User object, the contributor to be removed
        :param auth: All the auth information including user, API key.
        """

        if isinstance(contributor, Contributor):
            contributor = contributor.user

        # remove unclaimed record if necessary
        if self._primary_key in contributor.unclaimed_records:
            del contributor.unclaimed_records[self._primary_key]
            contributor.save()

        # If user is the only visible contributor, return False
        if not self.contributor_set.exclude(user=contributor).filter(visible=True).exists():
            return False

        # Node must have at least one registered admin user
        admin_query = self._get_admin_contributors_query(self._contributors.all()).exclude(user=contributor)
        if not admin_query.exists():
            return False

        contrib_obj = self.contributor_set.get(user=contributor)
        contrib_obj.delete()

        # After remove callback
        for addon in self.get_addons():
            message = addon.after_remove_contributor(self, contributor, auth)
            if message:
                # Because addons can return HTML strings, addons are responsible
                # for markupsafe-escaping any messages returned
                status.push_status_message(message, kind='info', trust=True)

        if log:
            self.add_log(
                action=NodeLog.CONTRIB_REMOVED,
                params={
                    'project': self.parent_id,
                    'node': self._id,
                    'contributors': [contributor._id],
                },
                auth=auth,
                save=False,
            )

        self.save()
        self.update_search()
        # send signal to remove this user from project subscriptions
        project_signals.contributor_removed.send(self, user=contributor)

        self.save_node_preprints()
        return True

    def remove_contributors(self, contributors, auth=None, log=True, save=False):

        results = []
        removed = []

        for contrib in contributors:
            outcome = self.remove_contributor(
                contributor=contrib, auth=auth, log=False,
            )
            results.append(outcome)
            removed.append(contrib._id)
        if log:
            self.add_log(
                action=NodeLog.CONTRIB_REMOVED,
                params={
                    'project': self.parent_id,
                    'node': self._primary_key,
                    'contributors': removed,
                },
                auth=auth,
                save=False,
            )

        if save:
            self.save()

        return all(results)

    def move_contributor(self, contributor, auth, index, save=False):
        if not self.has_permission(auth.user, ADMIN):
            raise PermissionsError('Only admins can modify contributor order')
        if isinstance(contributor, OSFUser):
            contributor = self.contributor_set.get(user=contributor)
        contributor_ids = list(self.get_contributor_order())
        old_index = contributor_ids.index(contributor.id)
        contributor_ids.insert(index, contributor_ids.pop(old_index))
        self.set_contributor_order(contributor_ids)
        self.add_log(
            action=NodeLog.CONTRIB_REORDERED,
            params={
                'project': self.parent_id,
                'node': self._id,
                'contributors': [
                    contributor.user._id
                ],
            },
            auth=auth,
            save=False,
        )
        if save:
            self.save()
        self.save_node_preprints()

    def can_comment(self, auth):
        if self.comment_level == 'public':
            return auth.logged_in and (
                self.is_public or
                (auth.user and self.has_permission(auth.user, 'read'))
            )
        return self.is_contributor(auth.user)

    def set_node_license(self, license_detail, auth, save=False):

        license_record, license_changed = set_license(self, license_detail, auth)

        if license_changed:
            self.add_log(
                action=NodeLog.CHANGED_LICENSE,
                params={
                    'parent_node': self.parent_id,
                    'node': self._primary_key,
                    'new_license': license_record.node_license.name
                },
                auth=auth,
                save=False,
            )

        if save:
            self.save()

    def set_privacy(self, permissions, auth=None, log=True, save=True, meeting_creation=False, check_addons=True):
        """Set the permissions for this node. Also, based on meeting_creation, queues
        an email to user about abilities of public projects.

        :param permissions: A string, either 'public' or 'private'
        :param auth: All the auth information including user, API key.
        :param bool log: Whether to add a NodeLog for the privacy change.
        :param bool meeting_creation: Whether this was created due to a meetings email.
        :param bool check_addons: Check and collect messages for addons?
        """
        if auth and not self.has_permission(auth.user, ADMIN):
            raise PermissionsError('Must be an admin to change privacy settings.')
        if permissions == 'public' and not self.is_public:
            if self.is_spam or (settings.SPAM_FLAGGED_MAKE_NODE_PRIVATE and self.is_spammy):
                # TODO: Should say will review within a certain agreed upon time period.
                raise NodeStateError('This project has been marked as spam. Please contact the help desk if you think this is in error.')
            if self.is_registration:
                if self.is_pending_embargo:
                    raise NodeStateError('A registration with an unapproved embargo cannot be made public.')
                elif self.is_pending_registration:
                    raise NodeStateError('An unapproved registration cannot be made public.')
                elif self.is_pending_embargo:
                    raise NodeStateError('An unapproved embargoed registration cannot be made public.')
                elif self.is_embargoed:
                    # Embargoed registrations can be made public early
                    self.request_embargo_termination(auth=auth)
                    return False
            self.is_public = True
            self.keenio_read_key = self.generate_keenio_read_key()
        elif permissions == 'private' and self.is_public:
            if self.is_registration and not self.is_pending_embargo:
                raise NodeStateError('Public registrations must be withdrawn, not made private.')
            else:
                self.is_public = False
                self.keenio_read_key = ''
        else:
            return False

        # After set permissions callback
        for addon in self.get_addons():
            message = addon.after_set_privacy(self, permissions)
            if message:
                status.push_status_message(message, kind='info', trust=False)

        # After set permissions callback
        if check_addons:
            for addon in self.get_addons():
                message = addon.after_set_privacy(self, permissions)
                if message:
                    status.push_status_message(message, kind='info', trust=False)

        if log:
            action = NodeLog.MADE_PUBLIC if permissions == 'public' else NodeLog.MADE_PRIVATE
            self.add_log(
                action=action,
                params={
                    'project': self.parent_id,
                    'node': self._primary_key,
                },
                auth=auth,
                save=False,
            )
        if save:
            self.save()
        if auth and permissions == 'public':
            project_signals.privacy_set_public.send(auth.user, node=self, meeting_creation=meeting_creation)
        return True

    def generate_keenio_read_key(self):
        return scoped_keys.encrypt(settings.KEEN['public']['master_key'], options={
            'filters': [{
                'property_name': 'node.id',
                'operator': 'eq',
                'property_value': str(self._id)
            }],
            'allowed_operations': ['read']
        })

    def save_node_preprints(self):
        if self.preprint_file:
            PreprintService = apps.get_model('osf.PreprintService')
            for preprint in PreprintService.objects.filter(node_id=self.id, is_published=True):
                preprint.save()

    @property
    def private_links_active(self):
        return self.private_links.filter(is_deleted=False)

    @property
    def private_link_keys_active(self):
        return self.private_links.filter(is_deleted=False).values_list('key', flat=True)

    @property
    def private_link_keys_deleted(self):
        return self.private_links.filter(is_deleted=True).values_list('key', flat=True)

    def get_root(self):
        sql = """
            WITH RECURSIVE ascendants AS (
              SELECT
                parent_id,
                child_id,
                1 AS LEVEL,
                ARRAY[child_id] as cids
              FROM %s
              WHERE is_node_link IS FALSE and child_id = %s
              UNION ALL
              SELECT
                S.parent_id,
                D.child_id,
                D.level + 1,
                D.cids || S.child_id
              FROM ascendants AS D
                JOIN %s AS S
                  ON D.parent_id = S.child_id
              WHERE S.is_node_link IS FALSE
                AND %s = ANY(cids)
            ) SELECT parent_id
              FROM ascendants
              WHERE child_id = %s
              ORDER BY level DESC
              LIMIT 1;
        """
        with connection.cursor() as cursor:
            node_relation_table = AsIs(NodeRelation._meta.db_table)
            cursor.execute(sql, [node_relation_table, self.pk, node_relation_table, self.pk, self.pk])
            res = cursor.fetchone()
            if res:
                return AbstractNode.objects.get(pk=res[0])
            return self

    def find_readable_antecedent(self, auth):
        """ Returns first antecendant node readable by <user>.
        """
        next_parent = self.parent_node
        while next_parent:
            if next_parent.can_view(auth):
                return next_parent
            next_parent = next_parent.parent_node

    def copy_contributors_from(self, node):
        """Copies the contibutors from node (including permissions and visibility) into this node."""
        contribs = []
        for contrib in node.contributor_set.all():
            contrib.id = None
            contrib.node = self
            contribs.append(contrib)
        Contributor.objects.bulk_create(contribs)

    def register_node(self, schema, auth, data, parent=None):
        """Make a frozen copy of a node.

        :param schema: Schema object
        :param auth: All the auth information including user, API key.
        :param template: Template name
        :param data: Form data
        :param parent Node: parent registration of registration to be created
        """
        # TODO(lyndsysimon): "template" param is not necessary - use schema.name?
        # NOTE: Admins can register child nodes even if they don't have write access them
        if not self.can_edit(auth=auth) and not self.is_admin_parent(user=auth.user):
            raise PermissionsError(
                'User {} does not have permission '
                'to register this node'.format(auth.user._id)
            )
        if self.is_collection:
            raise NodeStateError('Folders may not be registered')
        original = self

        # Note: Cloning a node will clone each node wiki page version and add it to
        # `registered.wiki_pages_current` and `registered.wiki_pages_versions`.
        if original.is_deleted:
            raise NodeStateError('Cannot register deleted node.')

        registered = original.clone()
        registered.recast('osf.registration')

        registered.registered_date = timezone.now()
        registered.registered_user = auth.user
        registered.registered_from = original
        if not registered.registered_meta:
            registered.registered_meta = {}
        registered.registered_meta[schema._id] = data

        registered.forked_from = self.forked_from
        registered.creator = self.creator
        registered.node_license = original.license.copy() if original.license else None
        registered.wiki_private_uuids = {}

        # Need to save here in order to set many-to-many fields
        registered.save()

        registered.registered_schema.add(schema)
        registered.copy_contributors_from(self)
        registered.tags.add(*self.all_tags.values_list('pk', flat=True))
        registered.affiliated_institutions.add(*self.affiliated_institutions.values_list('pk', flat=True))

        # Clone each log from the original node for this registration.
        logs = original.logs.all()
        for log in logs:
            log.clone_node_log(registered._id)

        registered.is_public = False
<<<<<<< HEAD

        # Copy unclaimed records to unregistered users for parent
        registered.copy_unclaimed_records()

        # TODO: Do we need to recurse? .register already recurses
=======
>>>>>>> 8592f1d6
        for node in registered.get_descendants_recursive():
            node.is_public = False
            node.save()
            # Copy unclaimed records to unregistered users for children
            node.copy_unclaimed_records()

        if parent:
            node_relation = NodeRelation.objects.get(parent=parent.registered_from, child=original)
            NodeRelation.objects.get_or_create(_order=node_relation._order, parent=parent, child=registered)

        # After register callback
        for addon in original.get_addons():
            _, message = addon.after_register(original, registered, auth.user)
            if message:
                status.push_status_message(message, kind='info', trust=False)

        for node_relation in original.node_relations.filter(child__is_deleted=False):
            node_contained = node_relation.child
            # Register child nodes
            if not node_relation.is_node_link:
                registered_child = node_contained.register_node(  # noqa
                    schema=schema,
                    auth=auth,
                    data=data,
                    parent=registered,
                )
            else:
                # Copy linked nodes
                NodeRelation.objects.get_or_create(
                    is_node_link=True,
                    parent=registered,
                    child=node_contained
                )

        registered.root = None  # Recompute root on save

        registered.save()

        if settings.ENABLE_ARCHIVER:
            registered.refresh_from_db()
            project_signals.after_create_registration.send(self, dst=registered, user=auth.user)

        return registered

    def path_above(self, auth):
        parents = self.parents
        return '/' + '/'.join([p.title if p.can_view(auth) else '-- private project --' for p in reversed(parents)])

    # TODO: Deprecate this; it duplicates much of what serialize_project already
    # does
    def serialize(self, auth=None):
        """Dictionary representation of node that is nested within a NodeLog's
        representation.
        """
        # TODO: incomplete implementation
        return {
            'id': str(self._primary_key),
            'category': self.category_display,
            'node_type': self.project_or_component,
            'url': self.url,
            # TODO: Titles shouldn't contain escaped HTML in the first place
            'title': sanitize.unescape_entities(self.title),
            'path': self.path_above(auth),
            'api_url': self.api_url,
            'is_public': self.is_public,
            'is_registration': self.is_registration,
        }

    def has_node_link_to(self, node):
        return self.node_relations.filter(child=node, is_node_link=True).exists()

    def _initiate_approval(self, user, notify_initiator_on_complete=False):
        end_date = timezone.now() + settings.REGISTRATION_APPROVAL_TIME
        self.registration_approval = RegistrationApproval.objects.create(
            initiated_by=user,
            end_date=end_date,
            notify_initiator_on_complete=notify_initiator_on_complete
        )
        self.save()  # Set foreign field reference Node.registration_approval
        admins = self.get_admin_contributors_recursive(unique_users=True)
        for (admin, node) in admins:
            self.registration_approval.add_authorizer(admin, node=node)
        self.registration_approval.save()  # Save approval's approval_state
        return self.registration_approval

    def require_approval(self, user, notify_initiator_on_complete=False):
        if not self.is_registration:
            raise NodeStateError('Only registrations can require registration approval')
        if not self.has_permission(user, 'admin'):
            raise PermissionsError('Only admins can initiate a registration approval')

        approval = self._initiate_approval(user, notify_initiator_on_complete)

        self.registered_from.add_log(
            action=NodeLog.REGISTRATION_APPROVAL_INITIATED,
            params={
                'node': self.registered_from._id,
                'registration': self._id,
                'registration_approval_id': approval._id,
            },
            auth=Auth(user),
            save=True,
        )

    def get_primary(self, node):
        return NodeRelation.objects.filter(parent=self, child=node, is_node_link=False).exists()

    # TODO optimize me
    def get_descendants_recursive(self, primary_only=False):
        query = self.nodes_primary if primary_only else self._nodes
        for node in query.all():
            yield node
            if not primary_only:
                primary = self.get_primary(node)
                if primary:
                    for descendant in node.get_descendants_recursive(primary_only=primary_only):
                        yield descendant
            else:
                for descendant in node.get_descendants_recursive(primary_only=primary_only):
                    yield descendant

    @property
    def nodes_primary(self):
        """For v1 compat."""
        child_pks = NodeRelation.objects.filter(
            parent=self,
            is_node_link=False
        ).values_list('child', flat=True)
        return self._nodes.filter(pk__in=child_pks)

    @property
    def has_pointers_recursive(self):
        """Recursively checks whether the current node or any of its nodes
        contains a pointer.
        """
        if self.linked_nodes.exists():
            return True
        for node in self.nodes_primary:
            if node.has_pointers_recursive:
                return True
        return False

    # TODO: Optimize me (e.g. use bulk create)
    def fork_node(self, auth, title=None):
        """Recursively fork a node.

        :param Auth auth: Consolidated authorization
        :param str title: Optional text to prepend to forked title
        :return: Forked node
        """
        Registration = apps.get_model('osf.Registration')
        PREFIX = 'Fork of '
        user = auth.user

        # Non-contributors can't fork private nodes
        if not (self.is_public or self.has_permission(user, 'read')):
            raise PermissionsError('{0!r} does not have permission to fork node {1!r}'.format(user, self._id))

        when = timezone.now()

        original = self

        if original.is_deleted:
            raise NodeStateError('Cannot fork deleted node.')

        # Note: Cloning a node will clone each node wiki page version and add it to
        # `registered.wiki_pages_current` and `registered.wiki_pages_versions`.
        forked = original.clone()
        if isinstance(forked, Registration):
            forked.recast('osf.node')

        forked.is_fork = True
        forked.forked_date = when
        forked.forked_from = original
        forked.creator = user
        forked.node_license = original.license.copy() if original.license else None
        forked.wiki_private_uuids = {}

        # Forks default to private status
        forked.is_public = False

        # Need to save here in order to access m2m fields
        forked.save()

        forked.tags.add(*self.all_tags.values_list('pk', flat=True))
        for node_relation in original.node_relations.filter(child__is_deleted=False):
            node_contained = node_relation.child
            # Fork child nodes
            if not node_relation.is_node_link:
                try:  # Catch the potential PermissionsError above
                    forked_node = node_contained.fork_node(auth=auth, title='')
                except PermissionsError:
                    pass  # If this exception is thrown omit the node from the result set
                    forked_node = None
                if forked_node is not None:
                    NodeRelation.objects.get_or_create(
                        is_node_link=False,
                        parent=forked,
                        child=forked_node
                    )
                    forked_node.root = None
                    forked_node.save()  # Recompute root on save()
            else:
                # Copy linked nodes
                NodeRelation.objects.get_or_create(
                    is_node_link=True,
                    parent=forked,
                    child=node_contained
                )

        if title is None:
            forked.title = PREFIX + original.title
        elif title == '':
            forked.title = original.title
        else:
            forked.title = title

        if len(forked.title) > 200:
            forked.title = forked.title[:200]

        forked.add_contributor(
            contributor=user,
            permissions=CREATOR_PERMISSIONS,
            log=False,
            save=False
        )

        forked.root = None  # Recompute root on save

        forked.save()

        # Need to call this after save for the notifications to be created with the _primary_key
        project_signals.contributor_added.send(forked, contributor=user, auth=auth, email_template='false')

        forked.add_log(
            action=NodeLog.NODE_FORKED,
            params={
                'parent_node': original.parent_id,
                'node': original._primary_key,
                'registration': forked._primary_key,  # TODO: Remove this in favor of 'fork'
                'fork': forked._primary_key,
            },
            auth=auth,
            log_date=when,
            save=False,
        )

        # Clone each log from the original node for this fork.
        for log in original.logs.all():
            log.clone_node_log(forked._id)

        forked.refresh_from_db()

        # After fork callback
        for addon in original.get_addons():
            addon.after_fork(original, forked, user)

        return forked

    def use_as_template(self, auth, changes=None, top_level=True):
        """Create a new project, using an existing project as a template.

        :param auth: The user to be assigned as creator
        :param changes: A dictionary of changes, keyed by node id, which
                        override the attributes of the template project or its
                        children.
        :return: The `Node` instance created.
        """
        changes = changes or dict()

        # build the dict of attributes to change for the new node
        try:
            attributes = changes[self._id]
            # TODO: explicitly define attributes which may be changed.
        except (AttributeError, KeyError):
            attributes = dict()

        # Non-contributors can't fork private nodes
        if not (self.is_public or self.has_permission(auth.user, 'read')):
            raise PermissionsError('{0!r} does not have permission to template node {1!r}'.format(auth.user, self._id))

        new = self.clone()
        new._is_templated_clone = True  # This attribute may be read in post_save handlers

        # Clear quasi-foreign fields
        new.wiki_pages_current.clear()
        new.wiki_pages_versions.clear()
        new.wiki_private_uuids.clear()
        new.file_guid_to_share_uuids.clear()

        # set attributes which may be overridden by `changes`
        new.is_public = False
        new.description = ''

        # apply `changes`
        for attr, val in attributes.iteritems():
            setattr(new, attr, val)

        # set attributes which may NOT be overridden by `changes`
        new.creator = auth.user
        new.template_node = self
        # Need to save in order to access contributors m2m table
        new.save(suppress_log=True)
        new.add_contributor(contributor=auth.user, permissions=CREATOR_PERMISSIONS, log=False, save=False)
        new.is_fork = False
        new.node_license = self.license.copy() if self.license else None

        # If that title hasn't been changed, apply the default prefix (once)
        if (
            new.title == self.title and top_level and
            language.TEMPLATED_FROM_PREFIX not in new.title
        ):
            new.title = ''.join((language.TEMPLATED_FROM_PREFIX, new.title,))

        if len(new.title) > 200:
            new.title = new.title[:200]

        # Slight hack - date_created is a read-only field.
        new.date_created = timezone.now()

        new.save(suppress_log=True)

        # Need to call this after save for the notifications to be created with the _primary_key
        project_signals.contributor_added.send(new, contributor=auth.user, auth=auth, email_template='false')

        # Log the creation
        new.add_log(
            NodeLog.CREATED_FROM,
            params={
                'node': new._primary_key,
                'template_node': {
                    'id': self._primary_key,
                    'url': self.url,
                    'title': self.title,
                },
            },
            auth=auth,
            log_date=new.date_created,
            save=False,
        )
        new.save()
        # deal with the children of the node, if any
        for node_relation in self.node_relations.select_related('child').filter(child__is_deleted=False):
            node_contained = node_relation.child
            # template child nodes
            if not node_relation.is_node_link:
                try:  # Catch the potential PermissionsError above
                    templated_child = node_contained.use_as_template(auth, changes, top_level=False)
                except PermissionsError:
                    pass
                else:
                    NodeRelation.objects.get_or_create(
                        parent=new, child=templated_child,
                        is_node_link=False
                    )
                    templated_child.save()  # Recompute root on save()

        return new

    def next_descendants(self, auth, condition=lambda auth, node: True):
        """
        Recursively find the first set of descedants under a given node that meet a given condition

        returns a list of [(node, [children]), ...]
        """
        ret = []
        for node in self._nodes.order_by('date_created').all():
            if condition(auth, node):
                # base case
                ret.append((node, []))
            else:
                ret.append((node, node.next_descendants(auth, condition)))
        ret = [item for item in ret if item[1] or condition(auth, item[0])]  # prune empty branches
        return ret

    def node_and_primary_descendants(self):
        """Return an iterator for a node and all of its primary (non-pointer) descendants.

        :param node Node: target Node
        """
        return itertools.chain([self], self.get_descendants_recursive(primary_only=True))

    def active_contributors(self, include=lambda n: True):
        for contrib in self.contributors.filter(is_active=True):
            if include(contrib):
                yield contrib

    def get_active_contributors_recursive(self, unique_users=False, *args, **kwargs):
        """Yield (admin, node) tuples for this node and
        descendant nodes. Excludes contributors on node links and inactive users.

        :param bool unique_users: If True, a given admin will only be yielded once
            during iteration.
        """
        visited_user_ids = []
        for node in self.node_and_primary_descendants(*args, **kwargs):
            for contrib in node.active_contributors(*args, **kwargs):
                if unique_users:
                    if contrib._id not in visited_user_ids:
                        visited_user_ids.append(contrib._id)
                        yield (contrib, node)
                else:
                    yield (contrib, node)

    def _get_admin_contributors_query(self, users):
        return Contributor.objects.select_related('user').filter(
            node=self,
            user__in=users,
            user__is_active=True,
            admin=True
        )

    def get_admin_contributors(self, users):
        """Return a set of all admin contributors for this node. Excludes contributors on node links and
        inactive users.
        """
        return (each.user for each in self._get_admin_contributors_query(users))

    def get_admin_contributors_recursive(self, unique_users=False, *args, **kwargs):
        """Yield (admin, node) tuples for this node and
        descendant nodes. Excludes contributors on node links and inactive users.

        :param bool unique_users: If True, a given admin will only be yielded once
            during iteration.
        """
        visited_user_ids = []
        for node in self.node_and_primary_descendants(*args, **kwargs):
            for contrib in node.contributors.all():
                if node.has_permission(contrib, ADMIN) and contrib.is_active:
                    if unique_users:
                        if contrib._id not in visited_user_ids:
                            visited_user_ids.append(contrib._id)
                            yield (contrib, node)
                    else:
                        yield (contrib, node)

    # TODO: Optimize me
    def manage_contributors(self, user_dicts, auth, save=False):
        """Reorder and remove contributors.

        :param list user_dicts: Ordered list of contributors represented as
            dictionaries of the form:
            {'id': <id>, 'permission': <One of 'read', 'write', 'admin'>, 'visible': bool}
        :param Auth auth: Consolidated authentication information
        :param bool save: Save changes
        :raises: ValueError if any users in `users` not in contributors or if
            no admin contributors remaining
        """
        with transaction.atomic():
            users = []
            user_ids = []
            permissions_changed = {}
            visibility_removed = []
            to_retain = []
            to_remove = []
            for user_dict in user_dicts:
                user = OSFUser.load(user_dict['id'])
                if user is None:
                    raise ValueError('User not found')
                if not self.contributors.filter(id=user.id).exists():
                    raise ValueError(
                        'User {0} not in contributors'.format(user.fullname)
                    )
                permissions = expand_permissions(user_dict['permission'])
                if set(permissions) != set(self.get_permissions(user)):
                    # Validate later
                    self.set_permissions(user, permissions, validate=False, save=False)
                    permissions_changed[user._id] = permissions
                # visible must be added before removed to ensure they are validated properly
                if user_dict['visible']:
                    self.set_visible(user,
                                     visible=True,
                                     auth=auth)
                else:
                    visibility_removed.append(user)
                users.append(user)
                user_ids.append(user_dict['id'])

            for user in visibility_removed:
                self.set_visible(user,
                                 visible=False,
                                 auth=auth)

            for user in self.contributors.all():
                if user._id in user_ids:
                    to_retain.append(user)
                else:
                    to_remove.append(user)

            if users is None or not self._get_admin_contributors_query(users).exists():
                raise NodeStateError(
                    'Must have at least one registered admin contributor'
                )

            if to_retain != users:
                # Ordered Contributor PKs, sorted according to the passed list of user IDs
                sorted_contrib_ids = [
                    each.id for each in sorted(self.contributor_set.all(), key=lambda c: user_ids.index(c.user._id))
                ]
                self.set_contributor_order(sorted_contrib_ids)
                self.add_log(
                    action=NodeLog.CONTRIB_REORDERED,
                    params={
                        'project': self.parent_id,
                        'node': self._id,
                        'contributors': [
                            user._id
                            for user in users
                        ],
                    },
                    auth=auth,
                    save=False,
                )

            if to_remove:
                self.remove_contributors(to_remove, auth=auth, save=False)

            if permissions_changed:
                self.add_log(
                    action=NodeLog.PERMISSIONS_UPDATED,
                    params={
                        'project': self.parent_id,
                        'node': self._id,
                        'contributors': permissions_changed,
                    },
                    auth=auth,
                    save=False,
                )
            if save:
                self.save()

            self.save_node_preprints()

        with transaction.atomic():
            if to_remove or permissions_changed and ['read'] in permissions_changed.values():
                project_signals.write_permissions_revoked.send(self)

    # TODO: optimize me
    def update_contributor(self, user, permission, visible, auth, save=False):
        """ TODO: this method should be updated as a replacement for the main loop of
        Node#manage_contributors. Right now there are redundancies, but to avoid major
        feature creep this will not be included as this time.

        Also checks to make sure unique admin is not removing own admin privilege.
        """
        if not self.has_permission(auth.user, ADMIN):
            raise PermissionsError('Only admins can modify contributor permissions')

        if permission:
            permissions = expand_permissions(permission)
            admins = self.contributor_set.filter(admin=True)
            if not admins.count() > 1:
                # has only one admin
                admin = admins.first()
                if admin.user == user and ADMIN not in permissions:
                    raise NodeStateError('{} is the only admin.'.format(user.fullname))
            if not self.contributor_set.filter(user=user).exists():
                raise ValueError(
                    'User {0} not in contributors'.format(user.fullname)
                )
            if set(permissions) != set(self.get_permissions(user)):
                self.set_permissions(user, permissions, save=save)
                permissions_changed = {
                    user._id: permissions
                }
                self.add_log(
                    action=NodeLog.PERMISSIONS_UPDATED,
                    params={
                        'project': self.parent_id,
                        'node': self._id,
                        'contributors': permissions_changed,
                    },
                    auth=auth,
                    save=save
                )
                with transaction.atomic():
                    if ['read'] in permissions_changed.values():
                        project_signals.write_permissions_revoked.send(self)
        if visible is not None:
            self.set_visible(user, visible, auth=auth)
            self.save_node_preprints()

    def save(self, *args, **kwargs):
        first_save = not bool(self.pk)
        if 'suppress_log' in kwargs.keys():
            self._suppress_log = kwargs['suppress_log']
            del kwargs['suppress_log']
        else:
            self._suppress_log = False
        saved_fields = self.get_dirty_fields(check_relationship=True) or []
        ret = super(AbstractNode, self).save(*args, **kwargs)
        if saved_fields:
            self.on_update(first_save, saved_fields)

        if 'node_license' in saved_fields:
            children = list(self.descendants.filter(node_license=None, is_public=True, is_deleted=False))
            while len(children):
                batch = children[:99]
                self.bulk_update_search(batch)
                children = children[99:]

        return ret

    def on_update(self, first_save, saved_fields):
        User = apps.get_model('osf.OSFUser')
        request, user_id = get_request_and_user_id()
        request_headers = {}
        if not isinstance(request, DummyRequest):
            request_headers = {
                k: v
                for k, v in get_headers_from_request(request).items()
                if isinstance(v, basestring)
            }
        enqueue_task(node_tasks.on_node_updated.s(self._id, user_id, first_save, saved_fields, request_headers))

        if self.preprint_file:
            # avoid circular imports
            from website.preprints.tasks import on_preprint_updated
            PreprintService = apps.get_model('osf.PreprintService')
            # .preprints wouldn't return a single deleted preprint
            for preprint in PreprintService.objects.filter(node_id=self.id, is_published=True):
                enqueue_task(on_preprint_updated.s(preprint._id))

        user = User.load(user_id)
        if user and self.check_spam(user, saved_fields, request_headers):
            # Specifically call the super class save method to avoid recursion into model save method.
            super(AbstractNode, self).save()

    def _get_spam_content(self, saved_fields):
        NodeWikiPage = apps.get_model('addons_wiki.NodeWikiPage')
        spam_fields = self.SPAM_CHECK_FIELDS if self.is_public and 'is_public' in saved_fields else self.SPAM_CHECK_FIELDS.intersection(
            saved_fields)
        content = []
        for field in spam_fields:
            if field == 'wiki_pages_current':
                newest_wiki_page = None
                for wiki_page_id in self.wiki_pages_current.values():
                    wiki_page = NodeWikiPage.load(wiki_page_id)
                    if not newest_wiki_page:
                        newest_wiki_page = wiki_page
                    elif wiki_page.date > newest_wiki_page.date:
                        newest_wiki_page = wiki_page
                if newest_wiki_page:
                    content.append(newest_wiki_page.raw_text(self).encode('utf-8'))
            else:
                content.append((getattr(self, field, None) or '').encode('utf-8'))
        if not content:
            return None
        return ' '.join(content)

    def check_spam(self, user, saved_fields, request_headers):
        if not settings.SPAM_CHECK_ENABLED:
            return False
        if settings.SPAM_CHECK_PUBLIC_ONLY and not self.is_public:
            return False
        if 'ham_confirmed' in user.system_tags:
            return False

        content = self._get_spam_content(saved_fields)
        if not content:
            return
        is_spam = self.do_check_spam(
            user.fullname,
            user.username,
            content,
            request_headers
        )
        logger.info("Node ({}) '{}' smells like {} (tip: {})".format(
            self._id, self.title.encode('utf-8'), 'SPAM' if is_spam else 'HAM', self.spam_pro_tip
        ))
        if is_spam:
            self._check_spam_user(user)
        return is_spam

    def _check_spam_user(self, user):
        if (
            settings.SPAM_ACCOUNT_SUSPENSION_ENABLED
            and (timezone.now() - user.date_confirmed) <= settings.SPAM_ACCOUNT_SUSPENSION_THRESHOLD
        ):
            self.set_privacy('private', log=False, save=False)

            # Suspend the flagged user for spam.
            if 'spam_flagged' not in user.system_tags:
                user.add_system_tag('spam_flagged')
            if not user.is_disabled:
                user.disable_account()
                user.is_registered = False
                mails.send_mail(to_addr=user.username, mail=mails.SPAM_USER_BANNED, user=user)
            user.save()

            # Make public nodes private from this contributor
            for node in user.contributed:
                if self._id != node._id and len(node.contributors) == 1 and node.is_public and not node.is_quickfiles:
                    node.set_privacy('private', log=False, save=True)

    def flag_spam(self):
        """ Overrides SpamMixin#flag_spam.
        """
        super(AbstractNode, self).flag_spam()
        if settings.SPAM_FLAGGED_MAKE_NODE_PRIVATE:
            self.set_privacy(Node.PRIVATE, auth=None, log=False, save=False, check_addons=False)
            log = self.add_log(
                action=NodeLog.MADE_PRIVATE,
                params={
                    'project': self.parent_id,
                    'node': self._primary_key,
                },
                auth=None,
                save=False
            )
            log.should_hide = True
            log.save()

    def confirm_spam(self, save=False):
        super(AbstractNode, self).confirm_spam(save=False)
        self.set_privacy(Node.PRIVATE, auth=None, log=False, save=False)
        log = self.add_log(
            action=NodeLog.MADE_PRIVATE,
            params={
                'project': self.parent_id,
                'node': self._primary_key,
            },
            auth=None,
            save=False
        )
        log.should_hide = True
        log.save()
        if save:
            self.save()

    def resolve(self):
        """For compat with v1 Pointers."""
        return self

    def set_title(self, title, auth, save=False):
        """Set the title of this Node and log it.

        :param str title: The new title.
        :param auth: All the auth information including user, API key.
        """
        # Called so validation does not have to wait until save.
        validate_title(title)

        original_title = self.title
        new_title = sanitize.strip_html(title)
        # Title hasn't changed after sanitzation, bail out
        if original_title == new_title:
            return False
        self.title = new_title
        self.add_log(
            action=NodeLog.EDITED_TITLE,
            params={
                'parent_node': self.parent_id,
                'node': self._primary_key,
                'title_new': self.title,
                'title_original': original_title,
            },
            auth=auth,
            save=False,
        )
        if save:
            self.save()
        return None

    def set_description(self, description, auth, save=False):
        """Set the description and log the event.

        :param str description: The new description
        :param auth: All the auth informtion including user, API key.
        :param bool save: Save self after updating.
        """
        original = self.description
        new_description = sanitize.strip_html(description)
        if original == new_description:
            return False
        self.description = new_description
        self.add_log(
            action=NodeLog.EDITED_DESCRIPTION,
            params={
                'parent_node': self.parent_id,
                'node': self._primary_key,
                'description_new': self.description,
                'description_original': original
            },
            auth=auth,
            save=False,
        )
        if save:
            self.save()
        return None

    def update(self, fields, auth=None, save=True):
        """Update the node with the given fields.

        :param dict fields: Dictionary of field_name:value pairs.
        :param Auth auth: Auth object for the user making the update.
        :param bool save: Whether to save after updating the object.
        """
        if not fields:  # Bail out early if there are no fields to update
            return False
        values = {}
        for key, value in fields.iteritems():
            if key not in self.WRITABLE_WHITELIST:
                continue
            if self.is_registration and key != 'is_public':
                raise NodeUpdateError(reason='Registered content cannot be updated', key=key)
            # Title and description have special methods for logging purposes
            if key == 'title':
                if not self.is_bookmark_collection or not self.is_quickfiles:
                    self.set_title(title=value, auth=auth, save=False)
                else:
                    raise NodeUpdateError(reason='Bookmark collections or QuickFilesNodes cannot be renamed.', key=key)
            elif key == 'description':
                self.set_description(description=value, auth=auth, save=False)
            elif key == 'is_public':
                self.set_privacy(
                    Node.PUBLIC if value else Node.PRIVATE,
                    auth=auth,
                    log=True,
                    save=False
                )
            elif key == 'node_license':
                self.set_node_license(
                    {
                        'id': value.get('id'),
                        'year': value.get('year'),
                        'copyrightHolders': value.get('copyrightHolders') or value.get('copyright_holders', [])
                    },
                    auth,
                    save=save
                )
            else:
                with warnings.catch_warnings():
                    try:
                        # This is in place because historically projects and components
                        # live on different ElasticSearch indexes, and at the time of Node.save
                        # there is no reliable way to check what the old Node.category
                        # value was. When the cateogory changes it is possible to have duplicate/dead
                        # search entries, so always delete the ES doc on categoryt change
                        # TODO: consolidate Node indexes into a single index, refactor search
                        if key == 'category':
                            self.delete_search_entry()
                        ###############
                        old_value = getattr(self, key)
                        if old_value != value:
                            values[key] = {
                                'old': old_value,
                                'new': value,
                            }
                            setattr(self, key, value)
                    except AttributeError:
                        raise NodeUpdateError(reason="Invalid value for attribute '{0}'".format(key), key=key)
                    except warnings.Warning:
                        raise NodeUpdateError(reason="Attribute '{0}' doesn't exist on the Node class".format(key), key=key)
        if save:
            updated = self.get_dirty_fields()
            self.save()
        else:
            updated = []
        for key in values:
            values[key]['new'] = getattr(self, key)
        if values:
            self.add_log(
                NodeLog.UPDATED_FIELDS,
                params={
                    'node': self._id,
                    'updated_fields': {
                        key: {
                            'old': values[key]['old'],
                            'new': values[key]['new']
                        }
                        for key in values
                    }
                },
                auth=auth)
        return updated

    def remove_node(self, auth, date=None):
        """Marks a node as deleted.

        TODO: Call a hook on addons
        Adds a log to the parent node if applicable

        :param auth: an instance of :class:`Auth`.
        :param date: Date node was removed
        :type date: `datetime.datetime` or `None`
        """
        # TODO: rename "date" param - it's shadowing a global
        if not self.can_edit(auth):
            raise PermissionsError(
                '{0!r} does not have permission to modify this {1}'.format(auth.user, self.category or 'node')
            )

        if Node.objects.get_children(self, active=True):
            raise NodeStateError('Any child components must be deleted prior to deleting this project.')

        # After delete callback
        for addon in self.get_addons():
            message = addon.after_delete(self, auth.user)
            if message:
                status.push_status_message(message, kind='info', trust=False)

        log_date = date or timezone.now()

        # Add log to parent
        if self.parent_node:
            self.parent_node.add_log(
                NodeLog.NODE_REMOVED,
                params={
                    'project': self._primary_key,
                },
                auth=auth,
                log_date=log_date,
                save=True,
            )
        else:
            self.add_log(
                NodeLog.PROJECT_DELETED,
                params={
                    'project': self._primary_key,
                },
                auth=auth,
                log_date=log_date,
                save=True,
            )

        self.is_deleted = True
        self.deleted_date = date
        self.save()

        project_signals.node_deleted.send(self)

        return True

    def admin_public_wiki(self, user):
        return (
            self.has_addon('wiki') and
            self.has_permission(user, 'admin') and
            self.is_public
        )

    def include_wiki_settings(self, user):
        """Check if node meets requirements to make publicly editable."""
        return (
            self.admin_public_wiki(user) or
            any(
                each.admin_public_wiki(user)
                for each in self.get_descendants_recursive()
            )
        )

    def get_wiki_page(self, name=None, version=None, id=None):
        NodeWikiPage = apps.get_model('addons_wiki.NodeWikiPage')
        if name:
            name = (name or '').strip()
            key = to_mongo_key(name)
            try:
                if version and (isinstance(version, int) or version.isdigit()):
                    id = self.wiki_pages_versions[key][int(version) - 1]
                elif version == 'previous':
                    id = self.wiki_pages_versions[key][-2]
                elif version == 'current' or version is None:
                    id = self.wiki_pages_current[key]
                else:
                    return None
            except (KeyError, IndexError):
                return None
        return NodeWikiPage.load(id)

    def update_node_wiki(self, name, content, auth):
        """Update the node's wiki page with new content.

        :param page: A string, the page's name, e.g. ``"home"``.
        :param content: A string, the posted content.
        :param auth: All the auth information including user, API key.
        """
        NodeWikiPage = apps.get_model('addons_wiki.NodeWikiPage')
        Comment = apps.get_model('osf.Comment')

        name = (name or '').strip()
        key = to_mongo_key(name)
        has_comments = False
        current = None

        if key not in self.wiki_pages_current:
            if key in self.wiki_pages_versions:
                version = len(self.wiki_pages_versions[key]) + 1
            else:
                version = 1
        else:
            current = NodeWikiPage.load(self.wiki_pages_current[key])
            version = current.version + 1
            current.save()
            if Comment.objects.filter(root_target=current.guids.all()[0]).exists():
                has_comments = True

        new_page = NodeWikiPage(
            page_name=name,
            version=version,
            user=auth.user,
            node=self,
            content=content
        )
        new_page.save()

        if has_comments:
            Comment.objects.filter(root_target=current.guids.all()[0]).update(root_target=Guid.load(new_page._id))
            Comment.objects.filter(target=current.guids.all()[0]).update(target=Guid.load(new_page._id))

        if current:
            for contrib in self.contributors:
                if contrib.comments_viewed_timestamp.get(current._id, None):
                    timestamp = contrib.comments_viewed_timestamp[current._id]
                    contrib.comments_viewed_timestamp[new_page._id] = timestamp
                    del contrib.comments_viewed_timestamp[current._id]
                    contrib.save()

        # check if the wiki page already exists in versions (existed once and is now deleted)
        if key not in self.wiki_pages_versions:
            self.wiki_pages_versions[key] = []
        self.wiki_pages_versions[key].append(new_page._primary_key)
        self.wiki_pages_current[key] = new_page._primary_key

        self.add_log(
            action=NodeLog.WIKI_UPDATED,
            params={
                'project': self.parent_id,
                'node': self._primary_key,
                'page': new_page.page_name,
                'page_id': new_page._primary_key,
                'version': new_page.version,
            },
            auth=auth,
            log_date=new_page.date,
            save=False,
        )
        self.save()

    # TODO: Move to wiki add-on
    def rename_node_wiki(self, name, new_name, auth):
        """Rename the node's wiki page with new name.

        :param name: A string, the page's name, e.g. ``"My Page"``.
        :param new_name: A string, the new page's name, e.g. ``"My Renamed Page"``.
        :param auth: All the auth information including user, API key.

        """
        # TODO: Fix circular imports
        from addons.wiki.exceptions import (
            PageCannotRenameError,
            PageConflictError,
            PageNotFoundError,
        )

        name = (name or '').strip()
        key = to_mongo_key(name)
        new_name = (new_name or '').strip()
        new_key = to_mongo_key(new_name)
        page = self.get_wiki_page(name)

        if key == 'home':
            raise PageCannotRenameError('Cannot rename wiki home page')
        if not page:
            raise PageNotFoundError('Wiki page not found')
        if (new_key in self.wiki_pages_current and key != new_key) or new_key == 'home':
            raise PageConflictError(
                'Page already exists with name {0}'.format(
                    new_name,
                )
            )

        # rename the page first in case we hit a validation exception.
        old_name = page.page_name
        page.rename(new_name)

        # TODO: merge historical records like update (prevents log breaks)
        # transfer the old page versions/current keys to the new name.
        if key != new_key:
            self.wiki_pages_versions[new_key] = self.wiki_pages_versions[key]
            del self.wiki_pages_versions[key]
            self.wiki_pages_current[new_key] = self.wiki_pages_current[key]
            del self.wiki_pages_current[key]
            if key in self.wiki_private_uuids:
                self.wiki_private_uuids[new_key] = self.wiki_private_uuids[key]
                del self.wiki_private_uuids[key]

        self.add_log(
            action=NodeLog.WIKI_RENAMED,
            params={
                'project': self.parent_id,
                'node': self._primary_key,
                'page': page.page_name,
                'page_id': page._primary_key,
                'old_page': old_name,
                'version': page.version,
            },
            auth=auth,
            save=True,
        )

    def delete_node_wiki(self, name, auth):
        name = (name or '').strip()
        key = to_mongo_key(name)
        page = self.get_wiki_page(key)

        del self.wiki_pages_current[key]
        if key != 'home':
            del self.wiki_pages_versions[key]

        self.add_log(
            action=NodeLog.WIKI_DELETED,
            params={
                'project': self.parent_id,
                'node': self._primary_key,
                'page': page.page_name,
                'page_id': page._primary_key,
            },
            auth=auth,
            save=False,
        )
        self.save()

    def add_addon(self, name, auth, log=True):
        ret = super(AbstractNode, self).add_addon(name, auth)
        if ret and log:
            self.add_log(
                action=NodeLog.ADDON_ADDED,
                params={
                    'project': self.parent_id,
                    'node': self._id,
                    'addon': ret.__class__._meta.app_config.full_name,
                },
                auth=auth,
                save=False,
            )
            self.save()  # TODO Required?
        return ret

    def delete_addon(self, addon_name, auth, _force=False):
        """Delete an add-on from the node.

        :param str addon_name: Name of add-on
        :param Auth auth: Consolidated authorization object
        :param bool _force: For migration testing ONLY. Do not set to True
            in the application, or else projects will be allowed to delete
            mandatory add-ons!
        :return bool: Add-on was deleted
        """
        ret = super(AbstractNode, self).delete_addon(addon_name, auth, _force)
        if ret:
            config = settings.ADDONS_AVAILABLE_DICT[addon_name]
            self.add_log(
                action=NodeLog.ADDON_REMOVED,
                params={
                    'project': self.parent_id,
                    'node': self._primary_key,
                    'addon': config.full_name,
                },
                auth=auth,
                save=False,
            )
            self.save()
            # TODO: save here or outside the conditional? @mambocab
        return ret

    def has_addon_on_children(self, addon):
        """Checks if a given node has a specific addon on child nodes
            that are not registrations or deleted
        """
        if self.has_addon(addon):
            return True

        # TODO: Optimize me into one query
        for node_relation in self.node_relations.filter(is_node_link=False, child__is_deleted=False).select_related(
                'child'):
            node = node_relation.child
            if node.has_addon_on_children(addon):
                return True
        return False

    def is_derived_from(self, other, attr):
        derived_from = getattr(self, attr)
        while True:
            if derived_from is None:
                return False
            if derived_from == other:
                return True
            derived_from = getattr(derived_from, attr)

    def is_fork_of(self, other):
        return self.is_derived_from(other, 'forked_from')

    def is_registration_of(self, other):
        return self.is_derived_from(other, 'registered_from')


class Node(AbstractNode):
    """
    Concrete Node class: Instance of AbstractNode(TypedModel). All things that inherit
    from AbstractNode will appear in the same table and will be differentiated by the `type` column.

    FYI: Behaviors common between Registration and Node should be on the parent class.
    """

    @property
    def api_v2_url(self):
        return reverse('nodes:node-detail', kwargs={'node_id': self._id, 'version': 'v2'})

    @property
    def is_bookmark_collection(self):
        """For v1 compat"""
        return False

    class Meta:
        # custom permissions for use in the OSF Admin App
        permissions = (
            ('view_node', 'Can view node details'),
        )


class Collection(AbstractNode):
    is_bookmark_collection = models.NullBooleanField(default=False, db_index=True)

    @property
    def is_collection(self):
        """For v1 compat."""
        return True

    @property
    def is_registration(self):
        """For v1 compat."""
        return False

    def remove_node(self, auth, date=None):
        if self.is_bookmark_collection:
            raise NodeStateError('Bookmark collections may not be deleted.')
        # Remove all the collections that this is pointing at.
        for pointed in self.linked_nodes.all():
            if pointed.is_collection:
                pointed.remove_node(auth=auth)
        return super(Collection, self).remove_node(auth=auth, date=date)

    def save(self, *args, **kwargs):
        # Bookmark collections are always named 'Bookmarks'
        if self.is_bookmark_collection and self.title != 'Bookmarks':
            self.title = 'Bookmarks'
        return super(Collection, self).save(*args, **kwargs)


##### Signal listeners #####
@receiver(post_save, sender=Collection)
@receiver(post_save, sender=Node)
@receiver(post_save, sender='osf.QuickFilesNode')
def add_creator_as_contributor(sender, instance, created, **kwargs):
    if created:
        Contributor.objects.get_or_create(
            user=instance.creator,
            node=instance,
            visible=True,
            read=True,
            write=True,
            admin=True
        )


@receiver(post_save, sender=Collection)
@receiver(post_save, sender=Node)
def add_project_created_log(sender, instance, created, **kwargs):
    if created and instance.is_original and not instance._suppress_log:
        # Define log fields for non-component project
        log_action = NodeLog.PROJECT_CREATED
        log_params = {
            'node': instance._id,
        }
        if getattr(instance, 'parent_node', None):
            log_params.update({'parent_node': instance.parent_node._id})

        # Add log with appropriate fields
        instance.add_log(
            log_action,
            params=log_params,
            auth=Auth(user=instance.creator),
            log_date=instance.date_created,
            save=True,
        )


@receiver(post_save, sender=Collection)
@receiver(post_save, sender=Node)
def send_osf_signal(sender, instance, created, **kwargs):
    if created and instance.is_original and not instance._suppress_log:
        project_signals.project_created.send(instance)


@receiver(post_save, sender=Collection)
@receiver(post_save, sender=Node)
def add_default_node_addons(sender, instance, created, **kwargs):
    if (created or instance._is_templated_clone) and instance.is_original and not instance._suppress_log:
        for addon in settings.ADDONS_AVAILABLE:
            if 'node' in addon.added_default:
                instance.add_addon(addon.short_name, auth=None, log=False)


@receiver(post_save, sender=Collection)
@receiver(post_save, sender=Node)
@receiver(post_save, sender='osf.Registration')
@receiver(post_save, sender='osf.QuickFilesNode')
def set_parent_and_root(sender, instance, created, *args, **kwargs):
    if getattr(instance, '_parent', None):
        NodeRelation.objects.get_or_create(
            parent=instance._parent,
            child=instance,
            is_node_link=False
        )
        # remove cached copy of parent_node
        try:
            del instance.__dict__['parent_node']
        except KeyError:
            pass
    if not instance.root:
        instance.root = instance.get_root()
        instance.save()<|MERGE_RESOLUTION|>--- conflicted
+++ resolved
@@ -1656,14 +1656,10 @@
             log.clone_node_log(registered._id)
 
         registered.is_public = False
-<<<<<<< HEAD
-
         # Copy unclaimed records to unregistered users for parent
         registered.copy_unclaimed_records()
 
         # TODO: Do we need to recurse? .register already recurses
-=======
->>>>>>> 8592f1d6
         for node in registered.get_descendants_recursive():
             node.is_public = False
             node.save()
