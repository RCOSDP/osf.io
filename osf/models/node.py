import functools
import itertools
import logging
import re
import urlparse
import warnings

import bson
from django.db.models import Q
from dirtyfields import DirtyFieldsMixin
from django.apps import apps
from django.contrib.contenttypes.fields import GenericRelation
from django.core.paginator import Paginator
from django.core.exceptions import ValidationError
from django.core.urlresolvers import reverse
from django.db import models, transaction, connection
from django.db.models.signals import post_save
from django.dispatch import receiver
from django.utils import timezone
from django.utils.functional import cached_property
from keen import scoped_keys
from psycopg2._psycopg import AsIs
from typedmodels.models import TypedModel, TypedModelManager
from include import IncludeManager

from framework import status
from framework.celery_tasks.handlers import enqueue_task
from framework.exceptions import PermissionsError
from framework.sentry import log_exception
from addons.wiki.utils import to_mongo_key
from osf.exceptions import ValidationValueError
from osf.models.contributor import (Contributor, RecentlyAddedContributor,
                                    get_contributor_permissions)
from osf.models.identifiers import Identifier, IdentifierMixin
from osf.models.licenses import NodeLicenseRecord
from osf.models.mixins import (AddonModelMixin, CommentableMixin, Loggable,
                               NodeLinkMixin, Taggable)
from osf.models.node_relation import NodeRelation
from osf.models.nodelog import NodeLog
from osf.models.sanctions import RegistrationApproval
from osf.models.private_link import PrivateLink
from osf.models.spam import SpamMixin
from osf.models.tag import Tag
from osf.models.user import OSFUser
from osf.models.validators import validate_doi, validate_title
from framework.auth.core import Auth, get_user
from osf.utils.datetime_aware_jsonfield import DateTimeAwareJSONField
from osf.utils.fields import NonNaiveDateTimeField
from osf.utils.requests import DummyRequest, get_request_and_user_id
from osf.utils import sanitize
from osf.utils.workflows import DefaultStates
from website import language, settings
from website.citations.utils import datetime_to_csl
from website.exceptions import (InvalidTagError, NodeStateError,
                                TagNotFoundError, UserNotAffiliatedError)
from website.project.licenses import set_license
from website.mails import mails
from website.project import signals as project_signals
from website.project import tasks as node_tasks
from website.project.model import NodeUpdateError
from website.identifiers.tasks import update_ezid_metadata_on_change
from osf.utils.requests import get_headers_from_request
from osf.utils.permissions import (ADMIN, CREATOR_PERMISSIONS,
                                      DEFAULT_CONTRIBUTOR_PERMISSIONS, READ,
                                      WRITE, expand_permissions,
                                      reduce_permissions)
from website.util import api_url_for, api_v2_url, web_url_for
from .base import BaseModel, Guid, GuidMixin, GuidMixinQuerySet


logger = logging.getLogger(__name__)


class AbstractNodeQuerySet(GuidMixinQuerySet):

    def get_roots(self):
        return self.filter(id__in=self.exclude(type='osf.collection').exclude(type='osf.quickfilesnode').values_list('root_id', flat=True))

    def get_children(self, root, active=False):
        # If `root` is a root node, we can use the 'descendants' related name
        # rather than doing a recursive query
        if root.id == root.root_id:
            query = root.descendants.exclude(id=root.id)
            if active:
                query = query.filter(is_deleted=False)
            return query
        else:
            sql = """
                WITH RECURSIVE descendants AS (
                SELECT
                    parent_id,
                    child_id,
                    1 AS LEVEL,
                    ARRAY[parent_id] as pids
                FROM %s
                %s
                WHERE is_node_link IS FALSE AND parent_id = %s %s
                UNION ALL
                SELECT
                    d.parent_id,
                    s.child_id,
                    d.level + 1,
                    d.pids || s.parent_id
                FROM descendants AS d
                    JOIN %s AS s
                    ON d.child_id = s.parent_id
                WHERE s.is_node_link IS FALSE AND %s = ANY(pids)
                ) SELECT array_agg(DISTINCT child_id)
                FROM descendants
                WHERE parent_id = %s;
            """
            with connection.cursor() as cursor:
                node_relation_table = AsIs(NodeRelation._meta.db_table)
                cursor.execute(sql, [
                    node_relation_table,
                    AsIs('LEFT JOIN osf_abstractnode ON {}.child_id = osf_abstractnode.id'.format(node_relation_table) if active else ''),
                    root.pk,
                    AsIs('AND osf_abstractnode.is_deleted IS FALSE' if active else ''),
                    node_relation_table,
                    root.pk,
                    root.pk])
                row = cursor.fetchone()[0]
                if not row:
                    return AbstractNode.objects.none()
                return AbstractNode.objects.filter(id__in=row)

    def can_view(self, user=None, private_link=None):
        qs = self.filter(is_public=True)

        if private_link is not None:
            if isinstance(private_link, PrivateLink):
                private_link = private_link.key
            if not isinstance(private_link, basestring):
                raise TypeError('"private_link" must be either {} or {}. Got {!r}'.format(str, PrivateLink, private_link))

            qs |= self.filter(private_links__is_deleted=False, private_links__key=private_link)

        if user is not None:
            if isinstance(user, OSFUser):
                user = user.pk
            if not isinstance(user, int):
                raise TypeError('"user" must be either {} or {}. Got {!r}'.format(int, OSFUser, user))

            sqs = Contributor.objects.filter(node=models.OuterRef('pk'), user__id=user, read=True)
            qs |= self.annotate(can_view=models.Exists(sqs)).filter(can_view=True)
            qs |= self.extra(where=['''
                "osf_abstractnode".id in (
                    WITH RECURSIVE implicit_read AS (
                        SELECT "osf_contributor"."node_id"
                        FROM "osf_contributor"
                        WHERE "osf_contributor"."user_id" = %s
                        AND "osf_contributor"."admin" is TRUE
                    UNION ALL
                        SELECT "osf_noderelation"."child_id"
                        FROM "implicit_read"
                        LEFT JOIN "osf_noderelation" ON "osf_noderelation"."parent_id" = "implicit_read"."node_id"
                        WHERE "osf_noderelation"."is_node_link" IS FALSE
                    ) SELECT * FROM implicit_read
                )
            '''], params=(user, ))

        return qs

class AbstractNodeManager(TypedModelManager, IncludeManager):

    def get_queryset(self):
        qs = AbstractNodeQuerySet(self.model, using=self._db)
        # Filter by typedmodels type
        return self._filter_by_type(qs)

    # AbstractNodeQuerySet methods

    def get_roots(self):
        return self.get_queryset().get_roots()

    def get_children(self, root, active=False):
        return self.get_queryset().get_children(root, active=active)

    def can_view(self, user=None, private_link=None):
        return self.get_queryset().can_view(user=user, private_link=private_link)


class AbstractNode(DirtyFieldsMixin, TypedModel, AddonModelMixin, IdentifierMixin,
                   NodeLinkMixin, CommentableMixin, SpamMixin,
                   Taggable, Loggable, GuidMixin, BaseModel):
    """
    All things that inherit from AbstractNode will appear in
    the same table and will be differentiated by the `type` column.
    """

    #: Whether this is a pointer or not
    primary = True
    settings_type = 'node'  # Needed for addons

    FIELD_ALIASES = {
        # TODO: Find a better way
        '_id': 'guids___id',
        'nodes': '_nodes',
        'contributors': '_contributors',
    }

    CATEGORY_MAP = {
        'analysis': 'Analysis',
        'communication': 'Communication',
        'data': 'Data',
        'hypothesis': 'Hypothesis',
        'instrumentation': 'Instrumentation',
        'methods and measures': 'Methods and Measures',
        'procedure': 'Procedure',
        'project': 'Project',
        'software': 'Software',
        'other': 'Other',
        '': 'Uncategorized',
    }

    # Node fields that trigger an update to Solr on save
    SEARCH_UPDATE_FIELDS = {
        'title',
        'category',
        'description',
        'is_fork',
        'retraction',
        'embargo',
        'is_public',
        'is_deleted',
        'wiki_pages_current',
        'node_license',
        'preprint_file',
    }

    # Node fields that trigger a check to the spam filter on save
    SPAM_CHECK_FIELDS = {
        'title',
        'description',
        'wiki_pages_current',
    }

    # Fields that are writable by Node.update
    WRITABLE_WHITELIST = [
        'title',
        'description',
        'category',
        'is_public',
        'node_license',
    ]

    # Named constants
    PRIVATE = 'private'
    PUBLIC = 'public'

    LICENSE_QUERY = re.sub('\s+', ' ', '''WITH RECURSIVE ascendants AS (
            SELECT
                N.node_license_id,
                R.parent_id
            FROM "{noderelation}" AS R
                JOIN "{abstractnode}" AS N ON N.id = R.parent_id
            WHERE R.is_node_link IS FALSE
                AND R.child_id = %s
        UNION ALL
            SELECT
                N.node_license_id,
                R.parent_id
            FROM ascendants AS D
                JOIN "{noderelation}" AS R ON D.parent_id = R.child_id
                JOIN "{abstractnode}" AS N ON N.id = R.parent_id
            WHERE R.is_node_link IS FALSE
            AND D.node_license_id IS NULL
    ) SELECT {fields} FROM "{nodelicenserecord}"
    WHERE id = (SELECT node_license_id FROM ascendants WHERE node_license_id IS NOT NULL) LIMIT 1;''')

    affiliated_institutions = models.ManyToManyField('Institution', related_name='nodes')
    category = models.CharField(max_length=255,
                                choices=CATEGORY_MAP.items(),
                                blank=True,
                                default='')
    # Dictionary field mapping user id to a list of nodes in node.nodes which the user has subscriptions for
    # {<User.id>: [<Node._id>, <Node2._id>, ...] }
    # TODO: Can this be a reference instead of data?
    child_node_subscriptions = DateTimeAwareJSONField(default=dict, blank=True)
    _contributors = models.ManyToManyField(OSFUser,
                                           through=Contributor,
                                           related_name='nodes')

    @property
    def contributors(self):
        # NOTE: _order field is generated by order_with_respect_to = 'node'
        return self._contributors.order_by('contributor___order')

    creator = models.ForeignKey(OSFUser,
                                db_index=True,
                                related_name='nodes_created',
                                on_delete=models.SET_NULL,
                                null=True, blank=True)
    deleted_date = NonNaiveDateTimeField(null=True, blank=True)
    description = models.TextField(blank=True, default='')
    file_guid_to_share_uuids = DateTimeAwareJSONField(default=dict, blank=True)
    forked_date = NonNaiveDateTimeField(db_index=True, null=True, blank=True)
    forked_from = models.ForeignKey('self',
                                    related_name='forks',
                                    on_delete=models.SET_NULL,
                                    null=True, blank=True)
    is_fork = models.BooleanField(default=False, db_index=True)
    is_public = models.BooleanField(default=False, db_index=True)
    is_deleted = models.BooleanField(default=False, db_index=True)
    access_requests_enabled = models.NullBooleanField(default=True, db_index=True)
    node_license = models.ForeignKey('NodeLicenseRecord', related_name='nodes',
                                     on_delete=models.SET_NULL, null=True, blank=True)

    # One of 'public', 'private'
    # TODO: Add validator
    comment_level = models.CharField(default='public', max_length=10)

    root = models.ForeignKey('AbstractNode',
                                default=None,
                                related_name='descendants',
                                on_delete=models.SET_NULL, null=True, blank=True)

    _nodes = models.ManyToManyField('AbstractNode',
                                    through=NodeRelation,
                                    through_fields=('parent', 'child'),
                                    related_name='parent_nodes')

    class Meta:
        base_manager_name = 'objects'
        index_together = (('is_public', 'is_deleted', 'type'))

    objects = AbstractNodeManager()

    @cached_property
    def parent_node(self):
        try:
<<<<<<< HEAD
            node_rel = next(parent for parent in self._parents.filter(is_node_link=False))
        except StopIteration:
=======
            node_rel = self._parents.filter(is_node_link=False)[0]
        except IndexError:
>>>>>>> dfd1eb66
            node_rel = None
        if node_rel:
            parent = node_rel.parent
            if parent:
                return parent
        return None

    @property
    def nodes(self):
        """Return queryset of nodes."""
        return self.get_nodes()

    @property
    def node_ids(self):
        return list(self._nodes.all().values_list('guids___id', flat=True))

    @property
    def linked_from(self):
        """Return the nodes that have linked to this node."""
        return self.parent_nodes.filter(node_relations__is_node_link=True)

    @property
    def linked_from_collections(self):
        """Return the collections that have linked to this node."""
        return self.linked_from.filter(type='osf.collection')

    def get_nodes(self, **kwargs):
        """Return list of children nodes. ``kwargs`` are used to filter against
        children. In addition `is_node_link=<bool>` can be passed to filter against
        node links.
        """
        # Prepend 'child__' to kwargs for filtering
        filter_kwargs = {}
        if 'is_node_link' in kwargs:
            filter_kwargs['is_node_link'] = kwargs.pop('is_node_link')
        for key, val in kwargs.items():
            filter_kwargs['child__{}'.format(key)] = val
        node_relations = (NodeRelation.objects.filter(parent=self, **filter_kwargs)
                        .select_related('child')
                        .order_by('_order'))
        return [each.child for each in node_relations]

    @property
    def linked_nodes(self):
        child_pks = NodeRelation.objects.filter(
            parent=self,
            is_node_link=True
        ).select_related('child').values_list('child', flat=True)
        return self._nodes.filter(pk__in=child_pks)

    # permissions = Permissions are now on contributors
    piwik_site_id = models.IntegerField(null=True, blank=True)
    suspended = models.BooleanField(default=False, db_index=True)

    # The node (if any) used as a template for this node's creation
    template_node = models.ForeignKey('self',
                                      related_name='templated_from',
                                      on_delete=models.SET_NULL,
                                      null=True, blank=True)
    title = models.TextField(
        validators=[validate_title]
    )  # this should be a charfield but data from mongo didn't fit in 255
    wiki_pages_current = DateTimeAwareJSONField(default=dict, blank=True)
    wiki_pages_versions = DateTimeAwareJSONField(default=dict, blank=True)
    # Dictionary field mapping node wiki page to sharejs private uuid.
    # {<page_name>: <sharejs_id>}
    wiki_private_uuids = DateTimeAwareJSONField(default=dict, blank=True)

    identifiers = GenericRelation(Identifier, related_query_name='nodes')

    # Preprint fields
    preprint_file = models.ForeignKey('osf.BaseFileNode',
                                      on_delete=models.SET_NULL,
                                      null=True, blank=True)
    preprint_article_doi = models.CharField(max_length=128,
                                            validators=[validate_doi],
                                            null=True, blank=True)
    _is_preprint_orphan = models.NullBooleanField(default=False)
    _has_abandoned_preprint = models.BooleanField(default=False)

    keenio_read_key = models.CharField(max_length=1000, null=True, blank=True)

    def __init__(self, *args, **kwargs):
        self._parent = kwargs.pop('parent', None)
        self._is_templated_clone = False
        super(AbstractNode, self).__init__(*args, **kwargs)

    def __unicode__(self):
        return ('(title={self.title!r}, category={self.category!r}) '
                'with guid {self._id!r}').format(self=self)

    @property
    def is_registration(self):
        """For v1 compat."""
        return False

    @property
    def is_quickfiles(self):
        return False

    @property
    def is_original(self):
        return not self.is_registration and not self.is_fork

    @property
    def is_preprint(self):
        # TODO: This is a temporary implementation.
        if not self.preprint_file_id or not self.is_public:
            return False
        if self.preprint_file.node_id == self.id:
            return self.has_submitted_preprint
        else:
            self._is_preprint_orphan = True
            return False

    @property
    def has_submitted_preprint(self):
        return self.preprints.exclude(machine_state=DefaultStates.INITIAL.value).exists()

    @property
    def is_preprint_orphan(self):
        """For v1 compat"""
        if (not self.is_preprint) and self._is_preprint_orphan:
            return True
        if self.preprint_file:
            return self.preprint_file.is_deleted
        return False

    @property
    def has_published_preprint(self):
        return self.published_preprints_queryset.exists()

    @property
    def published_preprints_queryset(self):
        return self.preprints.filter(is_published=True)

    @property
    def preprint_url(self):
        node_linked_preprint = self.linked_preprint
        if node_linked_preprint:
            return node_linked_preprint.url

    @property
    def linked_preprint(self):
        if self.is_preprint:
            try:
                # if multiple preprints per project are supported on the front end this needs to change.
                published_preprint = self.published_preprints_queryset.first()
                if published_preprint:
                    return published_preprint
                else:
                    return self.preprints.get_queryset()[0]
            except IndexError:
                pass

    @property
    def is_collection(self):
        """For v1 compat"""
        return False

    @property  # TODO Separate out for submodels
    def absolute_api_v2_url(self):
        if self.is_registration:
            path = '/registrations/{}/'.format(self._id)
            return api_v2_url(path)
        if self.is_collection:
            path = '/collections/{}/'.format(self._id)
            return api_v2_url(path)
        path = '/nodes/{}/'.format(self._id)
        return api_v2_url(path)

    @property
    def absolute_url(self):
        if not self.url:
            return None
        return urlparse.urljoin(settings.DOMAIN, self.url)

    @property
    def deep_url(self):
        return '/project/{}/'.format(self._primary_key)

    @property
    def sanction(self):
        """For v1 compat. Registration has the proper implementation of this property."""
        return None

    @property
    def is_retracted(self):
        """For v1 compat."""
        return False

    @property
    def is_pending_registration(self):
        """For v1 compat."""
        return False

    @property
    def is_pending_retraction(self):
        """For v1 compat."""
        return False

    @property
    def is_pending_embargo(self):
        """For v1 compat."""
        return False

    @property
    def is_embargoed(self):
        """For v1 compat."""
        return False

    @property
    def archiving(self):
        """For v1 compat."""
        return False

    @property
    def embargo_end_date(self):
        """For v1 compat."""
        return False

    @property
    def forked_from_guid(self):
        if self.forked_from:
            return self.forked_from._id
        return None

    @property
    def linked_nodes_self_url(self):
        return self.absolute_api_v2_url + 'relationships/linked_nodes/'

    @property
    def linked_registrations_self_url(self):
        return self.absolute_api_v2_url + 'relationships/linked_registrations/'

    @property
    def linked_nodes_related_url(self):
        return self.absolute_api_v2_url + 'linked_nodes/'

    @property
    def linked_registrations_related_url(self):
        return self.absolute_api_v2_url + 'linked_registrations/'

    @property
    def institutions_url(self):
        return self.absolute_api_v2_url + 'institutions/'

    @property
    def institutions_relationship_url(self):
        return self.absolute_api_v2_url + 'relationships/institutions/'

    # For Comment API compatibility
    @property
    def target_type(self):
        """The object "type" used in the OSF v2 API."""
        return 'nodes'

    @property
    def root_target_page(self):
        """The comment page type associated with Nodes."""
        Comment = apps.get_model('osf.Comment')
        return Comment.OVERVIEW

    def belongs_to_node(self, node_id):
        """Check whether this node matches the specified node."""
        return self._id == node_id

    @property
    def category_display(self):
        """The human-readable representation of this node's category."""
        return settings.NODE_CATEGORY_MAP[self.category]

    @property
    def url(self):
        return '/{}/'.format(self._primary_key)

    @property
    def api_url(self):
        if not self.url:
            logger.error('Node {0} has a parent that is not a project'.format(self._id))
            return None
        return '/api/v1{0}'.format(self.deep_url)

    @property
    def display_absolute_url(self):
        url = self.absolute_url
        if url is not None:
            return re.sub(r'https?:', '', url).strip('/')

    @property
    def nodes_active(self):
        return self._nodes.filter(is_deleted=False)

    def web_url_for(self, view_name, _absolute=False, _guid=False, *args, **kwargs):
        return web_url_for(view_name, pid=self._primary_key,
                           _absolute=_absolute, _guid=_guid, *args, **kwargs)

    def api_url_for(self, view_name, _absolute=False, *args, **kwargs):
        return api_url_for(view_name, pid=self._primary_key, _absolute=_absolute, *args, **kwargs)

    @property
    def project_or_component(self):
        # The distinction is drawn based on whether something has a parent node, rather than by category
        return 'project' if not self.parent_node else 'component'

    @property
    def templated_list(self):
        return self.templated_from.filter(is_deleted=False)

    @property
    def draft_registrations_active(self):
        DraftRegistration = apps.get_model('osf.DraftRegistration')
        return DraftRegistration.objects.filter(
            models.Q(branched_from=self) &
            models.Q(deleted__isnull=True) &
            (models.Q(registered_node=None) | models.Q(registered_node__is_deleted=True))
        )

    @property
    def has_active_draft_registrations(self):
        return self.draft_registrations_active.exists()

    @property
    def csl(self):  # formats node information into CSL format for citation parsing
        """a dict in CSL-JSON schema

        For details on this schema, see:
            https://github.com/citation-style-language/schema#csl-json-schema
        """
        csl = {
            'id': self._id,
            'title': sanitize.unescape_entities(self.title),
            'author': [
                contributor.csl_name(self._id)  # method in auth/model.py which parses the names of authors
                for contributor in self.visible_contributors
            ],
            'publisher': 'Open Science Framework',
            'type': 'webpage',
            'URL': self.display_absolute_url,
        }

        doi = self.get_identifier_value('doi')
        if doi:
            csl['DOI'] = doi

        if self.logs.exists():
            csl['issued'] = datetime_to_csl(self.logs.latest().date)

        return csl

    @classmethod
    def bulk_update_search(cls, nodes, index=None):
        from website import search
        try:
            serialize = functools.partial(search.search.update_node, index=index, bulk=True, async=False)
            search.search.bulk_update_nodes(serialize, nodes, index=index)
        except search.exceptions.SearchUnavailableError as e:
            logger.exception(e)
            log_exception()

    def update_search(self):
        from website import search

        try:
            search.search.update_node(self, bulk=False, async=True)
        except search.exceptions.SearchUnavailableError as e:
            logger.exception(e)
            log_exception()

    def delete_search_entry(self):
        from website import search
        try:
            search.search.delete_node(self)
        except search.exceptions.SearchUnavailableError as e:
            logger.exception(e)
            log_exception()

    def is_affiliated_with_institution(self, institution):
        return self.affiliated_institutions.filter(id=institution.id).exists()

    @classmethod
    def find_by_institutions(cls, inst, query=None):
        return inst.nodes.filter(query) if query else inst.nodes.all()

    def _is_embargo_date_valid(self, end_date):
        now = timezone.now()
        if (end_date - now) >= settings.EMBARGO_END_DATE_MIN:
            if (end_date - now) <= settings.EMBARGO_END_DATE_MAX:
                return True
        return False

    def add_affiliated_institution(self, inst, user, save=False, log=True):
        if not user.is_affiliated_with_institution(inst):
            raise UserNotAffiliatedError('User is not affiliated with {}'.format(inst.name))
        if not self.is_affiliated_with_institution(inst):
            self.affiliated_institutions.add(inst)
            self.update_search()
        if log:
            NodeLog = apps.get_model('osf.NodeLog')

            self.add_log(
                action=NodeLog.AFFILIATED_INSTITUTION_ADDED,
                params={
                    'node': self._primary_key,
                    'institution': {
                        'id': inst._id,
                        'name': inst.name
                    }
                },
                auth=Auth(user)
            )

    def remove_affiliated_institution(self, inst, user, save=False, log=True):
        if self.is_affiliated_with_institution(inst):
            self.affiliated_institutions.remove(inst)
            if log:
                self.add_log(
                    action=NodeLog.AFFILIATED_INSTITUTION_REMOVED,
                    params={
                        'node': self._primary_key,
                        'institution': {
                            'id': inst._id,
                            'name': inst.name
                        }
                    },
                    auth=Auth(user)
                )
            if save:
                self.save()
            self.update_search()
            return True
        return False

    def can_view(self, auth):
        if auth and getattr(auth.private_link, 'anonymous', False):
            return auth.private_link.nodes.filter(pk=self.pk).exists()

        if not auth and not self.is_public:
            return False

        return (self.is_public or
                (auth.user and self.has_permission(auth.user, 'read')) or
                auth.private_key in self.private_link_keys_active or
                self.is_admin_parent(auth.user))

    def can_edit(self, auth=None, user=None):
        """Return if a user is authorized to edit this node.
        Must specify one of (`auth`, `user`).

        :param Auth auth: Auth object to check
        :param User user: User object to check
        :returns: Whether user has permission to edit this node.
        """
        if not auth and not user:
            raise ValueError('Must pass either `auth` or `user`')
        if auth and user:
            raise ValueError('Cannot pass both `auth` and `user`')
        user = user or auth.user
        if auth:
            is_api_node = auth.api_node == self
        else:
            is_api_node = False
        return (
            (user and self.has_permission(user, 'write')) or is_api_node
        )

    def get_aggregate_logs_query(self, auth):
        return (
            (
                Q(node_id__in=list(Node.objects.get_children(self).can_view(user=auth.user, private_link=auth.private_link).values_list('id', flat=True)) + [self.id])
            ) & Q(should_hide=False)
        )

    def get_aggregate_logs_queryset(self, auth):
        query = self.get_aggregate_logs_query(auth)
        return NodeLog.objects.filter(query).order_by('-date').include(
            'node__guids', 'user__guids', 'original_node__guids', limit_includes=10
        )

    def get_absolute_url(self):
        return self.absolute_api_v2_url

    def get_permissions(self, user):
        if getattr(self.contributor_set.all(), '_result_cache', None):
            for contrib in self.contributor_set.all():
                if contrib.user_id == user.id:
                    return get_contributor_permissions(contrib)
        try:
            contrib = user.contributor_set.get(node=self)
        except Contributor.DoesNotExist:
            return []
        return get_contributor_permissions(contrib)

    def get_visible(self, user):
        try:
            contributor = self.contributor_set.get(user=user)
        except Contributor.DoesNotExist:
            raise ValueError(u'User {0} not in contributors'.format(user))
        return contributor.visible

    def has_permission(self, user, permission, check_parent=True):
        """Check whether user has permission.

        :param User user: User to test
        :param str permission: Required permission
        :returns: User has required permission
        """
        if not user:
            return False
        query = {'node': self, permission: True}
        has_permission = user.contributor_set.filter(**query).exists()
        if not has_permission and permission == 'read' and check_parent:
            return self.is_admin_parent(user)
        return has_permission

    def has_permission_on_children(self, user, permission):
        """Checks if the given user has a given permission on any child nodes
            that are not registrations or deleted
        """
        if self.has_permission(user, permission):
            return True
        for node in self.nodes_primary.filter(is_deleted=False):
            if node.has_permission_on_children(user, permission):
                return True
        return False

    def is_admin_parent(self, user):
        if self.has_permission(user, 'admin', check_parent=False):
            return True
        parent = self.parent_node
        if parent:
            return parent.is_admin_parent(user)
        return False

    def find_readable_descendants(self, auth):
        """ Returns a generator of first descendant node(s) readable by <user>
        in each descendant branch.
        """
        new_branches = []
        for node in self.nodes_primary.filter(is_deleted=False):
            if node.can_view(auth):
                yield node
            else:
                new_branches.append(node)

        for bnode in new_branches:
            for node in bnode.find_readable_descendants(auth):
                yield node

    @property
    def parents(self):
        if self.parent_node:
            return [self.parent_node] + self.parent_node.parents
        return []

    @property
    def admin_contributor_ids(self):
        return self._get_admin_contributor_ids(include_self=True)

    @property
    def parent_admin_contributor_ids(self):
        return self._get_admin_contributor_ids()

    def _get_admin_contributor_ids(self, include_self=False):
        def get_admin_contributor_ids(node):
            return Contributor.objects.select_related('user').filter(
                node=node,
                user__is_active=True,
                admin=True
            ).values_list('user__guids___id', flat=True)

        contributor_ids = set(self.contributors.values_list('guids___id', flat=True))
        admin_ids = set(get_admin_contributor_ids(self)) if include_self else set()
        for parent in self.parents:
            admins = get_admin_contributor_ids(parent)
            admin_ids.update(set(admins).difference(contributor_ids))
        return admin_ids

    @property
    def admin_contributors(self):
        return OSFUser.objects.filter(
            guids___id__in=self.admin_contributor_ids
        ).order_by('family_name')

    @property
    def parent_admin_contributors(self):
        return OSFUser.objects.filter(
            guids___id__in=self.parent_admin_contributor_ids
        ).order_by('family_name')

    def set_permissions(self, user, permissions, validate=True, save=False):
        # Ensure that user's permissions cannot be lowered if they are the only admin
        if isinstance(user, Contributor):
            user = user.user

        if validate and (reduce_permissions(self.get_permissions(user)) == ADMIN and
                                 reduce_permissions(permissions) != ADMIN):
            admin_contribs = Contributor.objects.filter(node=self, admin=True)
            if admin_contribs.count() <= 1:
                raise NodeStateError('Must have at least one registered admin contributor')

        contrib_obj = Contributor.objects.get(node=self, user=user)

        for permission_level in [READ, WRITE, ADMIN]:
            if permission_level in permissions:
                setattr(contrib_obj, permission_level, True)
            else:
                setattr(contrib_obj, permission_level, False)
        contrib_obj.save()
        if save:
            self.save()

    # TODO: Remove save parameter
    def add_permission(self, user, permission, save=False):
        """Grant permission to a user.

        :param User user: User to grant permission to
        :param str permission: Permission to grant
        :param bool save: Save changes
        :raises: ValueError if user already has permission
        """
        contributor = user.contributor_set.get(node=self)
        if not getattr(contributor, permission, False):
            for perm in expand_permissions(permission):
                setattr(contributor, perm, True)
            contributor.save()
        else:
            if getattr(contributor, permission, False):
                raise ValueError('User already has permission {0}'.format(permission))
        if save:
            self.save()

    # TODO: Remove save parameter
    def remove_permission(self, user, permission, save=False):
        """Revoke permission from a user.

        :param User user: User to revoke permission from
        :param str permission: Permission to revoke
        :param bool save: Save changes
        :raises: ValueError if user does not have permission
        """
        contributor = user.contributor_set.get(node=self)
        if getattr(contributor, permission, False):
            for perm in expand_permissions(permission):
                setattr(contributor, perm, False)
            contributor.save()
        else:
            raise ValueError('User does not have permission {0}'.format(permission))
        if save:
            self.save()

    @property
    def registrations_all(self):
        """For v1 compat."""
        return self.registrations.all()

    @property
    def parent_id(self):
        if self.parent_node:
            return self.parent_node._id
        return None

    @property
    def license(self):
        if self.node_license_id:
            return self.node_license
        with connection.cursor() as cursor:
            cursor.execute(self.LICENSE_QUERY.format(
                abstractnode=AbstractNode._meta.db_table,
                noderelation=NodeRelation._meta.db_table,
                nodelicenserecord=NodeLicenseRecord._meta.db_table,
                fields=', '.join('"{}"."{}"'.format(NodeLicenseRecord._meta.db_table, f.column) for f in NodeLicenseRecord._meta.concrete_fields)
            ), [self.id])
            res = cursor.fetchone()
            if res:
                return NodeLicenseRecord.from_db(self._state.db, None, res)
        return None

    @property
    def visible_contributors(self):
        return OSFUser.objects.filter(
            contributor__node=self,
            contributor__visible=True
        ).order_by('contributor___order')

    # visible_contributor_ids was moved to this property
    @property
    def visible_contributor_ids(self):
        return self.contributor_set.filter(visible=True) \
            .order_by('_order') \
            .values_list('user__guids___id', flat=True)

    @property
    def all_tags(self):
        """Return a queryset containing all of this node's tags (incl. system tags)."""
        # Tag's default manager only returns non-system tags, so we can't use self.tags
        return Tag.all_tags.filter(abstractnode_tagged=self)

    @property
    def system_tags(self):
        """The system tags associated with this node. This currently returns a list of string
        names for the tags, for compatibility with v1. Eventually, we can just return the
        QuerySet.
        """
        return self.all_tags.filter(system=True).values_list('name', flat=True)

    # Override Taggable
    def add_tag_log(self, tag, auth):
        self.add_log(
            action=NodeLog.TAG_ADDED,
            params={
                'parent_node': self.parent_id,
                'node': self._id,
                'tag': tag.name
            },
            auth=auth,
            save=False
        )

    # Override Taggable
    def on_tag_added(self, tag):
        self.update_search()

    def remove_tag(self, tag, auth, save=True):
        if not tag:
            raise InvalidTagError
        elif not self.tags.filter(name=tag).exists():
            raise TagNotFoundError
        else:
            tag_obj = Tag.objects.get(name=tag)
            self.tags.remove(tag_obj)
            self.add_log(
                action=NodeLog.TAG_REMOVED,
                params={
                    'parent_node': self.parent_id,
                    'node': self._id,
                    'tag': tag,
                },
                auth=auth,
                save=False,
            )
            if save:
                self.save()
            self.update_search()
            return True

    def remove_tags(self, tags, auth, save=True):
        """
        Unlike remove_tag, this optimization method assumes that the provided
        tags are already present on the node.
        """
        if not tags:
            raise InvalidTagError

        for tag in tags:
            tag_obj = Tag.objects.get(name=tag)
            self.tags.remove(tag_obj)
            self.add_log(
                action=NodeLog.TAG_REMOVED,
                params={
                    'parent_node': self.parent_id,
                    'node': self._id,
                    'tag': tag,
                },
                auth=auth,
                save=False,
            )
        if save:
            self.save()
        self.update_search()
        return True

    def is_contributor(self, user):
        """Return whether ``user`` is a contributor on this node."""
        return user is not None and Contributor.objects.filter(user=user, node=self).exists()

    def set_visible(self, user, visible, log=True, auth=None, save=False):
        if not self.is_contributor(user):
            raise ValueError(u'User {0} not in contributors'.format(user))
        if visible and not Contributor.objects.filter(node=self, user=user, visible=True).exists():
            Contributor.objects.filter(node=self, user=user, visible=False).update(visible=True)
        elif not visible and Contributor.objects.filter(node=self, user=user, visible=True).exists():
            if Contributor.objects.filter(node=self, visible=True).count() == 1:
                raise ValueError('Must have at least one visible contributor')
            Contributor.objects.filter(node=self, user=user, visible=True).update(visible=False)
        else:
            return
        message = (
            NodeLog.MADE_CONTRIBUTOR_VISIBLE
            if visible
            else NodeLog.MADE_CONTRIBUTOR_INVISIBLE
        )
        if log:
            self.add_log(
                message,
                params={
                    'parent': self.parent_id,
                    'node': self._id,
                    'contributors': [user._id],
                },
                auth=auth,
                save=False,
            )
        if save:
            self.save()

    def add_contributor(self, contributor, permissions=None, visible=True,
                        send_email='default', auth=None, log=True, save=False):
        """Add a contributor to the project.

        :param User contributor: The contributor to be added
        :param list permissions: Permissions to grant to the contributor
        :param bool visible: Contributor is visible in project dashboard
        :param str send_email: Email preference for notifying added contributor
        :param Auth auth: All the auth information including user, API key
        :param bool log: Add log to self
        :param bool save: Save after adding contributor
        :returns: Whether contributor was added
        """
        MAX_RECENT_LENGTH = 15

        # If user is merged into another account, use master account
        contrib_to_add = contributor.merged_by if contributor.is_merged else contributor
        if contrib_to_add.is_disabled:
            raise ValidationValueError('Deactivated users cannot be added as contributors.')

        if not self.is_contributor(contrib_to_add):

            contributor_obj, created = Contributor.objects.get_or_create(user=contrib_to_add, node=self)
            contributor_obj.visible = visible

            # Add default contributor permissions
            permissions = permissions or DEFAULT_CONTRIBUTOR_PERMISSIONS
            for perm in permissions:
                setattr(contributor_obj, perm, True)
            contributor_obj.save()

            # Add contributor to recently added list for user
            if auth is not None:
                user = auth.user
                recently_added_contributor_obj, created = RecentlyAddedContributor.objects.get_or_create(
                    user=user,
                    contributor=contrib_to_add
                )
                recently_added_contributor_obj.date_added = timezone.now()
                recently_added_contributor_obj.save()
                count = user.recently_added.count()
                if count > MAX_RECENT_LENGTH:
                    difference = count - MAX_RECENT_LENGTH
                    for each in user.recentlyaddedcontributor_set.order_by('date_added')[:difference]:
                        each.delete()
            if log:
                self.add_log(
                    action=NodeLog.CONTRIB_ADDED,
                    params={
                        'project': self.parent_id,
                        'node': self._primary_key,
                        'contributors': [contrib_to_add._primary_key],
                    },
                    auth=auth,
                    save=False,
                )
            if save:
                self.save()

            if self._id:
                project_signals.contributor_added.send(self,
                                                       contributor=contributor,
                                                       auth=auth, email_template=send_email)
            self.update_search()
            self.save_node_preprints()
            return contrib_to_add, True

        # Permissions must be overridden if changed when contributor is
        # added to parent he/she is already on a child of.
        elif self.is_contributor(contrib_to_add) and permissions is not None:
            self.set_permissions(contrib_to_add, permissions)
            if save:
                self.save()

            return False
        else:
            return False

    def add_contributors(self, contributors, auth=None, log=True, save=False):
        """Add multiple contributors

        :param list contributors: A list of dictionaries of the form:
            {
                'user': <User object>,
                'permissions': <Permissions list, e.g. ['read', 'write']>,
                'visible': <Boolean indicating whether or not user is a bibliographic contributor>
            }
        :param auth: All the auth information including user, API key.
        :param log: Add log to self
        :param save: Save after adding contributor
        """
        for contrib in contributors:
            self.add_contributor(
                contributor=contrib['user'], permissions=contrib['permissions'],
                visible=contrib['visible'], auth=auth, log=False, save=False,
            )
        if log and contributors:
            self.add_log(
                action=NodeLog.CONTRIB_ADDED,
                params={
                    'project': self.parent_id,
                    'node': self._primary_key,
                    'contributors': [
                        contrib['user']._id
                        for contrib in contributors
                    ],
                },
                auth=auth,
                save=False,
            )
        if save:
            self.save()

    def add_unregistered_contributor(self, fullname, email, auth, send_email='default',
                                     visible=True, permissions=None, save=False, existing_user=None):
        """Add a non-registered contributor to the project.

        :param str fullname: The full name of the person.
        :param str email: The email address of the person.
        :param Auth auth: Auth object for the user adding the contributor.
        :param User existing_user: the unregister_contributor if it is already created, otherwise None
        :returns: The added contributor
        :raises: DuplicateEmailError if user with given email is already in the database.
        """
        # Create a new user record if you weren't passed an existing user
        contributor = existing_user if existing_user else OSFUser.create_unregistered(fullname=fullname, email=email)

        contributor.add_unclaimed_record(node=self, referrer=auth.user,
                                         given_name=fullname, email=email)
        try:
            contributor.save()
        except ValidationError:  # User with same email already exists
            contributor = get_user(email=email)
            # Unregistered users may have multiple unclaimed records, so
            # only raise error if user is registered.
            if contributor.is_registered or self.is_contributor(contributor):
                raise

            contributor.add_unclaimed_record(
                node=self, referrer=auth.user, given_name=fullname, email=email
            )

            contributor.save()

        self.add_contributor(
            contributor, permissions=permissions, auth=auth,
            visible=visible, send_email=send_email, log=True, save=False
        )
        self.save()
        return contributor

    def add_contributor_registered_or_not(self, auth, user_id=None,
                                          full_name=None, email=None, send_email='false',
                                          permissions=None, bibliographic=True, index=None, save=False):

        if user_id:
            contributor = OSFUser.load(user_id)
            if not contributor:
                raise ValueError('User with id {} was not found.'.format(user_id))
            if not contributor.is_registered:
                raise ValueError(
                    'Cannot add unconfirmed user {} to node {} by guid. Add an unregistered contributor with fullname and email.'
                    .format(user_id, self._id)
                )
            if self.contributor_set.filter(user=contributor).exists():
                raise ValidationValueError('{} is already a contributor.'.format(contributor.fullname))
            contributor, _ = self.add_contributor(contributor=contributor, auth=auth, visible=bibliographic,
                                 permissions=permissions, send_email=send_email, save=True)
        else:

            try:
                contributor = self.add_unregistered_contributor(
                    fullname=full_name, email=email, auth=auth,
                    send_email=send_email, permissions=permissions,
                    visible=bibliographic, save=True
                )
            except ValidationError:
                contributor = get_user(email=email)
                if self.contributor_set.filter(user=contributor).exists():
                    raise ValidationValueError('{} is already a contributor.'.format(contributor.fullname))
                self.add_contributor(contributor=contributor, auth=auth, visible=bibliographic,
                                     send_email=send_email, permissions=permissions, save=True)

        auth.user.email_last_sent = timezone.now()
        auth.user.save()

        if index is not None:
            self.move_contributor(contributor=contributor, index=index, auth=auth, save=True)

        contributor_obj = self.contributor_set.get(user=contributor)
        contributor.permission = get_contributor_permissions(contributor_obj, as_list=False)
        contributor.bibliographic = contributor_obj.visible
        contributor.node_id = self._id
        contributor_order = list(self.get_contributor_order())
        contributor.index = contributor_order.index(contributor_obj.pk)

        if save:
            contributor.save()

        return contributor_obj

    def callback(self, callback, recursive=False, *args, **kwargs):
        """Invoke callbacks of attached add-ons and collect messages.

        :param str callback: Name of callback method to invoke
        :param bool recursive: Apply callback recursively over nodes
        :return list: List of callback messages
        """
        messages = []

        for addon in self.get_addons():
            method = getattr(addon, callback)
            message = method(self, *args, **kwargs)
            if message:
                messages.append(message)

        if recursive:
            for child in self._nodes.filter(is_deleted=False):
                messages.extend(
                    child.callback(
                        callback, recursive, *args, **kwargs
                    )
                )

        return messages

    def replace_contributor(self, old, new):
        try:
            contrib_obj = self.contributor_set.get(user=old)
        except Contributor.DoesNotExist:
            return False
        contrib_obj.user = new
        contrib_obj.save()

        # Remove unclaimed record for the project
        if self._id in old.unclaimed_records:
            del old.unclaimed_records[self._id]
            old.save()
        self.save_node_preprints()
        return True

    def remove_contributor(self, contributor, auth, log=True):
        """Remove a contributor from this node.

        :param contributor: User object, the contributor to be removed
        :param auth: All the auth information including user, API key.
        """

        if isinstance(contributor, Contributor):
            contributor = contributor.user

        # remove unclaimed record if necessary
        if self._primary_key in contributor.unclaimed_records:
            del contributor.unclaimed_records[self._primary_key]
            contributor.save()

        # If user is the only visible contributor, return False
        if not self.contributor_set.exclude(user=contributor).filter(visible=True).exists():
            return False

        # Node must have at least one registered admin user
        admin_query = self._get_admin_contributors_query(self._contributors.all()).exclude(user=contributor)
        if not admin_query.exists():
            return False

        contrib_obj = self.contributor_set.get(user=contributor)
        contrib_obj.delete()

        # After remove callback
        for addon in self.get_addons():
            message = addon.after_remove_contributor(self, contributor, auth)
            if message:
                # Because addons can return HTML strings, addons are responsible
                # for markupsafe-escaping any messages returned
                status.push_status_message(message, kind='info', trust=True)

        if log:
            self.add_log(
                action=NodeLog.CONTRIB_REMOVED,
                params={
                    'project': self.parent_id,
                    'node': self._id,
                    'contributors': [contributor._id],
                },
                auth=auth,
                save=False,
            )

        self.save()
        self.update_search()
        # send signal to remove this user from project subscriptions
        project_signals.contributor_removed.send(self, user=contributor)

        self.save_node_preprints()
        return True

    def remove_contributors(self, contributors, auth=None, log=True, save=False):

        results = []
        removed = []

        for contrib in contributors:
            outcome = self.remove_contributor(
                contributor=contrib, auth=auth, log=False,
            )
            results.append(outcome)
            removed.append(contrib._id)
        if log:
            self.add_log(
                action=NodeLog.CONTRIB_REMOVED,
                params={
                    'project': self.parent_id,
                    'node': self._primary_key,
                    'contributors': removed,
                },
                auth=auth,
                save=False,
            )

        if save:
            self.save()

        return all(results)

    def move_contributor(self, contributor, auth, index, save=False):
        if not self.has_permission(auth.user, ADMIN):
            raise PermissionsError('Only admins can modify contributor order')
        if isinstance(contributor, OSFUser):
            contributor = self.contributor_set.get(user=contributor)
        contributor_ids = list(self.get_contributor_order())
        old_index = contributor_ids.index(contributor.id)
        contributor_ids.insert(index, contributor_ids.pop(old_index))
        self.set_contributor_order(contributor_ids)
        self.add_log(
            action=NodeLog.CONTRIB_REORDERED,
            params={
                'project': self.parent_id,
                'node': self._id,
                'contributors': [
                    contributor.user._id
                ],
            },
            auth=auth,
            save=False,
        )
        if save:
            self.save()
        self.save_node_preprints()

    def can_comment(self, auth):
        if self.comment_level == 'public':
            return auth.logged_in and (
                self.is_public or
                (auth.user and self.has_permission(auth.user, 'read'))
            )
        return self.is_contributor(auth.user)

    def set_node_license(self, license_detail, auth, save=False):

        license_record, license_changed = set_license(self, license_detail, auth)

        if license_changed:
            self.add_log(
                action=NodeLog.CHANGED_LICENSE,
                params={
                    'parent_node': self.parent_id,
                    'node': self._primary_key,
                    'new_license': license_record.node_license.name
                },
                auth=auth,
                save=False,
            )

        if save:
            self.save()

    def set_privacy(self, permissions, auth=None, log=True, save=True, meeting_creation=False, check_addons=True):
        """Set the permissions for this node. Also, based on meeting_creation, queues
        an email to user about abilities of public projects.

        :param permissions: A string, either 'public' or 'private'
        :param auth: All the auth information including user, API key.
        :param bool log: Whether to add a NodeLog for the privacy change.
        :param bool meeting_creation: Whether this was created due to a meetings email.
        :param bool check_addons: Check and collect messages for addons?
        """
        if auth and not self.has_permission(auth.user, ADMIN):
            raise PermissionsError('Must be an admin to change privacy settings.')
        if permissions == 'public' and not self.is_public:
            if self.is_spam or (settings.SPAM_FLAGGED_MAKE_NODE_PRIVATE and self.is_spammy):
                # TODO: Should say will review within a certain agreed upon time period.
                raise NodeStateError('This project has been marked as spam. Please contact the help desk if you think this is in error.')
            if self.is_registration:
                if self.is_pending_embargo:
                    raise NodeStateError('A registration with an unapproved embargo cannot be made public.')
                elif self.is_pending_registration:
                    raise NodeStateError('An unapproved registration cannot be made public.')
                elif self.is_pending_embargo:
                    raise NodeStateError('An unapproved embargoed registration cannot be made public.')
                elif self.is_embargoed:
                    # Embargoed registrations can be made public early
                    self.request_embargo_termination(auth=auth)
                    return False
            self.is_public = True
            self.keenio_read_key = self.generate_keenio_read_key()
        elif permissions == 'private' and self.is_public:
            if self.is_registration and not self.is_pending_embargo:
                raise NodeStateError('Public registrations must be withdrawn, not made private.')
            else:
                self.is_public = False
                self.keenio_read_key = ''
        else:
            return False

        # After set permissions callback
        if check_addons:
            for addon in self.get_addons():
                message = addon.after_set_privacy(self, permissions)
                if message:
                    status.push_status_message(message, kind='info', trust=False)

        # Update existing identifiers
        if self.get_identifier('doi'):
            doi_status = 'unavailable' if permissions == 'private' else 'public'
            enqueue_task(update_ezid_metadata_on_change.s(self._id, status=doi_status))

        if log:
            action = NodeLog.MADE_PUBLIC if permissions == 'public' else NodeLog.MADE_PRIVATE
            self.add_log(
                action=action,
                params={
                    'project': self.parent_id,
                    'node': self._primary_key,
                },
                auth=auth,
                save=False,
            )
        if save:
            self.save()
        if auth and permissions == 'public':
            project_signals.privacy_set_public.send(auth.user, node=self, meeting_creation=meeting_creation)
        return True

    def generate_keenio_read_key(self):
        return scoped_keys.encrypt(settings.KEEN['public']['master_key'], options={
            'filters': [{
                'property_name': 'node.id',
                'operator': 'eq',
                'property_value': str(self._id)
            }],
            'allowed_operations': ['read']
        })

    def save_node_preprints(self):
        if self.preprint_file:
            PreprintService = apps.get_model('osf.PreprintService')
            for preprint in PreprintService.objects.filter(node_id=self.id, is_published=True):
                preprint.save()

    @property
    def private_links_active(self):
        return self.private_links.filter(is_deleted=False)

    @property
    def private_link_keys_active(self):
        return self.private_links.filter(is_deleted=False).values_list('key', flat=True)

    @property
    def private_link_keys_deleted(self):
        return self.private_links.filter(is_deleted=True).values_list('key', flat=True)

    def get_root(self):
        sql = """
            WITH RECURSIVE ascendants AS (
              SELECT
                parent_id,
                child_id,
                1 AS LEVEL,
                ARRAY[child_id] as cids
              FROM %s
              WHERE is_node_link IS FALSE and child_id = %s
              UNION ALL
              SELECT
                S.parent_id,
                D.child_id,
                D.level + 1,
                D.cids || S.child_id
              FROM ascendants AS D
                JOIN %s AS S
                  ON D.parent_id = S.child_id
              WHERE S.is_node_link IS FALSE
                AND %s = ANY(cids)
            ) SELECT parent_id
              FROM ascendants
              WHERE child_id = %s
              ORDER BY level DESC
              LIMIT 1;
        """
        with connection.cursor() as cursor:
            node_relation_table = AsIs(NodeRelation._meta.db_table)
            cursor.execute(sql, [node_relation_table, self.pk, node_relation_table, self.pk, self.pk])
            res = cursor.fetchone()
            if res:
                return AbstractNode.objects.get(pk=res[0])
            return self

    def find_readable_antecedent(self, auth):
        """ Returns first antecendant node readable by <user>.
        """
        next_parent = self.parent_node
        while next_parent:
            if next_parent.can_view(auth):
                return next_parent
            next_parent = next_parent.parent_node

    def copy_contributors_from(self, node):
        """Copies the contibutors from node (including permissions and visibility) into this node."""
        contribs = []
        for contrib in node.contributor_set.all():
            contrib.id = None
            contrib.node = self
            contribs.append(contrib)
        Contributor.objects.bulk_create(contribs)

    def register_node(self, schema, auth, data, parent=None):
        """Make a frozen copy of a node.

        :param schema: Schema object
        :param auth: All the auth information including user, API key.
        :param data: Form data
        :param parent Node: parent registration of registration to be created
        """
        # NOTE: Admins can register child nodes even if they don't have write access them
        if not self.can_edit(auth=auth) and not self.is_admin_parent(user=auth.user):
            raise PermissionsError(
                'User {} does not have permission '
                'to register this node'.format(auth.user._id)
            )
        if self.is_collection:
            raise NodeStateError('Folders may not be registered')
        original = self

        # Note: Cloning a node will clone each node wiki page version and add it to
        # `registered.wiki_pages_current` and `registered.wiki_pages_versions`.
        if original.is_deleted:
            raise NodeStateError('Cannot register deleted node.')

        registered = original.clone()
        registered.recast('osf.registration')

        registered.registered_date = timezone.now()
        registered.registered_user = auth.user
        registered.registered_from = original
        if not registered.registered_meta:
            registered.registered_meta = {}
        registered.registered_meta[schema._id] = data

        registered.forked_from = self.forked_from
        registered.creator = self.creator
        registered.node_license = original.license.copy() if original.license else None
        registered.wiki_private_uuids = {}

        # Need to save here in order to set many-to-many fields
        registered.save()

        registered.registered_schema.add(schema)
        registered.copy_contributors_from(self)
        registered.tags.add(*self.all_tags.values_list('pk', flat=True))
        registered.affiliated_institutions.add(*self.affiliated_institutions.values_list('pk', flat=True))

        # Clone each log from the original node for this registration.
        self.clone_logs(registered)

        registered.is_public = False
        registered.access_requests_enabled = False
        # Copy unclaimed records to unregistered users for parent
        registered.copy_unclaimed_records()

        if parent:
            node_relation = NodeRelation.objects.get(parent=parent.registered_from, child=original)
            NodeRelation.objects.get_or_create(_order=node_relation._order, parent=parent, child=registered)

        # After register callback
        for addon in original.get_addons():
            _, message = addon.after_register(original, registered, auth.user)
            if message:
                status.push_status_message(message, kind='info', trust=False)

        for node_relation in original.node_relations.filter(child__is_deleted=False):
            node_contained = node_relation.child
            # Register child nodes
            if not node_relation.is_node_link:
                node_contained.register_node(
                    schema=schema,
                    auth=auth,
                    data=data,
                    parent=registered,
                )
            else:
                # Copy linked nodes
                NodeRelation.objects.get_or_create(
                    is_node_link=True,
                    parent=registered,
                    child=node_contained
                )

        registered.root = None  # Recompute root on save

        registered.save()

        if settings.ENABLE_ARCHIVER:
            registered.refresh_from_db()
            project_signals.after_create_registration.send(self, dst=registered, user=auth.user)

        return registered

    def path_above(self, auth):
        parents = self.parents
        return '/' + '/'.join([p.title if p.can_view(auth) else '-- private project --' for p in reversed(parents)])

    # TODO: Deprecate this; it duplicates much of what serialize_project already
    # does
    def serialize(self, auth=None):
        """Dictionary representation of node that is nested within a NodeLog's
        representation.
        """
        # TODO: incomplete implementation
        return {
            'id': str(self._primary_key),
            'category': self.category_display,
            'node_type': self.project_or_component,
            'url': self.url,
            # TODO: Titles shouldn't contain escaped HTML in the first place
            'title': sanitize.unescape_entities(self.title),
            'path': self.path_above(auth),
            'api_url': self.api_url,
            'is_public': self.is_public,
            'is_registration': self.is_registration,
        }

    def has_node_link_to(self, node):
        return self.node_relations.filter(child=node, is_node_link=True).exists()

    def _initiate_approval(self, user, notify_initiator_on_complete=False):
        end_date = timezone.now() + settings.REGISTRATION_APPROVAL_TIME
        self.registration_approval = RegistrationApproval.objects.create(
            initiated_by=user,
            end_date=end_date,
            notify_initiator_on_complete=notify_initiator_on_complete
        )
        self.save()  # Set foreign field reference Node.registration_approval
        admins = self.get_admin_contributors_recursive(unique_users=True)
        for (admin, node) in admins:
            self.registration_approval.add_authorizer(admin, node=node)
        self.registration_approval.save()  # Save approval's approval_state
        return self.registration_approval

    def require_approval(self, user, notify_initiator_on_complete=False):
        if not self.is_registration:
            raise NodeStateError('Only registrations can require registration approval')
        if not self.has_permission(user, 'admin'):
            raise PermissionsError('Only admins can initiate a registration approval')

        approval = self._initiate_approval(user, notify_initiator_on_complete)

        self.registered_from.add_log(
            action=NodeLog.REGISTRATION_APPROVAL_INITIATED,
            params={
                'node': self.registered_from._id,
                'registration': self._id,
                'registration_approval_id': approval._id,
            },
            auth=Auth(user),
            save=True,
        )

    def get_primary(self, node):
        return NodeRelation.objects.filter(parent=self, child=node, is_node_link=False).exists()

    # TODO optimize me
    def get_descendants_recursive(self, primary_only=False):
        query = self.nodes_primary if primary_only else self._nodes
        for node in query.all():
            yield node
            if not primary_only:
                primary = self.get_primary(node)
                if primary:
                    for descendant in node.get_descendants_recursive(primary_only=primary_only):
                        yield descendant
            else:
                for descendant in node.get_descendants_recursive(primary_only=primary_only):
                    yield descendant

    @property
    def nodes_primary(self):
        """For v1 compat."""
        child_pks = NodeRelation.objects.filter(
            parent=self,
            is_node_link=False
        ).values_list('child', flat=True)
        return self._nodes.filter(pk__in=child_pks)

    @property
    def has_pointers_recursive(self):
        """Recursively checks whether the current node or any of its nodes
        contains a pointer.
        """
        if self.linked_nodes.exists():
            return True
        for node in self.nodes_primary:
            if node.has_pointers_recursive:
                return True
        return False

    # TODO: Optimize me (e.g. use bulk create)
    def fork_node(self, auth, title=None, parent=None):
        """Recursively fork a node.

        :param Auth auth: Consolidated authorization
        :param str title: Optional text to prepend to forked title
        :param Node parent: Sets parent, should only be non-null when recursing
        :return: Forked node
        """
        Registration = apps.get_model('osf.Registration')
        PREFIX = 'Fork of '
        user = auth.user

        # Non-contributors can't fork private nodes
        if not (self.is_public or self.has_permission(user, 'read')):
            raise PermissionsError('{0!r} does not have permission to fork node {1!r}'.format(user, self._id))

        when = timezone.now()

        original = self

        if original.is_deleted:
            raise NodeStateError('Cannot fork deleted node.')

        # Note: Cloning a node will clone each node wiki page version and add it to
        # `registered.wiki_pages_current` and `registered.wiki_pages_versions`.
        forked = original.clone()
        if isinstance(forked, Registration):
            forked.recast('osf.node')

        forked.is_fork = True
        forked.forked_date = when
        forked.forked_from = original
        forked.creator = user
        forked.node_license = original.license.copy() if original.license else None
        forked.wiki_private_uuids = {}

        # Forks default to private status
        forked.is_public = False

        # Need to save here in order to access m2m fields
        forked.save()

        forked.tags.add(*self.all_tags.values_list('pk', flat=True))

        if parent:
            node_relation = NodeRelation.objects.get(parent=parent.forked_from, child=original)
            NodeRelation.objects.get_or_create(_order=node_relation._order, parent=parent, child=forked)

        for node_relation in original.node_relations.filter(child__is_deleted=False):
            node_contained = node_relation.child
            # Fork child nodes
            if not node_relation.is_node_link:
                try:  # Catch the potential PermissionsError above
                    node_contained.fork_node(
                        auth=auth,
                        title='',
                        parent=forked,
                    )
                except PermissionsError:
                    pass  # If this exception is thrown omit the node from the result set
            else:
                # Copy linked nodes
                NodeRelation.objects.get_or_create(
                    is_node_link=True,
                    parent=forked,
                    child=node_contained
                )

        if title is None:
            forked.title = PREFIX + original.title
        elif title == '':
            forked.title = original.title
        else:
            forked.title = title

        if len(forked.title) > 200:
            forked.title = forked.title[:200]

        forked.add_contributor(
            contributor=user,
            permissions=CREATOR_PERMISSIONS,
            log=False,
            save=False
        )

        forked.root = None  # Recompute root on save

        forked.save()

        # Need to call this after save for the notifications to be created with the _primary_key
        project_signals.contributor_added.send(forked, contributor=user, auth=auth, email_template='false')

        forked.add_log(
            action=NodeLog.NODE_FORKED,
            params={
                'parent_node': original.parent_id,
                'node': original._primary_key,
                'registration': forked._primary_key,  # TODO: Remove this in favor of 'fork'
                'fork': forked._primary_key,
            },
            auth=auth,
            log_date=when,
            save=False,
        )

        # Clone each log from the original node for this fork.
        self.clone_logs(forked)
        forked.refresh_from_db()

        # After fork callback
        for addon in original.get_addons():
            addon.after_fork(original, forked, user)

        return forked

    def clone_logs(self, node, page_size=100):
        paginator = Paginator(self.logs.order_by('pk').all(), page_size)
        for page_num in paginator.page_range:
            page = paginator.page(page_num)
            # Instantiate NodeLogs "manually"
            # because BaseModel#clone() is too slow for large projects
            logs_to_create = [
                NodeLog(
                    _id=bson.ObjectId(),
                    action=log.action,
                    date=log.date,
                    params=log.params,
                    should_hide=log.should_hide,
                    foreign_user=log.foreign_user,
                    # Set foreign keys, not their objects
                    # to speed things up
                    node_id=node.pk,
                    user_id=log.user_id,
                    original_node_id=log.original_node_id
                )
                for log in page
            ]
            NodeLog.objects.bulk_create(logs_to_create)

    def use_as_template(self, auth, changes=None, top_level=True, parent=None):
        """Create a new project, using an existing project as a template.

        :param auth: The user to be assigned as creator
        :param changes: A dictionary of changes, keyed by node id, which
                        override the attributes of the template project or its
                        children.
        :param Bool top_level: indicates existence of parent TODO: deprecate
        :param Node parent: parent template. Should only be passed in during recursion
        :return: The `Node` instance created.
        """
        Registration = apps.get_model('osf.Registration')
        changes = changes or dict()

        # build the dict of attributes to change for the new node
        try:
            attributes = changes[self._id]
            # TODO: explicitly define attributes which may be changed.
        except (AttributeError, KeyError):
            attributes = dict()

        if self.is_deleted:
            raise NodeStateError('Cannot use deleted node as template.')

        # Non-contributors can't template private nodes
        if not (self.is_public or self.has_permission(auth.user, 'read')):
            raise PermissionsError('{0!r} does not have permission to template node {1!r}'.format(auth.user, self._id))

        new = self.clone()
        if isinstance(new, Registration):
            new.recast('osf.node')

        new._is_templated_clone = True  # This attribute may be read in post_save handlers

        # Clear quasi-foreign fields
        new.wiki_pages_current.clear()
        new.wiki_pages_versions.clear()
        new.wiki_private_uuids.clear()
        new.file_guid_to_share_uuids.clear()

        # set attributes which may be overridden by `changes`
        new.is_public = False
        new.description = ''

        # apply `changes`
        for attr, val in attributes.iteritems():
            setattr(new, attr, val)

        # set attributes which may NOT be overridden by `changes`
        new.creator = auth.user
        new.template_node = self
        # Need to save in order to access contributors m2m table
        new.save(suppress_log=True)
        new.add_contributor(contributor=auth.user, permissions=CREATOR_PERMISSIONS, log=False, save=False)
        new.is_fork = False
        new.node_license = self.license.copy() if self.license else None

        # If that title hasn't been changed, apply the default prefix (once)
        if (
            new.title == self.title and top_level and
            language.TEMPLATED_FROM_PREFIX not in new.title
        ):
            new.title = ''.join((language.TEMPLATED_FROM_PREFIX, new.title,))

        if len(new.title) > 200:
            new.title = new.title[:200]

        # Slight hack - created is a read-only field.
        new.created = timezone.now()

        new.save(suppress_log=True)

        # Need to call this after save for the notifications to be created with the _primary_key
        project_signals.contributor_added.send(new, contributor=auth.user, auth=auth, email_template='false')

        # Log the creation
        new.add_log(
            NodeLog.CREATED_FROM,
            params={
                'node': new._primary_key,
                'template_node': {
                    'id': self._primary_key,
                    'url': self.url,
                    'title': self.title,
                },
            },
            auth=auth,
            log_date=new.created,
            save=False,
        )
        new.save()

        if parent:
            node_relation = NodeRelation.objects.get(parent=parent.template_node, child=self)
            NodeRelation.objects.get_or_create(_order=node_relation._order, parent=parent, child=new)

        # deal with the children of the node, if any
        for node_relation in self.node_relations.select_related('child').filter(child__is_deleted=False):
            node_contained = node_relation.child
            # template child nodes
            if not node_relation.is_node_link:
                try:  # Catch the potential PermissionsError above
                    node_contained.use_as_template(auth, changes, top_level=False, parent=new)
                except PermissionsError:
                    pass

        new.root = None
        new.save()  # Recompute root on save()
        return new

    def next_descendants(self, auth, condition=lambda auth, node: True):
        """
        Recursively find the first set of descedants under a given node that meet a given condition

        returns a list of [(node, [children]), ...]
        """
        ret = []
        for node in self._nodes.order_by('created').all():
            if condition(auth, node):
                # base case
                ret.append((node, []))
            else:
                ret.append((node, node.next_descendants(auth, condition)))
        ret = [item for item in ret if item[1] or condition(auth, item[0])]  # prune empty branches
        return ret

    def node_and_primary_descendants(self):
        """Return an iterator for a node and all of its primary (non-pointer) descendants.

        :param node Node: target Node
        """
        return itertools.chain([self], self.get_descendants_recursive(primary_only=True))

    def active_contributors(self, include=lambda n: True):
        for contrib in self.contributors.filter(is_active=True):
            if include(contrib):
                yield contrib

    def get_active_contributors_recursive(self, unique_users=False, *args, **kwargs):
        """Yield (admin, node) tuples for this node and
        descendant nodes. Excludes contributors on node links and inactive users.

        :param bool unique_users: If True, a given admin will only be yielded once
            during iteration.
        """
        visited_user_ids = []
        for node in self.node_and_primary_descendants(*args, **kwargs):
            for contrib in node.active_contributors(*args, **kwargs):
                if unique_users:
                    if contrib._id not in visited_user_ids:
                        visited_user_ids.append(contrib._id)
                        yield (contrib, node)
                else:
                    yield (contrib, node)

    def _get_admin_contributors_query(self, users):
        return Contributor.objects.select_related('user').filter(
            node=self,
            user__in=users,
            user__is_active=True,
            admin=True
        )

    def get_admin_contributors(self, users):
        """Return a set of all admin contributors for this node. Excludes contributors on node links and
        inactive users.
        """
        return (each.user for each in self._get_admin_contributors_query(users))

    def get_admin_contributors_recursive(self, unique_users=False, *args, **kwargs):
        """Yield (admin, node) tuples for this node and
        descendant nodes. Excludes contributors on node links and inactive users.

        :param bool unique_users: If True, a given admin will only be yielded once
            during iteration.
        """
        visited_user_ids = []
        for node in self.node_and_primary_descendants(*args, **kwargs):
            for contrib in node.contributors.all():
                if node.has_permission(contrib, ADMIN) and contrib.is_active:
                    if unique_users:
                        if contrib._id not in visited_user_ids:
                            visited_user_ids.append(contrib._id)
                            yield (contrib, node)
                    else:
                        yield (contrib, node)

    # TODO: Optimize me
    def manage_contributors(self, user_dicts, auth, save=False):
        """Reorder and remove contributors.

        :param list user_dicts: Ordered list of contributors represented as
            dictionaries of the form:
            {'id': <id>, 'permission': <One of 'read', 'write', 'admin'>, 'visible': bool}
        :param Auth auth: Consolidated authentication information
        :param bool save: Save changes
        :raises: ValueError if any users in `users` not in contributors or if
            no admin contributors remaining
        """
        with transaction.atomic():
            users = []
            user_ids = []
            permissions_changed = {}
            visibility_removed = []
            to_retain = []
            to_remove = []
            for user_dict in user_dicts:
                user = OSFUser.load(user_dict['id'])
                if user is None:
                    raise ValueError('User not found')
                if not self.contributors.filter(id=user.id).exists():
                    raise ValueError(
                        'User {0} not in contributors'.format(user.fullname)
                    )
                permissions = expand_permissions(user_dict['permission'])
                if set(permissions) != set(self.get_permissions(user)):
                    # Validate later
                    self.set_permissions(user, permissions, validate=False, save=False)
                    permissions_changed[user._id] = permissions
                # visible must be added before removed to ensure they are validated properly
                if user_dict['visible']:
                    self.set_visible(user,
                                     visible=True,
                                     auth=auth)
                else:
                    visibility_removed.append(user)
                users.append(user)
                user_ids.append(user_dict['id'])

            for user in visibility_removed:
                self.set_visible(user,
                                 visible=False,
                                 auth=auth)

            for user in self.contributors.all():
                if user._id in user_ids:
                    to_retain.append(user)
                else:
                    to_remove.append(user)

            if users is None or not self._get_admin_contributors_query(users).exists():
                raise NodeStateError(
                    'Must have at least one registered admin contributor'
                )

            if to_retain != users:
                # Ordered Contributor PKs, sorted according to the passed list of user IDs
                sorted_contrib_ids = [
                    each.id for each in sorted(self.contributor_set.all(), key=lambda c: user_ids.index(c.user._id))
                ]
                self.set_contributor_order(sorted_contrib_ids)
                self.add_log(
                    action=NodeLog.CONTRIB_REORDERED,
                    params={
                        'project': self.parent_id,
                        'node': self._id,
                        'contributors': [
                            user._id
                            for user in users
                        ],
                    },
                    auth=auth,
                    save=False,
                )

            if to_remove:
                self.remove_contributors(to_remove, auth=auth, save=False)

            if permissions_changed:
                self.add_log(
                    action=NodeLog.PERMISSIONS_UPDATED,
                    params={
                        'project': self.parent_id,
                        'node': self._id,
                        'contributors': permissions_changed,
                    },
                    auth=auth,
                    save=False,
                )
            if save:
                self.save()

            self.save_node_preprints()

        with transaction.atomic():
            if to_remove or permissions_changed and ['read'] in permissions_changed.values():
                project_signals.write_permissions_revoked.send(self)

    # TODO: optimize me
    def update_contributor(self, user, permission, visible, auth, save=False):
        """ TODO: this method should be updated as a replacement for the main loop of
        Node#manage_contributors. Right now there are redundancies, but to avoid major
        feature creep this will not be included as this time.

        Also checks to make sure unique admin is not removing own admin privilege.
        """
        if not self.has_permission(auth.user, ADMIN):
            raise PermissionsError('Only admins can modify contributor permissions')

        if permission:
            permissions = expand_permissions(permission)
            admins = self.contributor_set.filter(admin=True)
            if not admins.count() > 1:
                # has only one admin
                admin = admins.first()
                if admin.user == user and ADMIN not in permissions:
                    raise NodeStateError('{} is the only admin.'.format(user.fullname))
            if not self.contributor_set.filter(user=user).exists():
                raise ValueError(
                    'User {0} not in contributors'.format(user.fullname)
                )
            if set(permissions) != set(self.get_permissions(user)):
                self.set_permissions(user, permissions, save=save)
                permissions_changed = {
                    user._id: permissions
                }
                self.add_log(
                    action=NodeLog.PERMISSIONS_UPDATED,
                    params={
                        'project': self.parent_id,
                        'node': self._id,
                        'contributors': permissions_changed,
                    },
                    auth=auth,
                    save=save
                )
                with transaction.atomic():
                    if ['read'] in permissions_changed.values():
                        project_signals.write_permissions_revoked.send(self)
        if visible is not None:
            self.set_visible(user, visible, auth=auth)
            self.save_node_preprints()

    def save(self, *args, **kwargs):
        first_save = not bool(self.pk)
        if 'suppress_log' in kwargs.keys():
            self._suppress_log = kwargs['suppress_log']
            del kwargs['suppress_log']
        else:
            self._suppress_log = False
        saved_fields = self.get_dirty_fields(check_relationship=True) or []
        ret = super(AbstractNode, self).save(*args, **kwargs)
        if saved_fields:
            self.on_update(first_save, saved_fields)

        if 'node_license' in saved_fields:
            children = list(self.descendants.filter(node_license=None, is_public=True, is_deleted=False))
            while len(children):
                batch = children[:99]
                self.bulk_update_search(batch)
                children = children[99:]

        return ret

    def on_update(self, first_save, saved_fields):
        User = apps.get_model('osf.OSFUser')
        request, user_id = get_request_and_user_id()
        request_headers = {}
        if not isinstance(request, DummyRequest):
            request_headers = {
                k: v
                for k, v in get_headers_from_request(request).items()
                if isinstance(v, basestring)
            }
        enqueue_task(node_tasks.on_node_updated.s(self._id, user_id, first_save, saved_fields, request_headers))

        if self.preprint_file:
            # avoid circular imports
            from website.preprints.tasks import on_preprint_updated
            PreprintService = apps.get_model('osf.PreprintService')
            # .preprints wouldn't return a single deleted preprint
            for preprint in PreprintService.objects.filter(node_id=self.id, is_published=True):
                enqueue_task(on_preprint_updated.s(preprint._id))

        user = User.load(user_id)
        if user and self.check_spam(user, saved_fields, request_headers):
            # Specifically call the super class save method to avoid recursion into model save method.
            super(AbstractNode, self).save()

    def _get_spam_content(self, saved_fields):
        NodeWikiPage = apps.get_model('addons_wiki.NodeWikiPage')
        spam_fields = self.SPAM_CHECK_FIELDS if self.is_public and 'is_public' in saved_fields else self.SPAM_CHECK_FIELDS.intersection(
            saved_fields)
        content = []
        for field in spam_fields:
            if field == 'wiki_pages_current':
                newest_wiki_page = None
                for wiki_page_id in self.wiki_pages_current.values():
                    wiki_page = NodeWikiPage.load(wiki_page_id)
                    if not newest_wiki_page:
                        newest_wiki_page = wiki_page
                    elif wiki_page.date > newest_wiki_page.date:
                        newest_wiki_page = wiki_page
                if newest_wiki_page:
                    content.append(newest_wiki_page.raw_text(self).encode('utf-8'))
            else:
                content.append((getattr(self, field, None) or '').encode('utf-8'))
        if not content:
            return None
        return ' '.join(content)

    def check_spam(self, user, saved_fields, request_headers):
        if not settings.SPAM_CHECK_ENABLED:
            return False
        if settings.SPAM_CHECK_PUBLIC_ONLY and not self.is_public:
            return False
        if 'ham_confirmed' in user.system_tags:
            return False

        content = self._get_spam_content(saved_fields)
        if not content:
            return
        is_spam = self.do_check_spam(
            user.fullname,
            user.username,
            content,
            request_headers
        )
        logger.info("Node ({}) '{}' smells like {} (tip: {})".format(
            self._id, self.title.encode('utf-8'), 'SPAM' if is_spam else 'HAM', self.spam_pro_tip
        ))
        if is_spam:
            self._check_spam_user(user)
        return is_spam

    def _check_spam_user(self, user):
        if (
            settings.SPAM_ACCOUNT_SUSPENSION_ENABLED
            and (timezone.now() - user.date_confirmed) <= settings.SPAM_ACCOUNT_SUSPENSION_THRESHOLD
        ):
            self.set_privacy('private', log=False, save=False)

            # Suspend the flagged user for spam.
            if 'spam_flagged' not in user.system_tags:
                user.add_system_tag('spam_flagged')
            if not user.is_disabled:
                user.disable_account()
                user.is_registered = False
                mails.send_mail(
                    to_addr=user.username,
                    mail=mails.SPAM_USER_BANNED,
                    user=user,
                    osf_support_email=settings.OSF_SUPPORT_EMAIL
                )
            user.save()

            # Make public nodes private from this contributor
            for node in user.contributed:
                if self._id != node._id and len(node.contributors) == 1 and node.is_public and not node.is_quickfiles:
                    node.set_privacy('private', log=False, save=True)

    def flag_spam(self):
        """ Overrides SpamMixin#flag_spam.
        """
        super(AbstractNode, self).flag_spam()
        if settings.SPAM_FLAGGED_MAKE_NODE_PRIVATE:
            self.set_privacy(Node.PRIVATE, auth=None, log=False, save=False, check_addons=False)
            log = self.add_log(
                action=NodeLog.MADE_PRIVATE,
                params={
                    'project': self.parent_id,
                    'node': self._primary_key,
                },
                auth=None,
                save=False
            )
            log.should_hide = True
            log.save()

    def confirm_spam(self, save=False):
        super(AbstractNode, self).confirm_spam(save=False)
        self.set_privacy(Node.PRIVATE, auth=None, log=False, save=False)
        log = self.add_log(
            action=NodeLog.MADE_PRIVATE,
            params={
                'project': self.parent_id,
                'node': self._primary_key,
            },
            auth=None,
            save=False
        )
        log.should_hide = True
        log.save()
        if save:
            self.save()

    def resolve(self):
        """For compat with v1 Pointers."""
        return self

    def set_title(self, title, auth, save=False):
        """Set the title of this Node and log it.

        :param str title: The new title.
        :param auth: All the auth information including user, API key.
        """
        # Called so validation does not have to wait until save.
        validate_title(title)

        original_title = self.title
        new_title = sanitize.strip_html(title)
        # Title hasn't changed after sanitzation, bail out
        if original_title == new_title:
            return False
        self.title = new_title
        self.add_log(
            action=NodeLog.EDITED_TITLE,
            params={
                'parent_node': self.parent_id,
                'node': self._primary_key,
                'title_new': self.title,
                'title_original': original_title,
            },
            auth=auth,
            save=False,
        )
        if save:
            self.save()
        return None

    def set_description(self, description, auth, save=False):
        """Set the description and log the event.

        :param str description: The new description
        :param auth: All the auth informtion including user, API key.
        :param bool save: Save self after updating.
        """
        original = self.description
        new_description = sanitize.strip_html(description)
        if original == new_description:
            return False
        self.description = new_description
        self.add_log(
            action=NodeLog.EDITED_DESCRIPTION,
            params={
                'parent_node': self.parent_id,
                'node': self._primary_key,
                'description_new': self.description,
                'description_original': original
            },
            auth=auth,
            save=False,
        )
        if save:
            self.save()
        return None

    def update(self, fields, auth=None, save=True):
        """Update the node with the given fields.

        :param dict fields: Dictionary of field_name:value pairs.
        :param Auth auth: Auth object for the user making the update.
        :param bool save: Whether to save after updating the object.
        """
        if not fields:  # Bail out early if there are no fields to update
            return False
        values = {}
        for key, value in fields.iteritems():
            if key not in self.WRITABLE_WHITELIST:
                continue
            if self.is_registration and key != 'is_public':
                raise NodeUpdateError(reason='Registered content cannot be updated', key=key)
            # Title and description have special methods for logging purposes
            if key == 'title':
                if not self.is_bookmark_collection or not self.is_quickfiles:
                    self.set_title(title=value, auth=auth, save=False)
                else:
                    raise NodeUpdateError(reason='Bookmark collections or QuickFilesNodes cannot be renamed.', key=key)
            elif key == 'description':
                self.set_description(description=value, auth=auth, save=False)
            elif key == 'is_public':
                self.set_privacy(
                    Node.PUBLIC if value else Node.PRIVATE,
                    auth=auth,
                    log=True,
                    save=False
                )
            elif key == 'node_license':
                self.set_node_license(
                    {
                        'id': value.get('id'),
                        'year': value.get('year'),
                        'copyrightHolders': value.get('copyrightHolders') or value.get('copyright_holders', [])
                    },
                    auth,
                    save=save
                )
            else:
                with warnings.catch_warnings():
                    try:
                        # This is in place because historically projects and components
                        # live on different ElasticSearch indexes, and at the time of Node.save
                        # there is no reliable way to check what the old Node.category
                        # value was. When the cateogory changes it is possible to have duplicate/dead
                        # search entries, so always delete the ES doc on categoryt change
                        # TODO: consolidate Node indexes into a single index, refactor search
                        if key == 'category':
                            self.delete_search_entry()
                        ###############
                        old_value = getattr(self, key)
                        if old_value != value:
                            values[key] = {
                                'old': old_value,
                                'new': value,
                            }
                            setattr(self, key, value)
                    except AttributeError:
                        raise NodeUpdateError(reason="Invalid value for attribute '{0}'".format(key), key=key)
                    except warnings.Warning:
                        raise NodeUpdateError(reason="Attribute '{0}' doesn't exist on the Node class".format(key), key=key)
        if save:
            updated = self.get_dirty_fields()
            self.save()
        else:
            updated = []
        for key in values:
            values[key]['new'] = getattr(self, key)
        if values:
            self.add_log(
                NodeLog.UPDATED_FIELDS,
                params={
                    'node': self._id,
                    'updated_fields': {
                        key: {
                            'old': values[key]['old'],
                            'new': values[key]['new']
                        }
                        for key in values
                    }
                },
                auth=auth)
        return updated

    def remove_node(self, auth, date=None):
        """Marks a node as deleted.

        TODO: Call a hook on addons
        Adds a log to the parent node if applicable

        :param auth: an instance of :class:`Auth`.
        :param date: Date node was removed
        :type date: `datetime.datetime` or `None`
        """
        # TODO: rename "date" param - it's shadowing a global
        if not self.can_edit(auth):
            raise PermissionsError(
                '{0!r} does not have permission to modify this {1}'.format(auth.user, self.category or 'node')
            )

        if Node.objects.get_children(self, active=True):
            raise NodeStateError('Any child components must be deleted prior to deleting this project.')

        # After delete callback
        for addon in self.get_addons():
            message = addon.after_delete(self, auth.user)
            if message:
                status.push_status_message(message, kind='info', trust=False)

        log_date = date or timezone.now()

        # Add log to parent
        if self.parent_node:
            self.parent_node.add_log(
                NodeLog.NODE_REMOVED,
                params={
                    'project': self._primary_key,
                },
                auth=auth,
                log_date=log_date,
                save=True,
            )
        else:
            self.add_log(
                NodeLog.PROJECT_DELETED,
                params={
                    'project': self._primary_key,
                },
                auth=auth,
                log_date=log_date,
                save=True,
            )

        self.is_deleted = True
        self.deleted_date = date
        self.save()

        project_signals.node_deleted.send(self)

        return True

    def admin_public_wiki(self, user):
        return (
            self.has_addon('wiki') and
            self.has_permission(user, 'admin') and
            self.is_public
        )

    def admin_of_wiki(self, user):
        return (
            self.has_addon('wiki') and
            self.has_permission(user, 'admin')
        )

    def include_wiki_settings(self, user):
        """Check if node meets requirements to make publicly editable."""
        return self.get_descendants_recursive()

    def get_wiki_page(self, name=None, version=None, id=None):
        NodeWikiPage = apps.get_model('addons_wiki.NodeWikiPage')
        if name:
            name = (name or '').strip()
            key = to_mongo_key(name)
            try:
                if version and (isinstance(version, int) or version.isdigit()):
                    id = self.wiki_pages_versions[key][int(version) - 1]
                elif version == 'previous':
                    id = self.wiki_pages_versions[key][-2]
                elif version == 'current' or version is None:
                    id = self.wiki_pages_current[key]
                else:
                    return None
            except (KeyError, IndexError):
                return None
        return NodeWikiPage.load(id)

    def update_node_wiki(self, name, content, auth):
        """Update the node's wiki page with new content.

        :param page: A string, the page's name, e.g. ``"home"``.
        :param content: A string, the posted content.
        :param auth: All the auth information including user, API key.
        """
        NodeWikiPage = apps.get_model('addons_wiki.NodeWikiPage')
        Comment = apps.get_model('osf.Comment')

        name = (name or '').strip()
        key = to_mongo_key(name)
        has_comments = False
        current = None

        if key not in self.wiki_pages_current:
            if key in self.wiki_pages_versions:
                version = len(self.wiki_pages_versions[key]) + 1
            else:
                version = 1
        else:
            current = NodeWikiPage.load(self.wiki_pages_current[key])
            version = current.version + 1
            current.save()
            if Comment.objects.filter(root_target=current.guids.all()[0]).exists():
                has_comments = True

        new_page = NodeWikiPage(
            page_name=name,
            version=version,
            user=auth.user,
            node=self,
            content=content
        )
        new_page.save()

        if has_comments:
            Comment.objects.filter(root_target=current.guids.all()[0]).update(root_target=Guid.load(new_page._id))
            Comment.objects.filter(target=current.guids.all()[0]).update(target=Guid.load(new_page._id))

        if current:
            for contrib in self.contributors:
                if contrib.comments_viewed_timestamp.get(current._id, None):
                    timestamp = contrib.comments_viewed_timestamp[current._id]
                    contrib.comments_viewed_timestamp[new_page._id] = timestamp
                    del contrib.comments_viewed_timestamp[current._id]
                    contrib.save()

        # check if the wiki page already exists in versions (existed once and is now deleted)
        if key not in self.wiki_pages_versions:
            self.wiki_pages_versions[key] = []
        self.wiki_pages_versions[key].append(new_page._primary_key)
        self.wiki_pages_current[key] = new_page._primary_key

        self.add_log(
            action=NodeLog.WIKI_UPDATED,
            params={
                'project': self.parent_id,
                'node': self._primary_key,
                'page': new_page.page_name,
                'page_id': new_page._primary_key,
                'version': new_page.version,
            },
            auth=auth,
            log_date=new_page.date,
            save=False,
        )
        self.save()

    # TODO: Move to wiki add-on
    def rename_node_wiki(self, name, new_name, auth):
        """Rename the node's wiki page with new name.

        :param name: A string, the page's name, e.g. ``"My Page"``.
        :param new_name: A string, the new page's name, e.g. ``"My Renamed Page"``.
        :param auth: All the auth information including user, API key.

        """
        # TODO: Fix circular imports
        from addons.wiki.exceptions import (
            PageCannotRenameError,
            PageConflictError,
            PageNotFoundError,
        )

        name = (name or '').strip()
        key = to_mongo_key(name)
        new_name = (new_name or '').strip()
        new_key = to_mongo_key(new_name)
        page = self.get_wiki_page(name)

        if key == 'home':
            raise PageCannotRenameError('Cannot rename wiki home page')
        if not page:
            raise PageNotFoundError('Wiki page not found')
        if (new_key in self.wiki_pages_current and key != new_key) or new_key == 'home':
            raise PageConflictError(
                'Page already exists with name {0}'.format(
                    new_name,
                )
            )

        # rename the page first in case we hit a validation exception.
        old_name = page.page_name
        page.rename(new_name)

        # TODO: merge historical records like update (prevents log breaks)
        # transfer the old page versions/current keys to the new name.
        if key != new_key:
            self.wiki_pages_versions[new_key] = self.wiki_pages_versions[key]
            del self.wiki_pages_versions[key]
            self.wiki_pages_current[new_key] = self.wiki_pages_current[key]
            del self.wiki_pages_current[key]
            if key in self.wiki_private_uuids:
                self.wiki_private_uuids[new_key] = self.wiki_private_uuids[key]
                del self.wiki_private_uuids[key]

        self.add_log(
            action=NodeLog.WIKI_RENAMED,
            params={
                'project': self.parent_id,
                'node': self._primary_key,
                'page': page.page_name,
                'page_id': page._primary_key,
                'old_page': old_name,
                'version': page.version,
            },
            auth=auth,
            save=True,
        )

    def delete_node_wiki(self, name, auth):
        name = (name or '').strip()
        key = to_mongo_key(name)
        page = self.get_wiki_page(key)

        del self.wiki_pages_current[key]
        if key != 'home':
            del self.wiki_pages_versions[key]

        self.add_log(
            action=NodeLog.WIKI_DELETED,
            params={
                'project': self.parent_id,
                'node': self._primary_key,
                'page': page.page_name,
                'page_id': page._primary_key,
            },
            auth=auth,
            save=False,
        )
        self.save()

    def add_addon(self, name, auth, log=True):
        ret = super(AbstractNode, self).add_addon(name, auth)
        if ret and log:
            self.add_log(
                action=NodeLog.ADDON_ADDED,
                params={
                    'project': self.parent_id,
                    'node': self._id,
                    'addon': ret.__class__._meta.app_config.full_name,
                },
                auth=auth,
                save=False,
            )
            self.save()  # TODO Required?
        return ret

    def delete_addon(self, addon_name, auth, _force=False):
        """Delete an add-on from the node.

        :param str addon_name: Name of add-on
        :param Auth auth: Consolidated authorization object
        :param bool _force: For migration testing ONLY. Do not set to True
            in the application, or else projects will be allowed to delete
            mandatory add-ons!
        :return bool: Add-on was deleted
        """
        ret = super(AbstractNode, self).delete_addon(addon_name, auth, _force)
        if ret:
            config = settings.ADDONS_AVAILABLE_DICT[addon_name]
            self.add_log(
                action=NodeLog.ADDON_REMOVED,
                params={
                    'project': self.parent_id,
                    'node': self._primary_key,
                    'addon': config.full_name,
                },
                auth=auth,
                save=False,
            )
            self.save()
            # TODO: save here or outside the conditional? @mambocab
        return ret

    def has_addon_on_children(self, addon):
        """Checks if a given node has a specific addon on child nodes
            that are not registrations or deleted
        """
        if self.has_addon(addon):
            return True

        # TODO: Optimize me into one query
        for node_relation in self.node_relations.filter(is_node_link=False, child__is_deleted=False).select_related(
                'child'):
            node = node_relation.child
            if node.has_addon_on_children(addon):
                return True
        return False

    def is_derived_from(self, other, attr):
        derived_from = getattr(self, attr)
        while True:
            if derived_from is None:
                return False
            if derived_from == other:
                return True
            derived_from = getattr(derived_from, attr)

    def is_fork_of(self, other):
        return self.is_derived_from(other, 'forked_from')

    def is_registration_of(self, other):
        return self.is_derived_from(other, 'registered_from')


class Node(AbstractNode):
    """
    Concrete Node class: Instance of AbstractNode(TypedModel). All things that inherit
    from AbstractNode will appear in the same table and will be differentiated by the `type` column.

    FYI: Behaviors common between Registration and Node should be on the parent class.
    """

    @property
    def api_v2_url(self):
        return reverse('nodes:node-detail', kwargs={'node_id': self._id, 'version': 'v2'})

    @property
    def is_bookmark_collection(self):
        """For v1 compat"""
        return False

    class Meta:
        # custom permissions for use in the OSF Admin App
        permissions = (
            ('view_node', 'Can view node details'),
        )


class Collection(AbstractNode):
    is_bookmark_collection = models.NullBooleanField(default=False, db_index=True)

    @property
    def is_collection(self):
        """For v1 compat."""
        return True

    @property
    def is_registration(self):
        """For v1 compat."""
        return False

    def remove_node(self, auth, date=None):
        if self.is_bookmark_collection:
            raise NodeStateError('Bookmark collections may not be deleted.')
        # Remove all the collections that this is pointing at.
        for pointed in self.linked_nodes.all():
            if pointed.is_collection:
                pointed.remove_node(auth=auth)
        return super(Collection, self).remove_node(auth=auth, date=date)

    def save(self, *args, **kwargs):
        # Bookmark collections are always named 'Bookmarks'
        if self.is_bookmark_collection and self.title != 'Bookmarks':
            self.title = 'Bookmarks'
        return super(Collection, self).save(*args, **kwargs)


##### Signal listeners #####
@receiver(post_save, sender=Collection)
@receiver(post_save, sender=Node)
@receiver(post_save, sender='osf.QuickFilesNode')
def add_creator_as_contributor(sender, instance, created, **kwargs):
    if created:
        Contributor.objects.get_or_create(
            user=instance.creator,
            node=instance,
            visible=True,
            read=True,
            write=True,
            admin=True
        )


@receiver(post_save, sender=Collection)
@receiver(post_save, sender=Node)
def add_project_created_log(sender, instance, created, **kwargs):
    if created and instance.is_original and not instance._suppress_log:
        # Define log fields for non-component project
        log_action = NodeLog.PROJECT_CREATED
        log_params = {
            'node': instance._id,
        }
        if getattr(instance, 'parent_node', None):
            log_params.update({'parent_node': instance.parent_node._id})

        # Add log with appropriate fields
        instance.add_log(
            log_action,
            params=log_params,
            auth=Auth(user=instance.creator),
            log_date=instance.created,
            save=True,
        )


@receiver(post_save, sender=Collection)
@receiver(post_save, sender=Node)
def send_osf_signal(sender, instance, created, **kwargs):
    if created and instance.is_original and not instance._suppress_log:
        project_signals.project_created.send(instance)


@receiver(post_save, sender=Collection)
@receiver(post_save, sender=Node)
def add_default_node_addons(sender, instance, created, **kwargs):
    if (created or instance._is_templated_clone) and instance.is_original and not instance._suppress_log:
        for addon in settings.ADDONS_AVAILABLE:
            if 'node' in addon.added_default:
                instance.add_addon(addon.short_name, auth=None, log=False)


@receiver(post_save, sender=Collection)
@receiver(post_save, sender=Node)
@receiver(post_save, sender='osf.Registration')
@receiver(post_save, sender='osf.QuickFilesNode')
def set_parent_and_root(sender, instance, created, *args, **kwargs):
    if getattr(instance, '_parent', None):
        NodeRelation.objects.get_or_create(
            parent=instance._parent,
            child=instance,
            is_node_link=False
        )
        # remove cached copy of parent_node
        try:
            del instance.__dict__['parent_node']
        except KeyError:
            pass
    if not instance.root:
        instance.root = instance.get_root()
        instance.save()<|MERGE_RESOLUTION|>--- conflicted
+++ resolved
@@ -329,13 +329,8 @@
     @cached_property
     def parent_node(self):
         try:
-<<<<<<< HEAD
-            node_rel = next(parent for parent in self._parents.filter(is_node_link=False))
-        except StopIteration:
-=======
             node_rel = self._parents.filter(is_node_link=False)[0]
         except IndexError:
->>>>>>> dfd1eb66
             node_rel = None
         if node_rel:
             parent = node_rel.parent
