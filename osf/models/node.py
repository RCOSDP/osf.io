--- conflicted
+++ resolved
@@ -66,11 +66,7 @@
 logger = logging.getLogger(__name__)
 
 
-<<<<<<< HEAD
 class AbstractNodeQuerySet(MODMCompatibilityQuerySet):
-=======
-class AbstractNodeQueryset(MODMCompatibilityQuerySet):
->>>>>>> 914ae56b
     def get_roots(self):
         return self.extra(
             where=['"osf_abstractnode".id in (SELECT id FROM osf_abstractnode WHERE id NOT IN (SELECT child_id FROM '
@@ -238,11 +234,7 @@
                                     through_fields=('parent', 'child'),
                                     related_name='parent_nodes')
 
-<<<<<<< HEAD
     objects = AbstractNodeQuerySet.as_manager()
-=======
-    objects = AbstractNodeQueryset.as_manager()
->>>>>>> 914ae56b
 
     @property
     def parent_node(self):
