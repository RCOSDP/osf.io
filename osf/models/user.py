import datetime as dt
import logging
import re
import urllib
import urlparse
import uuid
from copy import deepcopy
from os.path import splitext

from flask import Request as FlaskRequest
from framework import analytics

# OSF imports
import itsdangerous
import pytz
from dirtyfields import DirtyFieldsMixin

from django.conf import settings
from django.contrib.auth.base_user import AbstractBaseUser, BaseUserManager
from django.contrib.auth.hashers import check_password
from django.contrib.auth.models import PermissionsMixin
from django.dispatch import receiver
from django.db.models.signals import post_save
from django.db import models
from django.utils import timezone

from framework.auth import Auth, signals, utils
from framework.auth.core import generate_verification_key
from framework.auth.exceptions import (ChangePasswordError, ExpiredTokenError,
                                       InvalidTokenError,
                                       MergeConfirmedRequiredError,
                                       MergeConflictError)
from framework.exceptions import PermissionsError
from framework.sessions.utils import remove_sessions_for_user
from osf.utils.requests import get_current_request
from osf.exceptions import reraise_django_validation_errors, MaxRetriesError
from osf.models.base import BaseModel, GuidMixin, GuidMixinQuerySet
from osf.models.contributor import Contributor, RecentlyAddedContributor
from osf.models.institution import Institution
from osf.models.mixins import AddonModelMixin
from osf.models.session import Session
from osf.models.tag import Tag
from osf.models.validators import validate_email, validate_social, validate_history_item
from osf.utils.datetime_aware_jsonfield import DateTimeAwareJSONField
from osf.utils.fields import NonNaiveDateTimeField, LowercaseEmailField
from osf.utils.names import impute_names
from osf.utils.requests import check_select_for_update
from website import settings as website_settings
from website import filters, mails
from website.project import new_bookmark_collection

logger = logging.getLogger(__name__)

MAX_QUICKFILES_MERGE_RENAME_ATTEMPTS = 1000

def get_default_mailing_lists():
    return {'Open Science Framework Help': True}


name_formatters = {
    'long': lambda user: user.fullname,
    'surname': lambda user: user.family_name if user.family_name else user.fullname,
    'initials': lambda user: u'{surname}, {initial}.'.format(
        surname=user.family_name,
        initial=user.given_name_initial,
    ),
}


class OSFUserManager(BaseUserManager):

    def create_user(self, username, password=None):
        if not username:
            raise ValueError('Users must have a username')

        user = self.model(
            username=self.normalize_email(username),
            is_active=True,
            date_registered=timezone.now()
        )

        user.set_password(password)
        user.save(using=self._db)
        return user

    _queryset_class = GuidMixinQuerySet

    def all(self):
        return self.get_queryset().all()

    def eager(self, *fields):
        fk_fields = set(self.model.get_fk_field_names()) & set(fields)
        m2m_fields = set(self.model.get_m2m_field_names()) & set(fields)
        return self.select_related(*fk_fields).prefetch_related(*m2m_fields)

    def create_superuser(self, username, password):
        user = self.create_user(username, password=password)
        user.is_superuser = True
        user.is_staff = True
        user.is_active = True
        user.save(using=self._db)
        return user


class Email(BaseModel):
    address = LowercaseEmailField(unique=True, db_index=True, validators=[validate_email])
    user = models.ForeignKey('OSFUser', related_name='emails', on_delete=models.CASCADE)

    def __unicode__(self):
        return self.address


class OSFUser(DirtyFieldsMixin, GuidMixin, BaseModel, AbstractBaseUser, PermissionsMixin, AddonModelMixin):
    FIELD_ALIASES = {
        '_id': 'guids___id',
        'system_tags': 'tags',
    }
    settings_type = 'user'  # Needed for addons
    USERNAME_FIELD = 'username'

    # Node fields that trigger an update to the search engine on save
    SEARCH_UPDATE_FIELDS = {
        'fullname',
        'given_name',
        'middle_names',
        'family_name',
        'suffix',
        'merged_by',
        'date_disabled',
        'date_confirmed',
        'jobs',
        'schools',
        'social',
    }
    TRACK_FIELDS = SEARCH_UPDATE_FIELDS.copy()
    TRACK_FIELDS.update({'password', 'last_login'})

    # TODO: Add SEARCH_UPDATE_NODE_FIELDS, for fields that should trigger a
    #   search update for all nodes to which the user is a contributor.

    SOCIAL_FIELDS = {
        'orcid': u'http://orcid.org/{}',
        'github': u'http://github.com/{}',
        'scholar': u'http://scholar.google.com/citations?user={}',
        'twitter': u'http://twitter.com/{}',
        'profileWebsites': [],
        'linkedIn': u'https://www.linkedin.com/{}',
        'impactStory': u'https://impactstory.org/u/{}',
        'researcherId': u'http://researcherid.com/rid/{}',
        'researchGate': u'https://researchgate.net/profile/{}',
        'academiaInstitution': u'https://{}',
        'academiaProfileID': u'.academia.edu/{}',
        'baiduScholar': u'http://xueshu.baidu.com/scholarID/{}',
        'ssrn': u'http://papers.ssrn.com/sol3/cf_dev/AbsByAuth.cfm?per_id={}'
    }

    # The primary email address for the account.
    # This value is unique, but multiple "None" records exist for:
    #   * unregistered contributors where an email address was not provided.
    # TODO: Update mailchimp subscription on username change in user.save()
    # TODO: Consider making this a FK to Email with to_field='address'
    #   Django supports this (https://docs.djangoproject.com/en/1.11/topics/auth/customizing/#django.contrib.auth.models.CustomUser.USERNAME_FIELD)
    #   but some third-party apps may not.
    username = models.CharField(max_length=255, db_index=True, unique=True)

    # Hashed. Use `User.set_password` and `User.check_password`
    # password = models.CharField(max_length=255)

    fullname = models.CharField(max_length=255)

    # user has taken action to register the account
    is_registered = models.BooleanField(db_index=True, default=False)

    # user has claimed the account
    # TODO: This should be retired - it always reflects is_registered.
    #   While a few entries exist where this is not the case, they appear to be
    #   the result of a bug, as they were all created over a small time span.
    is_claimed = models.BooleanField(default=False, db_index=True)

    # for internal use
    tags = models.ManyToManyField('Tag', blank=True)

    # security emails that have been sent
    # TODO: This should be removed and/or merged with system_tags
    security_messages = DateTimeAwareJSONField(default=dict, blank=True)
    # Format: {
    #   <message label>: <datetime>
    #   ...
    # }

    # user was invited (as opposed to registered unprompted)
    is_invited = models.BooleanField(default=False, db_index=True)

    # Per-project unclaimed user data:
    # TODO: add validation
    unclaimed_records = DateTimeAwareJSONField(default=dict, blank=True)
    # Format: {
    #   <project_id>: {
    #       'name': <name that referrer provided>,
    #       'referrer_id': <user ID of referrer>,
    #       'token': <token used for verification urls>,
    #       'email': <email the referrer provided or None>,
    #       'claimer_email': <email the claimer entered or None>,
    #       'last_sent': <timestamp of last email sent to referrer or None>
    #   }
    #   ...
    # }

    # Time of last sent notification email to newly added contributors
    # Format : {
    #   <project_id>: {
    #       'last_sent': time.time()
    #   }
    #   ...
    # }
    contributor_added_email_records = DateTimeAwareJSONField(default=dict, blank=True)

    # The user into which this account was merged
    merged_by = models.ForeignKey('self', null=True, blank=True, related_name='merger')

    # verification key v1: only the token string, no expiration time
    # used for cas login with username and verification key
    verification_key = models.CharField(max_length=255, null=True, blank=True)

    # verification key v2: token, and expiration time
    # used for password reset, confirm account/email, claim account/contributor-ship
    verification_key_v2 = DateTimeAwareJSONField(default=dict, blank=True, null=True)
    # Format: {
    #   'token': <verification token>
    #   'expires': <verification expiration time>
    # }

    email_last_sent = NonNaiveDateTimeField(null=True, blank=True)
    change_password_last_attempt = NonNaiveDateTimeField(null=True, blank=True)
    # Logs number of times user attempted to change their password where their
    # old password was invalid
    old_password_invalid_attempts = models.PositiveIntegerField(default=0)

    # email verification tokens
    #   see also ``unconfirmed_emails``
    email_verifications = DateTimeAwareJSONField(default=dict, blank=True)
    # Format: {
    #   <token> : {'email': <email address>,
    #              'expiration': <datetime>}
    # }

    # email lists to which the user has chosen a subscription setting
    mailchimp_mailing_lists = DateTimeAwareJSONField(default=dict, blank=True)
    # Format: {
    #   'list1': True,
    #   'list2: False,
    #    ...
    # }

    # email lists to which the user has chosen a subscription setting,
    # being sent from osf, rather than mailchimp
    osf_mailing_lists = DateTimeAwareJSONField(default=get_default_mailing_lists, blank=True)
    # Format: {
    #   'list1': True,
    #   'list2: False,
    #    ...
    # }

    # the date this user was registered
    date_registered = NonNaiveDateTimeField(db_index=True, auto_now_add=True)

    # list of collaborators that this user recently added to nodes as a contributor
    # recently_added = fields.ForeignField("user", list=True)
    recently_added = models.ManyToManyField('self',
                                            through=RecentlyAddedContributor,
                                            through_fields=('user', 'contributor'),
                                            symmetrical=False)

    # Attached external accounts (OAuth)
    # external_accounts = fields.ForeignField("externalaccount", list=True)
    external_accounts = models.ManyToManyField('ExternalAccount', blank=True)

    # CSL names
    given_name = models.CharField(max_length=255, blank=True)
    middle_names = models.CharField(max_length=255, blank=True)
    family_name = models.CharField(max_length=255, blank=True)
    suffix = models.CharField(max_length=255, blank=True)

    # identity for user logged in through external idp
    external_identity = DateTimeAwareJSONField(default=dict, blank=True)
    # Format: {
    #   <external_id_provider>: {
    #       <external_id>: <status from ('VERIFIED, 'CREATE', 'LINK')>,
    #       ...
    #   },
    #   ...
    # }

    # Employment history
    jobs = DateTimeAwareJSONField(default=list, blank=True, validators=[validate_history_item])
    # Format: list of {
    #     'title': <position or job title>,
    #     'institution': <institution or organization>,
    #     'department': <department>,
    #     'location': <location>,
    #     'startMonth': <start month>,
    #     'startYear': <start year>,
    #     'endMonth': <end month>,
    #     'endYear': <end year>,
    #     'ongoing: <boolean>
    # }

    # Educational history
    schools = DateTimeAwareJSONField(default=list, blank=True, validators=[validate_history_item])
    # Format: list of {
    #     'degree': <position or job title>,
    #     'institution': <institution or organization>,
    #     'department': <department>,
    #     'location': <location>,
    #     'startMonth': <start month>,
    #     'startYear': <start year>,
    #     'endMonth': <end month>,
    #     'endYear': <end year>,
    #     'ongoing: <boolean>
    # }

    # Social links
    social = DateTimeAwareJSONField(default=dict, blank=True, validators=[validate_social])
    # Format: {
    #     'profileWebsites': <list of profile websites>
    #     'twitter': <twitter id>,
    # }

    # date the user last sent a request
    date_last_login = NonNaiveDateTimeField(null=True, blank=True)

    # date the user first successfully confirmed an email address
    date_confirmed = NonNaiveDateTimeField(db_index=True, null=True, blank=True)

    # When the user was disabled.
    date_disabled = NonNaiveDateTimeField(db_index=True, null=True, blank=True)

    # when comments were last viewed
    comments_viewed_timestamp = DateTimeAwareJSONField(default=dict, blank=True)
    # Format: {
    #   'Comment.root_target._id': 'timestamp',
    #   ...
    # }

    # timezone for user's locale (e.g. 'America/New_York')
    timezone = models.CharField(blank=True, default='Etc/UTC', max_length=255)

    # user language and locale data (e.g. 'en_US')
    locale = models.CharField(blank=True, max_length=255, default='en_US')

    # whether the user has requested to deactivate their account
    requested_deactivation = models.BooleanField(default=False)

    affiliated_institutions = models.ManyToManyField('Institution', blank=True)

    notifications_configured = DateTimeAwareJSONField(default=dict, blank=True)

    # The time at which the user agreed to our updated ToS and Privacy Policy (GDPR, 25 May 2018)
    accepted_terms_of_service = NonNaiveDateTimeField(db_index=True, null=True, blank=True)

    objects = OSFUserManager()

    is_active = models.BooleanField(default=False)
    is_staff = models.BooleanField(default=False)

    def __repr__(self):
        return '<OSFUser({0!r}) with guid {1!r}>'.format(self.username, self._id)

    @property
    def deep_url(self):
        """Used for GUID resolution."""
        return '/profile/{}/'.format(self._primary_key)

    @property
    def url(self):
        return '/{}/'.format(self._id)

    @property
    def absolute_url(self):
        return urlparse.urljoin(website_settings.DOMAIN, self.url)

    @property
    def absolute_api_v2_url(self):
        from website import util
        return util.api_v2_url('users/{}/'.format(self._id))

    @property
    def api_url(self):
        return '/api/v1/profile/{}/'.format(self._id)

    @property
    def profile_url(self):
        return '/{}/'.format(self._id)

    @property
    def is_disabled(self):
        return self.date_disabled is not None

    @is_disabled.setter
    def is_disabled(self, val):
        """Set whether or not this account has been disabled."""
        if val and not self.date_disabled:
            self.date_disabled = timezone.now()
        elif val is False:
            self.date_disabled = None

    @property
    def is_confirmed(self):
        return bool(self.date_confirmed)

    @property
    def is_merged(self):
        """Whether or not this account has been merged into another account.
        """
        return self.merged_by is not None

    @property
    def unconfirmed_emails(self):
        # Handle when email_verifications field is None
        email_verifications = self.email_verifications or {}
        return [
            each['email']
            for each
            in email_verifications.values()
        ]

    @property
    def social_links(self):
        social_user_fields = {}
        for key, val in self.social.items():
            if val and key in self.SOCIAL_FIELDS:
                if not isinstance(val, basestring):
                    social_user_fields[key] = val
                else:
                    social_user_fields[key] = self.SOCIAL_FIELDS[key].format(val)
        return social_user_fields

    @property
    def given_name_initial(self):
        """
        The user's preferred initialization of their given name.

        Some users with common names may choose to distinguish themselves from
        their colleagues in this way. For instance, there could be two
        well-known researchers in a single field named "Robert Walker".
        "Walker, R" could then refer to either of them. "Walker, R.H." could
        provide easy disambiguation.

        NOTE: The internal representation for this should never end with a
              period. "R" and "R.H" would be correct in the prior case, but
              "R.H." would not.
        """
        return self.given_name[0]

    @property
    def email(self):
        if self.has_usable_username():
            return self.username
        else:
            return None

    @property
    def all_tags(self):
        """Return a queryset containing all of this user's tags (incl. system tags)."""
        # Tag's default manager only returns non-system tags, so we can't use self.tags
        return Tag.all_tags.filter(osfuser=self)

    @property
    def system_tags(self):
        """The system tags associated with this node. This currently returns a list of string
        names for the tags, for compatibility with v1. Eventually, we can just return the
        QuerySet.
        """
        return self.all_tags.filter(system=True).values_list('name', flat=True)

    @property
    def csl_given_name(self):
        return utils.generate_csl_given_name(self.given_name, self.middle_names, self.suffix)

    def csl_name(self, node_id=None):
        # disabled users are set to is_registered = False but have a fullname
        if self.is_registered or self.is_disabled:
            name = self.fullname
        else:
            name = self.get_unclaimed_record(node_id)['name']

        if self.family_name and self.given_name:
            """If the user has a family and given name, use those"""
            return {
                'family': self.family_name,
                'given': self.csl_given_name,
            }
        else:
            """ If the user doesn't autofill his family and given name """
            parsed = utils.impute_names(name)
            given_name = parsed['given']
            middle_names = parsed['middle']
            family_name = parsed['family']
            suffix = parsed['suffix']
            csl_given_name = utils.generate_csl_given_name(given_name, middle_names, suffix)
            return {
                'family': family_name,
                'given': csl_given_name,
            }

    @property
    def contributor_to(self):
        return self.nodes.filter(is_deleted=False, type__in=['osf.node', 'osf.registration'])

    @property
    def visible_contributor_to(self):
        return self.nodes.filter(is_deleted=False, contributor__visible=True, type__in=['osf.node', 'osf.registration'])

    def set_unusable_username(self):
        """Sets username to an unusable value. Used for, e.g. for invited contributors
        and merged users.

        NOTE: This is necessary because Django does not allow the username column to be nullable.
        """
        if self._id:
            self.username = self._id
        else:
            self.username = str(uuid.uuid4())
        return self.username

    def has_usable_username(self):
        return '@' in self.username

    @property
    def is_authenticated(self):  # Needed for django compat
        return True

    @property
    def is_anonymous(self):
        return False

    def get_absolute_url(self):
        return self.absolute_api_v2_url

    def get_addon_names(self):
        return []

    # django methods
    def get_full_name(self):
        return self.fullname

    def get_short_name(self):
        return self.username

    def __unicode__(self):
        return self.get_short_name()

    def __str__(self):
        return self.get_short_name()

    @property
    def contributed(self):
        return self.nodes.all()

    @property
    def can_be_merged(self):
        """The ability of the `merge_user` method to fully merge the user"""
        return all((addon.can_be_merged for addon in self.get_addons()))

    def merge_user(self, user):
        """Merge a registered user into this account. This user will be
        a contributor on any project. if the registered user and this account
        are both contributors of the same project. Then it will remove the
        registered user and set this account to the highest permission of the two
        and set this account to be visible if either of the two are visible on
        the project.

        :param user: A User object to be merged.
        """

        # Attempt to prevent self merges which end up removing self as a contributor from all projects
        if self == user:
            raise ValueError('Cannot merge a user into itself')

        # Fail if the other user has conflicts.
        if not user.can_be_merged:
            raise MergeConflictError('Users cannot be merged')
        # Move over the other user's attributes
        # TODO: confirm
        for system_tag in user.system_tags.all():
            self.add_system_tag(system_tag)

        self.is_claimed = self.is_claimed or user.is_claimed
        self.is_invited = self.is_invited or user.is_invited
        self.is_superuser = self.is_superuser or user.is_superuser
        self.is_staff = self.is_staff or user.is_staff

        # copy over profile only if this user has no profile info
        if user.jobs and not self.jobs:
            self.jobs = user.jobs

        if user.schools and not self.schools:
            self.schools = user.schools

        if user.social and not self.social:
            self.social = user.social

        unclaimed = user.unclaimed_records.copy()
        unclaimed.update(self.unclaimed_records)
        self.unclaimed_records = unclaimed
        # - unclaimed records should be connected to only one user
        user.unclaimed_records = {}

        security_messages = user.security_messages.copy()
        security_messages.update(self.security_messages)
        self.security_messages = security_messages

        notifications_configured = user.notifications_configured.copy()
        notifications_configured.update(self.notifications_configured)
        self.notifications_configured = notifications_configured
        if not website_settings.RUNNING_MIGRATION:
            for key, value in user.mailchimp_mailing_lists.iteritems():
                # subscribe to each list if either user was subscribed
                subscription = value or self.mailchimp_mailing_lists.get(key)
                signals.user_merged.send(self, list_name=key, subscription=subscription)

                # clear subscriptions for merged user
                signals.user_merged.send(user, list_name=key, subscription=False, send_goodbye=False)

        for target_id, timestamp in user.comments_viewed_timestamp.iteritems():
            if not self.comments_viewed_timestamp.get(target_id):
                self.comments_viewed_timestamp[target_id] = timestamp
            elif timestamp > self.comments_viewed_timestamp[target_id]:
                self.comments_viewed_timestamp[target_id] = timestamp

        # Give old user's emails to self
        user.emails.update(user=self)

        for k, v in user.email_verifications.iteritems():
            email_to_confirm = v['email']
            if k not in self.email_verifications and email_to_confirm != user.username:
                self.email_verifications[k] = v
        user.email_verifications = {}

        self.affiliated_institutions.add(*user.affiliated_institutions.values_list('pk', flat=True))

        for service in user.external_identity:
            for service_id in user.external_identity[service].iterkeys():
                if not (
                    service_id in self.external_identity.get(service, '') and
                    self.external_identity[service][service_id] == 'VERIFIED'
                ):
                    # Prevent 'CREATE', merging user has already been created.
                    external = user.external_identity[service][service_id]
                    status = 'VERIFIED' if external == 'VERIFIED' else 'LINK'
                    if self.external_identity.get(service):
                        self.external_identity[service].update(
                            {service_id: status}
                        )
                    else:
                        self.external_identity[service] = {
                            service_id: status
                        }
        user.external_identity = {}

        # FOREIGN FIELDS
        self.external_accounts.add(*user.external_accounts.values_list('pk', flat=True))

        # - addons
        # Note: This must occur before the merged user is removed as a
        #       contributor on the nodes, as an event hook is otherwise fired
        #       which removes the credentials.
        for addon in user.get_addons():
            user_settings = self.get_or_add_addon(addon.config.short_name)
            user_settings.merge(addon)
            user_settings.save()

        # - projects where the user was a contributor
        for node in user.contributed:
            # Skip quickfiles
            if node.is_quickfiles:
                continue
            # if both accounts are contributor of the same project
            if node.is_contributor(self) and node.is_contributor(user):
                user_permissions = node.get_permissions(user)
                self_permissions = node.get_permissions(self)
                permissions = max([user_permissions, self_permissions])
                node.set_permissions(user=self, permissions=permissions)

                visible1 = self._id in node.visible_contributor_ids
                visible2 = user._id in node.visible_contributor_ids
                if visible1 != visible2:
                    node.set_visible(user=self, visible=True, log=True, auth=Auth(user=self))

                node.contributor_set.filter(user=user).delete()
            else:
                node.contributor_set.filter(user=user).update(user=self)

            node.save()

        # Skip bookmark collections
        user.collection_set.exclude(is_bookmark_collection=True).update(creator=self)

        from osf.models import QuickFilesNode
        from osf.models import BaseFileNode

        # - projects where the user was the creator
        user.nodes_created.exclude(type=QuickFilesNode._typedmodels_type).update(creator=self)

        # - file that the user has checked_out, import done here to prevent import error
        for file_node in BaseFileNode.files_checked_out(user=user):
            file_node.checkout = self
            file_node.save()

        # - move files in the merged user's quickfiles node, checking for name conflicts
        from addons.osfstorage.models import OsfStorageFileNode
        primary_quickfiles = QuickFilesNode.objects.get(creator=self)
        merging_user_quickfiles = QuickFilesNode.objects.get(creator=user)

        files_in_merging_user_quickfiles = merging_user_quickfiles.files.filter(type='osf.osfstoragefile')
        for merging_user_file in files_in_merging_user_quickfiles:
            if OsfStorageFileNode.objects.filter(node=primary_quickfiles, name=merging_user_file.name).exists():
                digit = 1
                split_filename = splitext(merging_user_file.name)
                name_without_extension = split_filename[0]
                extension = split_filename[1]
                found_digit_in_parens = re.findall('(?<=\()(\d)(?=\))', name_without_extension)
                if found_digit_in_parens:
                    found_digit = int(found_digit_in_parens[0])
                    digit = found_digit + 1
                    name_without_extension = name_without_extension.replace('({})'.format(found_digit), '').strip()
                new_name_format = '{} ({}){}'
                new_name = new_name_format.format(name_without_extension, digit, extension)

                # check if new name conflicts, update til it does not (try up to 1000 times)
                rename_count = 0
                while OsfStorageFileNode.objects.filter(node=primary_quickfiles, name=new_name).exists():
                    digit += 1
                    new_name = new_name_format.format(name_without_extension, digit, extension)
                    rename_count += 1
                    if rename_count >= MAX_QUICKFILES_MERGE_RENAME_ATTEMPTS:
                        raise MaxRetriesError('Maximum number of rename attempts has been reached')

                merging_user_file.name = new_name
                merging_user_file.save()

            merging_user_file.node = primary_quickfiles
            merging_user_file.save()

        # finalize the merge

        remove_sessions_for_user(user)

        # - username is set to the GUID so the merging user can set it primary
        #   in the future (note: it cannot be set to None due to non-null constraint)
        user.set_unusable_username()
        user.set_unusable_password()
        user.verification_key = None
        user.osf_mailing_lists = {}
        user.merged_by = self

        user.save()

    def disable_account(self):
        """
        Disables user account, making is_disabled true, while also unsubscribing user
        from mailchimp emails, remove any existing sessions.

        Ported from framework/auth/core.py
        """
        from website import mailchimp_utils
        from framework.auth import logout

        try:
            mailchimp_utils.unsubscribe_mailchimp(
                list_name=website_settings.MAILCHIMP_GENERAL_LIST,
                user_id=self._id,
                username=self.username
            )
        except mailchimp_utils.mailchimp.ListNotSubscribedError:
            pass
        except mailchimp_utils.mailchimp.InvalidApiKeyError:
            if not website_settings.ENABLE_EMAIL_SUBSCRIPTIONS:
                pass
            else:
                raise
        except mailchimp_utils.mailchimp.EmailNotExistsError:
            pass
        # Call to `unsubscribe` above saves, and can lead to stale data
        self.reload()
        self.is_disabled = True

        # we must call both methods to ensure the current session is cleared and all existing
        # sessions are revoked.
        req = get_current_request()
        if isinstance(req, FlaskRequest):
            logout()
        remove_sessions_for_user(self)

    def update_is_active(self):
        """Update ``is_active`` to be consistent with the fields that
        it depends on.
        """
        # The user can log in if they have set a password OR
        # have a verified external ID, e.g an ORCID
        can_login = self.has_usable_password() or (
            'VERIFIED' in sum([each.values() for each in self.external_identity.values()], [])
        )
        self.is_active = (
            self.is_registered and
            self.is_confirmed and
            can_login and
            not self.is_merged and
            not self.is_disabled
        )

    # Overrides BaseModel
    def save(self, *args, **kwargs):
        self.update_is_active()
        self.username = self.username.lower().strip() if self.username else None
        dirty_fields = set(self.get_dirty_fields(check_relationship=True))
        ret = super(OSFUser, self).save(*args, **kwargs)
        if self.SEARCH_UPDATE_FIELDS.intersection(dirty_fields) and self.is_confirmed:
            self.update_search()
            self.update_search_nodes_contributors()
        if 'fullname' in dirty_fields:
            from osf.models.quickfiles import get_quickfiles_project_title, QuickFilesNode

            quickfiles = QuickFilesNode.objects.filter(creator=self).first()
            if quickfiles:
                quickfiles.title = get_quickfiles_project_title(self)
                quickfiles.save()
        return ret

    # Legacy methods

    @classmethod
<<<<<<< HEAD
    def create(cls, username, password, fullname, accepted_terms_of_service=None):
        validate_email(username)  # Raises ValidationError if spam address
=======
    def create(cls, username, password, fullname):
        validate_email(username)  # Raises BlacklistedEmailError if spam address
>>>>>>> f9e12dc2

        user = cls(
            username=username,
            fullname=fullname,
            accepted_terms_of_service=accepted_terms_of_service
        )
        user.update_guessed_names()
        user.set_password(password)
        return user

    def set_password(self, raw_password, notify=True):
        """Set the password for this user to the hash of ``raw_password``.
        If this is a new user, we're done. If this is a password change,
        then email the user about the change and clear all the old sessions
        so that users will have to log in again with the new password.

        :param raw_password: the plaintext value of the new password
        :param notify: Only meant for unit tests to keep extra notifications from being sent
        :rtype: list
        :returns: Changed fields from the user save
        """
        had_existing_password = bool(self.has_usable_password() and self.is_confirmed)
        if self.username == raw_password:
            raise ChangePasswordError(['Password cannot be the same as your email address'])
        super(OSFUser, self).set_password(raw_password)
        if had_existing_password and notify:
            mails.send_mail(
                to_addr=self.username,
                mail=mails.PASSWORD_RESET,
                mimetype='html',
                user=self,
                can_change_preferences=False,
                osf_contact_email=website_settings.OSF_CONTACT_EMAIL
            )
            remove_sessions_for_user(self)

    @classmethod
    def create_unconfirmed(cls, username, password, fullname, external_identity=None,
                           do_confirm=True, campaign=None, accepted_terms_of_service=None):
        """Create a new user who has begun registration but needs to verify
        their primary email address (username).
        """
        user = cls.create(username, password, fullname, accepted_terms_of_service)
        user.add_unconfirmed_email(username, external_identity=external_identity)
        user.is_registered = False
        if external_identity:
            user.external_identity.update(external_identity)
        if campaign:
            # needed to prevent cirular import
            from framework.auth.campaigns import system_tag_for_campaign  # skipci
            # User needs to be saved before adding system tags (due to m2m relationship)
            user.save()
            user.add_system_tag(system_tag_for_campaign(campaign))
        return user

    @classmethod
    def create_confirmed(cls, username, password, fullname):
        user = cls.create(username, password, fullname)
        user.is_registered = True
        user.is_claimed = True
        user.save()  # Must save before using auto_now_add field
        user.date_confirmed = user.date_registered
        user.emails.create(address=username.lower().strip())
        return user

    def get_unconfirmed_email_for_token(self, token):
        """Return email if valid.
        :rtype: bool
        :raises: ExpiredTokenError if trying to access a token that is expired.
        :raises: InvalidTokenError if trying to access a token that is invalid.

        """
        if token not in self.email_verifications:
            raise InvalidTokenError

        verification = self.email_verifications[token]
        # Not all tokens are guaranteed to have expiration dates
        if (
            'expiration' in verification and
            verification['expiration'].replace(tzinfo=pytz.utc) < timezone.now()
        ):
            raise ExpiredTokenError

        return verification['email']

    def get_unconfirmed_emails_exclude_external_identity(self):
        """Return a list of unconfirmed emails that are not related to external identity."""

        unconfirmed_emails = []
        if self.email_verifications:
            for token, value in self.email_verifications.iteritems():
                if not value.get('external_identity'):
                    unconfirmed_emails.append(value.get('email'))
        return unconfirmed_emails

    @property
    def unconfirmed_email_info(self):
        """Return a list of dictionaries containing information about each of this
        user's unconfirmed emails.
        """
        unconfirmed_emails = []
        email_verifications = self.email_verifications or []
        for token in email_verifications:
            if self.email_verifications[token].get('confirmed', False):
                try:
                    user_merge = OSFUser.objects.get(emails__address__iexact=self.email_verifications[token]['email'])
                except OSFUser.DoesNotExist:
                    user_merge = False

                unconfirmed_emails.append({'address': self.email_verifications[token]['email'],
                                        'token': token,
                                        'confirmed': self.email_verifications[token]['confirmed'],
                                        'user_merge': user_merge.email if user_merge else False})
        return unconfirmed_emails

    def clean_email_verifications(self, given_token=None):
        email_verifications = deepcopy(self.email_verifications or {})
        for token in self.email_verifications or {}:
            try:
                self.get_unconfirmed_email_for_token(token)
            except (KeyError, ExpiredTokenError):
                email_verifications.pop(token)
                continue
            if token == given_token:
                email_verifications.pop(token)
        self.email_verifications = email_verifications

    def verify_password_token(self, token):
        """
        Verify that the password reset token for this user is valid.

        :param token: the token in verification key
        :return `True` if valid, otherwise `False`
        """

        if token and self.verification_key_v2:
            try:
                return (self.verification_key_v2['token'] == token and
                        self.verification_key_v2['expires'] > timezone.now())
            except AttributeError:
                return False
        return False

    def verify_claim_token(self, token, project_id):
        """Return whether or not a claim token is valid for this user for
        a given node which they were added as a unregistered contributor for.
        """
        try:
            record = self.get_unclaimed_record(project_id)
        except ValueError:  # No unclaimed record for given pid
            return False
        return record['token'] == token

    @classmethod
    def create_unregistered(cls, fullname, email=None):
        """Create a new unregistered user.
        """
        user = cls(
            username=email,
            fullname=fullname,
            is_invited=True,
            is_registered=False,
        )
        if not email:
            user.set_unusable_username()
        user.set_unusable_password()
        user.update_guessed_names()

        return user

    def update_guessed_names(self):
        """Updates the CSL name fields inferred from the the full name.
        """
        parsed = impute_names(self.fullname)
        self.given_name = parsed['given']
        self.middle_names = parsed['middle']
        self.family_name = parsed['family']
        self.suffix = parsed['suffix']

    def add_unconfirmed_email(self, email, expiration=None, external_identity=None):
        """
        Add an email verification token for a given email.

        :param email: the email to confirm
        :param email: overwrite default expiration time
        :param external_identity: the user's external identity
        :return: a token
        :raises: ValueError if email already confirmed, except for login through external idp.
        """

        # Note: This is technically not compliant with RFC 822, which requires
        #       that case be preserved in the "local-part" of an address. From
        #       a practical standpoint, the vast majority of email servers do
        #       not preserve case.
        #       ref: https://tools.ietf.org/html/rfc822#section-6
        email = email.lower().strip()

        with reraise_django_validation_errors():
            validate_email(email)

        if not external_identity and self.emails.filter(address=email).exists():
            raise ValueError('Email already confirmed to this user.')

        # If the unconfirmed email is already present, refresh the token
        if email in self.unconfirmed_emails:
            self.remove_unconfirmed_email(email)

        verification_key = generate_verification_key(verification_type='confirm')

        # handle when email_verifications is None
        if not self.email_verifications:
            self.email_verifications = {}

        self.email_verifications[verification_key['token']] = {
            'email': email,
            'confirmed': False,
            'expiration': expiration if expiration else verification_key['expires'],
            'external_identity': external_identity,
        }

        return verification_key['token']

    def remove_unconfirmed_email(self, email):
        """Remove an unconfirmed email addresses and their tokens."""
        for token, value in self.email_verifications.iteritems():
            if value.get('email') == email:
                del self.email_verifications[token]
                return True

        return False

    def remove_email(self, email):
        """Remove a confirmed email"""
        if email == self.username:
            raise PermissionsError("Can't remove primary email")
        if self.emails.filter(address=email):
            self.emails.filter(address=email).delete()
            signals.user_email_removed.send(self, email=email, osf_contact_email=website_settings.OSF_CONTACT_EMAIL)

    def get_confirmation_token(self, email, force=False, renew=False):
        """Return the confirmation token for a given email.

        :param str email: The email to get the token for.
        :param bool force: If an expired token exists for the given email, generate a new one and return it.
        :param bool renew: Generate a new token and return it.
        :return Return the confirmation token.
        :raises: ExpiredTokenError if trying to access a token that is expired and force=False.
        :raises: KeyError if there no token for the email.
        """
        # TODO: Refactor "force" flag into User.get_or_add_confirmation_token
        for token, info in self.email_verifications.items():
            if info['email'].lower() == email.lower():
                # Old records will not have an expiration key. If it's missing,
                # assume the token is expired
                expiration = info.get('expiration')
                if renew:
                    new_token = self.add_unconfirmed_email(email)
                    self.save()
                    return new_token
                if not expiration or (expiration and expiration < timezone.now()):
                    if not force:
                        raise ExpiredTokenError('Token for email "{0}" is expired'.format(email))
                    else:
                        new_token = self.add_unconfirmed_email(email)
                        self.save()
                        return new_token
                return token
        raise KeyError('No confirmation token for email "{0}"'.format(email))

    def get_confirmation_url(self, email,
                             external=True,
                             force=False,
                             renew=False,
                             external_id_provider=None,
                             destination=None):
        """Return the confirmation url for a given email.

        :param email: The email to confirm.
        :param external: Use absolute or relative url.
        :param force: If an expired token exists for the given email, generate a new one and return it.
        :param renew: Generate a new token and return it.
        :param external_id_provider: The external identity provider that authenticates the user.
        :param destination: The destination page to redirect after confirmation
        :return: Return the confirmation url.
        :raises: ExpiredTokenError if trying to access a token that is expired.
        :raises: KeyError if there is no token for the email.
        """

        base = website_settings.DOMAIN if external else '/'
        token = self.get_confirmation_token(email, force=force, renew=renew)
        external = 'external/' if external_id_provider else ''
        destination = '?{}'.format(urllib.urlencode({'destination': destination})) if destination else ''
        return '{0}confirm/{1}{2}/{3}/{4}'.format(base, external, self._primary_key, token, destination)

    def register(self, username, password=None, accepted_terms_of_service=None):
        """Registers the user.
        """
        self.username = username
        if password:
            self.set_password(password)
        if not self.emails.filter(address=username):
            self.emails.create(address=username)
        self.is_registered = True
        self.is_claimed = True
        self.date_confirmed = timezone.now()
        if accepted_terms_of_service:
            self.accepted_terms_of_service = timezone.now()
        self.update_search()
        self.update_search_nodes()

        # Emit signal that a user has confirmed
        signals.user_confirmed.send(self)

        return self

    def confirm_email(self, token, merge=False):
        """Confirm the email address associated with the token"""
        email = self.get_unconfirmed_email_for_token(token)

        # If this email is confirmed on another account, abort
        try:
            if check_select_for_update():
                user_to_merge = OSFUser.objects.filter(emails__address=email).select_for_update().get()
            else:
                user_to_merge = OSFUser.objects.get(emails__address=email)
        except OSFUser.DoesNotExist:
            user_to_merge = None

        if user_to_merge and merge:
            self.merge_user(user_to_merge)
        elif user_to_merge:
            raise MergeConfirmedRequiredError(
                'Merge requires confirmation',
                user=self,
                user_to_merge=user_to_merge,
            )

        # If another user has this email as its username, get it
        try:
            unregistered_user = OSFUser.objects.exclude(guids___id=self._id, guids___id__isnull=False).get(username=email)
        except OSFUser.DoesNotExist:
            unregistered_user = None

        if unregistered_user:
            self.merge_user(unregistered_user)
            self.save()
            unregistered_user.username = None

        if not self.emails.filter(address=email).exists():
            self.emails.create(address=email)

        # Complete registration if primary email
        if email.lower() == self.username.lower():
            self.register(self.username)
            self.date_confirmed = timezone.now()
        # Revoke token
        del self.email_verifications[token]

        # TODO: We can't assume that all unclaimed records are now claimed.
        # Clear unclaimed records, so user's name shows up correctly on
        # all projects
        self.unclaimed_records = {}
        self.save()

        self.update_search_nodes()

        return True

    def update_search(self):
        from website.search.search import update_user
        update_user(self)

    def update_search_nodes_contributors(self):
        """
        Bulk update contributor name on all nodes on which the user is
        a contributor.
        :return:
        """
        from website.search import search
        search.update_contributors_async(self.id)

    def update_search_nodes(self):
        """Call `update_search` on all nodes on which the user is a
        contributor. Needed to add self to contributor lists in search upon
        registration or claiming.

        """
        for node in self.contributor_to:
            node.update_search()

    def update_date_last_login(self):
        self.date_last_login = timezone.now()

    def get_summary(self, formatter='long'):
        return {
            'user_fullname': self.fullname,
            'user_profile_url': self.profile_url,
            'user_display_name': name_formatters[formatter](self),
            'user_is_claimed': self.is_claimed
        }

    def check_password(self, raw_password):
        """
        Return a boolean of whether the raw_password was correct. Handles
        hashing formats behind the scenes.

        Source: https://github.com/django/django/blob/master/django/contrib/auth/base_user.py#L104
        """
        def setter(raw_password):
            self.set_password(raw_password, notify=False)
            # Password hash upgrades shouldn't be considered password changes.
            self._password = None
            self.save(update_fields=['password'])
        return check_password(raw_password, self.password, setter)

    def change_password(self, raw_old_password, raw_new_password, raw_confirm_password):
        """Change the password for this user to the hash of ``raw_new_password``."""
        raw_old_password = (raw_old_password or '').strip()
        raw_new_password = (raw_new_password or '').strip()
        raw_confirm_password = (raw_confirm_password or '').strip()

        # TODO: Move validation to set_password
        issues = []
        if not self.check_password(raw_old_password):
            self.old_password_invalid_attempts += 1
            self.change_password_last_attempt = timezone.now()
            issues.append('Old password is invalid')
        elif raw_old_password == raw_new_password:
            issues.append('Password cannot be the same')
        elif raw_new_password == self.username:
            issues.append('Password cannot be the same as your email address')
        if not raw_old_password or not raw_new_password or not raw_confirm_password:
            issues.append('Passwords cannot be blank')
        elif len(raw_new_password) < 8:
            issues.append('Password should be at least eight characters')
        elif len(raw_new_password) > 256:
            issues.append('Password should not be longer than 256 characters')

        if raw_new_password != raw_confirm_password:
            issues.append('Password does not match the confirmation')

        if issues:
            raise ChangePasswordError(issues)
        self.set_password(raw_new_password)
        self.reset_old_password_invalid_attempts()

    def reset_old_password_invalid_attempts(self):
        self.old_password_invalid_attempts = 0

    def profile_image_url(self, size=None):
        """A generalized method for getting a user's profile picture urls.
        We may choose to use some service other than gravatar in the future,
        and should not commit ourselves to using a specific service (mostly
        an API concern).

        As long as we use gravatar, this is just a proxy to User.gravatar_url
        """
        return self._gravatar_url(size)

    def _gravatar_url(self, size):
        return filters.gravatar(
            self,
            use_ssl=True,
            size=size
        )

    @property
    def display_absolute_url(self):
        url = self.absolute_url
        if url is not None:
            return re.sub(r'https?:', '', url).strip('/')

    def display_full_name(self, node=None):
        """Return the full name , as it would display in a contributor list for a
        given node.

        NOTE: Unclaimed users may have a different name for different nodes.
        """
        if node:
            unclaimed_data = self.unclaimed_records.get(str(node._id), None)
            if unclaimed_data:
                return unclaimed_data['name']
        return self.fullname

    def add_system_tag(self, tag):
        if not isinstance(tag, Tag):
            tag_instance, created = Tag.all_tags.get_or_create(name=tag.lower(), system=True)
        else:
            tag_instance = tag
        if not tag_instance.system:
            raise ValueError('Non-system tag passed to add_system_tag')
        if not self.all_tags.filter(id=tag_instance.id).exists():
            self.tags.add(tag_instance)
        return tag_instance

    def get_recently_added(self):
        return (
            each.contributor
            for each in self.recentlyaddedcontributor_set.order_by('-date_added')
        )

    def _projects_in_common_query(self, other_user):
        sqs = Contributor.objects.filter(node=models.OuterRef('pk'), user=other_user)
        return (self.nodes
                 .filter(is_deleted=False)
                 .exclude(type='osf.collection')
                 .annotate(contrib=models.Exists(sqs))
                 .filter(contrib=True))

    def get_projects_in_common(self, other_user):
        """Returns either a collection of "shared projects" (projects that both users are contributors for)
        or just their primary keys
        """
        query = self._projects_in_common_query(other_user)
        return set(query.all())

    def n_projects_in_common(self, other_user):
        """Returns number of "shared projects" (projects that both users are contributors for)"""
        return self._projects_in_common_query(other_user).count()

    def add_unclaimed_record(self, node, referrer, given_name, email=None):
        """Add a new project entry in the unclaimed records dictionary.

        :param Node node: Node this unclaimed user was added to.
        :param User referrer: User who referred this user.
        :param str given_name: The full name that the referrer gave for this user.
        :param str email: The given email address.
        :returns: The added record
        """
        if not node.can_edit(user=referrer):
            raise PermissionsError(
                'Referrer does not have permission to add a contributor to project {0}'.format(node._primary_key)
            )
        project_id = str(node._id)
        referrer_id = str(referrer._id)
        if email:
            clean_email = email.lower().strip()
        else:
            clean_email = None
        verification_key = generate_verification_key(verification_type='claim')
        try:
            record = self.unclaimed_records[node._id]
        except KeyError:
            record = None
        if record:
            del record
        record = {
            'name': given_name,
            'referrer_id': referrer_id,
            'token': verification_key['token'],
            'expires': verification_key['expires'],
            'email': clean_email,
        }
        self.unclaimed_records[project_id] = record
        return record

    def get_unclaimed_record(self, project_id):
        """Get an unclaimed record for a given project_id.

        :raises: ValueError if there is no record for the given project.
        """
        try:
            return self.unclaimed_records[project_id]
        except KeyError:  # reraise as ValueError
            raise ValueError('No unclaimed record for user {self._id} on node {project_id}'
                                .format(**locals()))

    def get_claim_url(self, project_id, external=False):
        """Return the URL that an unclaimed user should use to claim their
        account. Return ``None`` if there is no unclaimed_record for the given
        project ID.

        :param project_id: The project ID for the unclaimed record
        :raises: ValueError if a record doesn't exist for the given project ID
        :rtype: dict
        :returns: The unclaimed record for the project
        """
        uid = self._primary_key
        base_url = website_settings.DOMAIN if external else '/'
        unclaimed_record = self.get_unclaimed_record(project_id)
        token = unclaimed_record['token']
        return '{base_url}user/{uid}/{project_id}/claim/?token={token}'\
                    .format(**locals())

    def is_affiliated_with_institution(self, institution):
        """Return if this user is affiliated with ``institution``."""
        return self.affiliated_institutions.filter(id=institution.id).exists()

    def update_affiliated_institutions_by_email_domain(self):
        """
        Append affiliated_institutions by email domain.
        :return:
        """
        try:
            email_domains = [email.split('@')[1].lower() for email in self.emails.values_list('address', flat=True)]
            insts = Institution.objects.filter(email_domains__overlap=email_domains)
            if insts.exists():
                self.affiliated_institutions.add(*insts)
        except IndexError:
            pass

    def remove_institution(self, inst_id):
        try:
            inst = self.affiliated_institutions.get(_id=inst_id)
        except Institution.DoesNotExist:
            return False
        else:
            self.affiliated_institutions.remove(inst)
            return True

    def get_activity_points(self):
        return analytics.get_total_activity_count(self._id)

    def get_or_create_cookie(self, secret=None):
        """Find the cookie for the given user
        Create a new session if no cookie is found

        :param str secret: The key to sign the cookie with
        :returns: The signed cookie
        """
        secret = secret or settings.SECRET_KEY
        user_session = Session.objects.filter(
            data__auth_user_id=self._id
        ).order_by(
            '-modified'
        ).first()

        if not user_session:
            user_session = Session(data={
                'auth_user_id': self._id,
                'auth_user_username': self.username,
                'auth_user_fullname': self.fullname,
            })
            user_session.save()

        signer = itsdangerous.Signer(secret)
        return signer.sign(user_session._id)

    @classmethod
    def from_cookie(cls, cookie, secret=None):
        """Attempt to load a user from their signed cookie
        :returns: None if a user cannot be loaded else User
        """
        if not cookie:
            return None

        secret = secret or settings.SECRET_KEY

        try:
            token = itsdangerous.Signer(secret).unsign(cookie)
        except itsdangerous.BadSignature:
            return None

        user_session = Session.load(token)

        if user_session is None:
            return None

        return cls.load(user_session.data.get('auth_user_id'))

    def get_node_comment_timestamps(self, target_id):
        """ Returns the timestamp for when comments were last viewed on a node, file or wiki.
        """
        default_timestamp = dt.datetime(1970, 1, 1, 12, 0, 0, tzinfo=pytz.utc)
        return self.comments_viewed_timestamp.get(target_id, default_timestamp)

    class Meta:
        # custom permissions for use in the OSF Admin App
        permissions = (
            ('view_osfuser', 'Can view user details'),
        )

@receiver(post_save, sender=OSFUser)
def add_default_user_addons(sender, instance, created, **kwargs):
    if created:
        for addon in website_settings.ADDONS_AVAILABLE:
            if 'user' in addon.added_default:
                instance.add_addon(addon.short_name)

@receiver(post_save, sender=OSFUser)
def create_bookmark_collection(sender, instance, created, **kwargs):
    if created:
        new_bookmark_collection(instance)


@receiver(post_save, sender=OSFUser)
def create_quickfiles_project(sender, instance, created, **kwargs):
    from osf.models.quickfiles import QuickFilesNode

    if created:
        QuickFilesNode.objects.create_for_user(instance)<|MERGE_RESOLUTION|>--- conflicted
+++ resolved
@@ -830,13 +830,8 @@
     # Legacy methods
 
     @classmethod
-<<<<<<< HEAD
     def create(cls, username, password, fullname, accepted_terms_of_service=None):
-        validate_email(username)  # Raises ValidationError if spam address
-=======
-    def create(cls, username, password, fullname):
         validate_email(username)  # Raises BlacklistedEmailError if spam address
->>>>>>> f9e12dc2
 
         user = cls(
             username=username,
