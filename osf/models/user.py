import datetime as dt
import logging
import re
import urllib
import urlparse
import uuid
from copy import deepcopy
from os.path import splitext

from flask import Request as FlaskRequest
from framework import analytics
from guardian.shortcuts import get_perms

# OSF imports
import itsdangerous
import pytz
from dirtyfields import DirtyFieldsMixin

from django.apps import apps
from django.conf import settings
from django.contrib.auth.base_user import AbstractBaseUser, BaseUserManager
from django.contrib.auth.hashers import check_password
from django.contrib.auth.models import PermissionsMixin
from django.dispatch import receiver
from django.db import models
from django.db.models import Count
from django.db.models.signals import post_save
from django.utils import timezone
from guardian.shortcuts import get_objects_for_user

from framework.auth import Auth, signals, utils
from framework.auth.core import generate_verification_key
from framework.auth.exceptions import (ChangePasswordError, ExpiredTokenError,
                                       InvalidTokenError,
                                       MergeConfirmedRequiredError,
                                       MergeConflictError,
                                       MergeDisableError)
from framework.exceptions import PermissionsError
from framework.sessions.utils import remove_sessions_for_user
from osf.utils.requests import get_current_request
from osf.exceptions import reraise_django_validation_errors, MaxRetriesError, UserStateError
from osf.models.base import BaseModel, GuidMixin, GuidMixinQuerySet
from osf.models.contributor import Contributor, RecentlyAddedContributor
from osf.models.institution import Institution
from osf.models.mixins import AddonModelMixin
from osf.models.spam import SpamMixin
from osf.models.session import Session
from osf.models.tag import Tag
from osf.models.validators import validate_email, validate_social, validate_history_item
from osf.utils.datetime_aware_jsonfield import DateTimeAwareJSONField
from osf.utils.fields import NonNaiveDateTimeField, LowercaseEmailField
from osf.utils.names import impute_names
from osf.utils.requests import check_select_for_update
from osf.utils.permissions import API_CONTRIBUTOR_PERMISSIONS, MANAGER, MEMBER, MANAGE, ADMIN
from website import settings as website_settings
from website import filters, mails
from website.project import new_bookmark_collection

logger = logging.getLogger(__name__)

MAX_QUICKFILES_MERGE_RENAME_ATTEMPTS = 1000

def get_default_mailing_lists():
    return {website_settings.OSF_HELP_LIST: website_settings.ENABLE_OSF_HELP}


name_formatters = {
    'long': lambda user: user.fullname,
    'surname': lambda user: user.family_name if user.family_name else user.fullname,
    'initials': lambda user: u'{surname}, {initial}.'.format(
        surname=user.family_name,
        initial=user.given_name_initial,
    ),
}


class OSFUserManager(BaseUserManager):

    def create_user(self, username, password=None):
        if not username:
            raise ValueError('Users must have a username')

        user = self.model(
            username=self.normalize_email(username),
            is_active=True,
            date_registered=timezone.now()
        )

        user.set_password(password)
        user.save(using=self._db)
        return user

    _queryset_class = GuidMixinQuerySet

    def all(self):
        return self.get_queryset().all()

    def eager(self, *fields):
        fk_fields = set(self.model.get_fk_field_names()) & set(fields)
        m2m_fields = set(self.model.get_m2m_field_names()) & set(fields)
        return self.select_related(*fk_fields).prefetch_related(*m2m_fields)

    def create_superuser(self, username, password):
        user = self.create_user(username, password=password)
        user.is_superuser = True
        user.is_staff = True
        user.is_active = True
        user.save(using=self._db)
        return user


class Email(BaseModel):
    address = LowercaseEmailField(unique=True, db_index=True, validators=[validate_email])
    user = models.ForeignKey('OSFUser', related_name='emails', on_delete=models.CASCADE)

    def __unicode__(self):
        return self.address


class CGGroup(BaseModel):
    name = models.CharField(max_length=255, unique=True)

    def __unicode__(self):
        return self.name


class OSFUser(DirtyFieldsMixin, GuidMixin, BaseModel, AbstractBaseUser, PermissionsMixin, AddonModelMixin, SpamMixin):
    FIELD_ALIASES = {
        '_id': 'guids___id',
        'system_tags': 'tags',
    }
    settings_type = 'user'  # Needed for addons
    USERNAME_FIELD = 'username'

    # Node fields that trigger an update to the search engine on save
    SEARCH_UPDATE_FIELDS = {
        'fullname',
        'given_name',
        'middle_names',
        'family_name',
        'suffix',
        'merged_by',
        'date_disabled',
        'date_confirmed',
        'jobs',
        'schools',
        'social',
    }

    # Overrides DirtyFieldsMixin, Foreign Keys checked by '<attribute_name>_id' rather than typical name.
    FIELDS_TO_CHECK = SEARCH_UPDATE_FIELDS.copy()
    FIELDS_TO_CHECK.update({'password', 'last_login', 'merged_by_id'})

    # TODO: Add SEARCH_UPDATE_NODE_FIELDS, for fields that should trigger a
    #   search update for all nodes to which the user is a contributor.

    SOCIAL_FIELDS = {
        'orcid': u'http://orcid.org/{}',
        'github': u'http://github.com/{}',
        'scholar': u'http://scholar.google.com/citations?user={}',
        'twitter': u'http://twitter.com/{}',
        'profileWebsites': [],
        'linkedIn': u'https://www.linkedin.com/{}',
        'impactStory': u'https://impactstory.org/u/{}',
        'researcherId': u'http://researcherid.com/rid/{}',
        'researchGate': u'https://researchgate.net/profile/{}',
        'academiaInstitution': u'https://{}',
        'academiaProfileID': u'.academia.edu/{}',
        'baiduScholar': u'http://xueshu.baidu.com/scholarID/{}',
        'ssrn': u'http://papers.ssrn.com/sol3/cf_dev/AbsByAuth.cfm?per_id={}'
    }

    SPAM_USER_PROFILE_FIELDS = {
        'schools': ['degree', 'institution', 'department'],
        'jobs': ['title', 'institution', 'department']
    }

    # The primary email address for the account.
    # This value is unique, but multiple "None" records exist for:
    #   * unregistered contributors where an email address was not provided.
    # TODO: Update mailchimp subscription on username change in user.save()
    # TODO: Consider making this a FK to Email with to_field='address'
    #   Django supports this (https://docs.djangoproject.com/en/1.11/topics/auth/customizing/#django.contrib.auth.models.CustomUser.USERNAME_FIELD)
    #   but some third-party apps may not.
    username = models.CharField(max_length=255, db_index=True, unique=True)

    # Hashed. Use `User.set_password` and `User.check_password`
    # password = models.CharField(max_length=255)

    fullname = models.CharField(max_length=255)

    # user has taken action to register the account
    is_registered = models.BooleanField(db_index=True, default=False)

    # for internal use
    tags = models.ManyToManyField('Tag', blank=True)

    # security emails that have been sent
    # TODO: This should be removed and/or merged with system_tags
    security_messages = DateTimeAwareJSONField(default=dict, blank=True)
    # Format: {
    #   <message label>: <datetime>
    #   ...
    # }

    # user was invited (as opposed to registered unprompted)
    is_invited = models.BooleanField(default=False, db_index=True)

    # Per-project unclaimed user data:
    # TODO: add validation
    unclaimed_records = DateTimeAwareJSONField(default=dict, blank=True)
    # Format: {
    #   <project_id>: {
    #       'name': <name that referrer provided>,
    #       'referrer_id': <user ID of referrer>,
    #       'token': <token used for verification urls>,
    #       'email': <email the referrer provided or None>,
    #       'claimer_email': <email the claimer entered or None>,
    #       'last_sent': <timestamp of last email sent to referrer or None>
    #   }
    #   ...
    # }

    # Time of last sent notification email to newly added contributors
    # Format : {
    #   <project_id>: {
    #       'last_sent': time.time()
    #   }
    #   ...
    # }
    contributor_added_email_records = DateTimeAwareJSONField(default=dict, blank=True)

    # Tracks last email sent where user was added to an OSF Group
    member_added_email_records = DateTimeAwareJSONField(default=dict, blank=True)
    # Tracks last email sent where an OSF Group was connected to a node
    group_connected_email_records = DateTimeAwareJSONField(default=dict, blank=True)

    # The user into which this account was merged
    merged_by = models.ForeignKey('self', null=True, blank=True, related_name='merger')

    # verification key v1: only the token string, no expiration time
    # used for cas login with username and verification key
    verification_key = models.CharField(max_length=255, null=True, blank=True)

    # verification key v2: token, and expiration time
    # used for password reset, confirm account/email, claim account/contributor-ship
    verification_key_v2 = DateTimeAwareJSONField(default=dict, blank=True, null=True)
    # Format: {
    #   'token': <verification token>
    #   'expires': <verification expiration time>
    # }

    email_last_sent = NonNaiveDateTimeField(null=True, blank=True)
    change_password_last_attempt = NonNaiveDateTimeField(null=True, blank=True)
    # Logs number of times user attempted to change their password where their
    # old password was invalid
    old_password_invalid_attempts = models.PositiveIntegerField(default=0)

    # email verification tokens
    #   see also ``unconfirmed_emails``
    email_verifications = DateTimeAwareJSONField(default=dict, blank=True)
    # Format: {
    #   <token> : {'email': <email address>,
    #              'expiration': <datetime>}
    # }

    # email lists to which the user has chosen a subscription setting
    mailchimp_mailing_lists = DateTimeAwareJSONField(default=dict, blank=True)
    # Format: {
    #   'list1': True,
    #   'list2: False,
    #    ...
    # }

    # email lists to which the user has chosen a subscription setting,
    # being sent from osf, rather than mailchimp
    osf_mailing_lists = DateTimeAwareJSONField(default=get_default_mailing_lists, blank=True)
    # Format: {
    #   'list1': True,
    #   'list2: False,
    #    ...
    # }

    # the date this user was registered
    date_registered = NonNaiveDateTimeField(db_index=True, auto_now_add=True)

    # list of collaborators that this user recently added to nodes as a contributor
    # recently_added = fields.ForeignField("user", list=True)
    recently_added = models.ManyToManyField('self',
                                            through=RecentlyAddedContributor,
                                            through_fields=('user', 'contributor'),
                                            symmetrical=False)

    # Attached external accounts (OAuth)
    # external_accounts = fields.ForeignField("externalaccount", list=True)
    external_accounts = models.ManyToManyField('ExternalAccount', blank=True)

    # CSL names
    given_name = models.CharField(max_length=255, blank=True)
    middle_names = models.CharField(max_length=255, blank=True)
    family_name = models.CharField(max_length=255, blank=True)
    suffix = models.CharField(max_length=255, blank=True)

    # identity for user logged in through external idp
    external_identity = DateTimeAwareJSONField(default=dict, blank=True)
    # Format: {
    #   <external_id_provider>: {
    #       <external_id>: <status from ('VERIFIED, 'CREATE', 'LINK')>,
    #       ...
    #   },
    #   ...
    # }

    # Employment history
    jobs = DateTimeAwareJSONField(default=list, blank=True, validators=[validate_history_item])
    # Format: list of {
    #     'title': <position or job title>,
    #     'institution': <institution or organization>,
    #     'department': <department>,
    #     'location': <location>,
    #     'startMonth': <start month>,
    #     'startYear': <start year>,
    #     'endMonth': <end month>,
    #     'endYear': <end year>,
    #     'ongoing: <boolean>
    # }

    # Educational history
    schools = DateTimeAwareJSONField(default=list, blank=True, validators=[validate_history_item])
    # Format: list of {
    #     'degree': <position or job title>,
    #     'institution': <institution or organization>,
    #     'department': <department>,
    #     'location': <location>,
    #     'startMonth': <start month>,
    #     'startYear': <start year>,
    #     'endMonth': <end month>,
    #     'endYear': <end year>,
    #     'ongoing: <boolean>
    # }

    # Social links
    social = DateTimeAwareJSONField(default=dict, blank=True, validators=[validate_social])
    # Format: {
    #     'profileWebsites': <list of profile websites>
    #     'twitter': <list of twitter usernames>,
    #     'github': <list of github usernames>,
    #     'linkedIn': <list of linkedin profiles>,
    #     'orcid': <orcid for user>,
    #     'researcherID': <researcherID>,
    #     'impactStory': <impactStory identifier>,
    #     'scholar': <google scholar identifier>,
    #     'ssrn': <SSRN username>,
    #     'researchGate': <researchGate username>,
    #     'baiduScholar': <bauduScholar username>,
    #     'academiaProfileID': <profile identifier for academia.edu>
    # }

    # date the user last sent a request
    date_last_login = NonNaiveDateTimeField(null=True, blank=True)

    # date the user first successfully confirmed an email address
    date_confirmed = NonNaiveDateTimeField(db_index=True, null=True, blank=True)

    # When the user was disabled.
    date_disabled = NonNaiveDateTimeField(db_index=True, null=True, blank=True)

    # When the user was soft-deleted (GDPR)
    deleted = NonNaiveDateTimeField(db_index=True, null=True, blank=True)

    # when comments were last viewed
    comments_viewed_timestamp = DateTimeAwareJSONField(default=dict, blank=True)
    # Format: {
    #   'Comment.root_target._id': 'timestamp',
    #   ...
    # }

    # timezone for user's locale (e.g. 'America/New_York')
    timezone = models.CharField(blank=True, default='Etc/UTC', max_length=255)

    # user language and locale data (e.g. 'en_US')
    locale = models.CharField(blank=True, max_length=255, default='en_US')

    # whether the user has requested to deactivate their account
    requested_deactivation = models.BooleanField(default=False)

    affiliated_institutions = models.ManyToManyField('Institution', blank=True)

    notifications_configured = DateTimeAwareJSONField(default=dict, blank=True)

    # The time at which the user agreed to our updated ToS and Privacy Policy (GDPR, 25 May 2018)
    accepted_terms_of_service = NonNaiveDateTimeField(null=True, blank=True)

    chronos_user_id = models.TextField(null=True, blank=True, db_index=True)

    objects = OSFUserManager()

    is_active = models.BooleanField(default=False)
    is_staff = models.BooleanField(default=False)

    # ePPN, eduPersonTargetedID and isMemberOf from Shibboleth
    # for Cloud Gateway
    eppn = models.CharField(blank=True, max_length=255, db_index=True, unique=True, null=True)  # eduPersonPrincipalName
    eptid = models.CharField(blank=True, max_length=255, db_index=True, unique=True, null=True)  # eduPersonTargetedID
    have_email = models.BooleanField(default=False)
    cggroups = models.ManyToManyField(CGGroup, related_name='users_group')
    cggroups_admin = models.ManyToManyField(CGGroup, related_name='users_group_admin')
    cggroups_sync = models.ManyToManyField(CGGroup, related_name='users_group_sync')
    cggroups_initialized = models.BooleanField(default=False)
    date_last_access = NonNaiveDateTimeField(null=True, blank=True)

    def __repr__(self):
        return '<OSFUser({0!r}) with guid {1!r}>'.format(self.username, self._id)

    @property
    def deep_url(self):
        """Used for GUID resolution."""
        return '/profile/{}/'.format(self._primary_key)

    @property
    def url(self):
        return '/{}/'.format(self._id)

    @property
    def absolute_url(self):
        return urlparse.urljoin(website_settings.DOMAIN, self.url)

    @property
    def absolute_api_v2_url(self):
        from website import util
        return util.api_v2_url('users/{}/'.format(self._id))

    @property
    def api_url(self):
        return '/api/v1/profile/{}/'.format(self._id)

    @property
    def profile_url(self):
        return '/{}/'.format(self._id)

    @property
    def is_disabled(self):
        return self.date_disabled is not None

    @is_disabled.setter
    def is_disabled(self, val):
        """Set whether or not this account has been disabled."""
        if val and not self.date_disabled:
            self.date_disabled = timezone.now()
        elif val is False:
            self.date_disabled = None

    @property
    def is_confirmed(self):
        return bool(self.date_confirmed)

    @property
    def is_merged(self):
        """Whether or not this account has been merged into another account.
        """
        return self.merged_by is not None

    @property
    def unconfirmed_emails(self):
        # Handle when email_verifications field is None
        email_verifications = self.email_verifications or {}
        return [
            each['email']
            for each
            in email_verifications.values()
        ]

    @property
    def social_links(self):
        social_user_fields = {}
        for key, val in self.social.items():
            if val and key in self.SOCIAL_FIELDS:
                if not isinstance(val, basestring):
                    social_user_fields[key] = val
                else:
                    social_user_fields[key] = self.SOCIAL_FIELDS[key].format(val)
        return social_user_fields

    @property
    def given_name_initial(self):
        """
        The user's preferred initialization of their given name.

        Some users with common names may choose to distinguish themselves from
        their colleagues in this way. For instance, there could be two
        well-known researchers in a single field named "Robert Walker".
        "Walker, R" could then refer to either of them. "Walker, R.H." could
        provide easy disambiguation.

        NOTE: The internal representation for this should never end with a
              period. "R" and "R.H" would be correct in the prior case, but
              "R.H." would not.
        """
        return self.given_name[0]

    @property
    def email(self):
        if self.has_usable_username():
            return self.username
        else:
            return None

    @property
    def all_tags(self):
        """Return a queryset containing all of this user's tags (incl. system tags)."""
        # Tag's default manager only returns non-system tags, so we can't use self.tags
        return Tag.all_tags.filter(osfuser=self)

    @property
    def system_tags(self):
        """The system tags associated with this node. This currently returns a list of string
        names for the tags, for compatibility with v1. Eventually, we can just return the
        QuerySet.
        """
        return self.all_tags.filter(system=True).values_list('name', flat=True)

    @property
    def csl_given_name(self):
        return utils.generate_csl_given_name(self.given_name, self.middle_names, self.suffix)

    def csl_name(self, node_id=None):
        # disabled users are set to is_registered = False but have a fullname
        if self.is_registered or self.is_disabled:
            name = self.fullname
        else:
            name = self.get_unclaimed_record(node_id)['name']

        if self.family_name and self.given_name:
            """If the user has a family and given name, use those"""
            return {
                'family': self.family_name,
                'given': self.csl_given_name,
            }
        else:
            """ If the user doesn't autofill his family and given name """
            parsed = utils.impute_names(name)
            given_name = parsed['given']
            middle_names = parsed['middle']
            family_name = parsed['family']
            suffix = parsed['suffix']
            csl_given_name = utils.generate_csl_given_name(given_name, middle_names, suffix)
            return {
                'family': family_name,
                'given': csl_given_name,
            }

    @property
    def osfstorage_region(self):
        from addons.osfstorage.models import Region
        osfs_settings = self._settings_model('osfstorage')
        default_region_subquery = osfs_settings.objects.filter(owner=self.id).values('default_region_id')
        return Region.objects.get(id=default_region_subquery)

    @property
    def contributor_to(self):
        """
        Nodes that user has perms to through contributorship - group membership not factored in
        """
        return self.nodes.filter(is_deleted=False, type__in=['osf.node', 'osf.registration'])

    @property
    def visible_contributor_to(self):
        """
        Nodes where user is a bibliographic contributor (group membership not factored in)
        """
        return self.nodes.filter(is_deleted=False, contributor__visible=True, type__in=['osf.node', 'osf.registration'])

    @property
    def all_nodes(self):
        """
        Return all AbstractNodes that the user has explicit permissions to - either through contributorship or group membership
        - similar to guardian.get_objects_for_user(self, READ_NODE, AbstractNode, with_superuser=False), but not looking at
        NodeUserObjectPermissions, just NodeGroupObjectPermissions.
        """
        from osf.models import AbstractNode
        return AbstractNode.objects.get_nodes_for_user(self)

    @property
    def contributor_or_group_member_to(self):
        """
        Nodes and registrations that user has perms to through contributorship or group membership
        """
        return self.all_nodes.filter(type__in=['osf.node', 'osf.registration'])

    @property
    def nodes_contributor_or_group_member_to(self):
        """
        Nodes that user has perms to through contributorship or group membership
        """
        from osf.models import Node
        return Node.objects.get_nodes_for_user(self)

    def set_unusable_username(self):
        """Sets username to an unusable value. Used for, e.g. for invited contributors
        and merged users.

        NOTE: This is necessary because Django does not allow the username column to be nullable.
        """
        if self._id:
            self.username = self._id
        else:
            self.username = str(uuid.uuid4())
        return self.username

    def has_usable_username(self):
        return '@' in self.username

    @property
    def is_authenticated(self):  # Needed for django compat
        return True

    @property
    def is_anonymous(self):
        return False

    @property
    def osf_groups(self):
        """
        OSFGroups that the user belongs to
        """
        OSFGroup = apps.get_model('osf.OSFGroup')
        return get_objects_for_user(self, 'member_group', OSFGroup, with_superuser=False)

    def group_role(self, group):
        """
        For the given OSFGroup, return the user's role - either member or manager
        """
        if group.is_manager(self):
            return MANAGER
        elif group.is_member(self):
            return MEMBER
        else:
            return None

    def get_absolute_url(self):
        return self.absolute_api_v2_url

    def get_addon_names(self):
        return []

    # django methods
    def get_full_name(self):
        return self.fullname

    def get_short_name(self):
        return self.username

    def __unicode__(self):
        return self.get_short_name()

    def __str__(self):
        return self.get_short_name()

    @property
    def contributed(self):
        return self.nodes.all()

    @property
    def can_be_merged(self):
        """The ability of the `merge_user` method to fully merge the user"""
        return all((addon.can_be_merged for addon in self.get_addons()))

    def merge_user(self, user):
        """Merge a registered user into this account. This user will be
        a contributor on any project. if the registered user and this account
        are both contributors of the same project. Then it will remove the
        registered user and set this account to the highest permission of the two
        and set this account to be visible if either of the two are visible on
        the project.

        :param user: A User object to be merged.
        """

        # Attempt to prevent self merges which end up removing self as a contributor from all projects
        if self == user:
            raise ValueError('Cannot merge a user into itself')

        # Fail if the other user has conflicts.
        if not user.can_be_merged:
            raise MergeConflictError('Users cannot be merged')

        if not website_settings.ENABLE_USER_MERGE:
            raise MergeDisableError('The merge feature is disabled')

        # Move over the other user's attributes
        # TODO: confirm
        for system_tag in user.system_tags.all():
            self.add_system_tag(system_tag)

        self.is_registered = self.is_registered or user.is_registered
        self.is_invited = self.is_invited or user.is_invited
        self.is_superuser = self.is_superuser or user.is_superuser
        self.is_staff = self.is_staff or user.is_staff

        # copy over profile only if this user has no profile info
        if user.jobs and not self.jobs:
            self.jobs = user.jobs

        if user.schools and not self.schools:
            self.schools = user.schools

        if user.social and not self.social:
            self.social = user.social

        unclaimed = user.unclaimed_records.copy()
        unclaimed.update(self.unclaimed_records)
        self.unclaimed_records = unclaimed
        # - unclaimed records should be connected to only one user
        user.unclaimed_records = {}

        security_messages = user.security_messages.copy()
        security_messages.update(self.security_messages)
        self.security_messages = security_messages

        notifications_configured = user.notifications_configured.copy()
        notifications_configured.update(self.notifications_configured)
        self.notifications_configured = notifications_configured
        if not website_settings.RUNNING_MIGRATION:
            for key, value in user.mailchimp_mailing_lists.items():
                # subscribe to each list if either user was subscribed
                subscription = value or self.mailchimp_mailing_lists.get(key)
                signals.user_merged.send(self, list_name=key, subscription=subscription)

                # clear subscriptions for merged user
                signals.user_merged.send(user, list_name=key, subscription=False, send_goodbye=False)

        for target_id, timestamp in user.comments_viewed_timestamp.items():
            if not self.comments_viewed_timestamp.get(target_id):
                self.comments_viewed_timestamp[target_id] = timestamp
            elif timestamp > self.comments_viewed_timestamp[target_id]:
                self.comments_viewed_timestamp[target_id] = timestamp

        # Give old user's emails to self
        user.emails.update(user=self)

        for k, v in user.email_verifications.items():
            email_to_confirm = v['email']
            if k not in self.email_verifications and email_to_confirm != user.username:
                self.email_verifications[k] = v
        user.email_verifications = {}

        # skip merging affiliated_institutions
        # self.affiliated_institutions.add(*user.affiliated_institutions.values_list('pk', flat=True))

        for service in user.external_identity:
            for service_id in user.external_identity[service].keys():
                if not (
                    service_id in self.external_identity.get(service, '') and
                    self.external_identity[service][service_id] == 'VERIFIED'
                ):
                    # Prevent 'CREATE', merging user has already been created.
                    external = user.external_identity[service][service_id]
                    status = 'VERIFIED' if external == 'VERIFIED' else 'LINK'
                    if self.external_identity.get(service):
                        self.external_identity[service].update(
                            {service_id: status}
                        )
                    else:
                        self.external_identity[service] = {
                            service_id: status
                        }
        user.external_identity = {}

        # FOREIGN FIELDS
        self.external_accounts.add(*user.external_accounts.values_list('pk', flat=True))

        # - addons
        # Note: This must occur before the merged user is removed as a
        #       contributor on the nodes, as an event hook is otherwise fired
        #       which removes the credentials.
        for addon in user.get_addons():
            user_settings = self.get_or_add_addon(addon.config.short_name)
            user_settings.merge(addon)
            user_settings.save()

        # - projects where the user was a contributor (group member only are not included).
        for node in user.contributed:
            # Skip quickfiles
            if node.is_quickfiles:
                continue
            user_perms = Contributor(node=node, user=user).permission
            # if both accounts are contributor of the same project
            if node.is_contributor(self) and node.is_contributor(user):
                self_perms = Contributor(node=node, user=self).permission
                permissions = API_CONTRIBUTOR_PERMISSIONS[max(API_CONTRIBUTOR_PERMISSIONS.index(user_perms), API_CONTRIBUTOR_PERMISSIONS.index(self_perms))]
                node.set_permissions(user=self, permissions=permissions)

                visible1 = self._id in node.visible_contributor_ids
                visible2 = user._id in node.visible_contributor_ids
                if visible1 != visible2:
                    node.set_visible(user=self, visible=True, log=True, auth=Auth(user=self))

                node.contributor_set.filter(user=user).delete()
            else:
                node.contributor_set.filter(user=user).update(user=self)
                node.add_permission(self, user_perms)

            node.remove_permission(user, user_perms)
            node.save()

        # Skip bookmark collections
        user.collection_set.exclude(is_bookmark_collection=True).update(creator=self)

        from osf.models import QuickFilesNode
        from osf.models import BaseFileNode
        from addons.osfstorage.models import OsfStorageFolder

        # - projects where the user was the creator
        user.nodes_created.exclude(type=QuickFilesNode._typedmodels_type).update(creator=self)

        # - file that the user has checked_out, import done here to prevent import error
        for file_node in BaseFileNode.files_checked_out(user=user):
            file_node.checkout = self
            file_node.save()

        # - move files in the merged user's quickfiles node, checking for name conflicts
        primary_quickfiles = QuickFilesNode.objects.get(creator=self)
        primary_quickfiles_root = OsfStorageFolder.objects.get_root(target=primary_quickfiles)
        merging_user_quickfiles = QuickFilesNode.objects.get(creator=user)

        files_in_merging_user_quickfiles = merging_user_quickfiles.files.filter(type='osf.osfstoragefile')
        for merging_user_file in files_in_merging_user_quickfiles:
            if primary_quickfiles.files.filter(name=merging_user_file.name).exists():
                digit = 1
                split_filename = splitext(merging_user_file.name)
                name_without_extension = split_filename[0]
                extension = split_filename[1]
                found_digit_in_parens = re.findall(r'(?<=\()(\d)(?=\))', name_without_extension)
                if found_digit_in_parens:
                    found_digit = int(found_digit_in_parens[0])
                    digit = found_digit + 1
                    name_without_extension = name_without_extension.replace('({})'.format(found_digit), '').strip()
                new_name_format = '{} ({}){}'
                new_name = new_name_format.format(name_without_extension, digit, extension)

                # check if new name conflicts, update til it does not (try up to 1000 times)
                rename_count = 0
                while primary_quickfiles.files.filter(name=new_name).exists():
                    digit += 1
                    new_name = new_name_format.format(name_without_extension, digit, extension)
                    rename_count += 1
                    if rename_count >= MAX_QUICKFILES_MERGE_RENAME_ATTEMPTS:
                        raise MaxRetriesError('Maximum number of rename attempts has been reached')

                merging_user_file.name = new_name
                merging_user_file.save()

            merging_user_file.move_under(primary_quickfiles_root)
            merging_user_file.save()

        # Transfer user's preprints
        self._merge_users_preprints(user)

        # transfer group membership
        for group in user.osf_groups:
            if not group.is_manager(self):
                if group.has_permission(user, MANAGE):
                    group.make_manager(self)
                else:
                    group.make_member(self)
            group.remove_member(user)

        # finalize the merge

        remove_sessions_for_user(user)

        # - username is set to the GUID so the merging user can set it primary
        #   in the future (note: it cannot be set to None due to non-null constraint)
        user.set_unusable_username()
        user.set_unusable_password()
        user.verification_key = None
        user.osf_mailing_lists = {}
        user.merged_by = self

        user.save()

<<<<<<< HEAD
    def disable_account(self, logout_session=True):
=======
    def _merge_users_preprints(self, user):
        """
        Preprints use guardian.  The PreprintContributor table stores order and bibliographic information.
        Permissions are stored on guardian tables.  PreprintContributor information needs to be transferred
        from user -> self, and preprint permissions need to be transferred from user -> self.
        """
        from osf.models.preprint import PreprintContributor

        # Loop through `user`'s preprints
        for preprint in user.preprints.all():
            user_contributor = PreprintContributor.objects.get(preprint=preprint, user=user)
            user_perms = user_contributor.permission

            # Both `self` and `user` are contributors on the preprint
            if preprint.is_contributor(self) and preprint.is_contributor(user):
                self_contributor = PreprintContributor.objects.get(preprint=preprint, user=self)
                self_perms = self_contributor.permission

                max_perms_index = max(API_CONTRIBUTOR_PERMISSIONS.index(self_perms), API_CONTRIBUTOR_PERMISSIONS.index(user_perms))
                # Add the highest of `self` perms or `user` perms to `self`
                preprint.set_permissions(user=self, permissions=API_CONTRIBUTOR_PERMISSIONS[max_perms_index])

                if not self_contributor.visible and user_contributor.visible:
                    # if `self` is not visible, but `user` is visible, make `self` visible.
                    preprint.set_visible(user=self, visible=True, log=True, auth=Auth(user=self))
                # Now that perms and bibliographic info have been transferred to `self` contributor,
                # delete `user` contributor
                user_contributor.delete()
            else:
                # `self` is not a contributor, but `user` is.  Transfer `user` permissions and
                # contributor information to `self`.  Remove permissions from `user`.
                preprint.contributor_set.filter(user=user).update(user=self)
                preprint.add_permission(self, user_perms)

            if preprint.creator == user:
                preprint.creator = self

            preprint.remove_permission(user, user_perms)
            preprint.save()

    def disable_account(self):
>>>>>>> 7036ddd3
        """
        Disables user account, making is_disabled true, while also unsubscribing user
        from mailchimp emails, remove any existing sessions.

        Ported from framework/auth/core.py
        """
        from website import mailchimp_utils
        from framework.auth import logout

        try:
            mailchimp_utils.unsubscribe_mailchimp(
                list_name=website_settings.MAILCHIMP_GENERAL_LIST,
                user_id=self._id,
                username=self.username
            )
        except mailchimp_utils.mailchimp.ListNotSubscribedError:
            pass
        except mailchimp_utils.mailchimp.InvalidApiKeyError:
            if not website_settings.ENABLE_EMAIL_SUBSCRIPTIONS:
                pass
            else:
                raise
        except mailchimp_utils.mailchimp.EmailNotExistsError:
            pass
        # Call to `unsubscribe` above saves, and can lead to stale data
        self.reload()
        self.is_disabled = True

        if logout_session:
            # we must call both methods to ensure the current session is cleared and all existing
            # sessions are revoked.
            req = get_current_request()
            if isinstance(req, FlaskRequest):
                logout()
        remove_sessions_for_user(self)

    def update_is_active(self):
        """Update ``is_active`` to be consistent with the fields that
        it depends on.
        """
        # The user can log in if they have set a password OR
        # have a verified external ID, e.g an ORCID
        can_login = self.has_usable_password() or (
            'VERIFIED' in sum([each.values() for each in self.external_identity.values()], [])
        )
        self.is_active = (
            self.is_registered and
            self.is_confirmed and
            can_login and
            not self.is_merged and
            not self.is_disabled
        )

    # Overrides BaseModel
    def save(self, *args, **kwargs):
        self.update_is_active()
        self.username = self.username.lower().strip() if self.username else None
        dirty_fields = set(self.get_dirty_fields(check_relationship=True))
        ret = super(OSFUser, self).save(*args, **kwargs)
        if self.SEARCH_UPDATE_FIELDS.intersection(dirty_fields) and self.is_confirmed:
            self.update_search()
            self.update_search_nodes_contributors()
        if 'fullname' in dirty_fields:
            from osf.models.quickfiles import get_quickfiles_project_title, QuickFilesNode

            quickfiles = QuickFilesNode.objects.filter(creator=self).first()
            if quickfiles:
                quickfiles.title = get_quickfiles_project_title(self)
                quickfiles.save()
        return ret

    # Legacy methods

    @classmethod
    def create(cls, username, password, fullname, accepted_terms_of_service=None):
        validate_email(username)  # Raises BlacklistedEmailError if spam address

        user = cls(
            username=username,
            fullname=fullname,
            accepted_terms_of_service=accepted_terms_of_service
        )
        user.update_guessed_names()
        user.set_password(password)
        return user

    def set_password(self, raw_password, notify=True):
        """Set the password for this user to the hash of ``raw_password``.
        If this is a new user, we're done. If this is a password change,
        then email the user about the change and clear all the old sessions
        so that users will have to log in again with the new password.

        :param raw_password: the plaintext value of the new password
        :param notify: Only meant for unit tests to keep extra notifications from being sent
        :rtype: list
        :returns: Changed fields from the user save
        """
        had_existing_password = bool(self.has_usable_password() and self.is_confirmed)
        if self.username == raw_password:
            raise ChangePasswordError(['Password cannot be the same as your email address'])
        super(OSFUser, self).set_password(raw_password)
        if had_existing_password and notify:
            mails.send_mail(
                to_addr=self.username,
                mail=mails.PASSWORD_RESET,
                mimetype='html',
                user=self,
                can_change_preferences=False,
                osf_contact_email=website_settings.OSF_CONTACT_EMAIL
            )
            remove_sessions_for_user(self)

    @classmethod
    def create_unconfirmed(cls, username, password, fullname, external_identity=None,
                           do_confirm=True, campaign=None, accepted_terms_of_service=None):
        """Create a new user who has begun registration but needs to verify
        their primary email address (username).
        """
        user = cls.create(username, password, fullname, accepted_terms_of_service)
        user.add_unconfirmed_email(username, external_identity=external_identity)
        user.is_registered = False
        if external_identity:
            user.external_identity.update(external_identity)
        if campaign:
            # needed to prevent cirular import
            from framework.auth.campaigns import system_tag_for_campaign  # skipci
            # User needs to be saved before adding system tags (due to m2m relationship)
            user.save()
            user.add_system_tag(system_tag_for_campaign(campaign))
        return user

    @classmethod
    def create_confirmed(cls, username, password, fullname):
        user = cls.create(username, password, fullname)
        user.is_registered = True
        user.save()  # Must save before using auto_now_add field
        user.date_confirmed = user.date_registered
        user.emails.create(address=username.lower().strip())
        return user

    def get_unconfirmed_email_for_token(self, token):
        """Return email if valid.
        :rtype: bool
        :raises: ExpiredTokenError if trying to access a token that is expired.
        :raises: InvalidTokenError if trying to access a token that is invalid.

        """
        if token not in self.email_verifications:
            raise InvalidTokenError

        verification = self.email_verifications[token]
        # Not all tokens are guaranteed to have expiration dates
        if (
            'expiration' in verification and
            verification['expiration'].replace(tzinfo=pytz.utc) < timezone.now()
        ):
            raise ExpiredTokenError

        return verification['email']

    def get_unconfirmed_emails_exclude_external_identity(self):
        """Return a list of unconfirmed emails that are not related to external identity."""

        unconfirmed_emails = []
        if self.email_verifications:
            for token, value in self.email_verifications.items():
                if not value.get('external_identity'):
                    unconfirmed_emails.append(value.get('email'))
        return unconfirmed_emails

    @property
    def unconfirmed_email_info(self):
        """Return a list of dictionaries containing information about each of this
        user's unconfirmed emails.
        """
        unconfirmed_emails = []
        email_verifications = self.email_verifications or []
        for token in email_verifications:
            if self.email_verifications[token].get('confirmed', False):
                try:
                    user_merge = OSFUser.objects.get(emails__address__iexact=self.email_verifications[token]['email'])
                except OSFUser.DoesNotExist:
                    user_merge = False

                unconfirmed_emails.append({'address': self.email_verifications[token]['email'],
                                        'token': token,
                                        'confirmed': self.email_verifications[token]['confirmed'],
                                        'user_merge': user_merge.email if user_merge else False})
        return unconfirmed_emails

    def clean_email_verifications(self, given_token=None):
        email_verifications = deepcopy(self.email_verifications or {})
        for token in self.email_verifications or {}:
            try:
                self.get_unconfirmed_email_for_token(token)
            except (KeyError, ExpiredTokenError):
                email_verifications.pop(token)
                continue
            if token == given_token:
                email_verifications.pop(token)
        self.email_verifications = email_verifications

    def verify_password_token(self, token):
        """
        Verify that the password reset token for this user is valid.

        :param token: the token in verification key
        :return `True` if valid, otherwise `False`
        """

        if token and self.verification_key_v2:
            try:
                return (self.verification_key_v2['token'] == token and
                        self.verification_key_v2['expires'] > timezone.now())
            except AttributeError:
                return False
        return False

    def verify_claim_token(self, token, project_id):
        """Return whether or not a claim token is valid for this user for
        a given node which they were added as a unregistered contributor for.
        """
        try:
            record = self.get_unclaimed_record(project_id)
        except ValueError:  # No unclaimed record for given pid
            return False
        return record['token'] == token

    @classmethod
    def create_unregistered(cls, fullname, email=None):
        """Create a new unregistered user.
        """
        user = cls(
            username=email,
            fullname=fullname,
            is_invited=True,
            is_registered=False,
        )
        if not email:
            user.set_unusable_username()
        user.set_unusable_password()
        user.update_guessed_names()

        return user

    def update_guessed_names(self):
        """Updates the CSL name fields inferred from the the full name.
        """
        parsed = impute_names(self.fullname)
        self.given_name = parsed['given']
        self.middle_names = parsed['middle']
        self.family_name = parsed['family']
        self.suffix = parsed['suffix']

    def add_unconfirmed_email(self, email, expiration=None, external_identity=None):
        """
        Add an email verification token for a given email.

        :param email: the email to confirm
        :param email: overwrite default expiration time
        :param external_identity: the user's external identity
        :return: a token
        :raises: ValueError if email already confirmed, except for login through external idp.
        """

        # Note: This is technically not compliant with RFC 822, which requires
        #       that case be preserved in the "local-part" of an address. From
        #       a practical standpoint, the vast majority of email servers do
        #       not preserve case.
        #       ref: https://tools.ietf.org/html/rfc822#section-6
        email = email.lower().strip()

        with reraise_django_validation_errors():
            validate_email(email)

        if not external_identity and self.emails.filter(address=email).exists():
            raise ValueError('Email already confirmed to this user.')

        # If the unconfirmed email is already present, refresh the token
        if email in self.unconfirmed_emails:
            self.remove_unconfirmed_email(email)

        verification_key = generate_verification_key(verification_type='confirm')

        # handle when email_verifications is None
        if not self.email_verifications:
            self.email_verifications = {}

        self.email_verifications[verification_key['token']] = {
            'email': email,
            'confirmed': False,
            'expiration': expiration if expiration else verification_key['expires'],
            'external_identity': external_identity,
        }

        return verification_key['token']

    def remove_unconfirmed_email(self, email):
        """Remove an unconfirmed email addresses and their tokens."""
        for token, value in self.email_verifications.items():
            if value.get('email') == email:
                del self.email_verifications[token]
                return True

        return False

    def remove_email(self, email):
        """Remove a confirmed email"""
        if email == self.username:
            raise PermissionsError("Can't remove primary email")
        if self.emails.filter(address=email):
            self.emails.filter(address=email).delete()
            signals.user_email_removed.send(self, email=email, osf_contact_email=website_settings.OSF_CONTACT_EMAIL)

    def get_confirmation_token(self, email, force=False, renew=False):
        """Return the confirmation token for a given email.

        :param str email: The email to get the token for.
        :param bool force: If an expired token exists for the given email, generate a new one and return it.
        :param bool renew: Generate a new token and return it.
        :return Return the confirmation token.
        :raises: ExpiredTokenError if trying to access a token that is expired and force=False.
        :raises: KeyError if there no token for the email.
        """
        # TODO: Refactor "force" flag into User.get_or_add_confirmation_token
        for token, info in self.email_verifications.items():
            if info['email'].lower() == email.lower():
                # Old records will not have an expiration key. If it's missing,
                # assume the token is expired
                expiration = info.get('expiration')
                if renew:
                    new_token = self.add_unconfirmed_email(email)
                    self.save()
                    return new_token
                if not expiration or (expiration and expiration < timezone.now()):
                    if not force:
                        raise ExpiredTokenError('Token for email "{0}" is expired'.format(email))
                    else:
                        new_token = self.add_unconfirmed_email(email)
                        self.save()
                        return new_token
                return token
        raise KeyError('No confirmation token for email "{0}"'.format(email))

    def get_confirmation_url(self, email,
                             external=True,
                             force=False,
                             renew=False,
                             external_id_provider=None,
                             destination=None):
        """Return the confirmation url for a given email.

        :param email: The email to confirm.
        :param external: Use absolute or relative url.
        :param force: If an expired token exists for the given email, generate a new one and return it.
        :param renew: Generate a new token and return it.
        :param external_id_provider: The external identity provider that authenticates the user.
        :param destination: The destination page to redirect after confirmation
        :return: Return the confirmation url.
        :raises: ExpiredTokenError if trying to access a token that is expired.
        :raises: KeyError if there is no token for the email.
        """

        base = website_settings.DOMAIN if external else '/'
        token = self.get_confirmation_token(email, force=force, renew=renew)
        external = 'external/' if external_id_provider else ''
        destination = '?{}'.format(urllib.urlencode({'destination': destination})) if destination else ''
        return '{0}confirm/{1}{2}/{3}/{4}'.format(base, external, self._primary_key, token, destination)

    def register(self, username, password=None, accepted_terms_of_service=None):
        """Registers the user.
        """
        self.username = username
        if password:
            self.set_password(password)
        if not self.emails.filter(address=username):
            self.emails.create(address=username)
        self.is_registered = True
        self.date_confirmed = timezone.now()
        if accepted_terms_of_service:
            self.accepted_terms_of_service = timezone.now()
        self.update_search()
        self.update_search_nodes()

        # Emit signal that a user has confirmed
        signals.user_confirmed.send(self)

        return self

    def confirm_email(self, token, merge=False):
        """Confirm the email address associated with the token"""
        email = self.get_unconfirmed_email_for_token(token)

        # If this email is confirmed on another account, abort
        try:
            if check_select_for_update():
                user_to_merge = OSFUser.objects.filter(emails__address=email).select_for_update().get()
            else:
                user_to_merge = OSFUser.objects.get(emails__address=email)
        except OSFUser.DoesNotExist:
            user_to_merge = None

        if user_to_merge and merge:
            self.merge_user(user_to_merge)
        elif user_to_merge:
            raise MergeConfirmedRequiredError(
                'Merge requires confirmation',
                user=self,
                user_to_merge=user_to_merge,
            )

        # If another user has this email as its username, get it
        try:
            unregistered_user = OSFUser.objects.exclude(guids___id=self._id, guids___id__isnull=False).get(username=email)
        except OSFUser.DoesNotExist:
            unregistered_user = None

        if unregistered_user:
            self.merge_user(unregistered_user)
            self.save()
            unregistered_user.username = None

        if self.have_email is False:
            from api.institutions.authentication import send_welcome
            # username is not email address.
            if self.emails.filter(address=self.username).exists():
                self.emails.filter(address=self.username).delete()
            self.username = email
            self.have_email = True
            req = get_current_request()
            send_welcome(self, req)

        if not self.emails.filter(address=email).exists():
            self.emails.create(address=email)

        # Complete registration if primary email
        if email.lower() == self.username.lower():
            self.register(self.username)
            self.date_confirmed = timezone.now()
        # Revoke token
        del self.email_verifications[token]

        # TODO: We can't assume that all unclaimed records are now claimed.
        # Clear unclaimed records, so user's name shows up correctly on
        # all projects
        self.unclaimed_records = {}
        self.save()

        self.update_search_nodes()

        return True

    def update_search(self):
        from website.search.search import update_user
        update_user(self)

    def update_search_nodes_contributors(self):
        """
        Bulk update contributor name on all nodes on which the user is
        a contributor.
        :return:
        """
        from website.search import search
        search.update_contributors_async(self.id)

    def update_search_nodes(self):
        """Call `update_search` on all nodes on which the user is a
        contributor. Needed to add self to contributor lists in search upon
        registration or claiming.
        """
        # Group member names not listed on Node search result, just Group names, so don't
        # need to update nodes where user has group member perms only
        for node in self.contributor_to:
            node.update_search()

        for group in self.osf_groups:
            group.update_search()

    def update_date_last_login(self):
        self.date_last_login = timezone.now()

    def update_date_last_access(self):
        self.date_last_access = timezone.now()

    def add_group(self, groupname):
        if not self.cggroups.filter(name=groupname).exists():
            group, created = CGGroup.objects.get_or_create(name=groupname)
            self.cggroups.add(group)

    def add_group_admin(self, groupname):
        if not self.cggroups_admin.filter(name=groupname).exists():
            group, created = CGGroup.objects.get_or_create(name=groupname)
            self.cggroups_admin.add(group)

    def get_summary(self, formatter='long'):
        return {
            'user_fullname': self.fullname,
            'user_profile_url': self.profile_url,
            'user_display_name': name_formatters[formatter](self),
            'user_is_registered': self.is_registered
        }

    def check_password(self, raw_password):
        """
        Return a boolean of whether the raw_password was correct. Handles
        hashing formats behind the scenes.

        Source: https://github.com/django/django/blob/master/django/contrib/auth/base_user.py#L104
        """
        def setter(raw_password):
            self.set_password(raw_password, notify=False)
            # Password hash upgrades shouldn't be considered password changes.
            self._password = None
            self.save(update_fields=['password'])
        return check_password(raw_password, self.password, setter)

    def change_password(self, raw_old_password, raw_new_password, raw_confirm_password):
        """Change the password for this user to the hash of ``raw_new_password``."""
        raw_old_password = (raw_old_password or '').strip()
        raw_new_password = (raw_new_password or '').strip()
        raw_confirm_password = (raw_confirm_password or '').strip()

        # TODO: Move validation to set_password
        issues = []
        if not self.check_password(raw_old_password):
            self.old_password_invalid_attempts += 1
            self.change_password_last_attempt = timezone.now()
            issues.append('Old password is invalid')
        elif raw_old_password == raw_new_password:
            issues.append('Password cannot be the same')
        elif raw_new_password == self.username:
            issues.append('Password cannot be the same as your email address')
        if not raw_old_password or not raw_new_password or not raw_confirm_password:
            issues.append('Passwords cannot be blank')
        elif len(raw_new_password) < 8:
            issues.append('Password should be at least eight characters')
        elif len(raw_new_password) > 256:
            issues.append('Password should not be longer than 256 characters')

        if raw_new_password != raw_confirm_password:
            issues.append('Password does not match the confirmation')

        if issues:
            raise ChangePasswordError(issues)
        self.set_password(raw_new_password)
        self.reset_old_password_invalid_attempts()
        if self.verification_key_v2:
            self.verification_key_v2['expires'] = timezone.now()
        # new verification key (v1) for CAS
        self.verification_key = generate_verification_key(verification_type=None)

    def reset_old_password_invalid_attempts(self):
        self.old_password_invalid_attempts = 0

    def profile_image_url(self, size=None):
        """A generalized method for getting a user's profile picture urls.
        We may choose to use some service other than gravatar in the future,
        and should not commit ourselves to using a specific service (mostly
        an API concern).

        As long as we use gravatar, this is just a proxy to User.gravatar_url
        """
        return self._gravatar_url(size)

    def _gravatar_url(self, size):
        return filters.gravatar(
            self,
            use_ssl=True,
            size=size
        )

    @property
    def display_absolute_url(self):
        url = self.absolute_url
        if url is not None:
            return re.sub(r'https?:', '', url).strip('/')

    def display_full_name(self, node=None):
        """Return the full name , as it would display in a contributor list for a
        given node.

        NOTE: Unclaimed users may have a different name for different nodes.
        """
        if node:
            unclaimed_data = self.unclaimed_records.get(str(node._id), None)
            if unclaimed_data:
                return unclaimed_data['name']
        return self.fullname

    def add_system_tag(self, tag):
        if not isinstance(tag, Tag):
            tag_instance, created = Tag.all_tags.get_or_create(name=tag.lower(), system=True)
        else:
            tag_instance = tag
        if not tag_instance.system:
            raise ValueError('Non-system tag passed to add_system_tag')
        if not self.all_tags.filter(id=tag_instance.id).exists():
            self.tags.add(tag_instance)
        return tag_instance

    def get_recently_added(self):
        return (
            each.contributor
            for each in self.recentlyaddedcontributor_set.order_by('-date_added')
        )

    def _projects_in_common_query(self, other_user):
        """
        Returns projects that both self and other_user have in common; both are either contributors or group members
        """
        from osf.models import AbstractNode

        return AbstractNode.objects.get_nodes_for_user(other_user, base_queryset=self.contributor_or_group_member_to).exclude(type='osf.collection')

    def get_projects_in_common(self, other_user):
        """Returns either a collection of "shared projects" (projects that both users are contributors or group members for)
        or just their primary keys
        """
        query = self._projects_in_common_query(other_user)
        return set(query.all())

    def n_projects_in_common(self, other_user):
        """Returns number of "shared projects" (projects that both users are contributors or group members for)"""
        return self._projects_in_common_query(other_user).count()

    def add_unclaimed_record(self, claim_origin, referrer, given_name, email=None):
        """Add a new project entry in the unclaimed records dictionary.

        :param object claim_origin: Object this unclaimed user was added to. currently `Node` or `Provider` or `Preprint`
        :param User referrer: User who referred this user.
        :param str given_name: The full name that the referrer gave for this user.
        :param str email: The given email address.
        :returns: The added record
        """

        from osf.models.provider import AbstractProvider
        from osf.models.osf_group import OSFGroup

        if isinstance(claim_origin, AbstractProvider):
            if not bool(get_perms(referrer, claim_origin)):
                raise PermissionsError(
                    'Referrer does not have permission to add a moderator to provider {0}'.format(claim_origin._id)
                )

        elif isinstance(claim_origin, OSFGroup):
            if not claim_origin.has_permission(referrer, MANAGE):
                raise PermissionsError(
                    'Referrer does not have permission to add a member to {0}'.format(claim_origin._id)
                )
        else:
            if not claim_origin.has_permission(referrer, ADMIN):
                raise PermissionsError(
                    'Referrer does not have permission to add a contributor to {0}'.format(claim_origin._id)
                )

        pid = str(claim_origin._id)
        referrer_id = str(referrer._id)
        if email:
            clean_email = email.lower().strip()
        else:
            clean_email = None
        verification_key = generate_verification_key(verification_type='claim')
        try:
            record = self.unclaimed_records[claim_origin._id]
        except KeyError:
            record = None
        if record:
            del record
        record = {
            'name': given_name,
            'referrer_id': referrer_id,
            'token': verification_key['token'],
            'expires': verification_key['expires'],
            'email': clean_email,
        }
        self.unclaimed_records[pid] = record
        return record

    def get_unclaimed_record(self, project_id):
        """Get an unclaimed record for a given project_id.

        :raises: ValueError if there is no record for the given project.
        """
        try:
            return self.unclaimed_records[project_id]
        except KeyError:  # reraise as ValueError
            raise ValueError('No unclaimed record for user {self._id} on node {project_id}'
                                .format(**locals()))

    def get_claim_url(self, project_id, external=False):
        """Return the URL that an unclaimed user should use to claim their
        account. Return ``None`` if there is no unclaimed_record for the given
        project ID.

        :param project_id: The project ID/preprint ID/OSF group ID for the unclaimed record
        :raises: ValueError if a record doesn't exist for the given project ID
        :rtype: dict
        :returns: The unclaimed record for the project
        """
        uid = self._primary_key
        base_url = website_settings.DOMAIN if external else '/'
        unclaimed_record = self.get_unclaimed_record(project_id)
        token = unclaimed_record['token']
        return '{base_url}user/{uid}/{project_id}/claim/?token={token}'\
                    .format(**locals())

    def is_affiliated_with_institution(self, institution):
        """Return if this user is affiliated with ``institution``."""
        return self.affiliated_institutions.filter(id=institution.id).exists()

    def update_affiliated_institutions_by_email_domain(self):
        """
        Append affiliated_institutions by email domain.
        :return:
        """
        try:
            email_domains = [email.split('@')[1].lower() for email in self.emails.values_list('address', flat=True)]
            insts = Institution.objects.filter(email_domains__overlap=email_domains)
            if insts.exists():
                self.affiliated_institutions.add(*insts)
        except IndexError:
            pass

    def remove_institution(self, inst_id):
        try:
            inst = self.affiliated_institutions.get(_id=inst_id)
        except Institution.DoesNotExist:
            return False
        else:
            self.affiliated_institutions.remove(inst)
            return True

    def get_activity_points(self):
        return analytics.get_total_activity_count(self._id)

    def get_or_create_cookie(self, secret=None):
        """Find the cookie for the given user
        Create a new session if no cookie is found

        :param str secret: The key to sign the cookie with
        :returns: The signed cookie
        """
        secret = secret or settings.SECRET_KEY
        user_session = Session.objects.filter(
            data__auth_user_id=self._id
        ).order_by(
            '-modified'
        ).first()

        if not user_session:
            user_session = Session(data={
                'auth_user_id': self._id,
                'auth_user_username': self.username,
                'auth_user_fullname': self.fullname,
            })
            user_session.save()

        signer = itsdangerous.Signer(secret)
        return signer.sign(user_session._id)

    @classmethod
    def from_cookie(cls, cookie, secret=None):
        """Attempt to load a user from their signed cookie
        :returns: None if a user cannot be loaded else User
        """
        if not cookie:
            return None

        secret = secret or settings.SECRET_KEY

        try:
            token = itsdangerous.Signer(secret).unsign(cookie)
        except itsdangerous.BadSignature:
            return None

        user_session = Session.load(token)

        if user_session is None:
            return None

        return cls.load(user_session.data.get('auth_user_id'))

    def get_node_comment_timestamps(self, target_id):
        """ Returns the timestamp for when comments were last viewed on a node, file or wiki.
        """
        default_timestamp = dt.datetime(1970, 1, 1, 12, 0, 0, tzinfo=pytz.utc)
        return self.comments_viewed_timestamp.get(target_id, default_timestamp)

<<<<<<< HEAD
    def gdpr_delete(self, logout_session=True):
=======
    def _get_spam_content(self, saved_fields):
        content = []
        for field, contents in saved_fields.items():
            if field in self.SPAM_USER_PROFILE_FIELDS.keys():
                for item in contents:
                    for key, value in item.items():
                        if key in self.SPAM_USER_PROFILE_FIELDS[field]:
                            content.append(value.encode('utf-8'))
        return ' '.join(content).strip()

    def check_spam(self, saved_fields, request_headers):
        if not website_settings.SPAM_CHECK_ENABLED:
            return False
        is_spam = False
        if set(self.SPAM_USER_PROFILE_FIELDS.keys()).intersection(set(saved_fields.keys())):
            content = self._get_spam_content(saved_fields)
            if content:
                is_spam = self.do_check_spam(
                    self.fullname,
                    self.username,
                    content,
                    request_headers
                )
                self.save()

        return is_spam

    def gdpr_delete(self):
>>>>>>> 7036ddd3
        """
        This function does not remove the user object reference from our database, but it does disable the account and
        remove identifying in a manner compliant with GDPR guidelines.

        Follows the protocol described in
        https://openscience.atlassian.net/wiki/spaces/PRODUC/pages/482803755/GDPR-Related+protocols

        """
        from osf.models import Preprint, AbstractNode

        user_nodes = self.nodes.exclude(is_deleted=True)
        #  Validates the user isn't trying to delete things they deliberately made public.
        if user_nodes.filter(type='osf.registration').exists():
            raise UserStateError('You cannot delete this user because they have one or more registrations.')

        if Preprint.objects.filter(_contributors=self, ever_public=True, deleted__isnull=True).exists():
            raise UserStateError('You cannot delete this user because they have one or more preprints.')

        # Validates that the user isn't trying to delete things nodes they are the only admin on.
        personal_nodes = (
            AbstractNode.objects.annotate(contrib_count=Count('_contributors'))
            .filter(contrib_count__lte=1)
            .filter(contributor__user=self)
            .exclude(is_deleted=True)
        )
        shared_nodes = user_nodes.exclude(id__in=personal_nodes.values_list('id'))

        for node in shared_nodes.exclude(type='osf.quickfilesnode'):
            alternate_admins = OSFUser.objects.filter(groups__name=node.format_group(ADMIN)).filter(is_active=True).exclude(id=self.id)
            if not alternate_admins:
                raise UserStateError(
                    'You cannot delete node {} because it would be a node with contributors, but with no admin.'.format(
                        node._id))

            for addon in node.get_addons():
                if addon.short_name not in ('osfstorage', 'wiki') and addon.user_settings and addon.user_settings.owner.id == self.id:
                    raise UserStateError('You cannot delete this user because they '
                                         'have an external account for {} attached to Node {}, '
                                         'which has other contributors.'.format(addon.short_name, node._id))

        for group in self.osf_groups:
            if not group.managers.exclude(id=self.id).filter(is_registered=True).exists() and group.members.exclude(id=self.id).exists():
                raise UserStateError('You cannot delete this user because they are the only registered manager of OSFGroup {} that contains other members.'.format(group._id))

        for node in shared_nodes.all():
            logger.info('Removing {self._id} as a contributor to node (pk:{node_id})...'.format(self=self, node_id=node.pk))
            node.remove_contributor(self, auth=Auth(self), log=False)

        # This is doesn't to remove identifying info, but ensures other users can't see the deleted user's profile etc.
        self.disable_account(logout_session=logout_session)

        # delete all personal nodes (one contributor), bookmarks, quickfiles etc.
        for node in personal_nodes.all():
            logger.info('Soft-deleting node (pk: {node_id})...'.format(node_id=node.pk))
            node.remove_node(auth=Auth(self))

        for group in self.osf_groups:
            if len(group.managers) == 1 and group.managers[0] == self:
                group.remove_group()
            else:
                group.remove_member(self)

        logger.info('Clearing identifying information...')
        # This removes identifying info
        # hard-delete all emails associated with the user
        self.emails.all().delete()
        # Change name to "Deleted user" so that logs render properly
        self.fullname = 'Deleted user'
        self.set_unusable_username()
        self.set_unusable_password()
        self.eppn = None
        self.given_name = ''
        self.family_name = ''
        self.middle_names = ''
        self.mailchimp_mailing_lists = {}
        self.osf_mailing_lists = {}
        self.verification_key = None
        self.suffix = ''
        self.jobs = []
        self.schools = []
        self.social = []
        self.unclaimed_records = {}
        self.notifications_configured = {}
        # Scrub all external accounts
        if self.external_accounts.exists():
            logger.info('Clearing identifying information from external accounts...')
            for account in self.external_accounts.all():
                account.oauth_key = None
                account.oauth_secret = None
                account.refresh_token = None
                account.provider_name = 'gdpr-deleted'
                account.display_name = None
                account.profile_url = None
                account.save()
            self.external_accounts.clear()
        self.external_identity = {}
        self.deleted = timezone.now()

    class Meta:
        # custom permissions for use in the GakuNin RDM Admin App
        permissions = (
            ('view_osfuser', 'Can view user details'),
        )

@receiver(post_save, sender=OSFUser)
def add_default_user_addons(sender, instance, created, **kwargs):
    if created:
        for addon in website_settings.ADDONS_AVAILABLE:
            if 'user' in addon.added_default:
                instance.add_addon(addon.short_name)

@receiver(post_save, sender=OSFUser)
def create_bookmark_collection(sender, instance, created, **kwargs):
    if created:
        new_bookmark_collection(instance)


# Allows this hook to be easily mock.patched
def _create_quickfiles_project(instance):
    from osf.models.quickfiles import QuickFilesNode

    QuickFilesNode.objects.create_for_user(instance)


@receiver(post_save, sender=OSFUser)
def create_quickfiles_project(sender, instance, created, **kwargs):
    if created:
        _create_quickfiles_project(instance)<|MERGE_RESOLUTION|>--- conflicted
+++ resolved
@@ -879,9 +879,6 @@
 
         user.save()
 
-<<<<<<< HEAD
-    def disable_account(self, logout_session=True):
-=======
     def _merge_users_preprints(self, user):
         """
         Preprints use guardian.  The PreprintContributor table stores order and bibliographic information.
@@ -922,8 +919,7 @@
             preprint.remove_permission(user, user_perms)
             preprint.save()
 
-    def disable_account(self):
->>>>>>> 7036ddd3
+    def disable_account(self, logout_session=True):
         """
         Disables user account, making is_disabled true, while also unsubscribing user
         from mailchimp emails, remove any existing sessions.
@@ -1712,9 +1708,6 @@
         default_timestamp = dt.datetime(1970, 1, 1, 12, 0, 0, tzinfo=pytz.utc)
         return self.comments_viewed_timestamp.get(target_id, default_timestamp)
 
-<<<<<<< HEAD
-    def gdpr_delete(self, logout_session=True):
-=======
     def _get_spam_content(self, saved_fields):
         content = []
         for field, contents in saved_fields.items():
@@ -1742,8 +1735,7 @@
 
         return is_spam
 
-    def gdpr_delete(self):
->>>>>>> 7036ddd3
+    def gdpr_delete(self, logout_session=True):
         """
         This function does not remove the user object reference from our database, but it does disable the account and
         remove identifying in a manner compliant with GDPR guidelines.
