--- conflicted
+++ resolved
@@ -26,12 +26,8 @@
 from api.base.utils import waterbutler_api_url_for
 from website.files import utils
 from website.files.exceptions import VersionNotFoundError
-<<<<<<< HEAD
 from website.util import api_v2_url, web_url_for, api_url_for
-=======
-from website.util import api_v2_url, web_url_for
 from addons.osfstorage.settings import DEFAULT_REGION_ID, DEFAULT_REGION_NAME
->>>>>>> fb2478b2
 
 __all__ = (
     'File',
