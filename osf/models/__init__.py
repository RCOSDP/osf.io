--- conflicted
+++ resolved
@@ -43,8 +43,5 @@
 from osf.models.action import ReviewAction  # noqa
 from osf.models.action import NodeRequestAction, PreprintRequestAction, ReviewAction  # noqa
 from osf.models.storage import ProviderAssetFile  # noqa
-<<<<<<< HEAD
 from osf.models.chronos import ChronosJournal, ChronosSubmission  # noqa
-=======
-from osf.models.blacklisted_email_domain import BlacklistedEmailDomain  # noqa
->>>>>>> 4bd6bb98
+from osf.models.blacklisted_email_domain import BlacklistedEmailDomain  # noqa