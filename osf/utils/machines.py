--- conflicted
+++ resolved
@@ -178,11 +178,7 @@
                 admin.username,
                 mails.ACCESS_REQUEST_SUBMITTED,
                 admin=admin,
-<<<<<<< HEAD
-                mime_type='html',
-=======
                 mimetype='html',
->>>>>>> 5a62fdec
                 **context
             )
 
